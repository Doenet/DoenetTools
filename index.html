--- conflicted
+++ resolved
@@ -11,15 +11,8 @@
       href="https://cdn.jsdelivr.net/npm/jsxgraph@1.5.0/distrib/jsxgraph.css"
     />
     <script src="https://www.youtube.com/iframe_api"></script>
-<<<<<<< HEAD
-    <script
-      type="text/javascript"
-      src="/geogebra/scripts/deployggb.js"
-    ></script>
-=======
     <script type="text/javascript" src="/geogebra/scripts/deployggb.js"></script>
     <script src="https://cdn.jsdelivr.net/gh/ericnograles/browser-image-resizer@2.4.0/dist/index.js"></script>
->>>>>>> 8f954375
     <!-- <link rel="stylesheet" type="text/css" href="/src/css/handsontable.full.css" /> -->
 
     <!-- <link
