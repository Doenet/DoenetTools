import InlineComponent from './abstract/InlineComponent';
import me from 'math-expressions';

export default class Function extends InlineComponent {
  static componentType = "function";
<<<<<<< HEAD
  static rendererType = "math";
=======
  static rendererType = undefined;
>>>>>>> f85113ba

  static createPropertiesObject(args) {
    let properties = super.createPropertiesObject(args);
    properties.variable = { default: me.fromAst("x"), propagateToDescendants: true };
    properties.xscale = { default: 1, propagateToDescendants: true };
    properties.yscale = { default: 1, propagateToDescendants: true };
    return properties;
  }

  static returnChildLogic(args) {
    let childLogic = super.returnChildLogic(args);

    let addFormula = function ({ activeChildrenMatched }) {
      // add <formula> around math
      let formulaChildren = [];
      for (let child of activeChildrenMatched) {
        formulaChildren.push({
          createdComponent: true,
          componentName: child.componentName
        });
      }
      return {
        success: true,
        newChildren: [{ componentType: "formula", children: formulaChildren }],
      }
    }

    let atLeastOneStrings = childLogic.newLeaf({
      name: "atLeastOneStrings",
      componentType: 'string',
      comparison: 'atLeast',
      number: 1,
    });
    let atLeastOneMaths = childLogic.newLeaf({
      name: "atLeastOneMaths",
      componentType: 'math',
      comparison: 'atLeast',
      number: 1,
    });
    let stringsAndMaths = childLogic.newOperator({
      name: "stringsAndMaths",
      operator: 'or',
      propositions: [atLeastOneStrings, atLeastOneMaths],
      requireConsecutive: true,
      isSugar: true,
<<<<<<< HEAD
      logicToWaitOnSugar: ["exactlyOneFormula"],
=======
      affectedBySugar: ["exactlyOneFormula"],
>>>>>>> f85113ba
      replacementFunction: addFormula,
    });

    let exactlyOneFormula = childLogic.newLeaf({
      name: "exactlyOneFormula",
      componentType: "formula",
      number: 1,
    })



    let addInterpolatedFunction = function ({ activeChildrenMatched }) {
      // add <interpolatedfunction> around criteria
      let children = [];
      for (let child of activeChildrenMatched) {
        children.push({
          createdComponent: true,
          componentName: child.componentName
        });
      }
      return {
        success: true,
<<<<<<< HEAD
        newChildren: [{ componentType: "interpolatedfunction", children }],
=======
        newChildren: [{ componentType: "interpolatedfunction" }],
>>>>>>> f85113ba
      }
    }

    let atLeastOneMaximum = childLogic.newLeaf({
      name: "atLeastOneMaximum",
      componentType: "maximum",
      comparison: 'atLeast',
      number: 1,
    })

    let atLeastOneMinimum = childLogic.newLeaf({
      name: "atLeastOneMinimum",
      componentType: "minimum",
      comparison: 'atLeast',
      number: 1,
    })

    let atLeastOneExtremum = childLogic.newLeaf({
      name: "atLeastOneExtremum",
      componentType: "extremum",
      comparison: 'atLeast',
      number: 1,
    })

    let atLeastOneThrough = childLogic.newLeaf({
      name: "atLeastOneThrough",
      componentType: "through",
      comparison: 'atLeast',
      number: 1,
    })

    let throughCriteria = childLogic.newOperator({
      name: "throughCriteria",
      operator: "or",
      propositions: [atLeastOneMaximum, atLeastOneMinimum, atLeastOneExtremum, atLeastOneThrough],
      isSugar: true,
<<<<<<< HEAD
      logicToWaitOnSugar: ["atMostOneFunction"],
=======
      affectedBySugar: ["atMostOneFunction"],
>>>>>>> f85113ba
      replacementFunction: addInterpolatedFunction,
    })

    let atMostOneFunction = childLogic.newLeaf({
      name: "atMostOneFunction",
      componentType: "function",
      comparison: 'atMost',
      number: 1,
    })

    childLogic.newOperator({
      name: "FormulaCriteriaXorSugar",
      operator: 'xor',
      propositions: [exactlyOneFormula, throughCriteria, stringsAndMaths, atMostOneFunction],
      setAsBase: true,
    })

    return childLogic;
  }

<<<<<<< HEAD

  static returnStateVariableDefinitions({ numerics }) {

    let stateVariableDefinitions = super.returnStateVariableDefinitions();

    stateVariableDefinitions.selectedStyle = {
      forRenderer: true,
      returnDependencies: () => ({
        styleNumber: {
          dependencyType: "stateVariable",
          variableName: "styleNumber",
        },
        ancestorWithStyle: {
          dependencyType: "ancestorStateVariables",
          variableNames: ["styleDefinitions"]
        }
      }),
      definition: function ({ dependencyValues }) {

        let selectedStyle;

        for (let styleDefinition of dependencyValues.ancestorWithStyle.stateValues.styleDefinitions) {
          if (dependencyValues.styleNumber === styleDefinition.styleNumber) {
            if (selectedStyle === undefined) {
              selectedStyle = styleDefinition;
            } else {
              // attributes from earlier matches take precedence
              selectedStyle = Object.assign(Object.assign({}, styleDefinition), selectedStyle)
            }
          }
        }

        if (selectedStyle === undefined) {
          selectedStyle = dependencyValues.ancestorWithStyle.stateValues.styleDefinitions[0];
        }
        return { newValues: { selectedStyle } };
      }
    }


    stateVariableDefinitions.styleDescription = {
      public: true,
      componentType: "text",
      returnDependencies: () => ({
        selectedStyle: {
          dependencyType: "stateVariable",
          variableName: "selectedStyle",
        },
      }),
      definition: function ({ dependencyValues }) {

        let curveDescription = "";
        if (dependencyValues.selectedStyle.lineWidth >= 4) {
          curveDescription += "thick ";
        } else if (dependencyValues.selectedStyle.lineWidth <= 1) {
          curveDescription += "thin ";
        }
        if (dependencyValues.selectedStyle.lineStyle === "dashed") {
          curveDescription += "dashed ";
        } else if (dependencyValues.selectedStyle.lineStyle === "dotted") {
          curveDescription += "dotted ";
        }

        curveDescription += `${dependencyValues.selectedStyle.lineColor} `;

        return { newValues: { styleDescription: curveDescription } };
      }
    }

    stateVariableDefinitions.formula = {
      public: true,
      componentType: "formula",
      defaultValue: me.fromAst(0),
      returnDependencies: () => ({
        formulaChild: {
          dependencyType: "childStateVariables",
          childLogicName: "exactlyOneFormula",
          variableNames: ["value"]
        },
        functionChild: {
          dependencyType: "childStateVariables",
          childLogicName: "atMostOneFunction",
          variableNames: ["formula"],
        }
      }),
      definition: function ({ dependencyValues }) {

        if (dependencyValues.formulaChild.length === 1) {

          return {
            newValues: {
              formula: dependencyValues.formulaChild[0].stateValues.value
            }
          }
        } else if (dependencyValues.functionChild.length === 1) {

          return {
            newValues: {
              formula: dependencyValues.functionChild[0].stateValues.formula
            }
          }
        } else {
          return {
            useEssentialOrDefaultValue: {
              formula: { variablesToCheck: ["formula"] }
            }
          }
        }
      }

    }

    stateVariableDefinitions.f = {
      returnDependencies: () => ({
        formula: {
          dependencyType: "stateVariable",
          variableName: "formula",
        },
        variable: {
          dependencyType: "stateVariable",
          variableName: "variable"
        },
        functionChild: {
          dependencyType: "childStateVariables",
          childLogicName: "atMostOneFunction",
          variableNames: ["f"],
        }
      }),
      definition: function ({ dependencyValues }) {
        if (dependencyValues.functionChild.length === 1) {
          return {
            newValues: {
              f: dependencyValues.functionChild[0].stateValues.f
            }
          }
        } else {
          let formula = dependencyValues.formula;
          let varString = dependencyValues.variable.tree;
          return {
            newValues: {
              f: (x) => formula.substitute({ [varString]: x })
            }
          }

        }
      }
    }

    stateVariableDefinitions.numericalf = {
      returnDependencies: () => ({
        formula: {
          dependencyType: "stateVariable",
          variableName: "formula",
        },
        variable: {
          dependencyType: "stateVariable",
          variableName: "variable"
        },
        functionChild: {
          dependencyType: "childStateVariables",
          childLogicName: "atMostOneFunction",
          variableNames: ["numericalf"],
        }
      }),
      definition: function ({ dependencyValues }) {
        if (dependencyValues.functionChild.length === 1) {
          return {
            newValues: {
              numericalf: dependencyValues.functionChild[0].stateValues.numericalf
            }
          }
        } else {
          let formula_f = dependencyValues.formula.f();
          let varString = dependencyValues.variable.tree;
          return {
            newValues: {
              numericalf: function (x) {
                try {
                  return formula_f({ [varString]: x });
                } catch (e) {
                  return NaN;
                }
              }
            }
          }

        }
      }
    }

    stateVariableDefinitions.latex = {
      public: true,
      componentType: "text",
      forRenderer: true,
      returnDependencies: () => ({
        formula: {
          dependencyType: "stateVariable",
          variableName: "formula"
        },
      }),
      definition: function ({ dependencyValues }) {
        return { newValues: { latex: dependencyValues.formula.toLatex() } };
      }
    }

    stateVariableDefinitions.minima = {
      public: true,
      componentType: "point",
      isArray: true,
      entryPrefixes: ["minimum"],
      returnDependencies: function ({ arrayKeys }) {
        let dependencies = {
          numericalf: {
            dependencyType: "stateVariable",
            variableName: "numericalf",
          },
          xscale: {
            dependencyType: "stateVariable",
            variableName: "xscale"
          },
        }

        let arrayKey;
        if (arrayKeys) {
          arrayKey = Number(arrayKeys[0]);
        }

        if (arrayKey === undefined) {
          dependencies.functionChild = {
            dependencyType: "childStateVariables",
            childLogicName: "atMostOneFunction",
            variableNames: ["minima"],
          }
        } else {
          dependencies.functionChild = {
            dependencyType: "childStateVariables",
            childLogicName: "atMostOneFunction",
            variableNames: ["minimum" + (arrayKey + 1)],
          }
        }

        return dependencies;

      },
      markStale: function ({ freshnessInfo, arrayKeys, changes }) {

        let freshByKey = freshnessInfo.minima.freshByKey
        let arrayKey;
        if (arrayKeys) {
          arrayKey = Number(arrayKeys[0]);
        }

        if (changes.functionChild) {

          if (changes.functionChild.componentIdentitiesChanged) {

            // if functionChild changed, everything is stale
            for (let key in freshByKey) {
              delete freshByKey[key];
            }

            return { fresh: { minima: false } }

          } else {

            let valuesChanged = changes.functionChild.valuesChanged[0];

            if (arrayKey === undefined) {

              if (valuesChanged.minima) {
                // just check if any of the minima
                // are no longer fresh
                let newFreshByKey = valuesChanged.minima.freshnessInfo.freshByKey;
                for (let key in freshByKey) {
                  if (!newFreshByKey[key]) {
                    delete freshByKey[key];
                  }
                }
              }
            } else {
              if (valuesChanged["minimum" + (arrayKey + 1)]) {
                delete freshByKey[arrayKey];
              }
            }
          }
        }

        if (changes.numericalf || changes.xscale) {
          // everything is stale
          for (let key in freshByKey) {
            delete freshByKey[key];
          }
          return { fresh: { minima: false } }
        }


        if (arrayKey === undefined) {
          if (Object.keys(freshByKey).length === 0) {
            // asked for entire array and it is all stale
            return { fresh: { minima: false } }
          } else {
            // asked for entire array, but it has some fresh elements
            return { partiallyFresh: { minima: true } }
          }
        } else {
          // asked for just one component, so will be interpreted
          // as giving freshness of just array entry
          return { fresh: { minima: freshByKey[arrayKey] === true } }
        }

      },
      definition: function ({ dependencyValues, freshnessInfo, arrayKeys }) {

        let freshByKey = freshnessInfo.minima.freshByKey;

        if (dependencyValues.functionChild.length === 1) {

          // need arrayKey only if have function child
          let arrayKey;
          if (arrayKeys) {
            arrayKey = Number(arrayKeys[0]);
          }

          if (arrayKey === undefined) {
            let functionChildMinima = dependencyValues.functionChild[0].stateValues.minima;

            if (Object.keys(freshByKey).length === 0) {
              for (let key in functionChildMinima) {
                freshByKey[key] = true;
              }
              return {
                newValues: {
                  minima: functionChildMinima
                }
              }
            } else {
              let minima = {};
              for (let key in functionChildMinima) {
                if (!freshByKey[key]) {
                  minima[key] = functionChildMinima[key];
                  freshByKey[key] = true;
                }
              }
              return { newValues: { minima } }
            }

          } else {

            // an arrayKey was specified

            if (freshByKey[arrayKey]) {
              // since is array, don't need to indicate noChanges
              return {};
            }

            freshByKey[arrayKey] = true;

            return {
              newValues: {
                minima: {
                  [arrayKey]: dependencyValues.functionChild[0].stateValues['minimum' + (arrayKey + 1)]
                }
              }
            }
          }
        }

        // no function child

        // freshByKey is all or nothing
        // so if it contains anything, then everything is fresh
        if (Object.keys(freshByKey).length > 0) {
          // since is array, don't need to indicate noChanges
          return {}
        }

        let f = dependencyValues.numericalf;

        // for now, look for minima in interval -100*xscale to 100*xscale
        // dividing interval into 1000 subintervals
        let minx = -100 * dependencyValues.xscale;
        let maxx = 100 * dependencyValues.xscale;
        let nIntervals = 1000;
        let dx = (maxx - minx) / nIntervals;

        let minimaList = [];
        let minimumAtPreviousRight = false;
        let fright = f(minx);
        for (let i = 0; i < nIntervals; i++) {
          let xleft = minx + i * dx;
          let xright = minx + (i + 1) * dx;
          let fleft = fright;
          fright = f(xright);

          if (Number.isNaN(fleft) || Number.isNaN(fright)) {
            continue;
          }

          let result = numerics.fminbr(f, [xleft, xright]);
          if (result.success !== true) {
            continue;
          }
          let x = result.x;
          let fx = result.fx;

          if (fleft < fx) {
            if (minimumAtPreviousRight) {
              if (Number.isFinite(fleft)) {
                minimaList.push(me.fromAst(["vector", xleft, fleft]));
              }
            }
            minimumAtPreviousRight = false;
          } else if (fright < fx) {
            minimumAtPreviousRight = true;
          } else {
            minimumAtPreviousRight = false;

            // make sure it actually looks like a strict minimum of f(x)
            if (fx < fright && fx < fleft &&
              fx < f(x + result.tol) && fx < f(x - result.tol) &&
              Number.isFinite(fx)) {
              minimaList.push(me.fromAst(["vector", x, fx]));
            }
          }
        }

        // mark everything fresh
        for (let key in minimaList) {
          freshByKey[key] = true;
        }

        return { newValues: { minima: minimaList } }

      }
    }

    stateVariableDefinitions.minimaLocations = {
      public: true,
      componentType: "number",
      isArray: true,
      entryPrefixes: ["minimumLocation"],
      returnDependencies: function ({ arrayKeys }) {
        let arrayKey;
        if (arrayKeys) {
          arrayKey = Number(arrayKeys[0]);
        }

        if (arrayKeys === undefined) {
          return {
            minima: {
              dependencyType: "stateVariable",
              variableName: "minima",
            },
          }
        } else {
          return {
            ["minimum" + (arrayKey + 1)]: {
              dependencyType: "stateVariable",
              variableName: "minimum" + (arrayKey + 1),
            },
          }
        }

      },
      markStale: function ({ freshnessInfo, arrayKeys, changes }) {

        let arrayKey;
        if (arrayKeys) {
          arrayKey = Number(arrayKeys[0]);
        }

        let freshByKey = freshnessInfo.minimaLocations.freshByKey;

        if (arrayKey === undefined) {
          if (changes.minima) {
            // just check if any of the minima
            // are no longer fresh
            let newFreshByKey = changes.minima.valuesChanged.minima.freshnessInfo.freshByKey;
            for (let key in freshByKey) {
              if (!newFreshByKey[key]) {
                delete freshByKey[key];
              }
            }
          }

          if (Object.keys(freshByKey).length === 0) {
            // asked for entire array and it is all stale
            return { fresh: { minimaLocations: false } }
          } else {
            // asked for entire array, but it has some fresh elements
            return { partiallyFresh: { minimaLocations: true } }
          }

        } else {

          if (changes["minimum" + (arrayKey + 1)]) {

            let valuesChanged = changes["minimum" + (arrayKey + 1)].valuesChanged;

            if (valuesChanged["minimum" + (arrayKey + 1)]) {
              delete freshByKey[arrayKey];
=======

  static returnStateVariableDefinitions({ numerics }) {

    let stateVariableDefinitions = super.returnStateVariableDefinitions();

    stateVariableDefinitions.selectedStyle = {
      forRenderer: true,
      returnDependencies: () => ({
        styleNumber: {
          dependencyType: "stateVariable",
          variableName: "styleNumber",
        },
        ancestorWithStyle: {
          dependencyType: "ancestorStateVariables",
          variableNames: ["styleDefinitions"]
        }
      }),
      definition: function ({ dependencyValues }) {

        let selectedStyle;

        for (let styleDefinition of dependencyValues.ancestorWithStyle.stateValues.styleDefinitions) {
          if (dependencyValues.styleNumber === styleDefinition.styleNumber) {
            if (selectedStyle === undefined) {
              selectedStyle = styleDefinition;
            } else {
              // attributes from earlier matches take precedence
              selectedStyle = Object.assign(Object.assign({}, styleDefinition), selectedStyle)
            }
          }
        }

        if (selectedStyle === undefined) {
          selectedStyle = dependencyValues.ancestorWithStyle.stateValues.styleDefinitions[0];
        }
        return { newValues: { selectedStyle } };
      }
    }


    stateVariableDefinitions.styleDescription = {
      public: true,
      componentType: "text",
      returnDependencies: () => ({
        selectedStyle: {
          dependencyType: "stateVariable",
          variableName: "selectedStyle",
        },
      }),
      definition: function ({ dependencyValues }) {

        let curveDescription = "";
        if (dependencyValues.selectedStyle.lineWidth >= 4) {
          curveDescription += "thick ";
        } else if (dependencyValues.selectedStyle.lineWidth <= 1) {
          curveDescription += "thin ";
        }
        if (dependencyValues.selectedStyle.lineStyle === "dashed") {
          curveDescription += "dashed ";
        } else if (dependencyValues.selectedStyle.lineStyle === "dotted") {
          curveDescription += "dotted ";
        }

        curveDescription += `${dependencyValues.selectedStyle.lineColor} `;

        return { newValues: { styleDescription: curveDescription } };
      }
    }

    stateVariableDefinitions.formula = {
      public: true,
      componentType: "formula",
      defaultValue: me.fromAst(0),
      returnDependencies: () => ({
        formulaChild: {
          dependencyType: "childStateVariables",
          childLogicName: "exactlyOneFormula",
          variableNames: ["value"]
        },
        functionChild: {
          dependencyType: "childStateVariables",
          childLogicName: "atMostOneFunction",
          variableNames: ["formula"],
        }
      }),
      definition: function ({ dependencyValues }) {

        if (dependencyValues.formulaChild.length === 1) {

          return {
            newValues: {
              formula: dependencyValues.formulaChild[0].stateValues.value
            }
          }
        } else if (dependencyValues.functionChild.length === 1) {

          return {
            newValues: {
              formula: dependencyValues.functionChild[0].stateValues.formula
            }
          }
        } else {
          return {
            useEssentialOrDefaultValue: {
              formula: { variablesToCheck: ["formula"] }
            }
          }
        }
      }

    }

    stateVariableDefinitions.f = {
      returnDependencies: () => ({
        formula: {
          dependencyType: "stateVariable",
          variableName: "formula",
        },
        variable: {
          dependencyType: "stateVariable",
          variableName: "variable"
        },
        functionChild: {
          dependencyType: "childStateVariables",
          childLogicName: "atMostOneFunction",
          variableNames: ["f"],
        }
      }),
      definition: function ({ dependencyValues }) {
        if (dependencyValues.functionChild.length === 1) {
          return {
            newValues: {
              f: dependencyValues.functionChild[0].stateValues.f
            }
          }
        } else {
          let formula = dependencyValues.formula;
          let varString = dependencyValues.variable.tree;
          return {
            newValues: {
              f: (x) => formula.substitute({ [varString]: x })
            }
          }

        }
      }
    }


    stateVariableDefinitions.numericalf = {
      returnDependencies: () => ({
        formula: {
          dependencyType: "stateVariable",
          variableName: "formula",
        },
        variable: {
          dependencyType: "stateVariable",
          variableName: "variable"
        },
        functionChild: {
          dependencyType: "childStateVariables",
          childLogicName: "atMostOneFunction",
          variableNames: ["numericalf"],
        }
      }),
      definition: function ({ dependencyValues }) {
        if (dependencyValues.functionChild.length === 1) {
          return {
            newValues: {
              numericalf: dependencyValues.functionChild[0].stateValues.numericalf
            }
          }
        } else {
          let formula_f = dependencyValues.formula.f();
          let varString = dependencyValues.variable.tree;
          return {
            newValues: {
              numericalf: function (x) {
                try {
                  return formula_f({ [varString]: x });
                } catch (e) {
                  return NaN;
                }
              }
            }
          }

        }
      }
    }

    stateVariableDefinitions.minima = {
      public: true,
      componentType: "point",
      isArray: true,
      entryPrefixes: ["minimum"],
      returnDependencies: function ({ arrayKeys }) {
        let dependencies = {
          numericalf: {
            dependencyType: "stateVariable",
            variableName: "numericalf",
          },
          xscale: {
            dependencyType: "stateVariable",
            variableName: "xscale"
          },
        }

        let arrayKey;
        if (arrayKeys) {
          arrayKey = Number(arrayKeys[0]);
        }

        if (arrayKey === undefined) {
          dependencies.functionChild = {
            dependencyType: "childStateVariables",
            childLogicName: "atMostOneFunction",
            variableNames: ["minima"],
          }
        } else {
          dependencies.functionChild = {
            dependencyType: "childStateVariables",
            childLogicName: "atMostOneFunction",
            variableNames: ["minimum" + (arrayKey + 1)],
          }
        }

        return dependencies;

      },
      markStale: function ({ freshnessInfo, arrayKeys, changes }) {

        let arrayKey;
        if (arrayKeys) {
          arrayKey = Number(arrayKeys[0]);
        }

        if (changes.functionChild) {

          if (changes.functionChild.componentIdentitiesChanged) {

            // if functionChild changed, everything is stale
            for (let key in freshByKey) {
              delete freshByKey[key];
            }

            return { fresh: false }

          } else {

            let valuesChanged = changes.functionChild.valuesChanged[0];

            if (arrayKey === undefined) {

              if (valuesChanged.minima) {
                // just check if any of the minima
                // are no longer fresh
                let newFreshByKey = valuesChanged.minima.freshnessInfo.freshByKey;
                for (let key in freshByKey) {
                  if (!newFreshByKey[key]) {
                    delete freshByKey[key];
                  }
                }
              }
            } else {
              if (valuesChanged["minimum" + (arrayKey + 1)]) {
                delete freshByKey[arrayKey];
              }
            }
          }
        }

        if (changes.numericalf || changes.xscale) {
          // everything is stale
          let freshByKey = freshnessInfo.freshByKey
          for (let key in freshByKey) {
            delete freshByKey[key];
          }
          return { fresh: false }
        }


        if (arrayKey === undefined) {
          if (Object.keys(freshByKey).length === 0) {
            // asked for entire array and it is all stale
            return { fresh: false }
          } else {
            // asked for entire array, but it has some fresh elements
            return { partiallyFresh: true }
          }
        } else {
          // asked for just one component
          return { fresh: freshByKey[arrayKey] === true }
        }

      },
      definition: function ({ dependencyValues, freshnessInfo, arrayKeys }) {

        let freshByKey = freshnessInfo.freshByKey;

        if (dependencyValues.functionChild.length === 1) {

          // need arrayKey only if have function child
          let arrayKey;
          if (arrayKeys) {
            arrayKey = Number(arrayKeys[0]);
          }

          if (arrayKey === undefined) {
            let functionChildMinima = dependencyValues.functionChild[0].stateValues.minima;

            if (Object.keys(freshByKey).length === 0) {
              for (let key in functionChildMinima) {
                freshByKey[key] = true;
              }
              return {
                newValues: {
                  minima: functionChildMinima
                }
              }
            } else {
              let minima = {};
              for (let key in functionChildMinima) {
                if (!freshByKey[key]) {
                  minima[key] = functionChildMinima[key];
                  freshByKey[key] = true;
                }
              }
              return { newValues: { minima } }
            }

          } else {

            // an arrayKey was specified

            if (freshByKey[arrayKey]) {
              // since is array, don't need to indicate noChanges
              return {};
            }

            freshByKey[arrayKey] = true;

            return {
              newValues: {
                minima: {
                  [arrayKey]: dependencyValues.functionChild[0].stateValues['minimum' + (arrayKey + 1)]
                }
              }
            }
          }
        }

        // no function child

        // freshByKey is all or nothing
        // so if it contains anything, then everything is fresh
        if (Object.keys(freshByKey).length > 0) {
          // since is array, don't need to indicate noChanges
          return {}
        }

        let f = dependencyValues.numericalf;

        // for now, look for minima in interval -100*xscale to 100*xscale
        // dividing interval into 1000 subintervals
        let minx = -100 * dependencyValues.xscale;
        let maxx = 100 * dependencyValues.xscale;
        let nIntervals = 1000;
        let dx = (maxx - minx) / nIntervals;

        let minimaList = [];
        let minimumAtPreviousRight = false;
        let fright = f(minx);
        for (let i = 0; i < nIntervals; i++) {
          let xleft = minx + i * dx;
          let xright = minx + (i + 1) * dx;
          let fleft = fright;
          fright = f(xright);

          if (Number.isNaN(fleft) || Number.isNaN(fright)) {
            continue;
          }

          let result = numerics.fminbr(f, [xleft, xright]);
          if (result.success !== true) {
            continue;
          }
          let x = result.x;
          let fx = result.fx;

          if (fleft < fx) {
            if (minimumAtPreviousRight) {
              if (Number.isFinite(fleft)) {
                minimaList.push(me.fromAst(["tuple", xleft, fleft]));
              }
            }
            minimumAtPreviousRight = false;
          } else if (fright < fx) {
            minimumAtPreviousRight = true;
          } else {
            minimumAtPreviousRight = false;

            // make sure it actually looks like a strict minimum of f(x)
            if (fx < fright && fx < fleft &&
              fx < f(x + result.tol) && fx < f(x - result.tol) &&
              Number.isFinite(fx)) {
              minimaList.push(me.fromAst(["tuple", x, fx]));
            }
          }
        }

        // mark everything fresh
        for (let key in minimaList) {
          freshByKey[key] = true;
        }

        return { newValues: { minima: minimaList } }

      }
    }

    stateVariableDefinitions.minimaLocations = {
      public: true,
      componentType: "point",
      isArray: true,
      entryPrefixes: ["minimumLocation"],
      returnDependencies: function ({ arrayKeys }) {
        let arrayKey;
        if (arrayKeys) {
          arrayKey = Number(arrayKeys[0]);
        }

        if (arrayKeys === undefined) {
          return {
            minima: {
              dependencyType: "stateVariable",
              variableName: "minima",
            },
          }
        } else {
          return {
            ["minimum" + (arrayKey + 1)]: {
              dependencyType: "stateVariable",
              variableName: "minimum" + (arrayKey + 1),
            },
          }
        }

      },
      markStale: function ({ freshnessInfo, arrayKeys, changes }) {

        let arrayKey;
        if (arrayKeys) {
          arrayKey = Number(arrayKeys[0]);
        }

        let freshByKey = freshnessInfo.freshByKey;

        if (arrayKey === undefined) {
          if (changes.minima) {
            // just check if any of the minima
            // are no longer fresh
            let newFreshByKey = changes.minima.valuesChanged.minima.freshnessInfo.freshByKey;
            for (let key in freshByKey) {
              if (!newFreshByKey[key]) {
                delete freshByKey[key];
              }
            }
          }

          if (Object.keys(freshByKey).length === 0) {
            // asked for entire array and it is all stale
            return { fresh: false }
          } else {
            // asked for entire array, but it has some fresh elements
            return { partiallyFresh: true }
          }

        } else {
          if (valuesChanged["minimum" + (arrayKey + 1)]) {
            delete freshByKey[arrayKey];
          }
          return { fresh: freshByKey[arrayKey] === true }

        }

      },
      definition: function ({ dependencyValues, freshnessInfo, arrayKeys }) {

        let arrayKey;
        if (arrayKeys) {
          arrayKey = Number(arrayKeys[0]);
        }

        let freshByKey = freshnessInfo.freshByKey;


        if (arrayKey === undefined) {

          if (Object.keys(freshByKey).length === 0) {

            let minimaLocations = dependencyValues.minima.map(x => x.get_component(0));

            // mark everything fresh
            for (let key in minimaLocations) {
              freshByKey[key] = true;
            }

            return { newValues: { minimaLocations } }

          } else {

            let minimaLocations = {}
            for (let key in dependencyValues.minima) {
              if (!freshByKey[key]) {
                freshByKey[key] = true;
                minimaLocations[key] = dependencyValues.minima[key].get_component(0);
              }
            }
            return { newValues: { minimaLocations } }

          }

        } else {
          // have specific arrayKey specified

          if (freshByKey[arrayKey]) {
            return {};
          } else {
            freshByKey[arrayKey] = true;
            return {
              newValues: {
                minimaLocations: {
                  [arrayKey]: dependencyValues["minimum" + (arrayKey + 1)].get_component(0)
                }
              }
            }
          }


        }

      }
    }

    stateVariableDefinitions.minimaValues = {
      public: true,
      componentType: "point",
      isArray: true,
      entryPrefixes: ["minimumValue"],
      returnDependencies: function ({ arrayKeys }) {
        let arrayKey;
        if (arrayKeys) {
          arrayKey = Number(arrayKeys[0]);
        }

        if (arrayKeys === undefined) {
          return {
            minima: {
              dependencyType: "stateVariable",
              variableName: "minima",
            },
          }
        } else {
          return {
            ["minimum" + (arrayKey + 1)]: {
              dependencyType: "stateVariable",
              variableName: "minimum" + (arrayKey + 1),
            },
          }
        }
      },
      markStale: function ({ freshnessInfo, arrayKeys, changes }) {

        let arrayKey;
        if (arrayKeys) {
          arrayKey = Number(arrayKeys[0]);
        }

        let freshByKey = freshnessInfo.freshByKey;

        if (arrayKey === undefined) {
          if (changes.minima) {
            // just check if any of the minima
            // are no longer fresh
            let newFreshByKey = changes.minima.valuesChanged.minima.freshnessInfo.freshByKey;
            for (let key in freshByKey) {
              if (!newFreshByKey[key]) {
                delete freshByKey[key];
              }
            }
          }

          if (Object.keys(freshByKey).length === 0) {
            // asked for entire array and it is all stale
            return { fresh: false }
          } else {
            // asked for entire array, but it has some fresh elements
            return { partiallyFresh: true }
          }

        } else {
          if (valuesChanged["minimum" + (arrayKey + 1)]) {
            delete freshByKey[arrayKey];
          }
          return { fresh: freshByKey[arrayKey] === true }

        }

      },
      definition: function ({ dependencyValues, freshnessInfo, arrayKeys }) {

        let arrayKey;
        if (arrayKeys) {
          arrayKey = Number(arrayKeys[0]);
        }

        let freshByKey = freshnessInfo.freshByKey;


        if (arrayKey === undefined) {

          if (Object.keys(freshByKey).length === 0) {

            let minimaValues = dependencyValues.minima.map(x => x.get_component(1));

            // mark everything fresh
            for (let key in minimaValues) {
              freshByKey[key] = true;
            }

            return { newValues: { minimaValues } }

          } else {

            let minimaValues = {}
            for (let key in dependencyValues.minima) {
              if (!freshByKey[key]) {
                freshByKey[key] = true;
                minimaValues[key] = dependencyValues.minima[key].get_component(1);
              }
            }
            return { newValues: { minimaValues } }

          }

        } else {
          // have specific arrayKey specified

          if (freshByKey[arrayKey]) {
            return {};
          } else {
            freshByKey[arrayKey] = true;
            return {
              newValues: {
                minimaValues: {
                  [arrayKey]: dependencyValues["minimum" + (arrayKey + 1)].get_component(1)
                }
              }
>>>>>>> f85113ba
            }
          }
          // will be interpreted as indicating freshness of array entry
          return { fresh: { minimaLocations: freshByKey[arrayKey] === true } }

<<<<<<< HEAD
        }

      },
      definition: function ({ dependencyValues, freshnessInfo, arrayKeys, changes }) {
=======

        }

      }
    }


    stateVariableDefinitions.maxima = {
      public: true,
      componentType: "point",
      isArray: true,
      entryPrefixes: ["maximum"],
      returnDependencies: function ({ arrayKeys }) {
        let dependencies = {
          numericalf: {
            dependencyType: "stateVariable",
            variableName: "numericalf",
          },
          xscale: {
            dependencyType: "stateVariable",
            variableName: "xscale"
          },
        }

        let arrayKey;
        if (arrayKeys) {
          arrayKey = Number(arrayKeys[0]);
        }

        if (arrayKey === undefined) {
          dependencies.functionChild = {
            dependencyType: "childStateVariables",
            childLogicName: "atMostOneFunction",
            variableNames: ["maxima"],
          }
        } else {
          dependencies.functionChild = {
            dependencyType: "childStateVariables",
            childLogicName: "atMostOneFunction",
            variableNames: ["maximum" + (arrayKey + 1)],
          }
        }

        return dependencies;

      },
      markStale: function ({ freshnessInfo, arrayKeys, changes }) {
>>>>>>> f85113ba

        let arrayKey;
        if (arrayKeys) {
          arrayKey = Number(arrayKeys[0]);
<<<<<<< HEAD
        }

        let freshByKey = freshnessInfo.minimaLocations.freshByKey;


        if (arrayKey === undefined) {

          if (changes.minima && changes.minima.valuesChanged.minima.changed.changedEntireArray) {
            // if entire array is changed, then send in an array
            // to indicate have completely new values

            let minimaLocations = dependencyValues.minima.map(x => x.get_component(0).tree);

            // mark everything fresh, but start with new object
            // to make sure don't have extraneous keys
            freshByKey = {}
            for (let key in minimaLocations) {
              freshByKey[key] = true;
            }

            return { newValues: { minimaLocations } }

          } else if (Object.keys(freshByKey).length === 0) {

            let minimaLocations = dependencyValues.minima.map(x => x.get_component(0).tree);

            // mark everything fresh
            for (let key in minimaLocations) {
              freshByKey[key] = true;
            }

            return { newValues: { minimaLocations } }

          } else {

            let minimaLocations = {}
            for (let key in dependencyValues.minima) {
              if (!freshByKey[key]) {
                freshByKey[key] = true;
                minimaLocations[key] = dependencyValues.minima[key].get_component(0).tree;
              }
            }
            return { newValues: { minimaLocations } }

          }

        } else {
          // have specific arrayKey specified

          if (freshByKey[arrayKey]) {
            return {};
          } else {
            freshByKey[arrayKey] = true;

            let minimum = dependencyValues["minimum" + (arrayKey + 1)];
            let minimumLocation;
            if (minimum) {
              minimumLocation = minimum.get_component(0).tree;
            }
            return {
              newValues: {
                minimaLocations: {
                  [arrayKey]: minimumLocation
                }
              }
            }
          }


        }

      }
    }

    stateVariableDefinitions.minimaValues = {
      public: true,
      componentType: "number",
      isArray: true,
      entryPrefixes: ["minimumValue"],
      returnDependencies: function ({ arrayKeys }) {
        let arrayKey;
        if (arrayKeys) {
          arrayKey = Number(arrayKeys[0]);
        }

        if (arrayKeys === undefined) {
          return {
            minima: {
              dependencyType: "stateVariable",
              variableName: "minima",
            },
          }
        } else {
          return {
            ["minimum" + (arrayKey + 1)]: {
              dependencyType: "stateVariable",
              variableName: "minimum" + (arrayKey + 1),
            },
          }
        }
      },
      markStale: function ({ freshnessInfo, arrayKeys, changes }) {

        let arrayKey;
        if (arrayKeys) {
          arrayKey = Number(arrayKeys[0]);
        }

        let freshByKey = freshnessInfo.minimaValues.freshByKey;

        if (arrayKey === undefined) {
          if (changes.minima) {
            // just check if any of the minima
            // are no longer fresh
            let newFreshByKey = changes.minima.valuesChanged.minima.freshnessInfo.freshByKey;
            for (let key in freshByKey) {
              if (!newFreshByKey[key]) {
                delete freshByKey[key];
              }
            }
          }

          if (Object.keys(freshByKey).length === 0) {
            // asked for entire array and it is all stale
            return { fresh: { minimaValues: false } }
          } else {
            // asked for entire array, but it has some fresh elements
            return { partiallyFresh: { minimaValues: true } }
          }

        } else {

          if (changes["minimum" + (arrayKey + 1)]) {

            let valuesChanged = changes["minimum" + (arrayKey + 1)].valuesChanged;

            if (valuesChanged["minimum" + (arrayKey + 1)]) {
              delete freshByKey[arrayKey];
            }
          }
          // will be interpreted as indicating freshness of array entry
          return { fresh: { minimaValues: freshByKey[arrayKey] === true } }

        }

      },
      definition: function ({ dependencyValues, freshnessInfo, arrayKeys, changes }) {

        let arrayKey;
        if (arrayKeys) {
          arrayKey = Number(arrayKeys[0]);
        }

        let freshByKey = freshnessInfo.minimaValues.freshByKey;


        if (arrayKey === undefined) {

          if (changes.minima && changes.minima.valuesChanged.minima.changed.changedEntireArray) {
            // if entire array is changed, then send in an array
            // to indicate have completely new values

            let minimaValues = dependencyValues.minima.map(x => x.get_component(1).tree);

            // mark everything fresh, but start with new object
            // to make sure don't have extraneous keys
            freshByKey = {}
            for (let key in minimaValues) {
              freshByKey[key] = true;
            }

            return { newValues: { minimaValues } }

          } else if (Object.keys(freshByKey).length === 0) {

            let minimaValues = dependencyValues.minima.map(x => x.get_component(1).tree);

            // mark everything fresh
            for (let key in minimaValues) {
              freshByKey[key] = true;
            }

            return { newValues: { minimaValues } }

          } else {

            let minimaValues = {}
            for (let key in dependencyValues.minima) {
              if (!freshByKey[key]) {
                freshByKey[key] = true;
                minimaValues[key] = dependencyValues.minima[key].get_component(1).tree;
=======
        }

        if (changes.functionChild) {

          if (changes.functionChild.componentIdentitiesChanged) {

            // if functionChild changed, everything is stale
            for (let key in freshByKey) {
              delete freshByKey[key];
            }

            return { fresh: false }

          } else {

            let valuesChanged = changes.functionChild.valuesChanged[0];

            if (arrayKey === undefined) {

              if (valuesChanged.maxima) {
                // just check if any of the maxima
                // are no longer fresh
                let newFreshByKey = valuesChanged.maxima.freshnessInfo.freshByKey;
                for (let key in freshByKey) {
                  if (!newFreshByKey[key]) {
                    delete freshByKey[key];
                  }
                }
              }
            } else {
              if (valuesChanged["maximum" + (arrayKey + 1)]) {
                delete freshByKey[arrayKey];
              }
            }
          }
        }

        if (changes.numericalf || changes.xscale) {
          // everything is stale
          let freshByKey = freshnessInfo.freshByKey
          for (let key in freshByKey) {
            delete freshByKey[key];
          }
          return { fresh: false }
        }


        if (arrayKey === undefined) {
          if (Object.keys(freshByKey).length === 0) {
            // asked for entire array and it is all stale
            return { fresh: false }
          } else {
            // asked for entire array, but it has some fresh elements
            return { partiallyFresh: true }
          }
        } else {
          // asked for just one component
          return { fresh: freshByKey[arrayKey] === true }
        }

      },
      definition: function ({ dependencyValues, freshnessInfo, arrayKeys }) {

        let freshByKey = freshnessInfo.freshByKey;

        if (dependencyValues.functionChild.length === 1) {

          // need arrayKey only if have function child
          let arrayKey;
          if (arrayKeys) {
            arrayKey = Number(arrayKeys[0]);
          }

          if (arrayKey === undefined) {
            let functionChildMaxima = dependencyValues.functionChild[0].stateValues.maxima;

            if (Object.keys(freshByKey).length === 0) {
              for (let key in functionChildMaxima) {
                freshByKey[key] = true;
              }
              return {
                newValues: {
                  maxima: functionChildMaxima
                }
              }
            } else {
              let maxima = {};
              for (let key in functionChildMaxima) {
                if (!freshByKey[key]) {
                  maxima[key] = functionChildMaxima[key];
                  freshByKey[key] = true;
                }
              }
              return { newValues: { maxima } }
            }

          } else {

            // an arrayKey was specified

            if (freshByKey[arrayKey]) {
              // since is array, don't need to indicate noChanges
              return {};
            }

            freshByKey[arrayKey] = true;

            return {
              newValues: {
                maxima: {
                  [arrayKey]: dependencyValues.functionChild[0].stateValues['maximum' + (arrayKey + 1)]
                }
              }
            }
          }
        }

        // no function child

        // freshByKey is all or nothing
        // so if it contains anything, then everything is fresh
        if (Object.keys(freshByKey).length > 0) {
          // since is array, don't need to indicate noChanges
          return {}
        }

        let f = (x) => -dependencyValues.numericalf(x);

        // for now, look for maxima in interval -100*xscale to 100*xscale
        // dividing interval into 1000 subintervals
        let minx = -100 * dependencyValues.xscale;
        let maxx = 100 * dependencyValues.xscale;
        let nIntervals = 1000;
        let dx = (maxx - minx) / nIntervals;

        let maximaList = [];
        let maximumAtPreviousRight = false;
        let fright = f(minx);
        for (let i = 0; i < nIntervals; i++) {
          let xleft = minx + i * dx;
          let xright = minx + (i + 1) * dx;
          let fleft = fright;
          fright = f(xright);

          if (Number.isNaN(fleft) || Number.isNaN(fright)) {
            continue;
          }

          let result = numerics.fminbr(f, [xleft, xright]);
          if (result.success !== true) {
            continue;
          }
          let x = result.x;
          let fx = result.fx;

          if (fleft < fx) {
            if (maximumAtPreviousRight) {
              if (Number.isFinite(fleft)) {
                maximaList.push(me.fromAst(["tuple", xleft, fleft]));
              }
            }
            maximumAtPreviousRight = false;
          } else if (fright < fx) {
            maximumAtPreviousRight = true;
          } else {
            maximumAtPreviousRight = false;

            // make sure it actually looks like a strict maximum of f(x)
            if (fx < fright && fx < fleft &&
              fx < f(x + result.tol) && fx < f(x - result.tol) &&
              Number.isFinite(fx)) {
              maximaList.push(me.fromAst(["tuple", x, -fx]));
            }
          }
        }

        // mark everything fresh
        for (let key in maximaList) {
          freshByKey[key] = true;
        }

        return { newValues: { maxima: maximaList } }

      }
    }

    stateVariableDefinitions.maximaLocations = {
      public: true,
      componentType: "point",
      isArray: true,
      entryPrefixes: ["maximumLocation"],
      returnDependencies: function ({ arrayKeys }) {
        let arrayKey;
        if (arrayKeys) {
          arrayKey = Number(arrayKeys[0]);
        }

        if (arrayKeys === undefined) {
          return {
            maxima: {
              dependencyType: "stateVariable",
              variableName: "maxima",
            },
          }
        } else {
          return {
            ["maximum" + (arrayKey + 1)]: {
              dependencyType: "stateVariable",
              variableName: "maximum" + (arrayKey + 1),
            },
          }
        }

      },
      markStale: function ({ freshnessInfo, arrayKeys, changes }) {

        let arrayKey;
        if (arrayKeys) {
          arrayKey = Number(arrayKeys[0]);
        }

        let freshByKey = freshnessInfo.freshByKey;

        if (arrayKey === undefined) {
          if (changes.maxima) {
            // just check if any of the maxima
            // are no longer fresh
            let newFreshByKey = changes.maxima.valuesChanged.maxima.freshnessInfo.freshByKey;
            for (let key in freshByKey) {
              if (!newFreshByKey[key]) {
                delete freshByKey[key];
>>>>>>> f85113ba
              }
            }
            return { newValues: { minimaValues } }

          }

<<<<<<< HEAD
        } else {
          // have specific arrayKey specified

          if (freshByKey[arrayKey]) {
            return {};
          } else {
            freshByKey[arrayKey] = true;


            let minimum = dependencyValues["minimum" + (arrayKey + 1)];
            let minimumValue;
            if (minimum) {
              minimumValue = minimum.get_component(1).tree;
            }
            return {
              newValues: {
                minimaValues: {
                  [arrayKey]: minimumValue
                }
              }
            }
          }


        }

      }
    }


    stateVariableDefinitions.maxima = {
      public: true,
      componentType: "point",
      isArray: true,
      entryPrefixes: ["maximum"],
      returnDependencies: function ({ arrayKeys }) {
        let dependencies = {
          numericalf: {
            dependencyType: "stateVariable",
            variableName: "numericalf",
          },
          xscale: {
            dependencyType: "stateVariable",
            variableName: "xscale"
          },
        }

        let arrayKey;
        if (arrayKeys) {
          arrayKey = Number(arrayKeys[0]);
        }

        if (arrayKey === undefined) {
          dependencies.functionChild = {
            dependencyType: "childStateVariables",
            childLogicName: "atMostOneFunction",
            variableNames: ["maxima"],
          }
        } else {
          dependencies.functionChild = {
            dependencyType: "childStateVariables",
            childLogicName: "atMostOneFunction",
            variableNames: ["maximum" + (arrayKey + 1)],
          }
        }

        return dependencies;

      },
      markStale: function ({ freshnessInfo, arrayKeys, changes }) {

        let freshByKey = freshnessInfo.maxima.freshByKey;

        let arrayKey;
        if (arrayKeys) {
          arrayKey = Number(arrayKeys[0]);
        }

        if (changes.functionChild) {

          if (changes.functionChild.componentIdentitiesChanged) {

            // if functionChild changed, everything is stale
            for (let key in freshByKey) {
              delete freshByKey[key];
            }

            return { fresh: { maxima: false } }

          } else {

            let valuesChanged = changes.functionChild.valuesChanged[0];

            if (arrayKey === undefined) {

              if (valuesChanged.maxima) {
                // just check if any of the maxima
                // are no longer fresh
                let newFreshByKey = valuesChanged.maxima.freshnessInfo.freshByKey;
                for (let key in freshByKey) {
                  if (!newFreshByKey[key]) {
                    delete freshByKey[key];
                  }
                }
              }
            } else {
              if (valuesChanged["maximum" + (arrayKey + 1)]) {
                delete freshByKey[arrayKey];
              }
            }
          }
        }

        if (changes.numericalf || changes.xscale) {
          // everything is stale
          for (let key in freshByKey) {
            delete freshByKey[key];
          }
          return { fresh: { maxima: false } }
        }


        if (arrayKey === undefined) {
          if (Object.keys(freshByKey).length === 0) {
            // asked for entire array and it is all stale
            return { fresh: { maxima: false } }
          } else {
            // asked for entire array, but it has some fresh elements
            return { partiallyFresh: { maxima: true } }
          }
        } else {
          // asked for just one component
          // will be interpreted as indicating freshness of array entry
          return { fresh: { maxima: freshByKey[arrayKey] === true } }
        }

      },
      definition: function ({ dependencyValues, freshnessInfo, arrayKeys }) {
        let freshByKey = freshnessInfo.maxima.freshByKey;

        if (dependencyValues.functionChild.length === 1) {

          // need arrayKey only if have function child
          let arrayKey;
          if (arrayKeys) {
            arrayKey = Number(arrayKeys[0]);
          }

          if (arrayKey === undefined) {
            let functionChildMaxima = dependencyValues.functionChild[0].stateValues.maxima;

            if (Object.keys(freshByKey).length === 0) {
              for (let key in functionChildMaxima) {
                freshByKey[key] = true;
              }
              return {
                newValues: {
                  maxima: functionChildMaxima
                }
              }
            } else {
              let maxima = {};
              for (let key in functionChildMaxima) {
                if (!freshByKey[key]) {
                  maxima[key] = functionChildMaxima[key];
                  freshByKey[key] = true;
                }
              }
              return { newValues: { maxima } }
            }

          } else {

            // an arrayKey was specified

            if (freshByKey[arrayKey]) {
              // since is array, don't need to indicate noChanges
              return {};
            }

            freshByKey[arrayKey] = true;

            return {
              newValues: {
                maxima: {
                  [arrayKey]: dependencyValues.functionChild[0].stateValues['maximum' + (arrayKey + 1)]
                }
              }
            }
          }
        }

        // no function child

        // freshByKey is all or nothing
        // so if it contains anything, then everything is fresh
        if (Object.keys(freshByKey).length > 0) {
          // since is array, don't need to indicate noChanges
          return {}
        }

        let f = (x) => -dependencyValues.numericalf(x);

        // for now, look for maxima in interval -100*xscale to 100*xscale
        // dividing interval into 1000 subintervals
        let minx = -100 * dependencyValues.xscale;
        let maxx = 100 * dependencyValues.xscale;
        let nIntervals = 1000;
        let dx = (maxx - minx) / nIntervals;

        let maximaList = [];
        let maximumAtPreviousRight = false;
        let fright = f(minx);
        for (let i = 0; i < nIntervals; i++) {
          let xleft = minx + i * dx;
          let xright = minx + (i + 1) * dx;
          let fleft = fright;
          fright = f(xright);

          if (Number.isNaN(fleft) || Number.isNaN(fright)) {
            continue;
          }

          let result = numerics.fminbr(f, [xleft, xright]);
          if (result.success !== true) {
            continue;
          }
          let x = result.x;
          let fx = result.fx;

          if (fleft < fx) {
            if (maximumAtPreviousRight) {
              if (Number.isFinite(fleft)) {
                maximaList.push(me.fromAst(["vector", xleft, -fleft]));
              }
            }
            maximumAtPreviousRight = false;
          } else if (fright < fx) {
            maximumAtPreviousRight = true;
          } else {
            maximumAtPreviousRight = false;

            // make sure it actually looks like a strict maximum of f(x)
            if (fx < fright && fx < fleft &&
              fx < f(x + result.tol) && fx < f(x - result.tol) &&
              Number.isFinite(fx)) {
              maximaList.push(me.fromAst(["vector", x, -fx]));
            }
          }
        }

        // mark everything fresh
        for (let key in maximaList) {
          freshByKey[key] = true;
        }

        return { newValues: { maxima: maximaList } }

      }
    }

    stateVariableDefinitions.maximaLocations = {
      public: true,
      componentType: "number",
      isArray: true,
      entryPrefixes: ["maximumLocation"],
      returnDependencies: function ({ arrayKeys }) {
        let arrayKey;
        if (arrayKeys) {
          arrayKey = Number(arrayKeys[0]);
        }

        if (arrayKeys === undefined) {
          return {
            maxima: {
              dependencyType: "stateVariable",
              variableName: "maxima",
            },
          }
        } else {
          return {
            ["maximum" + (arrayKey + 1)]: {
              dependencyType: "stateVariable",
              variableName: "maximum" + (arrayKey + 1),
            },
          }
        }

      },
      markStale: function ({ freshnessInfo, arrayKeys, changes }) {

        let arrayKey;
        if (arrayKeys) {
          arrayKey = Number(arrayKeys[0]);
        }

        let freshByKey = freshnessInfo.maximaLocations.freshByKey;

        if (arrayKey === undefined) {
          if (changes.maxima) {
            // just check if any of the maxima
            // are no longer fresh
            let newFreshByKey = changes.maxima.valuesChanged.maxima.freshnessInfo.freshByKey;
            for (let key in freshByKey) {
              if (!newFreshByKey[key]) {
                delete freshByKey[key];
              }
            }
          }

          if (Object.keys(freshByKey).length === 0) {
            // asked for entire array and it is all stale
            return { fresh: { maximaLocations: false } }
          } else {
            // asked for entire array, but it has some fresh elements
            return { partiallyFresh: { maximaLocations: true } }
          }

        } else {

          if (changes["maximum" + (arrayKey + 1)]) {

            let valuesChanged = changes["maximum" + (arrayKey + 1)].valuesChanged;

            if (valuesChanged["maximum" + (arrayKey + 1)]) {
              delete freshByKey[arrayKey];
=======
          if (Object.keys(freshByKey).length === 0) {
            // asked for entire array and it is all stale
            return { fresh: false }
          } else {
            // asked for entire array, but it has some fresh elements
            return { partiallyFresh: true }
          }

        } else {
          if (valuesChanged["maximum" + (arrayKey + 1)]) {
            delete freshByKey[arrayKey];
          }
          return { fresh: freshByKey[arrayKey] === true }

        }

      },
      definition: function ({ dependencyValues, freshnessInfo, arrayKeys }) {

        let arrayKey;
        if (arrayKeys) {
          arrayKey = Number(arrayKeys[0]);
        }

        let freshByKey = freshnessInfo.freshByKey;


        if (arrayKey === undefined) {

          if (Object.keys(freshByKey).length === 0) {

            let maximaLocations = dependencyValues.maxima.map(x => x.get_component(0));

            // mark everything fresh
            for (let key in maximaLocations) {
              freshByKey[key] = true;
            }

            return { newValues: { maximaLocations } }

          } else {

            let maximaLocations = {}
            for (let key in dependencyValues.maxima) {
              if (!freshByKey[key]) {
                freshByKey[key] = true;
                maximaLocations[key] = dependencyValues.maxima[key].get_component(0);
              }
            }
            return { newValues: { maximaLocations } }

          }

        } else {
          // have specific arrayKey specified

          if (freshByKey[arrayKey]) {
            return {};
          } else {
            freshByKey[arrayKey] = true;
            return {
              newValues: {
                maximaLocations: {
                  [arrayKey]: dependencyValues["maximum" + (arrayKey + 1)].get_component(0)
                }
              }
            }
          }


        }

      }
    }

    stateVariableDefinitions.maximaValues = {
      public: true,
      componentType: "point",
      isArray: true,
      entryPrefixes: ["maximumValue"],
      returnDependencies: function ({ arrayKeys }) {
        let arrayKey;
        if (arrayKeys) {
          arrayKey = Number(arrayKeys[0]);
        }

        if (arrayKeys === undefined) {
          return {
            maxima: {
              dependencyType: "stateVariable",
              variableName: "maxima",
            },
          }
        } else {
          return {
            ["maximum" + (arrayKey + 1)]: {
              dependencyType: "stateVariable",
              variableName: "maximum" + (arrayKey + 1),
            },
          }
        }
      },
      markStale: function ({ freshnessInfo, arrayKeys, changes }) {

        let arrayKey;
        if (arrayKeys) {
          arrayKey = Number(arrayKeys[0]);
        }

        let freshByKey = freshnessInfo.freshByKey;

        if (arrayKey === undefined) {
          if (changes.maxima) {
            // just check if any of the maxima
            // are no longer fresh
            let newFreshByKey = changes.maxima.valuesChanged.maxima.freshnessInfo.freshByKey;
            for (let key in freshByKey) {
              if (!newFreshByKey[key]) {
                delete freshByKey[key];
              }
            }
          }

          if (Object.keys(freshByKey).length === 0) {
            // asked for entire array and it is all stale
            return { fresh: false }
          } else {
            // asked for entire array, but it has some fresh elements
            return { partiallyFresh: true }
          }

        } else {
          if (valuesChanged["maximum" + (arrayKey + 1)]) {
            delete freshByKey[arrayKey];
          }
          return { fresh: freshByKey[arrayKey] === true }

        }

      },
      definition: function ({ dependencyValues, freshnessInfo, arrayKeys }) {

        let arrayKey;
        if (arrayKeys) {
          arrayKey = Number(arrayKeys[0]);
        }

        let freshByKey = freshnessInfo.freshByKey;


        if (arrayKey === undefined) {

          if (Object.keys(freshByKey).length === 0) {

            let maximaValues = dependencyValues.maxima.map(x => x.get_component(1));

            // mark everything fresh
            for (let key in maximaValues) {
              freshByKey[key] = true;
            }

            return { newValues: { maximaValues } }

          } else {

            let maximaValues = {}
            for (let key in dependencyValues.maxima) {
              if (!freshByKey[key]) {
                freshByKey[key] = true;
                maximaValues[key] = dependencyValues.maxima[key].get_component(1);
              }
            }
            return { newValues: { maximaValues } }

          }

        } else {
          // have specific arrayKey specified

          if (freshByKey[arrayKey]) {
            return {};
          } else {
            freshByKey[arrayKey] = true;
            return {
              newValues: {
                maximaValues: {
                  [arrayKey]: dependencyValues["maximum" + (arrayKey + 1)].get_component(1)
                }
              }
            }
          }


        }

      }
    }

    // we make function child be a state variable
    // as we need a state variable to determine other dependencies
    // using stateVariablesDeterminingDependencies
    stateVariableDefinitions.functionChild = {
      returnDependencies: () => ({
        functionChild: {
          dependencyType: "childIdentity",
          childLogicName: "atMostOneFunction"
        }
      }),
      definition: function ({ dependencyValues }) {
        if (dependencyValues.functionChild.length === 1) {
          return { newValues: { functionChild: dependencyValues.functionChild[0] } }
        } else {
          return { newValues: { functionChild: null } }
        }
      }
    }



    stateVariableDefinitions.extrema = {
      public: true,
      componentType: "point",
      isArray: true,
      entryPrefixes: ["extremum"],
      stateVariablesDeterminingDependencies: ["functionChild"],
      returnDependencies: function ({ arrayKeys, stateValues }) {
        if (stateValues.functionChild === null) {
          // since algorithm for extrema in regular function class
          // requires all minima and maxima
          // ignore arrayKey if there is no function child overriding

          return {
            minima: {
              dependencyType: "stateVariable",
              variableName: "minima"
            },
            maxima: {
              dependencyType: "stateVariable",
              variableName: "maxima"
            }
          }
        } else {

          // if have function child, it's possible that function child
          // has more refined dependencies based on arrayKey
          // so we adjust based on arrayKey in this case
          let arrayKey;
          if (arrayKeys) {
            arrayKey = Number(arrayKeys[0]);
          }

          if (arrayKey === undefined) {
            return {
              functionChild: {
                dependencyType: "childStateVariables",
                childLogicName: "atMostOneFunction",
                variableNames: ["extrema"],
              },
            }
          } else {
            return {
              functionChild: {
                dependencyType: "childStateVariables",
                childLogicName: "atMostOneFunction",
                variableNames: ["extremum" + (arrayKey + 1)],
              },
>>>>>>> f85113ba
            }
          }
          // will be interpreted as indicating freshness of array entry
          return { fresh: { maximaLocations: freshByKey[arrayKey] === true } }

        }

      },
<<<<<<< HEAD
      definition: function ({ dependencyValues, freshnessInfo, arrayKeys, changes }) {
=======
      markStale: function ({ freshnessInfo, arrayKeys, changes }) {
>>>>>>> f85113ba

        let arrayKey;
        if (arrayKeys) {
          arrayKey = Number(arrayKeys[0]);
        }

<<<<<<< HEAD
        let freshByKey = freshnessInfo.maximaLocations.freshByKey;

        if (arrayKey === undefined) {

          if (changes.maxima && changes.maxima.valuesChanged.maxima.changed.changedEntireArray) {
            // if entire array is changed, then send in an array
            // to indicate have completely new values

            let maximaLocations = dependencyValues.maxima.map(x => x.get_component(0).tree);

            // mark everything fresh, but start with new object
            // to make sure don't have extraneous keys
            freshByKey = {}
            for (let key in maximaLocations) {
              freshByKey[key] = true;
            }

            return { newValues: { maximaLocations } }

          } else if (Object.keys(freshByKey).length === 0) {

            // mark everything fresh
            for (let key in maximaLocations) {
              freshByKey[key] = true;
            }

            return { newValues: { maximaLocations } }

          } else {

            let maximaLocations = {}
            for (let key in dependencyValues.maxima) {
              if (!freshByKey[key]) {
                freshByKey[key] = true;
                maximaLocations[key] = dependencyValues.maxima[key].get_component(0).tree;
              }
            }
            return { newValues: { maximaLocations } }

          }

        } else {
          // have specific arrayKey specified

          if (freshByKey[arrayKey]) {
            return {};
          } else {
            freshByKey[arrayKey] = true;
            let maximum = dependencyValues["maximum" + (arrayKey + 1)];
            let maximumLocation;
            if (maximum) {
              maximumLocation = maximum.get_component(0).tree;
            }
            return {
              newValues: {
                maximaLocations: {
                  [arrayKey]: maximumLocation
                }
              }
            }
          }


        }

      }
    }

    stateVariableDefinitions.maximaValues = {
      public: true,
      componentType: "number",
      isArray: true,
      entryPrefixes: ["maximumValue"],
      returnDependencies: function ({ arrayKeys }) {
        let arrayKey;
        if (arrayKeys) {
          arrayKey = Number(arrayKeys[0]);
        }

        if (arrayKeys === undefined) {
          return {
            maxima: {
              dependencyType: "stateVariable",
              variableName: "maxima",
            },
          }
        } else {
          return {
            ["maximum" + (arrayKey + 1)]: {
              dependencyType: "stateVariable",
              variableName: "maximum" + (arrayKey + 1),
            },
          }
        }
      },
      markStale: function ({ freshnessInfo, arrayKeys, changes }) {

        let arrayKey;
        if (arrayKeys) {
          arrayKey = Number(arrayKeys[0]);
        }

        let freshByKey = freshnessInfo.maximaValues.freshByKey;

        if (arrayKey === undefined) {
          if (changes.maxima) {
            // just check if any of the maxima
            // are no longer fresh
            let newFreshByKey = changes.maxima.valuesChanged.maxima.freshnessInfo.freshByKey;
            for (let key in freshByKey) {
              if (!newFreshByKey[key]) {
                delete freshByKey[key];
              }
            }
          }

          if (Object.keys(freshByKey).length === 0) {
            // asked for entire array and it is all stale
            return { fresh: { maximaValues: false } }
          } else {
            // asked for entire array, but it has some fresh elements
            return { partiallyFresh: { maximaValues: true } }
          }
=======
        if (changes.functionChild) {

          if (changes.functionChild.componentIdentitiesChanged) {

            // if functionChild changed, everything is stale
            for (let key in freshByKey) {
              delete freshByKey[key];
            }

            return { fresh: false }

          } else {

            let valuesChanged = changes.functionChild.valuesChanged[0];

            if (arrayKey === undefined) {

              if (valuesChanged.extrema) {
                // just check if any of the extrema
                // are no longer fresh
                let newFreshByKey = valuesChanged.extrema.freshnessInfo.freshByKey;
                for (let key in freshByKey) {
                  if (!newFreshByKey[key]) {
                    delete freshByKey[key];
                  }
                }
              }
            } else {
              if (valuesChanged["extremum" + (arrayKey + 1)]) {
                delete freshByKey[arrayKey];
              }
            }
          }
        }

        if (changes.minima || changes.maxima) {
          // everything is stale
          let freshByKey = freshnessInfo.freshByKey
          for (let key in freshByKey) {
            delete freshByKey[key];
          }
          return { fresh: false }
        }

>>>>>>> f85113ba

        if (arrayKey === undefined) {
          if (Object.keys(freshByKey).length === 0) {
            // asked for entire array and it is all stale
            return { fresh: false }
          } else {
            // asked for entire array, but it has some fresh elements
            return { partiallyFresh: true }
          }
        } else {
<<<<<<< HEAD

          if (changes["maximum" + (arrayKey + 1)]) {

            let valuesChanged = changes["maximum" + (arrayKey + 1)].valuesChanged;

            if (valuesChanged["maximum" + (arrayKey + 1)]) {
              delete freshByKey[arrayKey];
            }
          }
          // will be interpreted as indicating freshness of array entry
          return { fresh: { maximaValues: freshByKey[arrayKey] === true } }

        }

      },
      definition: function ({ dependencyValues, freshnessInfo, arrayKeys, changes }) {

        let arrayKey;
        if (arrayKeys) {
          arrayKey = Number(arrayKeys[0]);
        }

        let freshByKey = freshnessInfo.maximaValues.freshByKey;


        if (arrayKey === undefined) {

          if (changes.maxima && changes.maxima.valuesChanged.maxima.changed.changedEntireArray) {
            // if entire array is changed, then send in an array
            // to indicate have completely new values

            let maximaValues = dependencyValues.maxima.map(x => x.get_component(1).tree);

            // mark everything fresh, but start with new object
            // to make sure don't have extraneous keys
            freshByKey = {}
            for (let key in maximaValues) {
              freshByKey[key] = true;
            }

            return { newValues: { maximaValues } }

          } else if (Object.keys(freshByKey).length === 0) {

            let maximaValues = dependencyValues.maxima.map(x => x.get_component(1).tree);

            // mark everything fresh
            for (let key in maximaValues) {
              freshByKey[key] = true;
            }

            return { newValues: { maximaValues } }

          } else {

            let maximaValues = {}
            for (let key in dependencyValues.maxima) {
              if (!freshByKey[key]) {
                freshByKey[key] = true;
                maximaValues[key] = dependencyValues.maxima[key].get_component(1).tree;
              }
            }
            return { newValues: { maximaValues } }

          }

        } else {
          // have specific arrayKey specified

          if (freshByKey[arrayKey]) {
            return {};
          } else {

            freshByKey[arrayKey] = true;
            let maximum = dependencyValues["maximum" + (arrayKey + 1)];
            let maximumValue;
            if (maximum) {
              maximumValue = maximum.get_component(1).tree;
            }
            return {
              newValues: {
                maximaValues: {
                  [arrayKey]: maximumValue
                }
              }
            }
          }


        }

      }
    }

    // we make function child be a state variable
    // as we need a state variable to determine other dependencies
    // using stateVariablesDeterminingDependencies
    stateVariableDefinitions.functionChild = {
      returnDependencies: () => ({
        functionChild: {
          dependencyType: "childIdentity",
          childLogicName: "atMostOneFunction"
        }
      }),
      definition: function ({ dependencyValues }) {
        if (dependencyValues.functionChild.length === 1) {
          return { newValues: { functionChild: dependencyValues.functionChild[0] } }
        } else {
          return { newValues: { functionChild: null } }
=======
          // asked for just one component
          return { fresh: freshByKey[arrayKey] === true }
        }

      },
      definition: function ({ dependencyValues, freshnessInfo, arrayKeys }) {

        let freshByKey = freshnessInfo.freshByKey;

        // for extream functionChild dependency only if it is length 1
        if (dependencyValues.functionChild) {

          // need arrayKey only if have function child
          let arrayKey;
          if (arrayKeys) {
            arrayKey = Number(arrayKeys[0]);
          }

          if (arrayKey === undefined) {
            let functionChildExtrema = dependencyValues.functionChild[0].stateValues.extrema;

            if (Object.keys(freshByKey).length === 0) {
              for (let key in functionChildExtrema) {
                freshByKey[key] = true;
              }
              return {
                newValues: {
                  extrema: functionChildExtrema
                }
              }
            } else {
              let extrema = {};
              for (let key in functionChildExtrema) {
                if (!freshByKey[key]) {
                  extrema[key] = functionChildExtrema[key];
                  freshByKey[key] = true;
                }
              }
              return { newValues: { extrema } }
            }

          } else {

            // an arrayKey was specified

            if (freshByKey[arrayKey]) {
              // since is array, don't need to indicate noChanges
              return {};
            }

            freshByKey[arrayKey] = true;

            return {
              newValues: {
                extrema: {
                  [arrayKey]: dependencyValues.functionChild[0].stateValues['extremum' + (arrayKey + 1)]
                }
              }
            }
          }
        }

        // no function child

        // freshByKey is all or nothing
        // so if it contains anything, then everything is fresh
        if (Object.keys(freshByKey).length > 0) {
          // since is array, don't need to indicate noChanges
          return {}
        }

        let extrema = [...dependencyValues.minima, ...dependencyValues.maxima]
          .sort((a, b) => a.get_component(0) - b.get_component(0));

        // mark everything fresh
        for (let key in extrema) {
          freshByKey[key] = true;
        }

        return { newValues: { extrema } }

      }
    }

    stateVariableDefinitions.extremaLocations = {
      public: true,
      componentType: "point",
      isArray: true,
      entryPrefixes: ["extremumLocation"],
      returnDependencies: function ({ arrayKeys }) {
        let arrayKey;
        if (arrayKeys) {
          arrayKey = Number(arrayKeys[0]);
        }

        if (arrayKeys === undefined) {
          return {
            extrema: {
              dependencyType: "stateVariable",
              variableName: "extrema",
            },
          }
        } else {
          return {
            ["extremum" + (arrayKey + 1)]: {
              dependencyType: "stateVariable",
              variableName: "extremum" + (arrayKey + 1),
            },
          }
        }

      },
      markStale: function ({ freshnessInfo, arrayKeys, changes }) {

        let arrayKey;
        if (arrayKeys) {
          arrayKey = Number(arrayKeys[0]);
>>>>>>> f85113ba
        }

<<<<<<< HEAD

    stateVariableDefinitions.extrema = {
      public: true,
      componentType: "point",
      isArray: true,
      entryPrefixes: ["extremum"],
      stateVariablesDeterminingDependencies: ["functionChild"],
      returnDependencies: function ({ arrayKeys, stateValues }) {
        if (stateValues.functionChild === null) {
          // since algorithm for extrema in regular function class
          // requires all minima and maxima
          // ignore arrayKey if there is no function child overriding

          return {
            minima: {
              dependencyType: "stateVariable",
              variableName: "minima"
            },
            maxima: {
              dependencyType: "stateVariable",
              variableName: "maxima"
            }
          }
        } else {

          // if have function child, it's possible that function child
          // has more refined dependencies based on arrayKey
          // so we adjust based on arrayKey in this case
          let arrayKey;
          if (arrayKeys) {
            arrayKey = Number(arrayKeys[0]);
          }

          if (arrayKey === undefined) {
            return {
              functionChild: {
                dependencyType: "childStateVariables",
                childLogicName: "atMostOneFunction",
                variableNames: ["extrema"],
              },
            }
          } else {
            return {
              functionChild: {
                dependencyType: "childStateVariables",
                childLogicName: "atMostOneFunction",
                variableNames: ["extremum" + (arrayKey + 1)],
              },
            }
          }
        }

      },
      markStale: function ({ freshnessInfo, arrayKeys, changes }) {

        let freshByKey = freshnessInfo.extrema.freshByKey;
=======
        let freshByKey = freshnessInfo.freshByKey;

        if (arrayKey === undefined) {
          if (changes.extrema) {
            // just check if any of the extrema
            // are no longer fresh
            let newFreshByKey = changes.extrema.valuesChanged.extrema.freshnessInfo.freshByKey;
            for (let key in freshByKey) {
              if (!newFreshByKey[key]) {
                delete freshByKey[key];
              }
            }
          }

          if (Object.keys(freshByKey).length === 0) {
            // asked for entire array and it is all stale
            return { fresh: false }
          } else {
            // asked for entire array, but it has some fresh elements
            return { partiallyFresh: true }
          }

        } else {
          if (valuesChanged["extremum" + (arrayKey + 1)]) {
            delete freshByKey[arrayKey];
          }
          return { fresh: freshByKey[arrayKey] === true }

        }

      },
      definition: function ({ dependencyValues, freshnessInfo, arrayKeys }) {
>>>>>>> f85113ba

        let arrayKey;
        if (arrayKeys) {
          arrayKey = Number(arrayKeys[0]);
        }

<<<<<<< HEAD
        if (changes.functionChild) {

          if (changes.functionChild.componentIdentitiesChanged) {

            // if functionChild changed, everything is stale
            for (let key in freshByKey) {
              delete freshByKey[key];
            }

            return { fresh: { extrema: false } }

          } else {

            let valuesChanged = changes.functionChild.valuesChanged[0];

            if (arrayKey === undefined) {

              if (valuesChanged.extrema) {
                // just check if any of the extrema
                // are no longer fresh
                let newFreshByKey = valuesChanged.extrema.freshnessInfo.freshByKey;
                for (let key in freshByKey) {
                  if (!newFreshByKey[key]) {
                    delete freshByKey[key];
                  }
                }
              }
            } else {
              if (valuesChanged["extremum" + (arrayKey + 1)]) {
                delete freshByKey[arrayKey];
              }
            }
          }
        }

        if (changes.minima || changes.maxima) {
          // everything is stale
          for (let key in freshByKey) {
            delete freshByKey[key];
          }
          return { fresh: { extrema: false } }
        }


        if (arrayKey === undefined) {
          if (Object.keys(freshByKey).length === 0) {
            // asked for entire array and it is all stale
            return { fresh: { extrema: false } }
          } else {
            // asked for entire array, but it has some fresh elements
            return { partiallyFresh: { extrema: true } }
          }
        } else {
          // asked for just one component
          // will be interpreted as indicating freshness of array entry
          return { fresh: { extrema: freshByKey[arrayKey] === true } }
        }

      },
      definition: function ({ dependencyValues, freshnessInfo, arrayKeys }) {

        let freshByKey = freshnessInfo.extrema.freshByKey;

        // for extream functionChild dependency only if it is length 1
        if (dependencyValues.functionChild) {

          // need arrayKey only if have function child
          let arrayKey;
          if (arrayKeys) {
            arrayKey = Number(arrayKeys[0]);
          }

          if (arrayKey === undefined) {
            let functionChildExtrema = dependencyValues.functionChild[0].stateValues.extrema;

            if (Object.keys(freshByKey).length === 0) {
              for (let key in functionChildExtrema) {
                freshByKey[key] = true;
              }
              return {
                newValues: {
                  extrema: functionChildExtrema
                }
              }
            } else {
              let extrema = {};
              for (let key in functionChildExtrema) {
                if (!freshByKey[key]) {
                  extrema[key] = functionChildExtrema[key];
                  freshByKey[key] = true;
                }
              }
              return { newValues: { extrema } }
            }

          } else {

            // an arrayKey was specified

            if (freshByKey[arrayKey]) {
              // since is array, don't need to indicate noChanges
              return {};
            }

            freshByKey[arrayKey] = true;

            return {
              newValues: {
                extrema: {
                  [arrayKey]: dependencyValues.functionChild[0].stateValues['extremum' + (arrayKey + 1)]
                }
              }
            }
          }
        }

        // no function child

        // freshByKey is all or nothing
        // so if it contains anything, then everything is fresh
        if (Object.keys(freshByKey).length > 0) {
          // since is array, don't need to indicate noChanges
          return {}
        }

        let extrema = [...dependencyValues.minima, ...dependencyValues.maxima]
          .sort((a, b) => a.get_component(0).tree - b.get_component(0).tree);

        // mark everything fresh
        for (let key in extrema) {
          freshByKey[key] = true;
        }

        return { newValues: { extrema } }

      }
    }

    stateVariableDefinitions.extremaLocations = {
      public: true,
      componentType: "number",
      isArray: true,
      entryPrefixes: ["extremumLocation"],
      returnDependencies: function ({ arrayKeys }) {
        let arrayKey;
        if (arrayKeys) {
          arrayKey = Number(arrayKeys[0]);
        }

        if (arrayKeys === undefined) {
          return {
            extrema: {
              dependencyType: "stateVariable",
              variableName: "extrema",
            },
          }
        } else {
          return {
            ["extremum" + (arrayKey + 1)]: {
              dependencyType: "stateVariable",
              variableName: "extremum" + (arrayKey + 1),
            },
          }
        }

      },
      markStale: function ({ freshnessInfo, arrayKeys, changes }) {

        let arrayKey;
        if (arrayKeys) {
          arrayKey = Number(arrayKeys[0]);
        }

        let freshByKey = freshnessInfo.extremaLocations.freshByKey;

        if (arrayKey === undefined) {
          if (changes.extrema) {
            // just check if any of the extrema
            // are no longer fresh
            let newFreshByKey = changes.extrema.valuesChanged.extrema.freshnessInfo.freshByKey;
            for (let key in freshByKey) {
              if (!newFreshByKey[key]) {
                delete freshByKey[key];
              }
            }
          }

          if (Object.keys(freshByKey).length === 0) {
            // asked for entire array and it is all stale
            return { fresh: { extremaLocations: false } }
          } else {
            // asked for entire array, but it has some fresh elements
            return { partiallyFresh: { extremaLocations: true } }
          }

        } else {

          if (changes["extremum" + (arrayKey + 1)]) {

            let valuesChanged = changes["extremum" + (arrayKey + 1)].valuesChanged;

            if (valuesChanged["extremum" + (arrayKey + 1)]) {
              delete freshByKey[arrayKey];
            }
          }
          // will be interpreted as indicating freshness of array entry
          return { fresh: { extremaLocations: freshByKey[arrayKey] === true } }

        }

      },
      definition: function ({ dependencyValues, freshnessInfo, arrayKeys, changes }) {

        let arrayKey;
        if (arrayKeys) {
          arrayKey = Number(arrayKeys[0]);
        }

        let freshByKey = freshnessInfo.extremaLocations.freshByKey;


        if (arrayKey === undefined) {

          if (changes.extrema && changes.extrema.valuesChanged.extrema.changed.changedEntireArray) {
            // if entire array is changed, then send in an array
            // to indicate have completely new values

            let extremaLocations = dependencyValues.extrema.map(x => x.get_component(0).tree);

            // mark everything fresh, but start with new object
            // to make sure don't have extraneous keys
            freshByKey = {}
            for (let key in extremaLocations) {
              freshByKey[key] = true;
            }

            return { newValues: { extremaLocations } }

          } else if (Object.keys(freshByKey).length === 0) {

            let extremaLocations = dependencyValues.extrema.map(x => x.get_component(0).tree);

            // mark everything fresh
            for (let key in extremaLocations) {
              freshByKey[key] = true;
            }

            return { newValues: { extremaLocations } }

          } else {

            let extremaLocations = {}
            for (let key in dependencyValues.extrema) {
              if (!freshByKey[key]) {
                freshByKey[key] = true;
                extremaLocations[key] = dependencyValues.extrema[key].get_component(0).tree;
              }
            }
            return { newValues: { extremaLocations } }
=======
        let freshByKey = freshnessInfo.freshByKey;


        if (arrayKey === undefined) {

          if (Object.keys(freshByKey).length === 0) {

            let extremaLocations = dependencyValues.extrema.map(x => x.get_component(0));

            // mark everything fresh
            for (let key in extremaLocations) {
              freshByKey[key] = true;
            }

            return { newValues: { extremaLocations } }

          } else {

            let extremaLocations = {}
            for (let key in dependencyValues.extrema) {
              if (!freshByKey[key]) {
                freshByKey[key] = true;
                extremaLocations[key] = dependencyValues.extrema[key].get_component(0);
              }
            }
            return { newValues: { extremaLocations } }

          }

        } else {
          // have specific arrayKey specified

          if (freshByKey[arrayKey]) {
            return {};
          } else {
            freshByKey[arrayKey] = true;
            return {
              newValues: {
                extremaLocations: {
                  [arrayKey]: dependencyValues["extremum" + (arrayKey + 1)].get_component(0)
                }
              }
            }
          }


        }

      }
    }

    stateVariableDefinitions.extremaValues = {
      public: true,
      componentType: "point",
      isArray: true,
      entryPrefixes: ["extremumValue"],
      returnDependencies: function ({ arrayKeys }) {
        let arrayKey;
        if (arrayKeys) {
          arrayKey = Number(arrayKeys[0]);
        }

        if (arrayKeys === undefined) {
          return {
            extrema: {
              dependencyType: "stateVariable",
              variableName: "extrema",
            },
          }
        } else {
          return {
            ["extremum" + (arrayKey + 1)]: {
              dependencyType: "stateVariable",
              variableName: "extremum" + (arrayKey + 1),
            },
          }
        }
      },
      markStale: function ({ freshnessInfo, arrayKeys, changes }) {

        let arrayKey;
        if (arrayKeys) {
          arrayKey = Number(arrayKeys[0]);
        }

        let freshByKey = freshnessInfo.freshByKey;

        if (arrayKey === undefined) {
          if (changes.extrema) {
            // just check if any of the extrema
            // are no longer fresh
            let newFreshByKey = changes.extrema.valuesChanged.extrema.freshnessInfo.freshByKey;
            for (let key in freshByKey) {
              if (!newFreshByKey[key]) {
                delete freshByKey[key];
              }
            }
          }

          if (Object.keys(freshByKey).length === 0) {
            // asked for entire array and it is all stale
            return { fresh: false }
          } else {
            // asked for entire array, but it has some fresh elements
            return { partiallyFresh: true }
          }

        } else {
          if (valuesChanged["extremum" + (arrayKey + 1)]) {
            delete freshByKey[arrayKey];
          }
          return { fresh: freshByKey[arrayKey] === true }

        }

      },
      definition: function ({ dependencyValues, freshnessInfo, arrayKeys }) {

        let arrayKey;
        if (arrayKeys) {
          arrayKey = Number(arrayKeys[0]);
        }

        let freshByKey = freshnessInfo.freshByKey;


        if (arrayKey === undefined) {

          if (Object.keys(freshByKey).length === 0) {

            let extremaValues = dependencyValues.extrema.map(x => x.get_component(1));

            // mark everything fresh
            for (let key in extremaValues) {
              freshByKey[key] = true;
            }

            return { newValues: { extremaValues } }

          } else {

            let extremaValues = {}
            for (let key in dependencyValues.extrema) {
              if (!freshByKey[key]) {
                freshByKey[key] = true;
                extremaValues[key] = dependencyValues.extrema[key].get_component(1);
              }
            }
            return { newValues: { extremaValues } }
>>>>>>> f85113ba

          }

        } else {
          // have specific arrayKey specified
<<<<<<< HEAD

          if (freshByKey[arrayKey]) {
            return {};
          } else {
            freshByKey[arrayKey] = true;

            let extremum = dependencyValues["extremum" + (arrayKey + 1)];
            let extremumLocation;
            if (extremum) {
              extremumLocation = extremum.get_component(0).tree;
            }
            return {
              newValues: {
                extremaLocations: {
                  [arrayKey]: extremumLocation
                }
              }
            }
          }


        }

      }
    }

    stateVariableDefinitions.extremaValues = {
      public: true,
      componentType: "number",
      isArray: true,
      entryPrefixes: ["extremumValue"],
      returnDependencies: function ({ arrayKeys }) {
        let arrayKey;
        if (arrayKeys) {
          arrayKey = Number(arrayKeys[0]);
        }

        if (arrayKeys === undefined) {
          return {
            extrema: {
              dependencyType: "stateVariable",
              variableName: "extrema",
            },
          }
        } else {
          return {
            ["extremum" + (arrayKey + 1)]: {
              dependencyType: "stateVariable",
              variableName: "extremum" + (arrayKey + 1),
            },
          }
        }
      },
      markStale: function ({ freshnessInfo, arrayKeys, changes }) {

        let arrayKey;
        if (arrayKeys) {
          arrayKey = Number(arrayKeys[0]);
        }

        let freshByKey = freshnessInfo.extremaValues.freshByKey;

        if (arrayKey === undefined) {
          if (changes.extrema) {
            // just check if any of the extrema
            // are no longer fresh
            let newFreshByKey = changes.extrema.valuesChanged.extrema.freshnessInfo.freshByKey;
            for (let key in freshByKey) {
              if (!newFreshByKey[key]) {
                delete freshByKey[key];
              }
            }
          }

          if (Object.keys(freshByKey).length === 0) {
            // asked for entire array and it is all stale
            return { fresh: { extremaValues: false } }
          } else {
            // asked for entire array, but it has some fresh elements
            return { partiallyFresh: { extremaValues: true } }
          }

        } else {
          if (changes.extrema) {
            // check if the extrema
            // are no longer fresh
            let newFreshByKey = changes.extrema.valuesChanged.extrema.freshnessInfo.freshByKey;
            for (let key in freshByKey) {
              if (!newFreshByKey[key]) {
                delete freshByKey[key];
              }
            }
          }
          if (changes["extremum" + (arrayKey + 1)]) {

            let valuesChanged = changes["extremum" + (arrayKey + 1)].valuesChanged;

            if (valuesChanged["extremum" + (arrayKey + 1)]) {
              delete freshByKey[arrayKey];
            }
          }
          // will be interpreted as indicating freshness of array entry
          return { fresh: { extremaValues: freshByKey[arrayKey] === true } }

        }

      },
      definition: function ({ dependencyValues, freshnessInfo, arrayKeys, changes }) {
=======

          if (freshByKey[arrayKey]) {
            return {};
          } else {
            freshByKey[arrayKey] = true;
            return {
              newValues: {
                extremaValues: {
                  [arrayKey]: dependencyValues["extremum" + (arrayKey + 1)].get_component(1)
                }
              }
            }
          }


        }

      }
    }

    // stateVariableDefinitions.indexInParent = {
    //   returnDependencies: () => ({
    //     indexInParent: {
    //       dependencyType: "indexInParent",
    //     },
    //     functionIndexInParent: {
    //       dependencyType: "indexInParent",
    //       componentTypes: ["function"]
    //     }
    //   }),
    //   definition: function ({ dependencyValues }) {
    //     console.log('definition of indexInParent');
    //     console.log(dependencyValues);

    //     return { newValues: { indexInParent: dependencyValues.functionIndexInParent } }
    //   }
    // }

    return stateVariableDefinitions;
>>>>>>> f85113ba

        let arrayKey;
        if (arrayKeys) {
          arrayKey = Number(arrayKeys[0]);
        }

<<<<<<< HEAD
        let freshByKey = freshnessInfo.extremaValues.freshByKey;


        if (arrayKey === undefined) {

          if (changes.extrema && changes.extrema.valuesChanged.extrema.changed.changedEntireArray) {
            // if entire array is changed, then send in an array
            // to indicate have completely new values

            let extremaValues = dependencyValues.extrema.map(x => x.get_component(1).tree);

            // mark everything fresh, but start with new object
            // to make sure don't have extraneous keys
            freshByKey = {}
            for (let key in extremaValues) {
              freshByKey[key] = true;
            }

            return { newValues: { extremaValues } }

          } else if (Object.keys(freshByKey).length === 0) {

            let extremaValues = dependencyValues.extrema.map(x => x.get_component(1).tree);

            // mark everything fresh
            for (let key in extremaValues) {
              freshByKey[key] = true;
            }

            return { newValues: { extremaValues } }

          } else {

            let extremaValues = {}
            for (let key in dependencyValues.extrema) {
              if (!freshByKey[key]) {
                freshByKey[key] = true;
                extremaValues[key] = dependencyValues.extrema[key].get_component(1).tree;
              }
            }
            return { newValues: { extremaValues } }

          }

        } else {
          // have specific arrayKey specified

          if (freshByKey[arrayKey]) {
            return {};
          } else {
            freshByKey[arrayKey] = true;

            let extremum = dependencyValues["extremum" + (arrayKey + 1)];
            let extremumValue;
            if (extremum) {
              extremumValue = extremum.get_component(1).tree;
            }
            return {
              newValues: {
                extremaValues: {
                  [arrayKey]: extremumValue
                }
              }
            }
          }


        }

      }
    }


    stateVariableDefinitions.numberMinima = {
      public: true,
      componentType: "number",
      returnDependencies: () => ({
        minima: {
          dependencyType: "stateVariable",
          variableName: "minima"
        }
      }),
      definition: function ({ dependencyValues }) {
        return {
          newValues: {
            numberMinima: dependencyValues.minima.length,
          },
          checkForActualChange: { numberMinima: true }
        }
      }
    }


    stateVariableDefinitions.numberMaxima = {
      public: true,
      componentType: "number",
      returnDependencies: () => ({
        maxima: {
          dependencyType: "stateVariable",
          variableName: "maxima"
        }
      }),
      definition: function ({ dependencyValues }) {
        return {
          newValues: {
            numberMaxima: dependencyValues.maxima.length,
          },
          checkForActualChange: { numberMaxima: true }
        }
      }
    }


    stateVariableDefinitions.numberExtrema = {
      public: true,
      componentType: "number",
      returnDependencies: () => ({
        extrema: {
          dependencyType: "stateVariable",
          variableName: "extrema"
        }
      }),
      definition: function ({ dependencyValues }) {
        return {
          newValues: {
            numberExtrema: dependencyValues.extrema.length,
          },
          checkForActualChange: { numberExtrema: true }
        }
      }
    }



    return stateVariableDefinitions;
=======
  updateStateOld(args = {}) {
    if (args.init === true) {


      this.makePublicStateVariableArray({
        variableName: "minima",
        componentType: "point",
        stateVariableForRef: "coords",
        additionalProperties: { draggable: false },
        emptyForOutOfBounds: true,
      });
      this.makePublicStateVariableArrayEntry({
        entryName: "minimum",
        arrayVariableName: "minima",
      });
      this.makePublicStateVariableArray({
        variableName: "minimalocations",
        componentType: "number",
        emptyForOutOfBounds: true,
      });
      this.makePublicStateVariableArrayEntry({
        entryName: "minimumlocation",
        arrayVariableName: "minimalocations",
      });
      this.makePublicStateVariableArray({
        variableName: "minimavalues",
        componentType: "number",
        emptyForOutOfBounds: true,
      });
      this.makePublicStateVariableArrayEntry({
        entryName: "minimumvalue",
        arrayVariableName: "minimavalues",
      });
      this.makePublicStateVariable({
        variableName: "numberminima",
        componentType: "number"
      });

      this.makePublicStateVariableArray({
        variableName: "maxima",
        componentType: "point",
        stateVariableForRef: "coords",
        additionalProperties: { draggable: false },
        emptyForOutOfBounds: true,
      });
      this.makePublicStateVariableArrayEntry({
        entryName: "maximum",
        arrayVariableName: "maxima",
      });
      this.makePublicStateVariableArray({
        variableName: "maximalocations",
        componentType: "number",
        emptyForOutOfBounds: true,
      });
      this.makePublicStateVariableArrayEntry({
        entryName: "maximumlocation",
        arrayVariableName: "maximalocations",
      });
      this.makePublicStateVariableArray({
        variableName: "maximavalues",
        componentType: "number",
        emptyForOutOfBounds: true,
      });
      this.makePublicStateVariableArrayEntry({
        entryName: "maximumvalue",
        arrayVariableName: "maximavalues",
      });
      this.makePublicStateVariable({
        variableName: "numbermaxima",
        componentType: "number"
      });

      this.makePublicStateVariableArray({
        variableName: "extrema",
        componentType: "point",
        stateVariableForRef: "coords",
        additionalProperties: { draggable: false },
        emptyForOutOfBounds: true,
      });
      this.makePublicStateVariableArrayEntry({
        entryName: "extremum",
        arrayVariableName: "extrema",
      });
      this.makePublicStateVariableArray({
        variableName: "extremalocations",
        componentType: "number",
        emptyForOutOfBounds: true,
      });
      this.makePublicStateVariableArrayEntry({
        entryName: "extremumlocation",
        arrayVariableName: "extremalocations",
      });
      this.makePublicStateVariableArray({
        variableName: "extremavalues",
        componentType: "number",
        entryName: "extremumvalue",
        emptyForOutOfBounds: true,
      });
      this.makePublicStateVariableArrayEntry({
        entryName: "extremumvalue",
        arrayVariableName: "extremavalues",
      });
      this.makePublicStateVariable({
        variableName: "numberextrema",
        componentType: "number"
      });
      this.makePublicStateVariable({
        variableName: "styledescription",
        componentType: "text",
      });

    }

  }

  // allow to adapt into curve
  get nAdapters() {
    return 1;
  }

  getAdapter(ind) {

    if (ind >= 1) {
      return;
    }

    let newState = {
      functionComponentName: this.componentName
    };


    let downstreamStateVariables = [];
    let upstreamStateVariables = [];

    // copy any properties that match the adapter
    // add them both to newState and to dependency state variables
    let adapterClass = this.allComponentClasses.curve;
    let availableClassProperties = adapterClass.createPropertiesObject({
      standardComponentClasses: this.standardComponentClasses
    });

    for (let item in availableClassProperties) {
      if (item in this._state) {
        newState[item] = this.state[item];
        downstreamStateVariables.push(item);
        upstreamStateVariables.push(item);
      }
    }

    let downDep = {
      dependencyType: "adapter",
      adapter: "curve",
      downstreamStateVariables: downstreamStateVariables,
      upstreamStateVariables: upstreamStateVariables,
      includeDownstreamComponent: true,
    }

    // TODO: if unresolved, should pass unresolvedState to curve

    return {
      componentType: "curve",
      downstreamDependencies: {
        [this.componentName]: [downDep]
      },
      state: newState,
    };
>>>>>>> f85113ba

  }

  adapters = [{
    stateVariable: "numericalf",
    componentType: "functioncurve"
  },
  {
    stateVariable: "formula",
    componentType: "math"
  }];

}<|MERGE_RESOLUTION|>--- conflicted
+++ resolved
@@ -3,11 +3,7 @@
 
 export default class Function extends InlineComponent {
   static componentType = "function";
-<<<<<<< HEAD
   static rendererType = "math";
-=======
-  static rendererType = undefined;
->>>>>>> f85113ba
 
   static createPropertiesObject(args) {
     let properties = super.createPropertiesObject(args);
@@ -53,11 +49,7 @@
       propositions: [atLeastOneStrings, atLeastOneMaths],
       requireConsecutive: true,
       isSugar: true,
-<<<<<<< HEAD
       logicToWaitOnSugar: ["exactlyOneFormula"],
-=======
-      affectedBySugar: ["exactlyOneFormula"],
->>>>>>> f85113ba
       replacementFunction: addFormula,
     });
 
@@ -80,11 +72,7 @@
       }
       return {
         success: true,
-<<<<<<< HEAD
         newChildren: [{ componentType: "interpolatedfunction", children }],
-=======
-        newChildren: [{ componentType: "interpolatedfunction" }],
->>>>>>> f85113ba
       }
     }
 
@@ -121,11 +109,7 @@
       operator: "or",
       propositions: [atLeastOneMaximum, atLeastOneMinimum, atLeastOneExtremum, atLeastOneThrough],
       isSugar: true,
-<<<<<<< HEAD
       logicToWaitOnSugar: ["atMostOneFunction"],
-=======
-      affectedBySugar: ["atMostOneFunction"],
->>>>>>> f85113ba
       replacementFunction: addInterpolatedFunction,
     })
 
@@ -146,7 +130,6 @@
     return childLogic;
   }
 
-<<<<<<< HEAD
 
   static returnStateVariableDefinitions({ numerics }) {
 
@@ -648,433 +631,98 @@
 
             if (valuesChanged["minimum" + (arrayKey + 1)]) {
               delete freshByKey[arrayKey];
-=======
-
-  static returnStateVariableDefinitions({ numerics }) {
-
-    let stateVariableDefinitions = super.returnStateVariableDefinitions();
-
-    stateVariableDefinitions.selectedStyle = {
-      forRenderer: true,
-      returnDependencies: () => ({
-        styleNumber: {
-          dependencyType: "stateVariable",
-          variableName: "styleNumber",
-        },
-        ancestorWithStyle: {
-          dependencyType: "ancestorStateVariables",
-          variableNames: ["styleDefinitions"]
-        }
-      }),
-      definition: function ({ dependencyValues }) {
-
-        let selectedStyle;
-
-        for (let styleDefinition of dependencyValues.ancestorWithStyle.stateValues.styleDefinitions) {
-          if (dependencyValues.styleNumber === styleDefinition.styleNumber) {
-            if (selectedStyle === undefined) {
-              selectedStyle = styleDefinition;
-            } else {
-              // attributes from earlier matches take precedence
-              selectedStyle = Object.assign(Object.assign({}, styleDefinition), selectedStyle)
-            }
-          }
-        }
-
-        if (selectedStyle === undefined) {
-          selectedStyle = dependencyValues.ancestorWithStyle.stateValues.styleDefinitions[0];
-        }
-        return { newValues: { selectedStyle } };
-      }
-    }
-
-
-    stateVariableDefinitions.styleDescription = {
-      public: true,
-      componentType: "text",
-      returnDependencies: () => ({
-        selectedStyle: {
-          dependencyType: "stateVariable",
-          variableName: "selectedStyle",
-        },
-      }),
-      definition: function ({ dependencyValues }) {
-
-        let curveDescription = "";
-        if (dependencyValues.selectedStyle.lineWidth >= 4) {
-          curveDescription += "thick ";
-        } else if (dependencyValues.selectedStyle.lineWidth <= 1) {
-          curveDescription += "thin ";
-        }
-        if (dependencyValues.selectedStyle.lineStyle === "dashed") {
-          curveDescription += "dashed ";
-        } else if (dependencyValues.selectedStyle.lineStyle === "dotted") {
-          curveDescription += "dotted ";
-        }
-
-        curveDescription += `${dependencyValues.selectedStyle.lineColor} `;
-
-        return { newValues: { styleDescription: curveDescription } };
-      }
-    }
-
-    stateVariableDefinitions.formula = {
-      public: true,
-      componentType: "formula",
-      defaultValue: me.fromAst(0),
-      returnDependencies: () => ({
-        formulaChild: {
-          dependencyType: "childStateVariables",
-          childLogicName: "exactlyOneFormula",
-          variableNames: ["value"]
-        },
-        functionChild: {
-          dependencyType: "childStateVariables",
-          childLogicName: "atMostOneFunction",
-          variableNames: ["formula"],
-        }
-      }),
-      definition: function ({ dependencyValues }) {
-
-        if (dependencyValues.formulaChild.length === 1) {
-
-          return {
-            newValues: {
-              formula: dependencyValues.formulaChild[0].stateValues.value
-            }
-          }
-        } else if (dependencyValues.functionChild.length === 1) {
-
-          return {
-            newValues: {
-              formula: dependencyValues.functionChild[0].stateValues.formula
-            }
-          }
-        } else {
-          return {
-            useEssentialOrDefaultValue: {
-              formula: { variablesToCheck: ["formula"] }
-            }
-          }
-        }
-      }
-
-    }
-
-    stateVariableDefinitions.f = {
-      returnDependencies: () => ({
-        formula: {
-          dependencyType: "stateVariable",
-          variableName: "formula",
-        },
-        variable: {
-          dependencyType: "stateVariable",
-          variableName: "variable"
-        },
-        functionChild: {
-          dependencyType: "childStateVariables",
-          childLogicName: "atMostOneFunction",
-          variableNames: ["f"],
-        }
-      }),
-      definition: function ({ dependencyValues }) {
-        if (dependencyValues.functionChild.length === 1) {
-          return {
-            newValues: {
-              f: dependencyValues.functionChild[0].stateValues.f
-            }
-          }
-        } else {
-          let formula = dependencyValues.formula;
-          let varString = dependencyValues.variable.tree;
-          return {
-            newValues: {
-              f: (x) => formula.substitute({ [varString]: x })
-            }
-          }
-
-        }
-      }
-    }
-
-
-    stateVariableDefinitions.numericalf = {
-      returnDependencies: () => ({
-        formula: {
-          dependencyType: "stateVariable",
-          variableName: "formula",
-        },
-        variable: {
-          dependencyType: "stateVariable",
-          variableName: "variable"
-        },
-        functionChild: {
-          dependencyType: "childStateVariables",
-          childLogicName: "atMostOneFunction",
-          variableNames: ["numericalf"],
-        }
-      }),
-      definition: function ({ dependencyValues }) {
-        if (dependencyValues.functionChild.length === 1) {
-          return {
-            newValues: {
-              numericalf: dependencyValues.functionChild[0].stateValues.numericalf
-            }
-          }
-        } else {
-          let formula_f = dependencyValues.formula.f();
-          let varString = dependencyValues.variable.tree;
-          return {
-            newValues: {
-              numericalf: function (x) {
-                try {
-                  return formula_f({ [varString]: x });
-                } catch (e) {
-                  return NaN;
-                }
-              }
-            }
-          }
-
-        }
-      }
-    }
-
-    stateVariableDefinitions.minima = {
-      public: true,
-      componentType: "point",
-      isArray: true,
-      entryPrefixes: ["minimum"],
-      returnDependencies: function ({ arrayKeys }) {
-        let dependencies = {
-          numericalf: {
-            dependencyType: "stateVariable",
-            variableName: "numericalf",
-          },
-          xscale: {
-            dependencyType: "stateVariable",
-            variableName: "xscale"
-          },
-        }
-
-        let arrayKey;
-        if (arrayKeys) {
-          arrayKey = Number(arrayKeys[0]);
-        }
+            }
+          }
+          // will be interpreted as indicating freshness of array entry
+          return { fresh: { minimaLocations: freshByKey[arrayKey] === true } }
+
+        }
+
+      },
+      definition: function ({ dependencyValues, freshnessInfo, arrayKeys, changes }) {
+
+        let arrayKey;
+        if (arrayKeys) {
+          arrayKey = Number(arrayKeys[0]);
+        }
+
+        let freshByKey = freshnessInfo.minimaLocations.freshByKey;
+
 
         if (arrayKey === undefined) {
-          dependencies.functionChild = {
-            dependencyType: "childStateVariables",
-            childLogicName: "atMostOneFunction",
-            variableNames: ["minima"],
-          }
-        } else {
-          dependencies.functionChild = {
-            dependencyType: "childStateVariables",
-            childLogicName: "atMostOneFunction",
-            variableNames: ["minimum" + (arrayKey + 1)],
-          }
-        }
-
-        return dependencies;
-
-      },
-      markStale: function ({ freshnessInfo, arrayKeys, changes }) {
-
-        let arrayKey;
-        if (arrayKeys) {
-          arrayKey = Number(arrayKeys[0]);
-        }
-
-        if (changes.functionChild) {
-
-          if (changes.functionChild.componentIdentitiesChanged) {
-
-            // if functionChild changed, everything is stale
-            for (let key in freshByKey) {
-              delete freshByKey[key];
-            }
-
-            return { fresh: false }
-
-          } else {
-
-            let valuesChanged = changes.functionChild.valuesChanged[0];
-
-            if (arrayKey === undefined) {
-
-              if (valuesChanged.minima) {
-                // just check if any of the minima
-                // are no longer fresh
-                let newFreshByKey = valuesChanged.minima.freshnessInfo.freshByKey;
-                for (let key in freshByKey) {
-                  if (!newFreshByKey[key]) {
-                    delete freshByKey[key];
-                  }
-                }
-              }
-            } else {
-              if (valuesChanged["minimum" + (arrayKey + 1)]) {
-                delete freshByKey[arrayKey];
-              }
-            }
-          }
-        }
-
-        if (changes.numericalf || changes.xscale) {
-          // everything is stale
-          let freshByKey = freshnessInfo.freshByKey
-          for (let key in freshByKey) {
-            delete freshByKey[key];
-          }
-          return { fresh: false }
-        }
-
-
-        if (arrayKey === undefined) {
-          if (Object.keys(freshByKey).length === 0) {
-            // asked for entire array and it is all stale
-            return { fresh: false }
-          } else {
-            // asked for entire array, but it has some fresh elements
-            return { partiallyFresh: true }
-          }
-        } else {
-          // asked for just one component
-          return { fresh: freshByKey[arrayKey] === true }
-        }
-
-      },
-      definition: function ({ dependencyValues, freshnessInfo, arrayKeys }) {
-
-        let freshByKey = freshnessInfo.freshByKey;
-
-        if (dependencyValues.functionChild.length === 1) {
-
-          // need arrayKey only if have function child
-          let arrayKey;
-          if (arrayKeys) {
-            arrayKey = Number(arrayKeys[0]);
-          }
-
-          if (arrayKey === undefined) {
-            let functionChildMinima = dependencyValues.functionChild[0].stateValues.minima;
-
-            if (Object.keys(freshByKey).length === 0) {
-              for (let key in functionChildMinima) {
+
+          if (changes.minima && changes.minima.valuesChanged.minima.changed.changedEntireArray) {
+            // if entire array is changed, then send in an array
+            // to indicate have completely new values
+
+            let minimaLocations = dependencyValues.minima.map(x => x.get_component(0).tree);
+
+            // mark everything fresh, but start with new object
+            // to make sure don't have extraneous keys
+            freshByKey = {}
+            for (let key in minimaLocations) {
+              freshByKey[key] = true;
+            }
+
+            return { newValues: { minimaLocations } }
+
+          } else if (Object.keys(freshByKey).length === 0) {
+
+            let minimaLocations = dependencyValues.minima.map(x => x.get_component(0).tree);
+
+            // mark everything fresh
+            for (let key in minimaLocations) {
+              freshByKey[key] = true;
+            }
+
+            return { newValues: { minimaLocations } }
+
+          } else {
+
+            let minimaLocations = {}
+            for (let key in dependencyValues.minima) {
+              if (!freshByKey[key]) {
                 freshByKey[key] = true;
-              }
-              return {
-                newValues: {
-                  minima: functionChildMinima
-                }
-              }
-            } else {
-              let minima = {};
-              for (let key in functionChildMinima) {
-                if (!freshByKey[key]) {
-                  minima[key] = functionChildMinima[key];
-                  freshByKey[key] = true;
-                }
-              }
-              return { newValues: { minima } }
-            }
-
-          } else {
-
-            // an arrayKey was specified
-
-            if (freshByKey[arrayKey]) {
-              // since is array, don't need to indicate noChanges
-              return {};
-            }
-
+                minimaLocations[key] = dependencyValues.minima[key].get_component(0).tree;
+              }
+            }
+            return { newValues: { minimaLocations } }
+
+          }
+
+        } else {
+          // have specific arrayKey specified
+
+          if (freshByKey[arrayKey]) {
+            return {};
+          } else {
             freshByKey[arrayKey] = true;
 
+            let minimum = dependencyValues["minimum" + (arrayKey + 1)];
+            let minimumLocation;
+            if (minimum) {
+              minimumLocation = minimum.get_component(0).tree;
+            }
             return {
               newValues: {
-                minima: {
-                  [arrayKey]: dependencyValues.functionChild[0].stateValues['minimum' + (arrayKey + 1)]
+                minimaLocations: {
+                  [arrayKey]: minimumLocation
                 }
               }
             }
           }
-        }
-
-        // no function child
-
-        // freshByKey is all or nothing
-        // so if it contains anything, then everything is fresh
-        if (Object.keys(freshByKey).length > 0) {
-          // since is array, don't need to indicate noChanges
-          return {}
-        }
-
-        let f = dependencyValues.numericalf;
-
-        // for now, look for minima in interval -100*xscale to 100*xscale
-        // dividing interval into 1000 subintervals
-        let minx = -100 * dependencyValues.xscale;
-        let maxx = 100 * dependencyValues.xscale;
-        let nIntervals = 1000;
-        let dx = (maxx - minx) / nIntervals;
-
-        let minimaList = [];
-        let minimumAtPreviousRight = false;
-        let fright = f(minx);
-        for (let i = 0; i < nIntervals; i++) {
-          let xleft = minx + i * dx;
-          let xright = minx + (i + 1) * dx;
-          let fleft = fright;
-          fright = f(xright);
-
-          if (Number.isNaN(fleft) || Number.isNaN(fright)) {
-            continue;
-          }
-
-          let result = numerics.fminbr(f, [xleft, xright]);
-          if (result.success !== true) {
-            continue;
-          }
-          let x = result.x;
-          let fx = result.fx;
-
-          if (fleft < fx) {
-            if (minimumAtPreviousRight) {
-              if (Number.isFinite(fleft)) {
-                minimaList.push(me.fromAst(["tuple", xleft, fleft]));
-              }
-            }
-            minimumAtPreviousRight = false;
-          } else if (fright < fx) {
-            minimumAtPreviousRight = true;
-          } else {
-            minimumAtPreviousRight = false;
-
-            // make sure it actually looks like a strict minimum of f(x)
-            if (fx < fright && fx < fleft &&
-              fx < f(x + result.tol) && fx < f(x - result.tol) &&
-              Number.isFinite(fx)) {
-              minimaList.push(me.fromAst(["tuple", x, fx]));
-            }
-          }
-        }
-
-        // mark everything fresh
-        for (let key in minimaList) {
-          freshByKey[key] = true;
-        }
-
-        return { newValues: { minima: minimaList } }
+
+
+        }
 
       }
     }
 
-    stateVariableDefinitions.minimaLocations = {
+    stateVariableDefinitions.minimaValues = {
       public: true,
-      componentType: "point",
+      componentType: "number",
       isArray: true,
-      entryPrefixes: ["minimumLocation"],
+      entryPrefixes: ["minimumValue"],
       returnDependencies: function ({ arrayKeys }) {
         let arrayKey;
         if (arrayKeys) {
@@ -1096,7 +744,6 @@
             },
           }
         }
-
       },
       markStale: function ({ freshnessInfo, arrayKeys, changes }) {
 
@@ -1105,7 +752,7 @@
           arrayKey = Number(arrayKeys[0]);
         }
 
-        let freshByKey = freshnessInfo.freshByKey;
+        let freshByKey = freshnessInfo.minimaValues.freshByKey;
 
         if (arrayKey === undefined) {
           if (changes.minima) {
@@ -1121,159 +768,58 @@
 
           if (Object.keys(freshByKey).length === 0) {
             // asked for entire array and it is all stale
-            return { fresh: false }
+            return { fresh: { minimaValues: false } }
           } else {
             // asked for entire array, but it has some fresh elements
-            return { partiallyFresh: true }
-          }
-
-        } else {
-          if (valuesChanged["minimum" + (arrayKey + 1)]) {
-            delete freshByKey[arrayKey];
-          }
-          return { fresh: freshByKey[arrayKey] === true }
+            return { partiallyFresh: { minimaValues: true } }
+          }
+
+        } else {
+
+          if (changes["minimum" + (arrayKey + 1)]) {
+
+            let valuesChanged = changes["minimum" + (arrayKey + 1)].valuesChanged;
+
+            if (valuesChanged["minimum" + (arrayKey + 1)]) {
+              delete freshByKey[arrayKey];
+            }
+          }
+          // will be interpreted as indicating freshness of array entry
+          return { fresh: { minimaValues: freshByKey[arrayKey] === true } }
 
         }
 
       },
-      definition: function ({ dependencyValues, freshnessInfo, arrayKeys }) {
-
-        let arrayKey;
-        if (arrayKeys) {
-          arrayKey = Number(arrayKeys[0]);
-        }
-
-        let freshByKey = freshnessInfo.freshByKey;
+      definition: function ({ dependencyValues, freshnessInfo, arrayKeys, changes }) {
+
+        let arrayKey;
+        if (arrayKeys) {
+          arrayKey = Number(arrayKeys[0]);
+        }
+
+        let freshByKey = freshnessInfo.minimaValues.freshByKey;
 
 
         if (arrayKey === undefined) {
 
-          if (Object.keys(freshByKey).length === 0) {
-
-            let minimaLocations = dependencyValues.minima.map(x => x.get_component(0));
-
-            // mark everything fresh
-            for (let key in minimaLocations) {
+          if (changes.minima && changes.minima.valuesChanged.minima.changed.changedEntireArray) {
+            // if entire array is changed, then send in an array
+            // to indicate have completely new values
+
+            let minimaValues = dependencyValues.minima.map(x => x.get_component(1).tree);
+
+            // mark everything fresh, but start with new object
+            // to make sure don't have extraneous keys
+            freshByKey = {}
+            for (let key in minimaValues) {
               freshByKey[key] = true;
             }
 
-            return { newValues: { minimaLocations } }
-
-          } else {
-
-            let minimaLocations = {}
-            for (let key in dependencyValues.minima) {
-              if (!freshByKey[key]) {
-                freshByKey[key] = true;
-                minimaLocations[key] = dependencyValues.minima[key].get_component(0);
-              }
-            }
-            return { newValues: { minimaLocations } }
-
-          }
-
-        } else {
-          // have specific arrayKey specified
-
-          if (freshByKey[arrayKey]) {
-            return {};
-          } else {
-            freshByKey[arrayKey] = true;
-            return {
-              newValues: {
-                minimaLocations: {
-                  [arrayKey]: dependencyValues["minimum" + (arrayKey + 1)].get_component(0)
-                }
-              }
-            }
-          }
-
-
-        }
-
-      }
-    }
-
-    stateVariableDefinitions.minimaValues = {
-      public: true,
-      componentType: "point",
-      isArray: true,
-      entryPrefixes: ["minimumValue"],
-      returnDependencies: function ({ arrayKeys }) {
-        let arrayKey;
-        if (arrayKeys) {
-          arrayKey = Number(arrayKeys[0]);
-        }
-
-        if (arrayKeys === undefined) {
-          return {
-            minima: {
-              dependencyType: "stateVariable",
-              variableName: "minima",
-            },
-          }
-        } else {
-          return {
-            ["minimum" + (arrayKey + 1)]: {
-              dependencyType: "stateVariable",
-              variableName: "minimum" + (arrayKey + 1),
-            },
-          }
-        }
-      },
-      markStale: function ({ freshnessInfo, arrayKeys, changes }) {
-
-        let arrayKey;
-        if (arrayKeys) {
-          arrayKey = Number(arrayKeys[0]);
-        }
-
-        let freshByKey = freshnessInfo.freshByKey;
-
-        if (arrayKey === undefined) {
-          if (changes.minima) {
-            // just check if any of the minima
-            // are no longer fresh
-            let newFreshByKey = changes.minima.valuesChanged.minima.freshnessInfo.freshByKey;
-            for (let key in freshByKey) {
-              if (!newFreshByKey[key]) {
-                delete freshByKey[key];
-              }
-            }
-          }
-
-          if (Object.keys(freshByKey).length === 0) {
-            // asked for entire array and it is all stale
-            return { fresh: false }
-          } else {
-            // asked for entire array, but it has some fresh elements
-            return { partiallyFresh: true }
-          }
-
-        } else {
-          if (valuesChanged["minimum" + (arrayKey + 1)]) {
-            delete freshByKey[arrayKey];
-          }
-          return { fresh: freshByKey[arrayKey] === true }
-
-        }
-
-      },
-      definition: function ({ dependencyValues, freshnessInfo, arrayKeys }) {
-
-        let arrayKey;
-        if (arrayKeys) {
-          arrayKey = Number(arrayKeys[0]);
-        }
-
-        let freshByKey = freshnessInfo.freshByKey;
-
-
-        if (arrayKey === undefined) {
-
-          if (Object.keys(freshByKey).length === 0) {
-
-            let minimaValues = dependencyValues.minima.map(x => x.get_component(1));
+            return { newValues: { minimaValues } }
+
+          } else if (Object.keys(freshByKey).length === 0) {
+
+            let minimaValues = dependencyValues.minima.map(x => x.get_component(1).tree);
 
             // mark everything fresh
             for (let key in minimaValues) {
@@ -1288,7 +834,7 @@
             for (let key in dependencyValues.minima) {
               if (!freshByKey[key]) {
                 freshByKey[key] = true;
-                minimaValues[key] = dependencyValues.minima[key].get_component(1);
+                minimaValues[key] = dependencyValues.minima[key].get_component(1).tree;
               }
             }
             return { newValues: { minimaValues } }
@@ -1302,24 +848,22 @@
             return {};
           } else {
             freshByKey[arrayKey] = true;
+
+
+            let minimum = dependencyValues["minimum" + (arrayKey + 1)];
+            let minimumValue;
+            if (minimum) {
+              minimumValue = minimum.get_component(1).tree;
+            }
             return {
               newValues: {
                 minimaValues: {
-                  [arrayKey]: dependencyValues["minimum" + (arrayKey + 1)].get_component(1)
+                  [arrayKey]: minimumValue
                 }
               }
->>>>>>> f85113ba
-            }
-          }
-          // will be interpreted as indicating freshness of array entry
-          return { fresh: { minimaLocations: freshByKey[arrayKey] === true } }
-
-<<<<<<< HEAD
-        }
-
-      },
-      definition: function ({ dependencyValues, freshnessInfo, arrayKeys, changes }) {
-=======
+            }
+          }
+
 
         }
 
@@ -1367,204 +911,12 @@
 
       },
       markStale: function ({ freshnessInfo, arrayKeys, changes }) {
->>>>>>> f85113ba
-
-        let arrayKey;
-        if (arrayKeys) {
-          arrayKey = Number(arrayKeys[0]);
-<<<<<<< HEAD
-        }
-
-        let freshByKey = freshnessInfo.minimaLocations.freshByKey;
-
-
-        if (arrayKey === undefined) {
-
-          if (changes.minima && changes.minima.valuesChanged.minima.changed.changedEntireArray) {
-            // if entire array is changed, then send in an array
-            // to indicate have completely new values
-
-            let minimaLocations = dependencyValues.minima.map(x => x.get_component(0).tree);
-
-            // mark everything fresh, but start with new object
-            // to make sure don't have extraneous keys
-            freshByKey = {}
-            for (let key in minimaLocations) {
-              freshByKey[key] = true;
-            }
-
-            return { newValues: { minimaLocations } }
-
-          } else if (Object.keys(freshByKey).length === 0) {
-
-            let minimaLocations = dependencyValues.minima.map(x => x.get_component(0).tree);
-
-            // mark everything fresh
-            for (let key in minimaLocations) {
-              freshByKey[key] = true;
-            }
-
-            return { newValues: { minimaLocations } }
-
-          } else {
-
-            let minimaLocations = {}
-            for (let key in dependencyValues.minima) {
-              if (!freshByKey[key]) {
-                freshByKey[key] = true;
-                minimaLocations[key] = dependencyValues.minima[key].get_component(0).tree;
-              }
-            }
-            return { newValues: { minimaLocations } }
-
-          }
-
-        } else {
-          // have specific arrayKey specified
-
-          if (freshByKey[arrayKey]) {
-            return {};
-          } else {
-            freshByKey[arrayKey] = true;
-
-            let minimum = dependencyValues["minimum" + (arrayKey + 1)];
-            let minimumLocation;
-            if (minimum) {
-              minimumLocation = minimum.get_component(0).tree;
-            }
-            return {
-              newValues: {
-                minimaLocations: {
-                  [arrayKey]: minimumLocation
-                }
-              }
-            }
-          }
-
-
-        }
-
-      }
-    }
-
-    stateVariableDefinitions.minimaValues = {
-      public: true,
-      componentType: "number",
-      isArray: true,
-      entryPrefixes: ["minimumValue"],
-      returnDependencies: function ({ arrayKeys }) {
-        let arrayKey;
-        if (arrayKeys) {
-          arrayKey = Number(arrayKeys[0]);
-        }
-
-        if (arrayKeys === undefined) {
-          return {
-            minima: {
-              dependencyType: "stateVariable",
-              variableName: "minima",
-            },
-          }
-        } else {
-          return {
-            ["minimum" + (arrayKey + 1)]: {
-              dependencyType: "stateVariable",
-              variableName: "minimum" + (arrayKey + 1),
-            },
-          }
-        }
-      },
-      markStale: function ({ freshnessInfo, arrayKeys, changes }) {
-
-        let arrayKey;
-        if (arrayKeys) {
-          arrayKey = Number(arrayKeys[0]);
-        }
-
-        let freshByKey = freshnessInfo.minimaValues.freshByKey;
-
-        if (arrayKey === undefined) {
-          if (changes.minima) {
-            // just check if any of the minima
-            // are no longer fresh
-            let newFreshByKey = changes.minima.valuesChanged.minima.freshnessInfo.freshByKey;
-            for (let key in freshByKey) {
-              if (!newFreshByKey[key]) {
-                delete freshByKey[key];
-              }
-            }
-          }
-
-          if (Object.keys(freshByKey).length === 0) {
-            // asked for entire array and it is all stale
-            return { fresh: { minimaValues: false } }
-          } else {
-            // asked for entire array, but it has some fresh elements
-            return { partiallyFresh: { minimaValues: true } }
-          }
-
-        } else {
-
-          if (changes["minimum" + (arrayKey + 1)]) {
-
-            let valuesChanged = changes["minimum" + (arrayKey + 1)].valuesChanged;
-
-            if (valuesChanged["minimum" + (arrayKey + 1)]) {
-              delete freshByKey[arrayKey];
-            }
-          }
-          // will be interpreted as indicating freshness of array entry
-          return { fresh: { minimaValues: freshByKey[arrayKey] === true } }
-
-        }
-
-      },
-      definition: function ({ dependencyValues, freshnessInfo, arrayKeys, changes }) {
-
-        let arrayKey;
-        if (arrayKeys) {
-          arrayKey = Number(arrayKeys[0]);
-        }
-
-        let freshByKey = freshnessInfo.minimaValues.freshByKey;
-
-
-        if (arrayKey === undefined) {
-
-          if (changes.minima && changes.minima.valuesChanged.minima.changed.changedEntireArray) {
-            // if entire array is changed, then send in an array
-            // to indicate have completely new values
-
-            let minimaValues = dependencyValues.minima.map(x => x.get_component(1).tree);
-
-            // mark everything fresh, but start with new object
-            // to make sure don't have extraneous keys
-            freshByKey = {}
-            for (let key in minimaValues) {
-              freshByKey[key] = true;
-            }
-
-            return { newValues: { minimaValues } }
-
-          } else if (Object.keys(freshByKey).length === 0) {
-
-            let minimaValues = dependencyValues.minima.map(x => x.get_component(1).tree);
-
-            // mark everything fresh
-            for (let key in minimaValues) {
-              freshByKey[key] = true;
-            }
-
-            return { newValues: { minimaValues } }
-
-          } else {
-
-            let minimaValues = {}
-            for (let key in dependencyValues.minima) {
-              if (!freshByKey[key]) {
-                freshByKey[key] = true;
-                minimaValues[key] = dependencyValues.minima[key].get_component(1).tree;
-=======
+
+        let freshByKey = freshnessInfo.maxima.freshByKey;
+
+        let arrayKey;
+        if (arrayKeys) {
+          arrayKey = Number(arrayKeys[0]);
         }
 
         if (changes.functionChild) {
@@ -1576,7 +928,7 @@
               delete freshByKey[key];
             }
 
-            return { fresh: false }
+            return { fresh: { maxima: false } }
 
           } else {
 
@@ -1604,31 +956,30 @@
 
         if (changes.numericalf || changes.xscale) {
           // everything is stale
-          let freshByKey = freshnessInfo.freshByKey
           for (let key in freshByKey) {
             delete freshByKey[key];
           }
-          return { fresh: false }
+          return { fresh: { maxima: false } }
         }
 
 
         if (arrayKey === undefined) {
           if (Object.keys(freshByKey).length === 0) {
             // asked for entire array and it is all stale
-            return { fresh: false }
+            return { fresh: { maxima: false } }
           } else {
             // asked for entire array, but it has some fresh elements
-            return { partiallyFresh: true }
+            return { partiallyFresh: { maxima: true } }
           }
         } else {
           // asked for just one component
-          return { fresh: freshByKey[arrayKey] === true }
+          // will be interpreted as indicating freshness of array entry
+          return { fresh: { maxima: freshByKey[arrayKey] === true } }
         }
 
       },
       definition: function ({ dependencyValues, freshnessInfo, arrayKeys }) {
-
-        let freshByKey = freshnessInfo.freshByKey;
+        let freshByKey = freshnessInfo.maxima.freshByKey;
 
         if (dependencyValues.functionChild.length === 1) {
 
@@ -1723,7 +1074,7 @@
           if (fleft < fx) {
             if (maximumAtPreviousRight) {
               if (Number.isFinite(fleft)) {
-                maximaList.push(me.fromAst(["tuple", xleft, fleft]));
+                maximaList.push(me.fromAst(["vector", xleft, -fleft]));
               }
             }
             maximumAtPreviousRight = false;
@@ -1736,7 +1087,7 @@
             if (fx < fright && fx < fleft &&
               fx < f(x + result.tol) && fx < f(x - result.tol) &&
               Number.isFinite(fx)) {
-              maximaList.push(me.fromAst(["tuple", x, -fx]));
+              maximaList.push(me.fromAst(["vector", x, -fx]));
             }
           }
         }
@@ -1753,7 +1104,7 @@
 
     stateVariableDefinitions.maximaLocations = {
       public: true,
-      componentType: "point",
+      componentType: "number",
       isArray: true,
       entryPrefixes: ["maximumLocation"],
       returnDependencies: function ({ arrayKeys }) {
@@ -1786,7 +1137,7 @@
           arrayKey = Number(arrayKeys[0]);
         }
 
-        let freshByKey = freshnessInfo.freshByKey;
+        let freshByKey = freshnessInfo.maximaLocations.freshByKey;
 
         if (arrayKey === undefined) {
           if (changes.maxima) {
@@ -1796,14 +1147,82 @@
             for (let key in freshByKey) {
               if (!newFreshByKey[key]) {
                 delete freshByKey[key];
->>>>>>> f85113ba
-              }
-            }
-            return { newValues: { minimaValues } }
-
-          }
-
-<<<<<<< HEAD
+              }
+            }
+          }
+
+          if (Object.keys(freshByKey).length === 0) {
+            // asked for entire array and it is all stale
+            return { fresh: { maximaLocations: false } }
+          } else {
+            // asked for entire array, but it has some fresh elements
+            return { partiallyFresh: { maximaLocations: true } }
+          }
+
+        } else {
+
+          if (changes["maximum" + (arrayKey + 1)]) {
+
+            let valuesChanged = changes["maximum" + (arrayKey + 1)].valuesChanged;
+
+            if (valuesChanged["maximum" + (arrayKey + 1)]) {
+              delete freshByKey[arrayKey];
+            }
+          }
+          // will be interpreted as indicating freshness of array entry
+          return { fresh: { maximaLocations: freshByKey[arrayKey] === true } }
+
+        }
+
+      },
+      definition: function ({ dependencyValues, freshnessInfo, arrayKeys, changes }) {
+
+        let arrayKey;
+        if (arrayKeys) {
+          arrayKey = Number(arrayKeys[0]);
+        }
+
+        let freshByKey = freshnessInfo.maximaLocations.freshByKey;
+
+        if (arrayKey === undefined) {
+
+          if (changes.maxima && changes.maxima.valuesChanged.maxima.changed.changedEntireArray) {
+            // if entire array is changed, then send in an array
+            // to indicate have completely new values
+
+            let maximaLocations = dependencyValues.maxima.map(x => x.get_component(0).tree);
+
+            // mark everything fresh, but start with new object
+            // to make sure don't have extraneous keys
+            freshByKey = {}
+            for (let key in maximaLocations) {
+              freshByKey[key] = true;
+            }
+
+            return { newValues: { maximaLocations } }
+
+          } else if (Object.keys(freshByKey).length === 0) {
+
+            // mark everything fresh
+            for (let key in maximaLocations) {
+              freshByKey[key] = true;
+            }
+
+            return { newValues: { maximaLocations } }
+
+          } else {
+
+            let maximaLocations = {}
+            for (let key in dependencyValues.maxima) {
+              if (!freshByKey[key]) {
+                freshByKey[key] = true;
+                maximaLocations[key] = dependencyValues.maxima[key].get_component(0).tree;
+              }
+            }
+            return { newValues: { maximaLocations } }
+
+          }
+
         } else {
           // have specific arrayKey specified
 
@@ -1811,17 +1230,15 @@
             return {};
           } else {
             freshByKey[arrayKey] = true;
-
-
-            let minimum = dependencyValues["minimum" + (arrayKey + 1)];
-            let minimumValue;
-            if (minimum) {
-              minimumValue = minimum.get_component(1).tree;
+            let maximum = dependencyValues["maximum" + (arrayKey + 1)];
+            let maximumLocation;
+            if (maximum) {
+              maximumLocation = maximum.get_component(0).tree;
             }
             return {
               newValues: {
-                minimaValues: {
-                  [arrayKey]: minimumValue
+                maximaLocations: {
+                  [arrayKey]: maximumLocation
                 }
               }
             }
@@ -1833,243 +1250,11 @@
       }
     }
 
-
-    stateVariableDefinitions.maxima = {
-      public: true,
-      componentType: "point",
-      isArray: true,
-      entryPrefixes: ["maximum"],
-      returnDependencies: function ({ arrayKeys }) {
-        let dependencies = {
-          numericalf: {
-            dependencyType: "stateVariable",
-            variableName: "numericalf",
-          },
-          xscale: {
-            dependencyType: "stateVariable",
-            variableName: "xscale"
-          },
-        }
-
-        let arrayKey;
-        if (arrayKeys) {
-          arrayKey = Number(arrayKeys[0]);
-        }
-
-        if (arrayKey === undefined) {
-          dependencies.functionChild = {
-            dependencyType: "childStateVariables",
-            childLogicName: "atMostOneFunction",
-            variableNames: ["maxima"],
-          }
-        } else {
-          dependencies.functionChild = {
-            dependencyType: "childStateVariables",
-            childLogicName: "atMostOneFunction",
-            variableNames: ["maximum" + (arrayKey + 1)],
-          }
-        }
-
-        return dependencies;
-
-      },
-      markStale: function ({ freshnessInfo, arrayKeys, changes }) {
-
-        let freshByKey = freshnessInfo.maxima.freshByKey;
-
-        let arrayKey;
-        if (arrayKeys) {
-          arrayKey = Number(arrayKeys[0]);
-        }
-
-        if (changes.functionChild) {
-
-          if (changes.functionChild.componentIdentitiesChanged) {
-
-            // if functionChild changed, everything is stale
-            for (let key in freshByKey) {
-              delete freshByKey[key];
-            }
-
-            return { fresh: { maxima: false } }
-
-          } else {
-
-            let valuesChanged = changes.functionChild.valuesChanged[0];
-
-            if (arrayKey === undefined) {
-
-              if (valuesChanged.maxima) {
-                // just check if any of the maxima
-                // are no longer fresh
-                let newFreshByKey = valuesChanged.maxima.freshnessInfo.freshByKey;
-                for (let key in freshByKey) {
-                  if (!newFreshByKey[key]) {
-                    delete freshByKey[key];
-                  }
-                }
-              }
-            } else {
-              if (valuesChanged["maximum" + (arrayKey + 1)]) {
-                delete freshByKey[arrayKey];
-              }
-            }
-          }
-        }
-
-        if (changes.numericalf || changes.xscale) {
-          // everything is stale
-          for (let key in freshByKey) {
-            delete freshByKey[key];
-          }
-          return { fresh: { maxima: false } }
-        }
-
-
-        if (arrayKey === undefined) {
-          if (Object.keys(freshByKey).length === 0) {
-            // asked for entire array and it is all stale
-            return { fresh: { maxima: false } }
-          } else {
-            // asked for entire array, but it has some fresh elements
-            return { partiallyFresh: { maxima: true } }
-          }
-        } else {
-          // asked for just one component
-          // will be interpreted as indicating freshness of array entry
-          return { fresh: { maxima: freshByKey[arrayKey] === true } }
-        }
-
-      },
-      definition: function ({ dependencyValues, freshnessInfo, arrayKeys }) {
-        let freshByKey = freshnessInfo.maxima.freshByKey;
-
-        if (dependencyValues.functionChild.length === 1) {
-
-          // need arrayKey only if have function child
-          let arrayKey;
-          if (arrayKeys) {
-            arrayKey = Number(arrayKeys[0]);
-          }
-
-          if (arrayKey === undefined) {
-            let functionChildMaxima = dependencyValues.functionChild[0].stateValues.maxima;
-
-            if (Object.keys(freshByKey).length === 0) {
-              for (let key in functionChildMaxima) {
-                freshByKey[key] = true;
-              }
-              return {
-                newValues: {
-                  maxima: functionChildMaxima
-                }
-              }
-            } else {
-              let maxima = {};
-              for (let key in functionChildMaxima) {
-                if (!freshByKey[key]) {
-                  maxima[key] = functionChildMaxima[key];
-                  freshByKey[key] = true;
-                }
-              }
-              return { newValues: { maxima } }
-            }
-
-          } else {
-
-            // an arrayKey was specified
-
-            if (freshByKey[arrayKey]) {
-              // since is array, don't need to indicate noChanges
-              return {};
-            }
-
-            freshByKey[arrayKey] = true;
-
-            return {
-              newValues: {
-                maxima: {
-                  [arrayKey]: dependencyValues.functionChild[0].stateValues['maximum' + (arrayKey + 1)]
-                }
-              }
-            }
-          }
-        }
-
-        // no function child
-
-        // freshByKey is all or nothing
-        // so if it contains anything, then everything is fresh
-        if (Object.keys(freshByKey).length > 0) {
-          // since is array, don't need to indicate noChanges
-          return {}
-        }
-
-        let f = (x) => -dependencyValues.numericalf(x);
-
-        // for now, look for maxima in interval -100*xscale to 100*xscale
-        // dividing interval into 1000 subintervals
-        let minx = -100 * dependencyValues.xscale;
-        let maxx = 100 * dependencyValues.xscale;
-        let nIntervals = 1000;
-        let dx = (maxx - minx) / nIntervals;
-
-        let maximaList = [];
-        let maximumAtPreviousRight = false;
-        let fright = f(minx);
-        for (let i = 0; i < nIntervals; i++) {
-          let xleft = minx + i * dx;
-          let xright = minx + (i + 1) * dx;
-          let fleft = fright;
-          fright = f(xright);
-
-          if (Number.isNaN(fleft) || Number.isNaN(fright)) {
-            continue;
-          }
-
-          let result = numerics.fminbr(f, [xleft, xright]);
-          if (result.success !== true) {
-            continue;
-          }
-          let x = result.x;
-          let fx = result.fx;
-
-          if (fleft < fx) {
-            if (maximumAtPreviousRight) {
-              if (Number.isFinite(fleft)) {
-                maximaList.push(me.fromAst(["vector", xleft, -fleft]));
-              }
-            }
-            maximumAtPreviousRight = false;
-          } else if (fright < fx) {
-            maximumAtPreviousRight = true;
-          } else {
-            maximumAtPreviousRight = false;
-
-            // make sure it actually looks like a strict maximum of f(x)
-            if (fx < fright && fx < fleft &&
-              fx < f(x + result.tol) && fx < f(x - result.tol) &&
-              Number.isFinite(fx)) {
-              maximaList.push(me.fromAst(["vector", x, -fx]));
-            }
-          }
-        }
-
-        // mark everything fresh
-        for (let key in maximaList) {
-          freshByKey[key] = true;
-        }
-
-        return { newValues: { maxima: maximaList } }
-
-      }
-    }
-
-    stateVariableDefinitions.maximaLocations = {
+    stateVariableDefinitions.maximaValues = {
       public: true,
       componentType: "number",
       isArray: true,
-      entryPrefixes: ["maximumLocation"],
+      entryPrefixes: ["maximumValue"],
       returnDependencies: function ({ arrayKeys }) {
         let arrayKey;
         if (arrayKeys) {
@@ -2091,7 +1276,6 @@
             },
           }
         }
-
       },
       markStale: function ({ freshnessInfo, arrayKeys, changes }) {
 
@@ -2100,7 +1284,7 @@
           arrayKey = Number(arrayKeys[0]);
         }
 
-        let freshByKey = freshnessInfo.maximaLocations.freshByKey;
+        let freshByKey = freshnessInfo.maximaValues.freshByKey;
 
         if (arrayKey === undefined) {
           if (changes.maxima) {
@@ -2116,21 +1300,13 @@
 
           if (Object.keys(freshByKey).length === 0) {
             // asked for entire array and it is all stale
-            return { fresh: { maximaLocations: false } }
+            return { fresh: { maximaValues: false } }
           } else {
             // asked for entire array, but it has some fresh elements
-            return { partiallyFresh: { maximaLocations: true } }
-          }
-
-        } else {
-
-          if (changes["maximum" + (arrayKey + 1)]) {
-
-            let valuesChanged = changes["maximum" + (arrayKey + 1)].valuesChanged;
-
-            if (valuesChanged["maximum" + (arrayKey + 1)]) {
-              delete freshByKey[arrayKey];
-=======
+            return { partiallyFresh: { maximaValues: true } }
+          }
+
+        if (arrayKey === undefined) {
           if (Object.keys(freshByKey).length === 0) {
             // asked for entire array and it is all stale
             return { fresh: false }
@@ -2138,154 +1314,52 @@
             // asked for entire array, but it has some fresh elements
             return { partiallyFresh: true }
           }
-
-        } else {
-          if (valuesChanged["maximum" + (arrayKey + 1)]) {
-            delete freshByKey[arrayKey];
-          }
-          return { fresh: freshByKey[arrayKey] === true }
+        } else {
+
+          if (changes["maximum" + (arrayKey + 1)]) {
+
+            let valuesChanged = changes["maximum" + (arrayKey + 1)].valuesChanged;
+
+            if (valuesChanged["maximum" + (arrayKey + 1)]) {
+              delete freshByKey[arrayKey];
+            }
+          }
+          // will be interpreted as indicating freshness of array entry
+          return { fresh: { maximaValues: freshByKey[arrayKey] === true } }
 
         }
 
       },
-      definition: function ({ dependencyValues, freshnessInfo, arrayKeys }) {
-
-        let arrayKey;
-        if (arrayKeys) {
-          arrayKey = Number(arrayKeys[0]);
-        }
-
-        let freshByKey = freshnessInfo.freshByKey;
+      definition: function ({ dependencyValues, freshnessInfo, arrayKeys, changes }) {
+
+        let arrayKey;
+        if (arrayKeys) {
+          arrayKey = Number(arrayKeys[0]);
+        }
+
+        let freshByKey = freshnessInfo.maximaValues.freshByKey;
 
 
         if (arrayKey === undefined) {
 
-          if (Object.keys(freshByKey).length === 0) {
-
-            let maximaLocations = dependencyValues.maxima.map(x => x.get_component(0));
-
-            // mark everything fresh
-            for (let key in maximaLocations) {
+          if (changes.maxima && changes.maxima.valuesChanged.maxima.changed.changedEntireArray) {
+            // if entire array is changed, then send in an array
+            // to indicate have completely new values
+
+            let maximaValues = dependencyValues.maxima.map(x => x.get_component(1).tree);
+
+            // mark everything fresh, but start with new object
+            // to make sure don't have extraneous keys
+            freshByKey = {}
+            for (let key in maximaValues) {
               freshByKey[key] = true;
             }
 
-            return { newValues: { maximaLocations } }
-
-          } else {
-
-            let maximaLocations = {}
-            for (let key in dependencyValues.maxima) {
-              if (!freshByKey[key]) {
-                freshByKey[key] = true;
-                maximaLocations[key] = dependencyValues.maxima[key].get_component(0);
-              }
-            }
-            return { newValues: { maximaLocations } }
-
-          }
-
-        } else {
-          // have specific arrayKey specified
-
-          if (freshByKey[arrayKey]) {
-            return {};
-          } else {
-            freshByKey[arrayKey] = true;
-            return {
-              newValues: {
-                maximaLocations: {
-                  [arrayKey]: dependencyValues["maximum" + (arrayKey + 1)].get_component(0)
-                }
-              }
-            }
-          }
-
-
-        }
-
-      }
-    }
-
-    stateVariableDefinitions.maximaValues = {
-      public: true,
-      componentType: "point",
-      isArray: true,
-      entryPrefixes: ["maximumValue"],
-      returnDependencies: function ({ arrayKeys }) {
-        let arrayKey;
-        if (arrayKeys) {
-          arrayKey = Number(arrayKeys[0]);
-        }
-
-        if (arrayKeys === undefined) {
-          return {
-            maxima: {
-              dependencyType: "stateVariable",
-              variableName: "maxima",
-            },
-          }
-        } else {
-          return {
-            ["maximum" + (arrayKey + 1)]: {
-              dependencyType: "stateVariable",
-              variableName: "maximum" + (arrayKey + 1),
-            },
-          }
-        }
-      },
-      markStale: function ({ freshnessInfo, arrayKeys, changes }) {
-
-        let arrayKey;
-        if (arrayKeys) {
-          arrayKey = Number(arrayKeys[0]);
-        }
-
-        let freshByKey = freshnessInfo.freshByKey;
-
-        if (arrayKey === undefined) {
-          if (changes.maxima) {
-            // just check if any of the maxima
-            // are no longer fresh
-            let newFreshByKey = changes.maxima.valuesChanged.maxima.freshnessInfo.freshByKey;
-            for (let key in freshByKey) {
-              if (!newFreshByKey[key]) {
-                delete freshByKey[key];
-              }
-            }
-          }
-
-          if (Object.keys(freshByKey).length === 0) {
-            // asked for entire array and it is all stale
-            return { fresh: false }
-          } else {
-            // asked for entire array, but it has some fresh elements
-            return { partiallyFresh: true }
-          }
-
-        } else {
-          if (valuesChanged["maximum" + (arrayKey + 1)]) {
-            delete freshByKey[arrayKey];
-          }
-          return { fresh: freshByKey[arrayKey] === true }
-
-        }
-
-      },
-      definition: function ({ dependencyValues, freshnessInfo, arrayKeys }) {
-
-        let arrayKey;
-        if (arrayKeys) {
-          arrayKey = Number(arrayKeys[0]);
-        }
-
-        let freshByKey = freshnessInfo.freshByKey;
-
-
-        if (arrayKey === undefined) {
-
-          if (Object.keys(freshByKey).length === 0) {
-
-            let maximaValues = dependencyValues.maxima.map(x => x.get_component(1));
+            return { newValues: { maximaValues } }
+
+          } else if (Object.keys(freshByKey).length === 0) {
+
+            let maximaValues = dependencyValues.maxima.map(x => x.get_component(1).tree);
 
             // mark everything fresh
             for (let key in maximaValues) {
@@ -2300,7 +1374,7 @@
             for (let key in dependencyValues.maxima) {
               if (!freshByKey[key]) {
                 freshByKey[key] = true;
-                maximaValues[key] = dependencyValues.maxima[key].get_component(1);
+                maximaValues[key] = dependencyValues.maxima[key].get_component(1).tree;
               }
             }
             return { newValues: { maximaValues } }
@@ -2313,11 +1387,17 @@
           if (freshByKey[arrayKey]) {
             return {};
           } else {
+
             freshByKey[arrayKey] = true;
+            let maximum = dependencyValues["maximum" + (arrayKey + 1)];
+            let maximumValue;
+            if (maximum) {
+              maximumValue = maximum.get_component(1).tree;
+            }
             return {
               newValues: {
                 maximaValues: {
-                  [arrayKey]: dependencyValues["maximum" + (arrayKey + 1)].get_component(1)
+                  [arrayKey]: maximumValue
                 }
               }
             }
@@ -2345,9 +1425,6 @@
         } else {
           return { newValues: { functionChild: null } }
         }
-      }
-    }
-
 
 
     stateVariableDefinitions.extrema = {
@@ -2397,151 +1474,20 @@
                 childLogicName: "atMostOneFunction",
                 variableNames: ["extremum" + (arrayKey + 1)],
               },
->>>>>>> f85113ba
-            }
-          }
-          // will be interpreted as indicating freshness of array entry
-          return { fresh: { maximaLocations: freshByKey[arrayKey] === true } }
-
-        }
-
-      },
-<<<<<<< HEAD
-      definition: function ({ dependencyValues, freshnessInfo, arrayKeys, changes }) {
-=======
-      markStale: function ({ freshnessInfo, arrayKeys, changes }) {
->>>>>>> f85113ba
-
-        let arrayKey;
-        if (arrayKeys) {
-          arrayKey = Number(arrayKeys[0]);
-        }
-
-<<<<<<< HEAD
-        let freshByKey = freshnessInfo.maximaLocations.freshByKey;
-
-        if (arrayKey === undefined) {
-
-          if (changes.maxima && changes.maxima.valuesChanged.maxima.changed.changedEntireArray) {
-            // if entire array is changed, then send in an array
-            // to indicate have completely new values
-
-            let maximaLocations = dependencyValues.maxima.map(x => x.get_component(0).tree);
-
-            // mark everything fresh, but start with new object
-            // to make sure don't have extraneous keys
-            freshByKey = {}
-            for (let key in maximaLocations) {
-              freshByKey[key] = true;
-            }
-
-            return { newValues: { maximaLocations } }
-
-          } else if (Object.keys(freshByKey).length === 0) {
-
-            // mark everything fresh
-            for (let key in maximaLocations) {
-              freshByKey[key] = true;
-            }
-
-            return { newValues: { maximaLocations } }
-
-          } else {
-
-            let maximaLocations = {}
-            for (let key in dependencyValues.maxima) {
-              if (!freshByKey[key]) {
-                freshByKey[key] = true;
-                maximaLocations[key] = dependencyValues.maxima[key].get_component(0).tree;
-              }
-            }
-            return { newValues: { maximaLocations } }
-
-          }
-
-        } else {
-          // have specific arrayKey specified
-
-          if (freshByKey[arrayKey]) {
-            return {};
-          } else {
-            freshByKey[arrayKey] = true;
-            let maximum = dependencyValues["maximum" + (arrayKey + 1)];
-            let maximumLocation;
-            if (maximum) {
-              maximumLocation = maximum.get_component(0).tree;
-            }
-            return {
-              newValues: {
-                maximaLocations: {
-                  [arrayKey]: maximumLocation
-                }
-              }
-            }
-          }
-
-
-        }
-
-      }
-    }
-
-    stateVariableDefinitions.maximaValues = {
-      public: true,
-      componentType: "number",
-      isArray: true,
-      entryPrefixes: ["maximumValue"],
-      returnDependencies: function ({ arrayKeys }) {
-        let arrayKey;
-        if (arrayKeys) {
-          arrayKey = Number(arrayKeys[0]);
-        }
-
-        if (arrayKeys === undefined) {
-          return {
-            maxima: {
-              dependencyType: "stateVariable",
-              variableName: "maxima",
-            },
-          }
-        } else {
-          return {
-            ["maximum" + (arrayKey + 1)]: {
-              dependencyType: "stateVariable",
-              variableName: "maximum" + (arrayKey + 1),
-            },
-          }
-        }
+            }
+          }
+        }
+
       },
       markStale: function ({ freshnessInfo, arrayKeys, changes }) {
 
-        let arrayKey;
-        if (arrayKeys) {
-          arrayKey = Number(arrayKeys[0]);
-        }
-
-        let freshByKey = freshnessInfo.maximaValues.freshByKey;
-
-        if (arrayKey === undefined) {
-          if (changes.maxima) {
-            // just check if any of the maxima
-            // are no longer fresh
-            let newFreshByKey = changes.maxima.valuesChanged.maxima.freshnessInfo.freshByKey;
-            for (let key in freshByKey) {
-              if (!newFreshByKey[key]) {
-                delete freshByKey[key];
-              }
-            }
-          }
-
-          if (Object.keys(freshByKey).length === 0) {
-            // asked for entire array and it is all stale
-            return { fresh: { maximaValues: false } }
-          } else {
-            // asked for entire array, but it has some fresh elements
-            return { partiallyFresh: { maximaValues: true } }
-          }
-=======
+        let freshByKey = freshnessInfo.extrema.freshByKey;
+
+        let arrayKey;
+        if (arrayKeys) {
+          arrayKey = Number(arrayKeys[0]);
+        }
+
         if (changes.functionChild) {
 
           if (changes.functionChild.componentIdentitiesChanged) {
@@ -2551,7 +1497,7 @@
               delete freshByKey[key];
             }
 
-            return { fresh: false }
+            return { fresh: { extrema: false } }
 
           } else {
 
@@ -2579,143 +1525,31 @@
 
         if (changes.minima || changes.maxima) {
           // everything is stale
-          let freshByKey = freshnessInfo.freshByKey
           for (let key in freshByKey) {
             delete freshByKey[key];
           }
-          return { fresh: false }
-        }
-
->>>>>>> f85113ba
+          return { fresh: { extrema: false } }
+        }
+
 
         if (arrayKey === undefined) {
           if (Object.keys(freshByKey).length === 0) {
             // asked for entire array and it is all stale
-            return { fresh: false }
+            return { fresh: { extrema: false } }
           } else {
             // asked for entire array, but it has some fresh elements
-            return { partiallyFresh: true }
-          }
-        } else {
-<<<<<<< HEAD
-
-          if (changes["maximum" + (arrayKey + 1)]) {
-
-            let valuesChanged = changes["maximum" + (arrayKey + 1)].valuesChanged;
-
-            if (valuesChanged["maximum" + (arrayKey + 1)]) {
-              delete freshByKey[arrayKey];
-            }
-          }
+            return { partiallyFresh: { extrema: true } }
+          }
+        } else {
+          // asked for just one component
           // will be interpreted as indicating freshness of array entry
-          return { fresh: { maximaValues: freshByKey[arrayKey] === true } }
-
-        }
-
-      },
-      definition: function ({ dependencyValues, freshnessInfo, arrayKeys, changes }) {
-
-        let arrayKey;
-        if (arrayKeys) {
-          arrayKey = Number(arrayKeys[0]);
-        }
-
-        let freshByKey = freshnessInfo.maximaValues.freshByKey;
-
-
-        if (arrayKey === undefined) {
-
-          if (changes.maxima && changes.maxima.valuesChanged.maxima.changed.changedEntireArray) {
-            // if entire array is changed, then send in an array
-            // to indicate have completely new values
-
-            let maximaValues = dependencyValues.maxima.map(x => x.get_component(1).tree);
-
-            // mark everything fresh, but start with new object
-            // to make sure don't have extraneous keys
-            freshByKey = {}
-            for (let key in maximaValues) {
-              freshByKey[key] = true;
-            }
-
-            return { newValues: { maximaValues } }
-
-          } else if (Object.keys(freshByKey).length === 0) {
-
-            let maximaValues = dependencyValues.maxima.map(x => x.get_component(1).tree);
-
-            // mark everything fresh
-            for (let key in maximaValues) {
-              freshByKey[key] = true;
-            }
-
-            return { newValues: { maximaValues } }
-
-          } else {
-
-            let maximaValues = {}
-            for (let key in dependencyValues.maxima) {
-              if (!freshByKey[key]) {
-                freshByKey[key] = true;
-                maximaValues[key] = dependencyValues.maxima[key].get_component(1).tree;
-              }
-            }
-            return { newValues: { maximaValues } }
-
-          }
-
-        } else {
-          // have specific arrayKey specified
-
-          if (freshByKey[arrayKey]) {
-            return {};
-          } else {
-
-            freshByKey[arrayKey] = true;
-            let maximum = dependencyValues["maximum" + (arrayKey + 1)];
-            let maximumValue;
-            if (maximum) {
-              maximumValue = maximum.get_component(1).tree;
-            }
-            return {
-              newValues: {
-                maximaValues: {
-                  [arrayKey]: maximumValue
-                }
-              }
-            }
-          }
-
-
-        }
-
-      }
-    }
-
-    // we make function child be a state variable
-    // as we need a state variable to determine other dependencies
-    // using stateVariablesDeterminingDependencies
-    stateVariableDefinitions.functionChild = {
-      returnDependencies: () => ({
-        functionChild: {
-          dependencyType: "childIdentity",
-          childLogicName: "atMostOneFunction"
-        }
-      }),
-      definition: function ({ dependencyValues }) {
-        if (dependencyValues.functionChild.length === 1) {
-          return { newValues: { functionChild: dependencyValues.functionChild[0] } }
-        } else {
-          return { newValues: { functionChild: null } }
-=======
-          // asked for just one component
-          return { fresh: freshByKey[arrayKey] === true }
+          return { fresh: { extrema: freshByKey[arrayKey] === true } }
         }
 
       },
       definition: function ({ dependencyValues, freshnessInfo, arrayKeys }) {
 
-        let freshByKey = freshnessInfo.freshByKey;
+        let freshByKey = freshnessInfo.extrema.freshByKey;
 
         // for extream functionChild dependency only if it is length 1
         if (dependencyValues.functionChild) {
@@ -2780,7 +1614,7 @@
         }
 
         let extrema = [...dependencyValues.minima, ...dependencyValues.maxima]
-          .sort((a, b) => a.get_component(0) - b.get_component(0));
+          .sort((a, b) => a.get_component(0).tree - b.get_component(0).tree);
 
         // mark everything fresh
         for (let key in extrema) {
@@ -2794,7 +1628,7 @@
 
     stateVariableDefinitions.extremaLocations = {
       public: true,
-      componentType: "point",
+      componentType: "number",
       isArray: true,
       entryPrefixes: ["extremumLocation"],
       returnDependencies: function ({ arrayKeys }) {
@@ -2825,68 +1659,9 @@
         let arrayKey;
         if (arrayKeys) {
           arrayKey = Number(arrayKeys[0]);
->>>>>>> f85113ba
-        }
-
-<<<<<<< HEAD
-
-    stateVariableDefinitions.extrema = {
-      public: true,
-      componentType: "point",
-      isArray: true,
-      entryPrefixes: ["extremum"],
-      stateVariablesDeterminingDependencies: ["functionChild"],
-      returnDependencies: function ({ arrayKeys, stateValues }) {
-        if (stateValues.functionChild === null) {
-          // since algorithm for extrema in regular function class
-          // requires all minima and maxima
-          // ignore arrayKey if there is no function child overriding
-
-          return {
-            minima: {
-              dependencyType: "stateVariable",
-              variableName: "minima"
-            },
-            maxima: {
-              dependencyType: "stateVariable",
-              variableName: "maxima"
-            }
-          }
-        } else {
-
-          // if have function child, it's possible that function child
-          // has more refined dependencies based on arrayKey
-          // so we adjust based on arrayKey in this case
-          let arrayKey;
-          if (arrayKeys) {
-            arrayKey = Number(arrayKeys[0]);
-          }
-
-          if (arrayKey === undefined) {
-            return {
-              functionChild: {
-                dependencyType: "childStateVariables",
-                childLogicName: "atMostOneFunction",
-                variableNames: ["extrema"],
-              },
-            }
-          } else {
-            return {
-              functionChild: {
-                dependencyType: "childStateVariables",
-                childLogicName: "atMostOneFunction",
-                variableNames: ["extremum" + (arrayKey + 1)],
-              },
-            }
-          }
-        }
-
-      },
-      markStale: function ({ freshnessInfo, arrayKeys, changes }) {
-
-        let freshByKey = freshnessInfo.extrema.freshByKey;
-=======
-        let freshByKey = freshnessInfo.freshByKey;
+        }
+
+        let freshByKey = freshnessInfo.extremaLocations.freshByKey;
 
         if (arrayKey === undefined) {
           if (changes.extrema) {
@@ -2902,173 +1677,112 @@
 
           if (Object.keys(freshByKey).length === 0) {
             // asked for entire array and it is all stale
-            return { fresh: false }
+            return { fresh: { extremaLocations: false } }
           } else {
             // asked for entire array, but it has some fresh elements
-            return { partiallyFresh: true }
-          }
-
-        } else {
-          if (valuesChanged["extremum" + (arrayKey + 1)]) {
-            delete freshByKey[arrayKey];
-          }
-          return { fresh: freshByKey[arrayKey] === true }
+            return { partiallyFresh: { extremaLocations: true } }
+          }
+
+        } else {
+
+          if (changes["extremum" + (arrayKey + 1)]) {
+
+            let valuesChanged = changes["extremum" + (arrayKey + 1)].valuesChanged;
+
+            if (valuesChanged["extremum" + (arrayKey + 1)]) {
+              delete freshByKey[arrayKey];
+            }
+          }
+          // will be interpreted as indicating freshness of array entry
+          return { fresh: { extremaLocations: freshByKey[arrayKey] === true } }
 
         }
 
       },
-      definition: function ({ dependencyValues, freshnessInfo, arrayKeys }) {
->>>>>>> f85113ba
-
-        let arrayKey;
-        if (arrayKeys) {
-          arrayKey = Number(arrayKeys[0]);
-        }
-
-<<<<<<< HEAD
-        if (changes.functionChild) {
-
-          if (changes.functionChild.componentIdentitiesChanged) {
-
-            // if functionChild changed, everything is stale
-            for (let key in freshByKey) {
-              delete freshByKey[key];
-            }
-
-            return { fresh: { extrema: false } }
-
-          } else {
-
-            let valuesChanged = changes.functionChild.valuesChanged[0];
-
-            if (arrayKey === undefined) {
-
-              if (valuesChanged.extrema) {
-                // just check if any of the extrema
-                // are no longer fresh
-                let newFreshByKey = valuesChanged.extrema.freshnessInfo.freshByKey;
-                for (let key in freshByKey) {
-                  if (!newFreshByKey[key]) {
-                    delete freshByKey[key];
-                  }
-                }
-              }
-            } else {
-              if (valuesChanged["extremum" + (arrayKey + 1)]) {
-                delete freshByKey[arrayKey];
-              }
-            }
-          }
-        }
-
-        if (changes.minima || changes.maxima) {
-          // everything is stale
-          for (let key in freshByKey) {
-            delete freshByKey[key];
-          }
-          return { fresh: { extrema: false } }
-        }
+      definition: function ({ dependencyValues, freshnessInfo, arrayKeys, changes }) {
+
+        let arrayKey;
+        if (arrayKeys) {
+          arrayKey = Number(arrayKeys[0]);
+        }
+
+        let freshByKey = freshnessInfo.extremaLocations.freshByKey;
 
 
         if (arrayKey === undefined) {
-          if (Object.keys(freshByKey).length === 0) {
-            // asked for entire array and it is all stale
-            return { fresh: { extrema: false } }
-          } else {
-            // asked for entire array, but it has some fresh elements
-            return { partiallyFresh: { extrema: true } }
-          }
-        } else {
-          // asked for just one component
-          // will be interpreted as indicating freshness of array entry
-          return { fresh: { extrema: freshByKey[arrayKey] === true } }
-        }
-
-      },
-      definition: function ({ dependencyValues, freshnessInfo, arrayKeys }) {
-
-        let freshByKey = freshnessInfo.extrema.freshByKey;
-
-        // for extream functionChild dependency only if it is length 1
-        if (dependencyValues.functionChild) {
-
-          // need arrayKey only if have function child
-          let arrayKey;
-          if (arrayKeys) {
-            arrayKey = Number(arrayKeys[0]);
-          }
-
-          if (arrayKey === undefined) {
-            let functionChildExtrema = dependencyValues.functionChild[0].stateValues.extrema;
-
-            if (Object.keys(freshByKey).length === 0) {
-              for (let key in functionChildExtrema) {
+
+          if (changes.extrema && changes.extrema.valuesChanged.extrema.changed.changedEntireArray) {
+            // if entire array is changed, then send in an array
+            // to indicate have completely new values
+
+            let extremaLocations = dependencyValues.extrema.map(x => x.get_component(0).tree);
+
+            // mark everything fresh, but start with new object
+            // to make sure don't have extraneous keys
+            freshByKey = {}
+            for (let key in extremaLocations) {
+              freshByKey[key] = true;
+            }
+
+            return { newValues: { extremaLocations } }
+
+          } else if (Object.keys(freshByKey).length === 0) {
+
+            let extremaLocations = dependencyValues.extrema.map(x => x.get_component(0).tree);
+
+            // mark everything fresh
+            for (let key in extremaLocations) {
+              freshByKey[key] = true;
+            }
+
+            return { newValues: { extremaLocations } }
+
+          } else {
+
+            let extremaLocations = {}
+            for (let key in dependencyValues.extrema) {
+              if (!freshByKey[key]) {
                 freshByKey[key] = true;
-              }
-              return {
-                newValues: {
-                  extrema: functionChildExtrema
-                }
-              }
-            } else {
-              let extrema = {};
-              for (let key in functionChildExtrema) {
-                if (!freshByKey[key]) {
-                  extrema[key] = functionChildExtrema[key];
-                  freshByKey[key] = true;
-                }
-              }
-              return { newValues: { extrema } }
-            }
-
-          } else {
-
-            // an arrayKey was specified
-
-            if (freshByKey[arrayKey]) {
-              // since is array, don't need to indicate noChanges
-              return {};
-            }
-
+                extremaLocations[key] = dependencyValues.extrema[key].get_component(0).tree;
+              }
+            }
+            return { newValues: { extremaLocations } }
+
+          }
+
+        } else {
+          // have specific arrayKey specified
+
+          if (freshByKey[arrayKey]) {
+            return {};
+          } else {
             freshByKey[arrayKey] = true;
 
+            let extremum = dependencyValues["extremum" + (arrayKey + 1)];
+            let extremumLocation;
+            if (extremum) {
+              extremumLocation = extremum.get_component(0).tree;
+            }
             return {
               newValues: {
-                extrema: {
-                  [arrayKey]: dependencyValues.functionChild[0].stateValues['extremum' + (arrayKey + 1)]
+                extremaLocations: {
+                  [arrayKey]: extremumLocation
                 }
               }
             }
           }
-        }
-
-        // no function child
-
-        // freshByKey is all or nothing
-        // so if it contains anything, then everything is fresh
-        if (Object.keys(freshByKey).length > 0) {
-          // since is array, don't need to indicate noChanges
-          return {}
-        }
-
-        let extrema = [...dependencyValues.minima, ...dependencyValues.maxima]
-          .sort((a, b) => a.get_component(0).tree - b.get_component(0).tree);
-
-        // mark everything fresh
-        for (let key in extrema) {
-          freshByKey[key] = true;
-        }
-
-        return { newValues: { extrema } }
+
+
+        }
 
       }
     }
 
-    stateVariableDefinitions.extremaLocations = {
+    stateVariableDefinitions.extremaValues = {
       public: true,
       componentType: "number",
       isArray: true,
-      entryPrefixes: ["extremumLocation"],
+      entryPrefixes: ["extremumValue"],
       returnDependencies: function ({ arrayKeys }) {
         let arrayKey;
         if (arrayKeys) {
@@ -3090,7 +1804,6 @@
             },
           }
         }
-
       },
       markStale: function ({ freshnessInfo, arrayKeys, changes }) {
 
@@ -3099,7 +1812,7 @@
           arrayKey = Number(arrayKeys[0]);
         }
 
-        let freshByKey = freshnessInfo.extremaLocations.freshByKey;
+        let freshByKey = freshnessInfo.extremaValues.freshByKey;
 
         if (arrayKey === undefined) {
           if (changes.extrema) {
@@ -3115,309 +1828,6 @@
 
           if (Object.keys(freshByKey).length === 0) {
             // asked for entire array and it is all stale
-            return { fresh: { extremaLocations: false } }
-          } else {
-            // asked for entire array, but it has some fresh elements
-            return { partiallyFresh: { extremaLocations: true } }
-          }
-
-        } else {
-
-          if (changes["extremum" + (arrayKey + 1)]) {
-
-            let valuesChanged = changes["extremum" + (arrayKey + 1)].valuesChanged;
-
-            if (valuesChanged["extremum" + (arrayKey + 1)]) {
-              delete freshByKey[arrayKey];
-            }
-          }
-          // will be interpreted as indicating freshness of array entry
-          return { fresh: { extremaLocations: freshByKey[arrayKey] === true } }
-
-        }
-
-      },
-      definition: function ({ dependencyValues, freshnessInfo, arrayKeys, changes }) {
-
-        let arrayKey;
-        if (arrayKeys) {
-          arrayKey = Number(arrayKeys[0]);
-        }
-
-        let freshByKey = freshnessInfo.extremaLocations.freshByKey;
-
-
-        if (arrayKey === undefined) {
-
-          if (changes.extrema && changes.extrema.valuesChanged.extrema.changed.changedEntireArray) {
-            // if entire array is changed, then send in an array
-            // to indicate have completely new values
-
-            let extremaLocations = dependencyValues.extrema.map(x => x.get_component(0).tree);
-
-            // mark everything fresh, but start with new object
-            // to make sure don't have extraneous keys
-            freshByKey = {}
-            for (let key in extremaLocations) {
-              freshByKey[key] = true;
-            }
-
-            return { newValues: { extremaLocations } }
-
-          } else if (Object.keys(freshByKey).length === 0) {
-
-            let extremaLocations = dependencyValues.extrema.map(x => x.get_component(0).tree);
-
-            // mark everything fresh
-            for (let key in extremaLocations) {
-              freshByKey[key] = true;
-            }
-
-            return { newValues: { extremaLocations } }
-
-          } else {
-
-            let extremaLocations = {}
-            for (let key in dependencyValues.extrema) {
-              if (!freshByKey[key]) {
-                freshByKey[key] = true;
-                extremaLocations[key] = dependencyValues.extrema[key].get_component(0).tree;
-              }
-            }
-            return { newValues: { extremaLocations } }
-=======
-        let freshByKey = freshnessInfo.freshByKey;
-
-
-        if (arrayKey === undefined) {
-
-          if (Object.keys(freshByKey).length === 0) {
-
-            let extremaLocations = dependencyValues.extrema.map(x => x.get_component(0));
-
-            // mark everything fresh
-            for (let key in extremaLocations) {
-              freshByKey[key] = true;
-            }
-
-            return { newValues: { extremaLocations } }
-
-          } else {
-
-            let extremaLocations = {}
-            for (let key in dependencyValues.extrema) {
-              if (!freshByKey[key]) {
-                freshByKey[key] = true;
-                extremaLocations[key] = dependencyValues.extrema[key].get_component(0);
-              }
-            }
-            return { newValues: { extremaLocations } }
-
-          }
-
-        } else {
-          // have specific arrayKey specified
-
-          if (freshByKey[arrayKey]) {
-            return {};
-          } else {
-            freshByKey[arrayKey] = true;
-            return {
-              newValues: {
-                extremaLocations: {
-                  [arrayKey]: dependencyValues["extremum" + (arrayKey + 1)].get_component(0)
-                }
-              }
-            }
-          }
-
-
-        }
-
-      }
-    }
-
-    stateVariableDefinitions.extremaValues = {
-      public: true,
-      componentType: "point",
-      isArray: true,
-      entryPrefixes: ["extremumValue"],
-      returnDependencies: function ({ arrayKeys }) {
-        let arrayKey;
-        if (arrayKeys) {
-          arrayKey = Number(arrayKeys[0]);
-        }
-
-        if (arrayKeys === undefined) {
-          return {
-            extrema: {
-              dependencyType: "stateVariable",
-              variableName: "extrema",
-            },
-          }
-        } else {
-          return {
-            ["extremum" + (arrayKey + 1)]: {
-              dependencyType: "stateVariable",
-              variableName: "extremum" + (arrayKey + 1),
-            },
-          }
-        }
-      },
-      markStale: function ({ freshnessInfo, arrayKeys, changes }) {
-
-        let arrayKey;
-        if (arrayKeys) {
-          arrayKey = Number(arrayKeys[0]);
-        }
-
-        let freshByKey = freshnessInfo.freshByKey;
-
-        if (arrayKey === undefined) {
-          if (changes.extrema) {
-            // just check if any of the extrema
-            // are no longer fresh
-            let newFreshByKey = changes.extrema.valuesChanged.extrema.freshnessInfo.freshByKey;
-            for (let key in freshByKey) {
-              if (!newFreshByKey[key]) {
-                delete freshByKey[key];
-              }
-            }
-          }
-
-          if (Object.keys(freshByKey).length === 0) {
-            // asked for entire array and it is all stale
-            return { fresh: false }
-          } else {
-            // asked for entire array, but it has some fresh elements
-            return { partiallyFresh: true }
-          }
-
-        } else {
-          if (valuesChanged["extremum" + (arrayKey + 1)]) {
-            delete freshByKey[arrayKey];
-          }
-          return { fresh: freshByKey[arrayKey] === true }
-
-        }
-
-      },
-      definition: function ({ dependencyValues, freshnessInfo, arrayKeys }) {
-
-        let arrayKey;
-        if (arrayKeys) {
-          arrayKey = Number(arrayKeys[0]);
-        }
-
-        let freshByKey = freshnessInfo.freshByKey;
-
-
-        if (arrayKey === undefined) {
-
-          if (Object.keys(freshByKey).length === 0) {
-
-            let extremaValues = dependencyValues.extrema.map(x => x.get_component(1));
-
-            // mark everything fresh
-            for (let key in extremaValues) {
-              freshByKey[key] = true;
-            }
-
-            return { newValues: { extremaValues } }
-
-          } else {
-
-            let extremaValues = {}
-            for (let key in dependencyValues.extrema) {
-              if (!freshByKey[key]) {
-                freshByKey[key] = true;
-                extremaValues[key] = dependencyValues.extrema[key].get_component(1);
-              }
-            }
-            return { newValues: { extremaValues } }
->>>>>>> f85113ba
-
-          }
-
-        } else {
-          // have specific arrayKey specified
-<<<<<<< HEAD
-
-          if (freshByKey[arrayKey]) {
-            return {};
-          } else {
-            freshByKey[arrayKey] = true;
-
-            let extremum = dependencyValues["extremum" + (arrayKey + 1)];
-            let extremumLocation;
-            if (extremum) {
-              extremumLocation = extremum.get_component(0).tree;
-            }
-            return {
-              newValues: {
-                extremaLocations: {
-                  [arrayKey]: extremumLocation
-                }
-              }
-            }
-          }
-
-
-        }
-
-      }
-    }
-
-    stateVariableDefinitions.extremaValues = {
-      public: true,
-      componentType: "number",
-      isArray: true,
-      entryPrefixes: ["extremumValue"],
-      returnDependencies: function ({ arrayKeys }) {
-        let arrayKey;
-        if (arrayKeys) {
-          arrayKey = Number(arrayKeys[0]);
-        }
-
-        if (arrayKeys === undefined) {
-          return {
-            extrema: {
-              dependencyType: "stateVariable",
-              variableName: "extrema",
-            },
-          }
-        } else {
-          return {
-            ["extremum" + (arrayKey + 1)]: {
-              dependencyType: "stateVariable",
-              variableName: "extremum" + (arrayKey + 1),
-            },
-          }
-        }
-      },
-      markStale: function ({ freshnessInfo, arrayKeys, changes }) {
-
-        let arrayKey;
-        if (arrayKeys) {
-          arrayKey = Number(arrayKeys[0]);
-        }
-
-        let freshByKey = freshnessInfo.extremaValues.freshByKey;
-
-        if (arrayKey === undefined) {
-          if (changes.extrema) {
-            // just check if any of the extrema
-            // are no longer fresh
-            let newFreshByKey = changes.extrema.valuesChanged.extrema.freshnessInfo.freshByKey;
-            for (let key in freshByKey) {
-              if (!newFreshByKey[key]) {
-                delete freshByKey[key];
-              }
-            }
-          }
-
-          if (Object.keys(freshByKey).length === 0) {
-            // asked for entire array and it is all stale
             return { fresh: { extremaValues: false } }
           } else {
             // asked for entire array, but it has some fresh elements
@@ -3450,54 +1860,12 @@
 
       },
       definition: function ({ dependencyValues, freshnessInfo, arrayKeys, changes }) {
-=======
-
-          if (freshByKey[arrayKey]) {
-            return {};
-          } else {
-            freshByKey[arrayKey] = true;
-            return {
-              newValues: {
-                extremaValues: {
-                  [arrayKey]: dependencyValues["extremum" + (arrayKey + 1)].get_component(1)
-                }
-              }
-            }
-          }
-
-
-        }
-
-      }
-    }
-
-    // stateVariableDefinitions.indexInParent = {
-    //   returnDependencies: () => ({
-    //     indexInParent: {
-    //       dependencyType: "indexInParent",
-    //     },
-    //     functionIndexInParent: {
-    //       dependencyType: "indexInParent",
-    //       componentTypes: ["function"]
-    //     }
-    //   }),
-    //   definition: function ({ dependencyValues }) {
-    //     console.log('definition of indexInParent');
-    //     console.log(dependencyValues);
-
-    //     return { newValues: { indexInParent: dependencyValues.functionIndexInParent } }
-    //   }
-    // }
-
-    return stateVariableDefinitions;
->>>>>>> f85113ba
-
-        let arrayKey;
-        if (arrayKeys) {
-          arrayKey = Number(arrayKeys[0]);
-        }
-
-<<<<<<< HEAD
+
+        let arrayKey;
+        if (arrayKeys) {
+          arrayKey = Number(arrayKeys[0]);
+        }
+
         let freshByKey = freshnessInfo.extremaValues.freshByKey;
 
 
@@ -3633,174 +2001,6 @@
 
 
     return stateVariableDefinitions;
-=======
-  updateStateOld(args = {}) {
-    if (args.init === true) {
-
-
-      this.makePublicStateVariableArray({
-        variableName: "minima",
-        componentType: "point",
-        stateVariableForRef: "coords",
-        additionalProperties: { draggable: false },
-        emptyForOutOfBounds: true,
-      });
-      this.makePublicStateVariableArrayEntry({
-        entryName: "minimum",
-        arrayVariableName: "minima",
-      });
-      this.makePublicStateVariableArray({
-        variableName: "minimalocations",
-        componentType: "number",
-        emptyForOutOfBounds: true,
-      });
-      this.makePublicStateVariableArrayEntry({
-        entryName: "minimumlocation",
-        arrayVariableName: "minimalocations",
-      });
-      this.makePublicStateVariableArray({
-        variableName: "minimavalues",
-        componentType: "number",
-        emptyForOutOfBounds: true,
-      });
-      this.makePublicStateVariableArrayEntry({
-        entryName: "minimumvalue",
-        arrayVariableName: "minimavalues",
-      });
-      this.makePublicStateVariable({
-        variableName: "numberminima",
-        componentType: "number"
-      });
-
-      this.makePublicStateVariableArray({
-        variableName: "maxima",
-        componentType: "point",
-        stateVariableForRef: "coords",
-        additionalProperties: { draggable: false },
-        emptyForOutOfBounds: true,
-      });
-      this.makePublicStateVariableArrayEntry({
-        entryName: "maximum",
-        arrayVariableName: "maxima",
-      });
-      this.makePublicStateVariableArray({
-        variableName: "maximalocations",
-        componentType: "number",
-        emptyForOutOfBounds: true,
-      });
-      this.makePublicStateVariableArrayEntry({
-        entryName: "maximumlocation",
-        arrayVariableName: "maximalocations",
-      });
-      this.makePublicStateVariableArray({
-        variableName: "maximavalues",
-        componentType: "number",
-        emptyForOutOfBounds: true,
-      });
-      this.makePublicStateVariableArrayEntry({
-        entryName: "maximumvalue",
-        arrayVariableName: "maximavalues",
-      });
-      this.makePublicStateVariable({
-        variableName: "numbermaxima",
-        componentType: "number"
-      });
-
-      this.makePublicStateVariableArray({
-        variableName: "extrema",
-        componentType: "point",
-        stateVariableForRef: "coords",
-        additionalProperties: { draggable: false },
-        emptyForOutOfBounds: true,
-      });
-      this.makePublicStateVariableArrayEntry({
-        entryName: "extremum",
-        arrayVariableName: "extrema",
-      });
-      this.makePublicStateVariableArray({
-        variableName: "extremalocations",
-        componentType: "number",
-        emptyForOutOfBounds: true,
-      });
-      this.makePublicStateVariableArrayEntry({
-        entryName: "extremumlocation",
-        arrayVariableName: "extremalocations",
-      });
-      this.makePublicStateVariableArray({
-        variableName: "extremavalues",
-        componentType: "number",
-        entryName: "extremumvalue",
-        emptyForOutOfBounds: true,
-      });
-      this.makePublicStateVariableArrayEntry({
-        entryName: "extremumvalue",
-        arrayVariableName: "extremavalues",
-      });
-      this.makePublicStateVariable({
-        variableName: "numberextrema",
-        componentType: "number"
-      });
-      this.makePublicStateVariable({
-        variableName: "styledescription",
-        componentType: "text",
-      });
-
-    }
-
-  }
-
-  // allow to adapt into curve
-  get nAdapters() {
-    return 1;
-  }
-
-  getAdapter(ind) {
-
-    if (ind >= 1) {
-      return;
-    }
-
-    let newState = {
-      functionComponentName: this.componentName
-    };
-
-
-    let downstreamStateVariables = [];
-    let upstreamStateVariables = [];
-
-    // copy any properties that match the adapter
-    // add them both to newState and to dependency state variables
-    let adapterClass = this.allComponentClasses.curve;
-    let availableClassProperties = adapterClass.createPropertiesObject({
-      standardComponentClasses: this.standardComponentClasses
-    });
-
-    for (let item in availableClassProperties) {
-      if (item in this._state) {
-        newState[item] = this.state[item];
-        downstreamStateVariables.push(item);
-        upstreamStateVariables.push(item);
-      }
-    }
-
-    let downDep = {
-      dependencyType: "adapter",
-      adapter: "curve",
-      downstreamStateVariables: downstreamStateVariables,
-      upstreamStateVariables: upstreamStateVariables,
-      includeDownstreamComponent: true,
-    }
-
-    // TODO: if unresolved, should pass unresolvedState to curve
-
-    return {
-      componentType: "curve",
-      downstreamDependencies: {
-        [this.componentName]: [downDep]
-      },
-      state: newState,
-    };
->>>>>>> f85113ba
 
   }
 
