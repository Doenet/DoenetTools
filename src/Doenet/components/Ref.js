--- conflicted
+++ resolved
@@ -392,7 +392,6 @@
     // If there is a prop, replacement classes are determined by componentType
     // of propVariableObjs
     // Except that, if propVariableObjs doesn't have componentType specified,
-<<<<<<< HEAD
     // then the componentType is determined by refTarget state variable
     stateVariableDefinitions.replacementClasses = {
       additionalStateVariablesDefined: [
@@ -402,15 +401,6 @@
       stateVariablesDeterminingDependencies: [
         "propVariableObjs", "refTarget",
         "componentIdentitiesForProp"
-=======
-    // then the componentType is determined by 
-    stateVariableDefinitions.replacementClasses = {
-      additionalStateVariablesDefined: [
-        "stateVariablesRequested", "validProp", "componentTypeByTarget"
-      ],
-      stateVariablesDeterminingDependencies: [
-        "propVariableObjs", "refTargetName",
->>>>>>> f85113ba
       ],
       returnDependencies: function ({ stateValues }) {
 
@@ -431,13 +421,10 @@
             dependencyType: "stateVariable",
             variableName: "propVariableObjs",
           },
-<<<<<<< HEAD
           includeUndefinedArrayEntries: {
             dependencyType: "stateVariable",
             variableName: "includeUndefinedArrayEntries"
           }
-=======
->>>>>>> f85113ba
         };
 
         // if have a prop variable where couldn't determine componentType
@@ -450,7 +437,6 @@
             if (!propVariableObj.componentType) {
               dependencies[`replacementComponentType${ind}`] = {
                 dependencyType: "componentStateVariableComponentType",
-<<<<<<< HEAD
                 componentIdentity: stateValues.componentIdentitiesForProp[ind],
                 variableName: propVariableObj.varName,
               }
@@ -460,17 +446,6 @@
                 dependencyType: "componentStateVariable",
                 variableName: propVariableObj.varName,
                 componentIdentity: stateValues.componentIdentitiesForProp[ind],
-=======
-                componentName: stateValues.refTargetName,
-                variableName: propVariableObj.varName,
-              }
-            }
-            if (propVariableObj.isArray) {
-              dependencies[`targetArray${ind}`] = {
-                dependencyType: "componentStateVariable",
-                componentName: stateValues.refTargetName,
-                variableName: propVariableObj.varName,
->>>>>>> f85113ba
               }
             }
           }
@@ -478,7 +453,6 @@
         return dependencies;
       },
       definition: function ({ dependencyValues, componentInfoObjects }) {
-<<<<<<< HEAD
 
         if (!dependencyValues.useProp) {
           return {
@@ -509,35 +483,6 @@
         let stateVariablesRequested = [];
         let componentTypeByTarget = [];
         let potentialReplacementClasses = [];
-=======
-
-        if (!dependencyValues.useProp) {
-          return {
-            newValues: {
-              replacementClasses: dependencyValues.effectiveTargetClasses,
-              stateVariablesRequested: null,
-              validProp: null,
-              componentTypeByTarget: null,
-            }
-          };
-        }
-
-
-        if (dependencyValues.propVariableObjs === null) {
-          return {
-            newValues: {
-              replacementClasses: null,
-              stateVariablesRequested: null,
-              validProp: false,
-              componentTypeByTarget: null,
-            }
-          };
-        }
-
-        let replacementClasses = [];
-        let stateVariablesRequested = [];
-        let componentTypeByTarget = [];
->>>>>>> f85113ba
 
         for (let [ind, propVariableObj] of dependencyValues.propVariableObjs.entries()) {
           let componentType = propVariableObj.componentType;
@@ -549,19 +494,15 @@
             replacementClasses.push(...componentType.map(x =>
               componentInfoObjects.allComponentClasses[x])
             );
-<<<<<<< HEAD
             potentialReplacementClasses.push(...componentType.map(x =>
               componentInfoObjects.allComponentClasses[x])
             )
-=======
->>>>>>> f85113ba
           } else if (propVariableObj.isArray) {
             // TODO: what about multi-dimensional arrays?
             let arrayLength = dependencyValues[`targetArray${ind}`].length;
             let componentClass = componentInfoObjects.allComponentClasses[componentType];
             replacementClasses.push(...Array(arrayLength).fill(componentClass));
             componentType = Array(arrayLength).fill(componentType);
-<<<<<<< HEAD
             potentialReplacementClasses.push(componentClass)
           } else if (propVariableObj.isArrayEntry) {
             // TODO: what about multi-dimensional arrays?
@@ -584,10 +525,6 @@
           } else {
             replacementClasses.push(componentInfoObjects.allComponentClasses[componentType]);
             potentialReplacementClasses.push(componentInfoObjects.allComponentClasses[componentType]);
-=======
-          } else {
-            replacementClasses.push(componentInfoObjects.allComponentClasses[componentType]);
->>>>>>> f85113ba
           }
 
           componentTypeByTarget.push(componentType);
@@ -604,7 +541,6 @@
             stateVariablesRequested,
             validProp: true,
             componentTypeByTarget,
-<<<<<<< HEAD
             potentialReplacementClasses,
           }
         };
@@ -612,15 +548,6 @@
       }
     }
 
-=======
-          }
-        };
-
-      }
-    }
-
-
->>>>>>> f85113ba
     stateVariableDefinitions.replacementClassesForProp = {
       stateVariablesDeterminingDependencies: ["refTarget", "useProp"],
       returnDependencies: function ({ stateValues, componentInfoObjects }) {
@@ -905,7 +832,6 @@
   }
 
   get allPotentialRendererTypes() {
-<<<<<<< HEAD
 
     let allPotentialRendererTypes = [];
 
@@ -935,31 +861,6 @@
 
     return allPotentialRendererTypes;
 
-=======
-
-    let allPotentialRendererTypes = [];
-
-    for (let replacementClass of this.stateValues.replacementClassesForProp) {
-      let rendererType = replacementClass.rendererType;
-      if (rendererType && !allPotentialRendererTypes.includes(rendererType)) {
-        allPotentialRendererTypes.push(rendererType);
-      }
-    }
-
-    if (this.replacements) {
-      for (let replacement of this.replacements) {
-        for (let rendererType of replacement.allPotentialRendererTypes) {
-          if (!allPotentialRendererTypes.includes(rendererType)) {
-            allPotentialRendererTypes.push(rendererType);
-          }
-        }
-
-      }
-    }
-
-    return allPotentialRendererTypes;
-
->>>>>>> f85113ba
   }
 
   updateStateUnused() {
@@ -1522,11 +1423,7 @@
       // the number of components or their component types changed
       let testReplacementChanges = [];
 
-<<<<<<< HEAD
       this.recreateReplacements({ component, replacementChanges: testReplacementChanges, components });
-=======
-      this.recreateReplacements({ component, replacementChanges: testReplacementChanges, components, getComponentNamesForProp });
->>>>>>> f85113ba
 
       let newSerializedReplacements = [];
       let redoReplacements = false;
@@ -1626,11 +1523,7 @@
     return replacementChanges;
   }
 
-<<<<<<< HEAD
   static recreateReplacements({ component, replacementChanges, components }) {
-=======
-  static recreateReplacements({ component, replacementChanges, components, getComponentNamesForProp }) {
->>>>>>> f85113ba
     // // give instructions to move dependency to component.state.refTarget
     // if (component.state.previousRefTarget !== undefined &&
     //   component.state.previousRefTarget.componentName in component.downstreamDependencies) {
@@ -1670,11 +1563,7 @@
 
     let newSerializedChildren;
     if (component.stateValues.useProp) {
-<<<<<<< HEAD
       let componentOrReplacementNames = component.stateValues.componentIdentitiesForProp.map(x => x.componentName);
-=======
-      let componentOrReplacementNames = getComponentNamesForProp(component.stateValues.refTargetName);
->>>>>>> f85113ba
 
       newSerializedChildren = refReplacementFromProp({ component, components, componentOrReplacementNames });
     } else {
@@ -1726,7 +1615,6 @@
 
     for (let ind = 0; ind < numReplacementsForTarget; ind++) {
       replacementInd++;
-<<<<<<< HEAD
 
       let replacementClass = component.stateValues.replacementClasses[replacementInd];
 
@@ -1735,16 +1623,6 @@
 
       let componentType = replacementClass.componentType
 
-=======
-
-      let replacementClass = component.stateValues.replacementClasses[replacementInd];
-
-      let targetName = componentOrReplacementNames[targetInd];
-      let targetComponent = components[targetName];
-
-      let componentType = replacementClass.componentType
-
->>>>>>> f85113ba
       if (propVariableObj.isArray) {
         let arrayStateVarObj = targetComponent.state[propVariableObj.varName];
 
