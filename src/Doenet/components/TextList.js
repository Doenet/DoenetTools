--- conflicted
+++ resolved
@@ -61,11 +61,7 @@
           variableNames: ["value"]
         }
       }),
-<<<<<<< HEAD
       logicToWaitOnSugar: ["atLeastZeroTexts"],
-=======
-      affectedBySugar: ["atLeastZeroTexts"],
->>>>>>> f85113ba
       replacementFunction: breakStringIntoTextsByCommas,
     });
 
@@ -170,24 +166,15 @@
           variableName: "maximumNumber",
         },
       }),
-<<<<<<< HEAD
       definition: function ({ dependencyValues, componentInfoObjects }) {
-=======
-      definition: function ({ dependencyValues }) {
-        let childrenToRender = [];
->>>>>>> f85113ba
 
         let childrenToRender = [];
 
-<<<<<<< HEAD
         for (let child of dependencyValues.textAndTextlistChildren) {
           if (componentInfoObjects.isInheritedComponentType({
             inheritedComponentType: child.componentType,
             baseComponentType: "textlist"
           })) {
-=======
-          if (child.stateValues.childrenToRender) {
->>>>>>> f85113ba
             childrenToRender.push(...child.stateValues.childrenToRender);
           } else {
             childrenToRender.push(child.componentName);
@@ -204,12 +191,6 @@
 
       }
     }
-<<<<<<< HEAD
-=======
-
-    return stateVariableDefinitions;
-  }
->>>>>>> f85113ba
 
     return stateVariableDefinitions;
   }
