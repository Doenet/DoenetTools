--- conflicted
+++ resolved
@@ -194,37 +194,23 @@
           url: instructions.url,
           urlDescription: null,
           urlId: null,
-<<<<<<< HEAD
           sortOrder: "",
-          sortBy: "defaultOrder",
-          dirty: 0
-=======
->>>>>>> 07ffab97
         }
         //TODO: update to use fInfo
         set(folderDictionary(driveIdFolderId),(old)=>{
           let newObj = JSON.parse(JSON.stringify(old));
-<<<<<<< HEAD
-          let newDefaultOrder = [...newObj.contentIds["defaultOrder"]];
-          let index = newDefaultOrder.indexOf(instructions.selectedItemId) + 1;
+          let newDefaultOrder = [...newObj.contentIds[sortOptions.DEFAULT]];
+          let index = newDefaultOrder.indexOf(instructions.selectedItemId);
           const newOrder = getLexicographicOrder({
             index, 
             nodeObjs: newObj.contentsDictionary, 
             defaultFolderChildrenIds: newDefaultOrder 
           });
           newItem.sortOrder = newOrder;
-          newDefaultOrder.splice(index, 0, itemId);
-          newObj.contentIds["defaultOrder"] = newDefaultOrder;
+          newDefaultOrder.splice(index+1, 0, itemId);
+          newObj.contentIds[sortOptions.DEFAULT] = newDefaultOrder;
           newObj.contentsDictionary[itemId] = newItem;
           // newObj.folderInfo.dirty = 1;
-=======
-          newObj.contentsDictionary[itemId] = newItem;
-          let newDefaultOrder = [...newObj.contentIds[sortOptions.DEFAULT]];
-          let index = newDefaultOrder.indexOf(instructions.selectedItemId);
-          newDefaultOrder.splice(index+1, 0, itemId);
-          newObj.contentIds = {}
-          newObj.contentIds[sortOptions.DEFAULT] = newDefaultOrder;
->>>>>>> 07ffab97
           return newObj;
         })
         if (instructions.itemType === "Folder"){
@@ -478,16 +464,11 @@
   let tempArr = [...defaultFolderChildrenIds];
   switch (sortKey) {
     case sortOptions.DEFAULT:
-<<<<<<< HEAD
       tempArr.sort(
         (a,b) => { 
           return (nodeObjs[a].sortOrder.localeCompare(nodeObjs[b].sortOrder))}
       );
       break;
-=======
-      // TODO: placeholder for sorting lexicographical sort
-    break;
->>>>>>> 07ffab97
     case sortOptions.LABEL_ASC:
       tempArr.sort(
         (a,b) => { 
