--- conflicted
+++ resolved
@@ -259,7 +259,6 @@
   // }
 })
 
-<<<<<<< HEAD
 const sortItems = ({ sortKey, nodeObjs, defaultFolderChildrenIds }) => {
   let tempArr = [...defaultFolderChildrenIds];
   switch (sortKey) {
@@ -291,8 +290,6 @@
   return tempArr;
 };
 
-=======
->>>>>>> 1adaac55
 function DriveRouted(props){
   console.log("=== DriveRouted")
   const driveInfo = useRecoilValueLoadable(loadDriveInfoQuery(props.driveId))
@@ -352,18 +349,15 @@
   const [folderInfoObj, setFolderInfo] = useRecoilStateLoadable(folderDictionarySelector({driveId:props.driveId,folderId:props.folderId}))
   const {folderInfo, contentsDictionary, contentIds} = folderInfoObj.contents;
   const setVisibleItems = useSetRecoilState(visibleDriveItems(props.browserId));
-<<<<<<< HEAD
   const { onDragStart, onDrag, onDragOverContainer, onDragEnd, renderDragGhost } = useDnDCallbacks();
   const { dropState, dropActions } = useContext(DropTargetsContext);
   const [dragState, setDragState] = useRecoilState(dragStateAtom);
   
   console.log(`=== 📁 ${folderInfo?.label}`)
-=======
   console.log(`=== 📁 ${folderInfo?.contents?.folderInfo?.label}`)
   const setSelected = useSetRecoilState(selectedDriveItems({driveId:props.driveId,browserId:props.browserId,itemId})); 
   const isSelected = useRecoilValue(selectedDriveItemsAtom({driveId:props.driveId,browserId:props.browserId,itemId})); 
 
->>>>>>> 1adaac55
   const indentPx = 20;
   let bgcolor = "#e2e2e2";
   if (isSelected) { bgcolor = "#6de5ff"; }
@@ -402,7 +396,6 @@
     return !isOpen
   })}>{openCloseText}</button>
 
-<<<<<<< HEAD
   const sortHandler = ({ sortKey }) => {
     // dispatch sort instruction
     setFolderInfo({
@@ -425,9 +418,6 @@
   }
 
   let label = folderInfo?.label;
-=======
-  let label = folderInfo?.contents?.folderInfo?.label;
->>>>>>> 1adaac55
   let folder = <div
       data-doenet-browserid={props.browserId}
       tabIndex={0}
