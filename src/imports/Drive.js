import React, {useContext, useState, useCallback, useRef, useEffect} from 'react';
import { IsNavContext } from './Tool/NavPanel'
import axios from "axios";
import nanoid from 'nanoid';
import './util.css';

import {assignmentAtom} from '../Tools/DoenetCourse';
import {
  DropTargetsContext,
  WithDropTarget  
} from '../imports/DropTarget';
import Draggable from '../imports/Draggable';

import { BreadcrumbContext } from '../imports/Breadcrumb';

import {
  HashRouter as Router,
  Switch,
  Route,
  useHistory
} from "react-router-dom";

import {
  atom,
  atomFamily,
  selector,
  selectorFamily,
  RecoilRoot,
  useSetRecoilState,
  useRecoilValueLoadable,
  useRecoilStateLoadable,
  useRecoilState,
  useRecoilValue,
} from 'recoil';

const sortOptions = Object.freeze({
  "LABEL_ASC": "label ascending",
  "LABEL_DESC": "label descending",
  "CREATION_DATE_ASC": "creation date ascending",
  "CREATION_DATE_DESC": "creation date descending"
});

export const globalSelectedNodesAtom = atom({
  key:'globalSelectedNodesAtom',
  default:[]
})

const dragStateAtom = atom({
  key: 'dragStateAtom',
  default: {
    isDragging: false,
    draggedOverDriveId: null,
    isDraggedOverBreadcrumb: false
  }
})

let fetchDrivesQuery = selector({
  key:"fetchDrivesQuery",
  get: async ({get})=>{
    const { data } = await axios.get(
      `/api/loadAvailableDrives.php`
    );
    return data
  },
 
})

export default function Drive(props){
  console.log("=== Drive")
  const isNav = useContext(IsNavContext);

  const drivesAvailable = useRecoilValueLoadable(fetchDrivesQuery);
  if (drivesAvailable.state === "loading"){ return null;}
  if (drivesAvailable.state === "hasError"){ 
    console.error(drivesAvailable.contents)
    return null;}


  if (props.types){

    let drives = [];
    for (let type of props.types){
      for (let driveObj of drivesAvailable.contents.driveIdsAndLabels){
        if (driveObj.type === type){
          drives.push(
          <React.Fragment key={`drive${driveObj.driveId}${isNav}`} ><Router ><Switch>
           <Route path="/" render={(routeprops)=>
           <DriveRouted route={{...routeprops}} driveId={driveObj.driveId} label={driveObj.label} isNav={isNav} />
           }></Route>
         </Switch></Router></React.Fragment>)
        }
      }
    }
    return <>{drives}</>
  }else if (props.driveId){
    for (let driveObj of drivesAvailable.contents.driveIdsAndLabels){
        if (driveObj.driveId === props.driveId){
         return <Router><Switch>
           <Route path="/" render={(routeprops)=>
           <DriveRouted route={{...routeprops}} driveId={driveObj.driveId} label={driveObj.label} isNav={isNav} />
           }></Route>
         </Switch></Router>
        }
    }
    console.warn("Don't have a drive with driveId ",props.id)
    return null;
  }else{
    console.warn("Drive needs types or driveId defined.")
    return null;
  }
}

let loadDriveInfoQuery = selectorFamily({
  key:"loadDriveInfoQuery",
  get: (driveId) => async ({get,set})=>{
    const { data } = await axios.get(
      `/api/loadFolderContent.php?driveId=${driveId}&init=true`
    );
    // console.log("loadDriveInfoQuery DATA ",data)
    // let itemDictionary = {};
    //   for (let item of data.results){
    //     itemDictionary[item.itemId] = item;
    //   }
    //   data["itemDictionary"] = itemDictionary;
    return data;
  },
 
})

let folderDictionary = atomFamily({
  key:"folderDictionary",
  default:selectorFamily({
    key:"folderDictionary/Default",
    get:(driveIdFolderId)=>({get})=>{
      console.log(`=== GET folderDictionary atom ${driveIdFolderId.folderId}`)
  
      const driveInfo = get(loadDriveInfoQuery(driveIdFolderId.driveId))
      console.log(">>>driveInfo",driveInfo)
      let defaultOrder = [];
      let contentsDictionary = {};
      let folderInfo = {};
      for (let item of driveInfo.results){
        if (item.parentFolderId === driveIdFolderId.folderId){
          defaultOrder.push(item.itemId);
          contentsDictionary[item.itemId] = item;
        }
        if (item.itemId === driveIdFolderId.folderId){
          folderInfo = item;
        }
      }
  
      return {folderInfo,contentsDictionary,defaultOrder}
    } 
  })
})


export const folderDictionarySelector = selectorFamily({
  //{driveId,folderId}
  get:(driveIdFolderId)=>({get})=>{
    return get(folderDictionary(driveIdFolderId));
  },
  set: (driveIdFolderId) => async ({set,get},instructions)=>{
    switch(instructions.instructionType){
      case "addItem":
        const dt = new Date();
        const creationDate = `${
          dt.getFullYear().toString().padStart(2, '0')}-${
            (dt.getMonth()+1).toString().padStart(2, '0')}-${
            dt.getDate().toString().padStart(2, '0')} ${
          dt.getHours().toString().padStart(2, '0')}:${
          dt.getMinutes().toString().padStart(2, '0')}:${
          dt.getSeconds().toString().padStart(2, '0')}`
        const itemId = nanoid();
        const newItem = {
          assignmentId: null,
          branchId: null,
          contentId: null,
          creationDate,
          isPublished: "0",
          itemId,
          itemType: instructions.itemType,
          label: instructions.label,
          parentFolderId: driveIdFolderId.folderId,
          url: null,
          urlDescription: null,
          urlId: null
        }
        set(folderDictionary(driveIdFolderId),(old)=>{
        let newObj = {...old}
        newObj.contentsDictionary = {...old.contentsDictionary}
        newObj.contentsDictionary[itemId] = newItem;
        newObj.defaultOrder = [...old.defaultOrder];
        let index = newObj.defaultOrder.indexOf(instructions.selectedItemId);
        newObj.defaultOrder.splice(index+1,0,itemId);
        return newObj;
        })
        if (instructions.itemType === "Folder"){
          //If a folder set folderInfo and zero items
          set(folderDictionary({driveId:driveIdFolderId.driveId,folderId:itemId}),{
            folderInfo:newItem,contentsDictionary:{},defaultOrder:[]
          })
        }
        const data = { 
          driveId:driveIdFolderId.driveId,
          parentFolderId:driveIdFolderId.folderId,
          itemId,
          label:instructions.label,
          type:instructions.itemType
         };
        const payload = { params: data };

        axios.get('/api/AddItem.php', payload)
        .then(resp=>{
          console.log(">>>resp",resp)
          //Not sure how to handle errors when saving data yet
          // throw Error("made up error")
        })
      break;
      default:
        console.warn(`Intruction ${instructions.instructionType} not currently handled`)
    }
    
  }
  // set:(setObj,newValue)=>({set,get})=>{
  //   console.log("setObj",setObj,newValue);

  // }
})


function DriveRouted(props){
  console.log("=== DriveRouted")
  const driveInfo = useRecoilValueLoadable(loadDriveInfoQuery(props.driveId))
  // const [folderInfo,setFolderInfo] = useRecoilStateLoadable(itemDictionarySelector(props.driveId))
  // useEffect(()=>{

  // },[])
  if (driveInfo.state === "loading"){ return null;}
  if (driveInfo.state === "hasError"){ 
    console.error(driveInfo.contents)
    return null;}

  //Use Route to determine path variables
  let pathFolderId = props.driveId; //default 
  let pathDriveId = props.driveId; //default
  let routePathDriveId = "";
  let routePathFolderId = "";  
  let itemId = "";  
  let urlParamsObj = Object.fromEntries(new URLSearchParams(props.route.location.search));
  //use defaults if not defined
  if (urlParamsObj?.path !== undefined){
    [routePathDriveId,routePathFolderId,itemId] = urlParamsObj.path.split(":");
    if (routePathDriveId !== ""){pathDriveId = routePathDriveId;}
    if (routePathFolderId !== ""){pathFolderId = routePathFolderId;}
  }
  //If navigation then build from root else build from path
  let rootFolderId = pathFolderId;
  if(props.isNav){
    rootFolderId = props.driveId;
  }


  return <>
  <div>{props.label}</div>
  <Folder driveId={props.driveId} folderId={rootFolderId} indentLevel={0}/>
  </>
}

function Folder(props){
  console.log("=== Folder")
  // console.log(props)
  const [isOpen,setIsOpen] = useState(false);
  
  const [folderInfo,setFolderInfo] = useRecoilStateLoadable(folderDictionarySelector({driveId:props.driveId,folderId:props.folderId}))
  // const folderInfo = useRecoilValueLoadable(folderDictionary({driveId:props.driveId,folderId:props.folderId}))
  // const folderInfo = useRecoilValue(folderDictionary({driveId:props.driveId,folderId:props.folderId}))
  // console.log(">>>folderInfo",folderInfo)

  let openCloseText = isOpen ? "Close" : "Open";
  let openCloseButton = <button onClick={()=>setIsOpen(isOpen=>!isOpen)}>{openCloseText}</button>
  if (isOpen){
    let dictionary = folderInfo.contents.contentsDictionary;
    let items = [];
    for (let itemId of folderInfo.contents.defaultOrder){
      let item = dictionary[itemId];
      if (item.itemType === "Folder"){
        items.push(<Folder key={`item${itemId}`} driveId={props.driveId} folderId={item.itemId} indentLevel={props.indentLevel+1}/>)
      }else{
        items.push(<div key={`item${itemId}`}>{item.itemType} {item.label}</div>)
      }
<<<<<<< HEAD
      return newObj;
    })
  },[])

  const updateToolWithSelection = useCallback((nodeIdObj)=>{
      //{driveId:"id",selectedArr:[{parentId:"id",nodeId:"id",type:"folder"}]}
    let data = cache.getQueryData(["nodes",props.driveId]);
    let selectedArr = [];
      for (let nodeId of Object.keys(nodeIdObj)){
        let obj = data[0].nodeObjs[nodeId];
        let parentId = obj.parentId;
        selectedArr.push({parentId,nodeId,type:obj.type})
      }
      setGlobalSelectedNodes(selectedArr);
},[])

  let encodeParams = p => 
  Object.entries(p).map(kv => kv.map(encodeURIComponent).join("=")).join("&");

    const setAssignment = useSetRecoilState(assignmentAtom);
  const handleClickNode = useCallback(({ nodeId, parentId, type, shiftKey, metaKey})=>{
    if (props.isNav){
      if (type === 'Folder'){
        let newParams = {...urlParamsObj} 
        newParams['path'] = `${props.driveId}:${nodeId}:${nodeId}:Folder`
        history.push('?'+encodeParams(newParams))
        // history.push(`?path=${props.driveId}:${nodeId}:${nodeId}:Folder`)
      }else if(type === 'Url'){
        console.log('>>>url nodeId',nodeId)
        //TODO: meta data contains url info
        location.href = 'http://doenet.org'; //TODO: Replace with actual URL
        // history.push('doenet.org') 
      }else{
        //TODO: handle other types
        //TODO: maintain other parameters
        setAssignment(nodeId);
        let newParams = {...urlParamsObj} 
        newParams['path'] = `${props.driveId}:${parentId}:${nodeId}:${type}`
        history.push('?'+encodeParams(newParams))
        // history.push(`?path=${props.driveId}:${parentId}:${nodeId}:${type}`)

      }
      
    }else{
    
      if (!shiftKey && !metaKey){
        //Only select this node
        setSelectedNodes((old)=>{
          let newObj; 
          //if already selected then leave selections the way they are
          //else only select the current node
          if (old[nodeId]){
            newObj = {...old};
          }else{
            newObj = {};
            newObj[nodeId] = true;
          }
          lastSelectedNodeIdRef.current = nodeId;
          updateToolWithSelection(newObj)
          return newObj;
        })

      }else if (shiftKey && !metaKey){
        //Add selection to range including the end points 
        //of last selected to current nodeid      
        let indexOfLastSelected = 0;
        if (lastSelectedNodeIdRef.current !== ""){
          indexOfLastSelected = nodeIdRefArray.current.indexOf(lastSelectedNodeIdRef.current) 
        }
        let indexOfNode = nodeIdRefArray.current.indexOf(nodeId);
        let startIndex = Math.min(indexOfNode,indexOfLastSelected);
        let endIndex = Math.max(indexOfNode,indexOfLastSelected);
        
        setSelectedNodes((old)=>{
          let newObj = {...old};
          for (let i = startIndex; i <= endIndex;i++){
            newObj[nodeIdRefArray.current[i]] = true;
          }
          updateToolWithSelection(newObj)
          return newObj;
        })
      }else if (!shiftKey && metaKey){
        //Toggle select on this node
        setSelectedNodes((old)=>{
          let newObj = {...old};
          if (newObj[nodeId]){
            delete newObj[nodeId];
          }else{
            newObj[nodeId] = true;
            lastSelectedNodeIdRef.current = nodeId;
        }
          updateToolWithSelection(newObj)
          return newObj;
        })
      }
 
      
=======
>>>>>>> da499665
    }
  return <>
  <div>{openCloseButton} Folder {folderInfo.contents.folderInfo?.label} ({folderInfo.contents.defaultOrder.length})</div>
  {items}
  </>
  }
  return <div>{openCloseButton} Folder {folderInfo.contents.folderInfo?.label} ({folderInfo.contents.defaultOrder.length})</div>
}<|MERGE_RESOLUTION|>--- conflicted
+++ resolved
@@ -4,7 +4,7 @@
 import nanoid from 'nanoid';
 import './util.css';
 
-import {assignmentAtom} from '../Tools/DoenetCourse';
+
 import {
   DropTargetsContext,
   WithDropTarget  
@@ -85,7 +85,7 @@
           drives.push(
           <React.Fragment key={`drive${driveObj.driveId}${isNav}`} ><Router ><Switch>
            <Route path="/" render={(routeprops)=>
-           <DriveRouted route={{...routeprops}} driveId={driveObj.driveId} label={driveObj.label} isNav={isNav} />
+           <DriveRouted route={{...routeprops}} driveId={driveObj.driveId} label={driveObj.label} isNav={isNav} {...props} driveObj={driveObj}/>
            }></Route>
          </Switch></Router></React.Fragment>)
         }
@@ -97,7 +97,7 @@
         if (driveObj.driveId === props.driveId){
          return <Router><Switch>
            <Route path="/" render={(routeprops)=>
-           <DriveRouted route={{...routeprops}} driveId={driveObj.driveId} label={driveObj.label} isNav={isNav} />
+           <DriveRouted route={{...routeprops}} driveId={driveObj.driveId} label={driveObj.label} isNav={isNav} {...props} driveObj={driveObj}/>
            }></Route>
          </Switch></Router>
         }
@@ -153,7 +153,6 @@
     } 
   })
 })
-
 
 export const folderDictionarySelector = selectorFamily({
   //{driveId,folderId}
@@ -228,29 +227,30 @@
   // }
 })
 
-
 function DriveRouted(props){
   console.log("=== DriveRouted")
   const driveInfo = useRecoilValueLoadable(loadDriveInfoQuery(props.driveId))
-  // const [folderInfo,setFolderInfo] = useRecoilStateLoadable(itemDictionarySelector(props.driveId))
-  // useEffect(()=>{
-
-  // },[])
+
+  let browserId = useRef("");
+
   if (driveInfo.state === "loading"){ return null;}
   if (driveInfo.state === "hasError"){ 
     console.error(driveInfo.contents)
     return null;}
 
+  if (browserId.current === ""){ browserId.current = nanoid();}
+
   //Use Route to determine path variables
   let pathFolderId = props.driveId; //default 
   let pathDriveId = props.driveId; //default
+
   let routePathDriveId = "";
   let routePathFolderId = "";  
-  let itemId = "";  
+  let pathItemId = "";  
   let urlParamsObj = Object.fromEntries(new URLSearchParams(props.route.location.search));
   //use defaults if not defined
   if (urlParamsObj?.path !== undefined){
-    [routePathDriveId,routePathFolderId,itemId] = urlParamsObj.path.split(":");
+    [routePathDriveId,routePathFolderId,pathItemId] = urlParamsObj.path.split(":");
     if (routePathDriveId !== ""){pathDriveId = routePathDriveId;}
     if (routePathFolderId !== ""){pathFolderId = routePathFolderId;}
   }
@@ -262,138 +262,459 @@
 
 
   return <>
-  <div>{props.label}</div>
-  <Folder driveId={props.driveId} folderId={rootFolderId} indentLevel={0}/>
+  <LogVisible browserId={browserId.current} />
+  {/* <Folder driveId={props.driveId} folderId={rootFolderId} indentLevel={0} rootCollapsible={true}/> */}
+  <Folder 
+  driveId={props.driveId} 
+  folderId={rootFolderId} 
+  indentLevel={0}  
+  driveObj={props.driveObj} 
+  rootCollapsible={props.rootCollapsible}
+  browserId={browserId.current}
+  isNav={props.isNav}
+  urlClickBehavior={props.urlClickBehavior}
+  route={props.route}
+  pathItemId={pathItemId}
+  />
   </>
 }
 
+let encodeParams = p => 
+Object.entries(p).map(kv => kv.map(encodeURIComponent).join("=")).join("&");
+
 function Folder(props){
-  console.log("=== Folder")
-  // console.log(props)
+
+  let itemId = props?.folderId;
+  if (!itemId){ itemId = props.driveId}
   const [isOpen,setIsOpen] = useState(false);
+
+  let history = useHistory();
   
   const [folderInfo,setFolderInfo] = useRecoilStateLoadable(folderDictionarySelector({driveId:props.driveId,folderId:props.folderId}))
-  // const folderInfo = useRecoilValueLoadable(folderDictionary({driveId:props.driveId,folderId:props.folderId}))
-  // const folderInfo = useRecoilValue(folderDictionary({driveId:props.driveId,folderId:props.folderId}))
-  // console.log(">>>folderInfo",folderInfo)
-
+ 
+  
+  const setVisibleItems = useSetRecoilState(visibleDriveItems(props.browserId));
+  console.log(`=== 📁 ${folderInfo?.contents?.folderInfo?.label}`)
+  const setSelected = useSetRecoilState(selectedDriveItems({driveId:props.driveId,browserId:props.browserId,itemId})); 
+  const isSelected = useRecoilValue(selectedDriveItemsAtom({driveId:props.driveId,browserId:props.browserId,itemId})); 
+
+  const indentPx = 20;
+  let bgcolor = "#e2e2e2";
+  if (isSelected  || (props.isNav && itemId === props.pathItemId)) { bgcolor = "#6de5ff"; }
+  if (props.appearance === "dropperview") { bgcolor = "#53ff47"; }
+  if (props.appearance === "dragged") { bgcolor = "#f3ff35"; }  
+ 
   let openCloseText = isOpen ? "Close" : "Open";
-  let openCloseButton = <button onClick={()=>setIsOpen(isOpen=>!isOpen)}>{openCloseText}</button>
-  if (isOpen){
+  let openCloseButton = <button onClick={()=>setIsOpen(isOpen=>{
+    if (isOpen){
+      //Closing so remove items
+      setVisibleItems((old)=>{
+        let newItems = [...old]; 
+        const index = newItems.indexOf(folderInfo?.contents?.folderInfo?.itemId)
+        const numToRemove = folderInfo.contents.defaultOrder.length
+        newItems.splice(index+1,numToRemove)
+        return newItems;
+      })
+
+    }else{
+      //Opening so add items
+      let itemIds = [];
+    for (let itemId of folderInfo.contents.defaultOrder){
+      itemIds.push(itemId);
+    }
+    setVisibleItems((old)=>{
+      let newItems = [...old]; 
+      const index = newItems.indexOf(folderInfo?.contents?.folderInfo?.itemId)
+      newItems.splice(index+1,0,...itemIds)
+      return newItems;
+    })
+    
+    }
+    return !isOpen
+  })}>{openCloseText}</button>
+
+  let label = folderInfo?.contents?.folderInfo?.label;
+  let folder = <div
+      data-doenet-browserid={props.browserId}
+      tabIndex={0}
+      className="noselect nooutline" 
+      style={{
+        cursor: "pointer",
+        width: "300px",
+        padding: "4px",
+        border: "1px solid black",
+        backgroundColor: bgcolor,
+        margin: "2px",
+      }}
+      onClick={(e)=>{
+        if (props.isNav){
+          //Only select one item
+          let urlParamsObj = Object.fromEntries(new URLSearchParams(props.route.location.search));
+
+          let newParams = {...urlParamsObj} 
+          newParams['path'] = `${props.driveId}:${itemId}:${itemId}:Folder`
+          history.push('?'+encodeParams(newParams))
+          // setSelected("one item")
+        }else{
+          if (!e.shiftKey && !e.metaKey){
+            setSelected("one item")
+          }else if (e.shiftKey && !e.metaKey){
+            setSelected("range to item")
+          }else if (!e.shiftKey && e.metaKey){
+            setSelected("add item")
+          }
+        }
+        
+        }}
+        onBlur={(e) => {
+          //Don't clear on navigation changes
+          if (!props.isNav){
+          //Only clear if focus goes outside of this node group
+            if (e.relatedTarget === null ||
+              (e.relatedTarget.dataset.doenetBrowserid !== props.browserId &&
+              !e.relatedTarget.dataset.doenetBrowserStayselected)
+              ){
+                setSelected("clear all")
+            }
+          }
+        }}
+      >
+        <div 
+      className="noselect" 
+      style={{
+        marginLeft: `${props.indentLevel * indentPx}px`
+      }}>{openCloseButton} Folder {label} ({folderInfo.contents.defaultOrder.length})</div></div>
+  let items = null;
+  if (props.driveObj){
+    //Root of Drive
+    setVisibleItems([])
+    label = props.driveObj.label;
+    folder = <div
+      data-doenet-browserid={props.browserId}
+      tabIndex={0}
+      className="noselect nooutline" 
+      style={{
+        cursor: "pointer",
+        width: "300px",
+        padding: "4px",
+        border: "1px solid black",
+        backgroundColor: bgcolor,
+        margin: "2px",
+        marginLeft: `${props.indentLevel * indentPx}px`
+      }}
+      onClick={(e)=>{
+        if (props.isNav){
+          //Only select one item
+          let urlParamsObj = Object.fromEntries(new URLSearchParams(props.route.location.search));
+
+          let newParams = {...urlParamsObj} 
+          newParams['path'] = `${props.driveId}:${itemId}:${itemId}:Drive`
+          history.push('?'+encodeParams(newParams))
+        }
+      }
+    }
+    >Drive {label} ({folderInfo.contents.defaultOrder.length})</div>
+    if (props.rootCollapsible){
+      folder = <div
+        data-doenet-browserid={props.browserId}
+        tabIndex={0}
+        className="noselect nooutline" 
+        style={{
+          cursor: "pointer",
+          width: "300px",
+          padding: "4px",
+          border: "1px solid black",
+          backgroundColor: bgcolor,
+          margin: "2px",
+          marginLeft: `${props.indentLevel * indentPx}px`
+        }}
+      > {openCloseButton} Drive {label} ({folderInfo.contents.defaultOrder.length})</div>
+    }
+  }
+
+  if (isOpen || (props.driveObj && !props.rootCollapsible)){
     let dictionary = folderInfo.contents.contentsDictionary;
-    let items = [];
+    items = [];
+    let itemIds = [];
     for (let itemId of folderInfo.contents.defaultOrder){
+
+      itemIds.push(itemId);
       let item = dictionary[itemId];
-      if (item.itemType === "Folder"){
-        items.push(<Folder key={`item${itemId}`} driveId={props.driveId} folderId={item.itemId} indentLevel={props.indentLevel+1}/>)
-      }else{
-        items.push(<div key={`item${itemId}`}>{item.itemType} {item.label}</div>)
-      }
-<<<<<<< HEAD
-      return newObj;
-    })
-  },[])
-
-  const updateToolWithSelection = useCallback((nodeIdObj)=>{
-      //{driveId:"id",selectedArr:[{parentId:"id",nodeId:"id",type:"folder"}]}
-    let data = cache.getQueryData(["nodes",props.driveId]);
-    let selectedArr = [];
-      for (let nodeId of Object.keys(nodeIdObj)){
-        let obj = data[0].nodeObjs[nodeId];
-        let parentId = obj.parentId;
-        selectedArr.push({parentId,nodeId,type:obj.type})
-      }
-      setGlobalSelectedNodes(selectedArr);
-},[])
-
-  let encodeParams = p => 
-  Object.entries(p).map(kv => kv.map(encodeURIComponent).join("=")).join("&");
-
-    const setAssignment = useSetRecoilState(assignmentAtom);
-  const handleClickNode = useCallback(({ nodeId, parentId, type, shiftKey, metaKey})=>{
-    if (props.isNav){
-      if (type === 'Folder'){
-        let newParams = {...urlParamsObj} 
-        newParams['path'] = `${props.driveId}:${nodeId}:${nodeId}:Folder`
-        history.push('?'+encodeParams(newParams))
-        // history.push(`?path=${props.driveId}:${nodeId}:${nodeId}:Folder`)
-      }else if(type === 'Url'){
-        console.log('>>>url nodeId',nodeId)
-        //TODO: meta data contains url info
-        location.href = 'http://doenet.org'; //TODO: Replace with actual URL
-        // history.push('doenet.org') 
-      }else{
-        //TODO: handle other types
-        //TODO: maintain other parameters
-        setAssignment(nodeId);
-        let newParams = {...urlParamsObj} 
-        newParams['path'] = `${props.driveId}:${parentId}:${nodeId}:${type}`
-        history.push('?'+encodeParams(newParams))
-        // history.push(`?path=${props.driveId}:${parentId}:${nodeId}:${type}`)
-
-      }
-      
-    }else{
-    
-      if (!shiftKey && !metaKey){
-        //Only select this node
-        setSelectedNodes((old)=>{
-          let newObj; 
-          //if already selected then leave selections the way they are
-          //else only select the current node
-          if (old[nodeId]){
-            newObj = {...old};
-          }else{
-            newObj = {};
-            newObj[nodeId] = true;
-          }
-          lastSelectedNodeIdRef.current = nodeId;
-          updateToolWithSelection(newObj)
-          return newObj;
-        })
-
-      }else if (shiftKey && !metaKey){
-        //Add selection to range including the end points 
-        //of last selected to current nodeid      
-        let indexOfLastSelected = 0;
-        if (lastSelectedNodeIdRef.current !== ""){
-          indexOfLastSelected = nodeIdRefArray.current.indexOf(lastSelectedNodeIdRef.current) 
-        }
-        let indexOfNode = nodeIdRefArray.current.indexOf(nodeId);
-        let startIndex = Math.min(indexOfNode,indexOfLastSelected);
-        let endIndex = Math.max(indexOfNode,indexOfLastSelected);
-        
-        setSelectedNodes((old)=>{
-          let newObj = {...old};
-          for (let i = startIndex; i <= endIndex;i++){
-            newObj[nodeIdRefArray.current[i]] = true;
-          }
-          updateToolWithSelection(newObj)
-          return newObj;
-        })
-      }else if (!shiftKey && metaKey){
-        //Toggle select on this node
-        setSelectedNodes((old)=>{
-          let newObj = {...old};
-          if (newObj[nodeId]){
-            delete newObj[nodeId];
-          }else{
-            newObj[nodeId] = true;
-            lastSelectedNodeIdRef.current = nodeId;
-        }
-          updateToolWithSelection(newObj)
-          return newObj;
-        })
+      switch(item.itemType){
+        case "Folder":
+        items.push(<Folder 
+          key={`item${itemId}`} 
+          driveId={props.driveId} 
+          folderId={item.itemId} 
+          indentLevel={props.indentLevel+1}  
+          browserId={props.browserId}
+          route={props.route}
+          isNav={props.isNav}
+          urlClickBehavior={props.urlClickBehavior}
+          pathItemId={props.pathItemId}
+
+          />)
+        break;
+        case "Url":
+          items.push(<Url 
+            key={`item${itemId}`} 
+            driveId={props.driveId} 
+            item={item} 
+            indentLevel={props.indentLevel+1}  
+            browserId={props.browserId}
+            route={props.route}
+            isNav={props.isNav} 
+            urlClickBehavior={props.urlClickBehavior}
+            pathItemId={props.pathItemId}
+          />)
+        break;
+        case "DoenetML":
+          items.push(<DoenetML 
+            key={`item${itemId}`} 
+            driveId={props.driveId} 
+            item={item} 
+            indentLevel={props.indentLevel+1}  
+            browserId={props.browserId}
+            route={props.route}
+            isNav={props.isNav} 
+            pathItemId={props.pathItemId}
+            />)
+        break;
+        default:
+        console.warn(`Item not rendered of type ${item.itemType}`)
       }
  
-      
-=======
->>>>>>> da499665
-    }
+    }
+    if (props.driveObj){
+      //Inital Items
+      setVisibleItems((old)=>{let newItems = [...old,...itemIds]; return newItems;})
+    }
+
+    if (folderInfo.contents.defaultOrder.length === 0){
+      items.push(<EmptyNode key={`emptyitem${folderInfo?.contents?.folderInfo?.itemId}`}/>)
+    }
+  }
   return <>
-  <div>{openCloseButton} Folder {folderInfo.contents.folderInfo?.label} ({folderInfo.contents.defaultOrder.length})</div>
+  {folder}
   {items}
   </>
+}
+
+const EmptyNode =  React.memo(function Node(props){
+
+  return (<div style={{
+    width: "300px",
+    padding: "4px",
+    border: "1px solid black",
+    backgroundColor: "white",
+    margin: "2px",
+  
+  }} ><div className="noselect" style={{ textAlign: "center" }} >EMPTY</div></div>)
+})
+
+function LogVisible(props){
+  // const visibleItems = useRecoilValue(visibleDriveItems(props.browserId));
+  // console.log(">>>>visibleItems",visibleItems)
+  const globalSelected = useRecoilValue(globalSelectedNodesAtom);
+  console.log(">>>>globalSelected",globalSelected)
+  return null;
+}
+
+const visibleDriveItems = atomFamily({
+  key:"visibleDriveItems",
+  default:[]
+})
+
+const selectedDriveItemsAtom = atomFamily({
+  key:"selectedDriveItemsAtom",
+  default:false
+})
+
+const selectedDriveItems = selectorFamily({
+  key:"selectedDriveItems",
+  // get:(driveIdBrowserIdItemId) =>({get})=>{ 
+  //   return get(selectedDriveItemsAtom(driveIdBrowserIdItemId));
+  // },
+  set:(driveIdBrowserIdItemId) => ({get,set},instruction)=>{
+    const globalSelected = get(globalSelectedNodesAtom);
+    const isSelected = get(selectedDriveItemsAtom(driveIdBrowserIdItemId))
+    // const visibleItems = get()
+    switch (instruction) {
+      case "one item":
+        if (!isSelected){
+          for (let itemObj of globalSelected){
+            set(selectedDriveItemsAtom(itemObj),false)
+          }
+          set(selectedDriveItemsAtom(driveIdBrowserIdItemId),true)
+          set(globalSelectedNodesAtom,[driveIdBrowserIdItemId])
+        }
+        break;
+        case "add item":
+        if (isSelected){
+          set(selectedDriveItemsAtom(driveIdBrowserIdItemId),false)
+          let newGlobalSelected = [...globalSelected];
+          const index = newGlobalSelected.indexOf(driveIdBrowserIdItemId)
+          newGlobalSelected.splice(index,1)
+          set(globalSelectedNodesAtom,newGlobalSelected);
+        }else{
+          set(selectedDriveItemsAtom(driveIdBrowserIdItemId),true)
+          set(globalSelectedNodesAtom,[...globalSelected,driveIdBrowserIdItemId])
+        }
+        case "range to item":
+          console.log(">>>range to item")
+
+        break;
+        case "clear all":
+          //TODO: Only clear this browser?
+          for (let itemObj of globalSelected){
+            set(selectedDriveItemsAtom(itemObj),false)
+          }
+          set(globalSelectedNodesAtom,[]);
+        break;
+      default:
+        console.warn(`Can't handle instruction ${instruction}`)
+        break;
+    }
+    
   }
-  return <div>{openCloseButton} Folder {folderInfo.contents.folderInfo?.label} ({folderInfo.contents.defaultOrder.length})</div>
-}+})
+
+
+const DoenetML = React.memo((props)=>{
+  console.log(`=== 📜 DoenetML`)
+  // console.log(">>>DoenetML",props)
+
+  const history = useHistory();
+  const setSelected = useSetRecoilState(selectedDriveItems({driveId:props.driveId,browserId:props.browserId,itemId:props.item.itemId})); 
+  const isSelected = useRecoilValue(selectedDriveItemsAtom({driveId:props.driveId,browserId:props.browserId,itemId:props.item.itemId})); 
+  // console.log(">>>>isSelected",isSelected,props.item.itemId)
+
+  const indentPx = 20;
+  let bgcolor = "#e2e2e2";
+  if (isSelected || (props.isNav && props.item.itemId === props.pathItemId)) { bgcolor = "#6de5ff"; }
+  if (props.appearance === "dropperview") { bgcolor = "#53ff47"; }
+  if (props.appearance === "dragged") { bgcolor = "#f3ff35"; }  
+
+  return <div
+      data-doenet-browserid={props.browserId}
+      tabIndex={0}
+      className="noselect nooutline" 
+      style={{
+        cursor: "pointer",
+        width: "300px",
+        padding: "4px",
+        border: "1px solid black",
+        backgroundColor: bgcolor,
+        margin: "2px",
+      }}
+      onClick={(e)=>{
+        
+        if (props.isNav){
+          //Only select one item
+          let urlParamsObj = Object.fromEntries(new URLSearchParams(props.route.location.search));
+          let newParams = {...urlParamsObj} 
+          newParams['path'] = `${props.driveId}:${props.item.parentFolderId}:${props.item.itemId}:DoenetML`
+          history.push('?'+encodeParams(newParams))
+          // setSelected("one item")
+        }else{
+          if (!e.shiftKey && !e.metaKey){
+            setSelected("one item")
+          }else if (e.shiftKey && !e.metaKey){
+            setSelected("range to item")
+          }else if (!e.shiftKey && e.metaKey){
+            setSelected("add item")
+          }
+        }
+       
+      }}
+      onBlur={(e) => {
+        //Don't clear on navigation changes
+        if (!props.isNav){
+        //Only clear if focus goes outside of this node group
+          if (e.relatedTarget === null ||
+            (e.relatedTarget.dataset.doenetBrowserid !== props.browserId &&
+            !e.relatedTarget.dataset.doenetBrowserStayselected)
+            ){
+              setSelected("clear all")
+          }
+        }
+      }}
+      ><div 
+      className="noselect" 
+      style={{
+        marginLeft: `${props.indentLevel * indentPx}px`
+      }}>
+    DoenetML {props.item?.label}</div></div>
+
+  })
+
+const Url = React.memo((props)=>{
+  console.log(`=== 🔗 Url`)
+  // console.log(">>>url",props)
+
+  const history = useHistory();
+  const setSelected = useSetRecoilState(selectedDriveItems({driveId:props.driveId,browserId:props.browserId,itemId:props.item.itemId})); 
+  const isSelected = useRecoilValue(selectedDriveItemsAtom({driveId:props.driveId,browserId:props.browserId,itemId:props.item.itemId})); 
+  // console.log(">>>>isSelected",isSelected,props.item.itemId)
+
+  const indentPx = 20;
+  let bgcolor = "#e2e2e2";
+  if (isSelected || (props.isNav && props.item.itemId === props.pathItemId)) { bgcolor = "#6de5ff"; }
+  if (props.appearance === "dropperview") { bgcolor = "#53ff47"; }
+  if (props.appearance === "dragged") { bgcolor = "#f3ff35"; }  
+
+  return <div
+      data-doenet-browserid={props.browserId}
+      tabIndex={0}
+      className="noselect nooutline" 
+      style={{
+        cursor: "pointer",
+        width: "300px",
+        padding: "4px",
+        border: "1px solid black",
+        backgroundColor: bgcolor,
+        margin: "2px",
+      }}
+      onClick={(e)=>{
+        if (props.urlClickBehavior === "select"){
+          if (props.isNav){
+            //Only select one item
+            let urlParamsObj = Object.fromEntries(new URLSearchParams(props.route.location.search));
+            let newParams = {...urlParamsObj} 
+            newParams['path'] = `${props.driveId}:${props.item.parentFolderId}:${props.item.itemId}:Url`
+            history.push('?'+encodeParams(newParams))
+          }else{
+            if (!e.shiftKey && !e.metaKey){
+              setSelected("one item")
+            }else if (e.shiftKey && !e.metaKey){
+              setSelected("range to item")
+            }else if (!e.shiftKey && e.metaKey){
+              setSelected("add item")
+            }
+          }
+        }else{
+          // let linkTo = props.item?.url; //Enable this when add URL is completed
+          // location.href = linkTo; 
+          location.href = "http://doenet.org"; 
+        }
+      }}
+      onBlur={(e) => {
+        //Don't clear on navigation changes
+        if (!props.isNav){
+        //Only clear if focus goes outside of this node group
+          if (e.relatedTarget === null ||
+            (e.relatedTarget.dataset.doenetBrowserid !== props.browserId &&
+            !e.relatedTarget.dataset.doenetBrowserStayselected)
+            ){
+              setSelected("clear all")
+          }
+        }
+      }}
+      ><div 
+      className="noselect" 
+      style={{
+        marginLeft: `${props.indentLevel * indentPx}px`
+      }}>
+    Url {props.item?.label}</div></div>
+
+  })