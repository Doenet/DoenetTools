import React, {useContext, useRef, useEffect, Suspense} from 'react';
import { IsNavContext } from './Tool/NavPanel'
import axios from "axios";
import nanoid from 'nanoid';
import './util.css';
import { faTrashAlt, faLink, faCode, faFolder,faChevronRight, faChevronDown, faSortUp, faSortDown, faUsersSlash, faUsers, faUserEdit, faSort } from '@fortawesome/free-solid-svg-icons';
import { FontAwesomeIcon } from '@fortawesome/react-fontawesome';


import {
  DropTargetsContext,
  WithDropTarget  
} from '../imports/DropTarget';
import Draggable from '../imports/Draggable';

import { BreadcrumbContext } from '../imports/Breadcrumb';

import {
  HashRouter as Router,
  Switch,
  Route,
  useHistory,
  Link
} from "react-router-dom";

import {
  atom,
  atomFamily,
  selector,
  selectorFamily,
  useSetRecoilState,
  useRecoilValueLoadable,
  useRecoilStateLoadable,
  useRecoilState,
  useRecoilValue
} from 'recoil';

const sortOptions = Object.freeze({
  "LABEL_ASC": "label ascending",
  "LABEL_DESC": "label descending",
  "CREATION_DATE_ASC": "creation date ascending",
  "CREATION_DATE_DESC": "creation date descending"
});

export const globalSelectedNodesAtom = atom({
  key:'globalSelectedNodesAtom',
  default:[]
})

export const selectedDriveAtom = atom({
  key: 'selectedDriveAtom',
  default: ""
})

const dragStateAtom = atom({
  key: 'dragStateAtom',
  default: {
    isDragging: false,
    draggedOverDriveId: null,
    isDraggedOverBreadcrumb: false
  }
})

export default function Drive(props){
  // console.log("=== Drive")
  const isNav = useContext(IsNavContext);

  const drivesAvailable = useRecoilValueLoadable(fetchDrivesQuery);
  if (drivesAvailable.state === "loading"){ return null;}
  if (drivesAvailable.state === "hasError"){ 
    console.error(drivesAvailable.contents)
    return null;}


  if (props.types){
    let drives = [];
    for (let type of props.types){
      for (let driveObj of drivesAvailable.contents.driveIdsAndLabels){
        if (driveObj.type === type){
          drives.push(
          <React.Fragment key={`drive${driveObj.driveId}${isNav}`} ><Router ><Switch>
           <Route path="/" render={(routeprops)=>
            <Suspense fallback={<div></div>}>
              <DriveRouted route={{...routeprops}} driveId={driveObj.driveId} label={driveObj.label} isNav={isNav} {...props} driveObj={driveObj}/>
            </Suspense>
           }></Route>
         </Switch></Router></React.Fragment>)
        }
      }
    }
    return <>
    {drives}</>
  }else if (props.driveId){
    for (let driveObj of drivesAvailable.contents.driveIdsAndLabels){
        if (driveObj.driveId === props.driveId){
         return <Router><Switch>
           <Route path="/" render={(routeprops)=>
            <Suspense fallback={<div></div>}>
              <DriveRouted route={{...routeprops}} driveId={driveObj.driveId} label={driveObj.label} isNav={isNav} {...props} driveObj={driveObj}/>
            </Suspense>
           }></Route>
         </Switch></Router>
        }
    }
    console.warn("Don't have a drive with driveId ",props.id)
    return null;
  }else{
    console.warn("Drive needs types or driveId defined.")
    return null;
  }
}

let loadDriveInfoQuery = selectorFamily({
  key:"loadDriveInfoQuery",
  get: (driveId) => async ({get,set})=>{
    const { data } = await axios.get(
      `/api/loadFolderContent.php?driveId=${driveId}&init=true`
    );
    // console.log("loadDriveInfoQuery DATA ",data)
    // let itemDictionary = {};
    //   for (let item of data.results){
    //     itemDictionary[item.itemId] = item;
    //   }
    //   data["itemDictionary"] = itemDictionary;
    return data;
  },
 
})

//Find DriveInstanceId's given driveId
let driveInstanceIdDictionary = atomFamily({
  key:"driveInstanceIdDictionary",
  default:[]
})

export const folderDictionary = atomFamily({
  key:"folderDictionary",
  default:selectorFamily({
    key:"folderDictionary/Default",
    get:(driveIdFolderId)=>({get})=>{
      const driveInfo = get(loadDriveInfoQuery(driveIdFolderId.driveId))
      let defaultOrder = [];
      let contentsDictionary = {};
      let contentIds = {};
      let folderInfo = {
        sortBy: "defaultOrder",
        dirty: 0  
      };
      for (let item of driveInfo.results){
        if (item.parentFolderId === driveIdFolderId.folderId){
          defaultOrder.push(item.itemId);
          contentsDictionary[item.itemId] = item;
        }
        if (item.itemId === driveIdFolderId.folderId){
          folderInfo = item;
        }
      }
      
      if (folderInfo.dirty) {
        folderInfo.sortBy = "defaultOrder";
        folderInfo.dirty = 0;
      }

      contentIds["defaultOrder"] = defaultOrder;
  
      return {folderInfo,contentsDictionary,contentIds}
    } 
  })
})

export const folderDictionarySelector = selectorFamily({
  //{driveId,folderId}
  get:(driveIdFolderId)=>({get})=>{
    return get(folderDictionary(driveIdFolderId));
  },
  set: (driveIdFolderId) => async ({set,get},instructions)=>{
    const fInfo = get(folderDictionary(driveIdFolderId))
    // console.log(">>>finfo",fInfo)
    console.log({instructions})
    switch(instructions.instructionType){
      case "addItem":
        const dt = new Date();
        const creationDate = `${
          dt.getFullYear().toString().padStart(2, '0')}-${
            (dt.getMonth()+1).toString().padStart(2, '0')}-${
            dt.getDate().toString().padStart(2, '0')} ${
          dt.getHours().toString().padStart(2, '0')}:${
          dt.getMinutes().toString().padStart(2, '0')}:${
          dt.getSeconds().toString().padStart(2, '0')}`
        const itemId = nanoid();
        const branchId = nanoid();
        const newItem = {
          assignmentId: null,
          branchId,
          contentId: null,
          creationDate,
          isPublished: "0",
          itemId,
          itemType: instructions.itemType,
          label: instructions.label,
          parentFolderId: driveIdFolderId.folderId,
          url: instructions.url,
          urlDescription: null,
          urlId: null,
          sortBy: "defaultOrder",
          dirty: 0
        }
        //TODO: update to use fInfo
        set(folderDictionary(driveIdFolderId),(old)=>{
          let newObj = JSON.parse(JSON.stringify(old));
          newObj.contentsDictionary[itemId] = newItem;
          let newDefaultOrder = [...newObj.contentIds["defaultOrder"]];
          let index = newDefaultOrder.indexOf(instructions.selectedItemId);
          newDefaultOrder.splice(index+1, 0, itemId);
          newObj.contentIds["defaultOrder"] = newDefaultOrder;
          // newObj.folderInfo.dirty = 1;
          return newObj;
        })
        if (instructions.itemType === "Folder"){
          //If a folder set folderInfo and zero items
          set(folderDictionary({driveId:driveIdFolderId.driveId,folderId:itemId}),{
            folderInfo:newItem,contentsDictionary:{},contentIds:{"defaultOrder":[]}
          })
        }

        const data = { 
          driveId:driveIdFolderId.driveId,
          parentFolderId:driveIdFolderId.folderId,
          itemId,
          label:instructions.label,
          type:instructions.itemType,
          branchId,
         };
        const payload = { params: data };

        axios.get('/api/AddItem.php', payload)
        .then(resp=>{
          //Not sure how to handle errors when saving data yet
          // throw Error("made up error")
        })
      break;
      case "sort":
        const { sortKey } = instructions;

        set(folderDictionary(driveIdFolderId),(old)=>{
          let newObj = JSON.parse(JSON.stringify(old));
          let { contentsDictionary, contentIds } = newObj;
          let newFolderInfo = { ...newObj.folderInfo }

          // sort folder child array
          const sortedFolderChildrenIds = sortItems({sortKey, nodeObjs: contentsDictionary, defaultFolderChildrenIds: contentIds["defaultOrder"]});

          // modify folder sortBy            
          newFolderInfo.sortBy = sortKey;

          // update folder data
          newObj.folderInfo = newFolderInfo;
          newObj.contentIds[sortKey] = sortedFolderChildrenIds;
          
          return newObj;
        })

        break;
      case "delete item":
        //Remove from folder
        let item = {driveId:driveIdFolderId.driveId,driveInstanceId:instructions.driveInstanceId,itemId:instructions.itemId}
        let newFInfo = {...fInfo}
        newFInfo["contentsDictionary"] = {...fInfo.contentsDictionary}
        delete newFInfo["contentsDictionary"][instructions.itemId];
        newFInfo.folderInfo = {...fInfo.folderInfo}
        newFInfo.folderInfo.dirty = 1;
        const sortBy = newFInfo.folderInfo.sortBy;
        newFInfo.contentIds = {...fInfo.contentIds}
        newFInfo.contentIds[sortBy] = [...fInfo.contentIds[sortBy]]
        const index = newFInfo.contentIds[sortBy].indexOf(instructions.itemId)
        newFInfo.contentIds[sortBy].splice(index,1)
        set(folderDictionary(driveIdFolderId),newFInfo);
        //Remove from selection
        if (get(selectedDriveItemsAtom(item))){
          set(selectedDriveItemsAtom(item),false)
          let newGlobalItems = [];
          for(let gItem of get(globalSelectedNodesAtom)){
            if (gItem.itemId !== instructions.itemId){
              newGlobalItems.push(gItem)
            }
          }
          set(globalSelectedNodesAtom,newGlobalItems)
        }
        //Remove from database
        const pdata = {driveId:driveIdFolderId.driveId,itemId:instructions.itemId}
        const deletepayload = {
          params: pdata
        }
        const { deletedata } = await axios.get("/api/deleteItem.php", deletepayload)

      break;
      case "move items":
        //Don't move if nothing selected or draging folder to itself
        let canMove = true;
        if (get(globalSelectedNodesAtom).length === 0){ canMove = false;}
        //TODO: Does this catch every case of folder into itself?
        for(let gItem of get(globalSelectedNodesAtom)){
          if (gItem.itemId === instructions.itemId){
            console.log("Can't move folder into itself") //TODO: Toast
            canMove = false;
          }
        }
        if (canMove){
          
          // //Add to destination at end
          let destinationFolderObj = get(folderDictionary({driveId:instructions.driveId,folderId:instructions.itemId}))
          let newDestinationFolderObj = JSON.parse(JSON.stringify(destinationFolderObj));
          let globalSelectedItems = get(globalSelectedNodesAtom)
          let sourcesByParentFolderId = {};

          for(let gItem of globalSelectedItems){
            //Deselect Item
            let selecteditem = {driveId:gItem.driveId,driveInstanceId:gItem.driveInstanceId,itemId:gItem.itemId}
            set(selectedDriveItemsAtom(selecteditem),false)

            //Prepare to Add to destination
            const oldSourceFInfo = get(folderDictionary({driveId:instructions.driveId,folderId:gItem.parentFolderId}));
            newDestinationFolderObj["contentsDictionary"][gItem.itemId] = {...oldSourceFInfo["contentsDictionary"][gItem.itemId]}
            newDestinationFolderObj["contentIds"]["defaultOrder"].push(gItem.itemId)

            //Prepare to Remove from source
            let newSourceFInfo = sourcesByParentFolderId[gItem.parentFolderId];
            if (!newSourceFInfo){
              newSourceFInfo = JSON.parse(JSON.stringify(oldSourceFInfo));
              sourcesByParentFolderId[gItem.parentFolderId] = newSourceFInfo;
            }
            let index = newSourceFInfo["contentIds"]["defaultOrder"].indexOf(gItem.itemId);
              newSourceFInfo["contentIds"]["defaultOrder"].splice(index,1)
              delete newSourceFInfo["contentsDictionary"][gItem.itemId];
            
          }
          //Add all to destination
          set(folderDictionary({driveId:instructions.driveId,folderId:instructions.itemId}),newDestinationFolderObj);
          //Clear global selection
          set(globalSelectedNodesAtom,[])
          //Remove from sources
          for (let parentFolderId of Object.keys(sourcesByParentFolderId)){
            set(folderDictionary({driveId:instructions.driveId,folderId:parentFolderId}),sourcesByParentFolderId[parentFolderId])
          }

          let selectedItemIds = [];
          for (let item of globalSelectedItems){
            selectedItemIds.push(item.itemId);
          }

          const payload = {
            sourceDriveId:globalSelectedItems[0].driveId,
            selectedItemIds, 
            destinationItemId:destinationFolderObj.folderInfo.itemId,
            destinationParentFolderId:destinationFolderObj.folderInfo.parentFolderId,
            destinationDriveId:driveIdFolderId.driveId
          }
          axios.post("/api/moveItems.php", payload)
          .then((resp)=>{
            // console.log(resp.data)
          }
          )
          
        }
      break;
      case "assignment was published":
        set(folderDictionary(driveIdFolderId),(old)=>{
          let newObj = JSON.parse(JSON.stringify(old));
          let newItemObj = newObj.contentsDictionary[instructions.itemId];          
          newItemObj.assignment_isPublished = "1";
          newItemObj.isAssignment = "1";
          newItemObj.assignment_title = instructions.payload.title;
          newItemObj.assignmentId=instructions.payload.assignmentId;
          return newObj;
        })
      
        break;
      case "content was published":
        set(folderDictionary(driveIdFolderId),(old)=>{
          let newObj = JSON.parse(JSON.stringify(old));
          let newItemObj = newObj.contentsDictionary[instructions.itemId];
          newItemObj.isPublished = "1";
          return newObj;
        })
        
      break;
      case "assignment to content":
        set(folderDictionary(driveIdFolderId),(old)=>{
          let newObj = JSON.parse(JSON.stringify(old));
          let newItemObj = newObj.contentsDictionary[instructions.itemId];
          newItemObj.isAssignment = "0";
          return newObj;
        })
     
      break;
      case "assignment title update":
        set(folderDictionary(driveIdFolderId),(old)=>{
          let newObj = JSON.parse(JSON.stringify(old));
          let newItemObj = newObj.contentsDictionary[instructions.itemId];          
          newItemObj.isAssignment = "1";
          newItemObj.assignment_title = instructions.payloadAssignment.title;
          newItemObj.assignmentId=instructions.payloadAssignment.assignmentId;
          return newObj;
        })
        break;
      default:
        console.warn(`Intruction ${instructions.instructionType} not currently handled`)
    }
    
  }
  // set:(setObj,newValue)=>({set,get})=>{
  //   console.log("setObj",setObj,newValue);

  // }
})

const sortItems = ({ sortKey, nodeObjs, defaultFolderChildrenIds }) => {
  let tempArr = [...defaultFolderChildrenIds];
  switch (sortKey) {
    case sortOptions.LABEL_ASC:
      tempArr.sort(
        (a,b) => { 
          return (nodeObjs[a].label.localeCompare(nodeObjs[b].label))}
      );
      break;
    case sortOptions.LABEL_DESC:
      tempArr.sort(
        (b,a) => { 
          return (nodeObjs[a].label.localeCompare(nodeObjs[b].label))}
      );
      break;
    case sortOptions.CREATION_DATE_ASC:
      tempArr.sort(
        (a,b) => { 
          return (new Date(nodeObjs[a].creationDate) - new Date(nodeObjs[b].creationDate))}
      );
      break;
    case sortOptions.CREATION_DATE_DESC:
      tempArr.sort(
        (b,a) => { 
          return (new Date(nodeObjs[a].creationDate) - new Date(nodeObjs[b].creationDate))}
      );
      break;
  }
  return tempArr;
};

function DriveRouted(props){
  // console.log("=== DriveRouted")
  let hideUnpublished = false; //Default to showing unpublished
  if (props.hideUnpublished){ hideUnpublished = props.hideUnpublished}
  const driveInfo = useRecoilValueLoadable(loadDriveInfoQuery(props.driveId))
  const setDriveInstanceId = useSetRecoilState(driveInstanceIdDictionary(props.driveId))
  let driveInstanceId = useRef("");
  const path = Object.fromEntries(new URLSearchParams(props.route.location.search))?.path;
  useUpdateBreadcrumb({driveId: props.driveId, driveLabel: props.driveObj.label, path: path}); 

  if (driveInfo.state === "loading"){ return null;}
  if (driveInfo.state === "hasError"){ 
    console.error(driveInfo.contents)
    return null;}

  if (driveInstanceId.current === ""){ 
    driveInstanceId.current = nanoid();
    setDriveInstanceId((old)=>{let newArr = [...old]; newArr.push(driveInstanceId.current); return newArr;});
  }

  //Use Route to determine path variables
  let pathFolderId = props.driveId; //default 
  let pathDriveId = props.driveId; //default
  let routePathDriveId = "";
  let routePathFolderId = "";  
  let pathItemId = "";  
  let urlParamsObj = Object.fromEntries(new URLSearchParams(props.route.location.search));
  //use defaults if not defined
  if (urlParamsObj?.path !== undefined){
    [routePathDriveId,routePathFolderId,pathItemId] = urlParamsObj.path.split(":");
    if (routePathDriveId !== ""){ pathDriveId = routePathDriveId}
    if (routePathFolderId !== ""){pathFolderId = routePathFolderId;}
  }
  //If navigation then build from root else build from path
  let rootFolderId = pathFolderId;
  if(props.isNav){
    rootFolderId = props.driveId;
  }
  
  if (!props.isNav && (routePathDriveId === "" || props.driveId !== routePathDriveId)) return <></>;

  return <>
  {/* <LogVisible driveInstanceId={driveInstanceId.current} /> */}
  {/* <Folder driveId={props.driveId} folderId={rootFolderId} indentLevel={0} rootCollapsible={true}/> */}
  <Folder 
  driveId={props.driveId} 
  folderId={rootFolderId} 
  indentLevel={0}  
  driveObj={props.driveObj} 
  rootCollapsible={props.rootCollapsible}
  driveInstanceId={driveInstanceId.current}
  isNav={props.isNav}
  urlClickBehavior={props.urlClickBehavior}
  route={props.route}
  pathItemId={pathItemId}
  hideUnpublished={hideUnpublished}
  foldersOnly={props.foldersOnly}
  />
  </>
}


let fetchDrivesQuery = atom({
  key:"fetchDrivesQuery",
  default: selector({
    key:"fetchDrivesQuery/Default",
    get: async ()=>{
    const { data } = await axios.get(
      `/api/loadAvailableDrives.php`
    );
    return data
  },
 
  })
})

export const fetchDrivesSelector = selector({
  key:"fetchDrivesSelector",
  get:({get})=>{
<<<<<<< HEAD
    return get(fetchDrivesQuery)
  },
  set:({get,set},label)=>{
=======
    return get(fetchDrivesQuery);
  },
  set:({get,set},labelTypeDriveId)=>{
>>>>>>> 9ca90414
    let driveData = get(fetchDrivesQuery)
    let newDriveData = {...driveData};
    newDriveData.driveIdsAndLabels = [...driveData.driveIdsAndLabels];
    const driveId = nanoid();
    let params = {driveId,label:labelTypeDriveId.label,type:labelTypeDriveId.type}
    let newDrive;
    function duplicateFolder({sourceFolderId,sourceDriveId,destDriveId,destFolderId,destParentFolderId}){
      let contentObjs = {};
      const sourceFolder = get(folderDictionary({driveId:sourceDriveId,folderId:sourceFolderId}));
      if (destFolderId === undefined){
        destFolderId = destDriveId;  //Root Folder of drive
        destParentFolderId = destDriveId;  //Root Folder of drive
      }

      let contentIds = {defaultOrder:[]};
      let contentsDictionary = {}
      let folderInfo = {...sourceFolder.folderInfo}
      folderInfo.folderId = destFolderId;
      folderInfo.parentFolderId = destParentFolderId;

      for (let sourceItemId of sourceFolder.contentIds.defaultOrder){
        const destItemId = nanoid();
        contentIds.defaultOrder.push(destItemId);
        let sourceItem = sourceFolder.contentsDictionary[sourceItemId]
        contentsDictionary[destItemId] = {...sourceItem}
        contentsDictionary[destItemId].parentFolderId = destFolderId;
        contentsDictionary[destItemId].itemId = destItemId;
        if (sourceItem.itemType === 'Folder'){
         let childContentObjs = duplicateFolder({sourceFolderId:sourceItemId,sourceDriveId,destDriveId,destFolderId:destItemId,destParentFolderId:destFolderId})
          contentObjs = {...contentObjs,...childContentObjs};
        }else if (sourceItem.itemType === 'DoenetML'){
          let destBranchId = nanoid();
          contentsDictionary[destItemId].sourceBranchId = sourceItem.branchId;
          contentsDictionary[destItemId].branchId = destBranchId;
        }else if (sourceItem.itemType === 'URL'){
          let desturlId = nanoid();
          contentsDictionary[destItemId].urlId = desturlId;
        }else{
          console.log(`!!! Unsupported type ${sourceItem.itemType}`)
        }
        contentObjs[destItemId] = contentsDictionary[destItemId];
      }
      const destFolderObj = {contentIds,contentsDictionary,folderInfo}
      // console.log({destFolderObj})
      set(folderDictionary({driveId:destDriveId,folderId:destFolderId}),destFolderObj)
      return contentObjs;
    }
    if (labelTypeDriveId.type === "new content drive"){
      newDrive = {
        courseId:null,
        driveId,
        isShared:"0",
        label:labelTypeDriveId.label,
        type: "content"
      }
    }else if (labelTypeDriveId.type === "make course drive from content drive"){
      const sourceDriveId = labelTypeDriveId.driveId;
      params['sourceDriveId'] = sourceDriveId;
      //TODO: duplicate items from driveId
      let contentObjs = duplicateFolder({sourceFolderId:sourceDriveId,sourceDriveId,destDriveId:driveId});
      console.log({contentObjs}) //Save these in addBulkItems.php post
      axios.post('/api/addBulkItems.php',{driveId,content:contentObjs})
      .then(resp=>{console.log(resp.data)})
      newDrive = {
        courseId:null,
        driveId,
        isShared:"0",
        label:labelTypeDriveId.label,
        type: "course"
      }
    }
    // else if (labelTypeDriveId.type === "duplicate content drive"){
    //     //TODO: duplicate items from driveId
    //     const sourceDriveId = labelTypeDriveId.driveId;
    //     params['sourceDriveId'] = sourceDriveId;
    //     newDrive = {
    //       courseId:null,
    //       driveId,
    //       isShared:"0",
    //       label:labelTypeDriveId.label,
    //       type: "content"
    //     }
    // }else if (labelTypeDriveId.type === "duplicate course drive"){
    //     //TODO: duplicate items from driveId
    //     const sourceDriveId = labelTypeDriveId.driveId;
    //     params['sourceDriveId'] = sourceDriveId;
    //     newDrive = {
    //       courseId:null,
    //       driveId,
    //       isShared:"0",
    //       label:labelTypeDriveId.label,
    //       type: "course"
    //     }
    // }else if (labelTypeDriveId.type === "make content drive from course drive"){
    //   //TODO: duplicate items from driveId
    //     const sourceDriveId = labelTypeDriveId.driveId;
    //     params['sourceDriveId'] = sourceDriveId;
    //   newDrive = {
    //     courseId:null,
    //     driveId,
    //     isShared:"0",
    //     label:labelTypeDriveId.label,
    //     type: "content"
    //   }
    // }
    
    newDriveData.driveIdsAndLabels.unshift(newDrive)
    set(fetchDrivesQuery,newDriveData)
    const payload = { params }
    axios.get("/api/addDrive.php", payload)
  // .then((resp)=>console.log(">>>resp",resp.data))
  }
})

const folderOpenAtom = atomFamily({
  key:"folderOpenAtom",
  default:false
})

const folderOpenSelector = selectorFamily({
  key:"folderOpenSelector",
  set:(driveInstanceIdItemId) => ({get,set})=>{
    const isOpen = get(folderOpenAtom(driveInstanceIdItemId))
    set(folderOpenAtom(driveInstanceIdItemId),!isOpen); 
  }
})

let encodeParams = p => 
Object.entries(p).map(kv => kv.map(encodeURIComponent).join("=")).join("&");

function Folder(props){

  let itemId = props?.folderId;
  if (!itemId){ itemId = props.driveId}
  //Used to determine range of items in Shift Click
  const isOpen = useRecoilValue(folderOpenAtom({driveInstanceId:props.driveInstanceId,itemId:props.folderId}))
  const toggleOpen = useSetRecoilState(folderOpenSelector({driveInstanceId:props.driveInstanceId,itemId:props.folderId}))

  let history = useHistory();
  
  const [folderInfoObj, setFolderInfo] = useRecoilStateLoadable(folderDictionarySelector({driveId:props.driveId,folderId:props.folderId}))
  const {folderInfo, contentsDictionary, contentIds} = folderInfoObj.contents;
  
  const { onDragStart, onDrag, onDragOverContainer, onDragEnd, renderDragGhost } = useDnDCallbacks();
  const { dropState, dropActions } = useContext(DropTargetsContext);
  const [dragState] = useRecoilState(dragStateAtom);
  
  // console.log(`=== 📁 ${folderInfo?.label}`)
  const [selectedDrive, setSelectedDrive] = useRecoilState(selectedDriveAtom); 
  const setSelected = useSetRecoilState(selectedDriveItems({driveId:props.driveId,driveInstanceId:props.driveInstanceId,itemId})); 
  const isSelected = useRecoilValue(selectedDriveItemsAtom({driveId:props.driveId,driveInstanceId:props.driveInstanceId,itemId})); 
  const deleteItem = (itemId) =>{setFolderInfo({instructionType:"delete item",driveInstanceId:props.driveInstanceId,itemId})}
  const globalSelectedNodes = useRecoilValue(globalSelectedNodesAtom); 

  const indentPx = 20;
  let bgcolor = "#f6f8ff";
  let borderSide = "0px 0px 0px 0px";
  let marginSize = "2.5vw";
  let widthSize = "60vw";
  if (props.isNav) {marginSize = "0px"; widthSize = "224px"};
  if (isSelected  || (props.isNav && itemId === props.pathItemId)) { bgcolor = "hsl(209,54%,82%)"; borderSide = "8px 0px 0px 0px #1A5A99"; }
  if (dropState.activeDropTargetId === itemId) { bgcolor = "hsl(209,54%,82%)"; }
  if (isSelected && dragState.isDragging) { bgcolor = "#e2e2e2"; }  

  
 

  const contentIdsOrder = folderInfo?.sortBy ?? "defaultOrder";
  const contentIdsArr = contentIds?.[contentIdsOrder] ?? [];
 
  let openCloseText = isOpen ? <FontAwesomeIcon icon={faChevronDown}/> : <FontAwesomeIcon icon={faChevronRight}/>;
  let deleteButton = <button
  style={{backgroundColor: bgcolor, border: "none"}}
  data-doenet-driveinstanceid={props.driveInstanceId}
  onClick={(e)=>{
    e.preventDefault();
    e.stopPropagation();
    deleteItem(itemId)
  }}
  ><FontAwesomeIcon icon={faTrashAlt}/></button>

  let openCloseButton = <button 
  style={{border: "none", backgroundColor: bgcolor, borderRadius: "5px"}}
  data-doenet-driveinstanceid={props.driveInstanceId}
  onClick={(e)=>{
    e.preventDefault();
    e.stopPropagation();
    toggleOpen();
  }}>{openCloseText}</button>

  const sortHandler = ({ sortKey }) => {
    // dispatch sort instruction
    setFolderInfo({
      instructionType:"sort",
      sortKey: sortKey
    });
  };

  const sortNodeButtonFactory = ({ buttonLabel, sortKey, sortHandler }) => {
    return <button
    style={{backgroundColor: "#1A5A99",color: "white", border: "none", borderRadius: "12px", height: "24px", margin: "2px"}}
    tabIndex={-1}
    onClick={(e)=>{
      e.preventDefault();
      e.stopPropagation();
      sortHandler({sortKey: sortKey});
    }}
    onMouseDown={e=>{ e.preventDefault(); e.stopPropagation(); }}
    onDoubleClick={e=>{ e.preventDefault(); e.stopPropagation(); }}
    >{ buttonLabel }</button>;
  }

  let label = folderInfo?.label;
  let folder = <div
      data-doenet-driveinstanceid={props.driveInstanceId}
      tabIndex={0}
      className="noselect nooutline" 
      style={{
        cursor: "pointer",
        // width: "300px",
        padding: "8px",
        border: "0px",
        borderBottom: "2px solid black", 
        backgroundColor: bgcolor,
        width: widthSize,
        // boxShadow: borderSide,
        marginLeft: marginSize
      }}
      onClick={(e)=>{
        e.preventDefault(); // Folder
        e.stopPropagation();
        if (props.isNav){
          //Only select one item
          let urlParamsObj = Object.fromEntries(new URLSearchParams(props.route.location.search));

          let newParams = {...urlParamsObj} 
          newParams['path'] = `${props.driveId}:${itemId}:${itemId}:Folder`
          history.push('?'+encodeParams(newParams))
        }else{
          e.preventDefault();
          e.stopPropagation();
          if (!e.shiftKey && !e.metaKey){
            setSelected({instructionType:"one item",parentFolderId:props.parentFolderId})
          }else if (e.shiftKey && !e.metaKey){
            setSelected({instructionType:"range to item",parentFolderId:props.parentFolderId})
          }else if (!e.shiftKey && e.metaKey){
            setSelected({instructionType:"add item",parentFolderId:props.parentFolderId})
          }
        }
        setSelectedDrive(props.driveId);
        }}
        onBlur={(e) => {
          //Don't clear on navigation changes
          if (!props.isNav){
          //Only clear if focus goes outside of this node group
            // if (e.relatedTarget === null ||
            //   (e.relatedTarget.dataset.doenetDriveinstanceid !== props.driveInstanceId &&
            //   !e.relatedTarget.dataset.doenetDriveStayselected)
            //   ){
            //     setSelected({instructionType:"clear all"})
            // }
            // if (e?.relatedTarget?.dataset?.doenetDeselectDrive){
            //   setSelected({instructionType:"clear all"});
            // }
          }
        }}
      >
        <div 
      className="noselect" 
      style={{
        marginLeft: `${props.indentLevel * indentPx}px`,
        display: 'grid',
        gridTemplateColumns: '80% 20%',
        gridTemplateRows: '1fr',
        alignContent: 'center'
      }}><div style={{display: 'inline', margin:'0px'}}>{openCloseButton} <FontAwesomeIcon icon={faFolder}/> {label}</div> {deleteButton}</div></div>

  let items = null;
  
  if (props.driveObj){
    //Root of Drive
    label = props.driveObj.label;
    folder = <>
    <div
      data-doenet-driveinstanceid={props.driveInstanceId}
      tabIndex={0}
      className="noselect nooutline" 
      style={{
        cursor: "pointer",
        padding: "8px",
        border: "0px",
        borderBottom: "2px solid black",
        backgroundColor: bgcolor,
        width: widthSize,
        // marginLeft: `${(props.indentLevel * indentPx)}px`,
        marginLeft: marginSize,
        fontSize: "24px"
      }}
      onClick={(e)=>{
        e.preventDefault();
        e.stopPropagation();
        if (props.isNav){
          //Only select one item
          let urlParamsObj = Object.fromEntries(new URLSearchParams(props.route.location.search));
          
          let newParams = {...urlParamsObj} 
          newParams['path'] = `${props.driveId}:${itemId}:${itemId}:Drive`
          history.push('?'+encodeParams(newParams))
        }
        setSelectedDrive(props.driveId);
      }
    }
    >Drive {label}</div></>
    if (props.rootCollapsible){
      folder = <div
        data-doenet-driveinstanceid={props.driveInstanceId}
        tabIndex={0}
        className="noselect nooutline" 
        style={{
          cursor: "pointer",
          padding: "8px",
          border: "0px",
          borderBottom: "2px solid black",
          backgroundColor: bgcolor,
          width: widthSize,
          // marginLeft: `${(props.indentLevel * indentPx)}px`,
          marginLeft: marginSize,
          fontSize: "24px"
        }}
      > {openCloseButton} Drive {label}</div>
    }
  }

  // make folder draggable and droppable
  let draggableClassName = "";
  if (!props.isNav) {
    const onDragStartCallback = () => {
      if (globalSelectedNodes.length === 0 || !isSelected) {
        setSelected({instructionType:"clear all"});
        setSelected({instructionType:"one item", parentFolderId: props.parentFolderId});
      } 
    }
    folder = <Draggable
      key={`dnode${props.driveInstanceId}${props.folderId}`} 
      id={props.folderId}
      className={draggableClassName}
      onDragStart={() => onDragStart({ nodeId: props.folderId, driveId: props.driveId, onDragStartCallback })}
      onDrag={onDrag}
      onDragEnd={onDragEnd}
      ghostElement={renderDragGhost(props.folderId, folder)}
      >
      { folder } 
    </Draggable>;
  }

  folder = <WithDropTarget
    key={`wdtnode${props.driveInstanceId}${props.folderId}`} 
    id={props.folderId}
    registerDropTarget={dropActions.registerDropTarget} 
    unregisterDropTarget={dropActions.unregisterDropTarget}
    dropCallbacks={{
      onDragOver: () => onDragOverContainer({ id: props.folderId, driveId: props.driveId }),
      onDrop: () => {setFolderInfo({instructionType: "move items", driveId: props.driveId, itemId: props.folderId});}
    }}
    >
    { folder } 
  </WithDropTarget>

  if (props.driveObj && !props.isNav) {
    const sortButtons = <div style={{marginLeft: "2.5vw"}}>
      {sortNodeButtonFactory({buttonLabel: "Sort Label ASC", sortKey: sortOptions.LABEL_ASC, sortHandler})} 
      {sortNodeButtonFactory({buttonLabel: "Sort Label DESC", sortKey: sortOptions.LABEL_DESC, sortHandler})} 
      {sortNodeButtonFactory({buttonLabel: "Sort Date ASC", sortKey: sortOptions.CREATION_DATE_ASC, sortHandler})} 
      {sortNodeButtonFactory({buttonLabel: "Sort Date DESC", sortKey: sortOptions.CREATION_DATE_DESC, sortHandler})}
    </div>;

    folder = <>
      {sortButtons}
      {folder}
      
    </>;
  }

  if (isOpen || (props.driveObj && !props.rootCollapsible)){
    let dictionary = contentsDictionary;
    items = [];
    for (let itemId of contentIdsArr){
      let item = dictionary[itemId];
      // console.log(">>>item",item)
      if (props.hideUnpublished && item.isPublished === "0"){
        //hide item
        if(item.assignment_isPublished != '1')
          continue;
        // TODO : update
      }
      if (props.foldersOnly){
        if (item.itemType === "Folder"){
          items.push(<Folder 
            key={`item${itemId}${props.driveInstanceId}`} 
            driveId={props.driveId} 
            folderId={item.itemId} 
            indentLevel={props.indentLevel+1}  
            driveInstanceId={props.driveInstanceId}
            route={props.route}
            isNav={props.isNav}
            urlClickBehavior={props.urlClickBehavior}
            pathItemId={props.pathItemId}
            deleteItem={deleteItem}
            parentFolderId={props.folderId}
            hideUnpublished={props.hideUnpublished}
            foldersOnly={props.foldersOnly}
            />)
        }
      }else{
        switch(item.itemType){
          case "Folder":
          items.push(<Folder 
            key={`item${itemId}${props.driveInstanceId}`} 
            driveId={props.driveId} 
            folderId={item.itemId} 
            indentLevel={props.indentLevel+1}  
            driveInstanceId={props.driveInstanceId}
            route={props.route}
            isNav={props.isNav}
            urlClickBehavior={props.urlClickBehavior}
            pathItemId={props.pathItemId}
            deleteItem={deleteItem}
            parentFolderId={props.folderId}
            hideUnpublished={props.hideUnpublished}
            foldersOnly={props.foldersOnly}
            />)
          break;
          case "Url":
            items.push(<Url 
              key={`item${itemId}${props.driveInstanceId}`} 
              driveId={props.driveId} 
              item={item} 
              indentLevel={props.indentLevel+1}  
              driveInstanceId={props.driveInstanceId}
              route={props.route}
              isNav={props.isNav} 
              urlClickBehavior={props.urlClickBehavior}
              pathItemId={props.pathItemId}
              deleteItem={deleteItem}
            />)
          break;
          case "DoenetML":
            items.push(<DoenetML 
              key={`item${itemId}${props.driveInstanceId}`} 
              driveId={props.driveId} 
              item={item} 
              indentLevel={props.indentLevel+1}  
              driveInstanceId={props.driveInstanceId}
              route={props.route}
              isNav={props.isNav} 
              pathItemId={props.pathItemId}
              deleteItem={deleteItem}
            />)
          break;
          default:
          console.warn(`Item not rendered of type ${item.itemType}`)
        }
      }
      
 
    }

    if (contentIdsArr.length === 0){
      items.push(<EmptyNode key={`emptyitem${folderInfo?.itemId}`}/>)
    }
  }

  return <>
  {folder}
  {items}
  </>
}

const EmptyNode =  React.memo(function Node(props){

  return (<div style={{
    width: "840px",
    padding: "8px",
    // border: "1px solid black",
    backgroundColor: "#f6f8ff",
    margin: "2px",
  
  }} ><div className="noselect" style={{marginLeft: "50px"}}>EMPTY</div></div>)
})

function LogVisible(props){
  const globalSelected = useRecoilValue(globalSelectedNodesAtom);
  console.log("globalSelected",globalSelected)
  return null;
}

const selectedDriveItemsAtom = atomFamily({
  key:"selectedDriveItemsAtom",
  default:false
})

export const clearAllSelections = selector({
  key:"clearAllSelections",
  set:({get,set})=>{
    const globalSelected = get(globalSelectedNodesAtom);
    for (let itemObj of globalSelected){
      console.log("ItemObj",itemObj)
      const {parentFolderId,...atomFormat} = itemObj;  //Without parentFolder
      set(selectedDriveItemsAtom(atomFormat),false)
    }
    set(globalSelectedNodesAtom,[]);
  }
})

const selectedDriveItems = selectorFamily({
  key:"selectedDriveItems",
  // get:(driveIdDriveInstanceIdItemId) =>({get})=>{ 
  //   return get(selectedDriveItemsAtom(driveIdDriveInstanceIdItemId));
  // },
  set:(driveIdDriveInstanceIdItemId) => ({get,set},instruction)=>{
    const globalSelected = get(globalSelectedNodesAtom);
    const isSelected = get(selectedDriveItemsAtom(driveIdDriveInstanceIdItemId))
    const {driveId,driveInstanceId,itemId} = driveIdDriveInstanceIdItemId;
    function findRange({clickNeedle,lastNeedle,foundClickNeedle=false,foundLastNeedle=false,currentFolderId}){
      let itemIdsParentFolderIdsInRange = [];
      let folder = get(folderDictionary({driveId,folderId:currentFolderId}))      
      let sortOrder = folder.folderInfo.sortBy;

      for (let itemId of folder.contentIds[sortOrder]){
        if (foundClickNeedle && foundLastNeedle){
          break;
        }
        if (clickNeedle === itemId){ foundClickNeedle = true;}
        if (lastNeedle === itemId){ foundLastNeedle = true;}
        //Add itemId if inside the range or an end point then add to itemIds
        if (foundClickNeedle || foundLastNeedle){
          itemIdsParentFolderIdsInRange.push({itemId,parentFolderId:currentFolderId});
        }
        
        
        if (folder.contentsDictionary[itemId].itemType === "Folder"){
          const isOpen = get(folderOpenAtom({driveInstanceId,itemId}))
          //Recurse if open
          if (isOpen){
            let [subItemIdsParentFolderIdsInRange,subFoundClickNeedle,subFoundLastNeedle] = 
            findRange({clickNeedle,lastNeedle,foundClickNeedle,foundLastNeedle,currentFolderId:itemId});
            itemIdsParentFolderIdsInRange.push(...subItemIdsParentFolderIdsInRange);
            if (subFoundClickNeedle){foundClickNeedle = true;}
            if (subFoundLastNeedle){foundLastNeedle = true;}
          }
          
        }
        if (foundClickNeedle && foundLastNeedle){
          break;
        }
      }
      return [itemIdsParentFolderIdsInRange,foundClickNeedle,foundLastNeedle];
    }
    switch (instruction.instructionType) {
      case "one item":
        if (!isSelected){
          for (let itemObj of globalSelected){
            let itemInfo = { ...itemObj };
            delete itemInfo["parentFolderId"];
            set(selectedDriveItemsAtom(itemInfo),false)
          }
          set(selectedDriveItemsAtom(driveIdDriveInstanceIdItemId),true)
          let itemInfo = {...driveIdDriveInstanceIdItemId}
          itemInfo["parentFolderId"] = instruction.parentFolderId;
          set(globalSelectedNodesAtom,[itemInfo])
        }
        break;
      case "add item":
        if (isSelected){
          set(selectedDriveItemsAtom(driveIdDriveInstanceIdItemId),false)
          let newGlobalSelected = [...globalSelected];
          const index = newGlobalSelected.indexOf(driveIdDriveInstanceIdItemId)
          newGlobalSelected.splice(index,1)
          set(globalSelectedNodesAtom,newGlobalSelected);
        }else{
          set(selectedDriveItemsAtom(driveIdDriveInstanceIdItemId),true)
          let itemInfo = {...driveIdDriveInstanceIdItemId}
          itemInfo["parentFolderId"] = instruction.parentFolderId;
          set(globalSelectedNodesAtom,[...globalSelected,itemInfo])
        }
        break;
      case "range to item":
        if (globalSelected.length === 0){
          //No previous items selected so just select this one
          set(selectedDriveItemsAtom(driveIdDriveInstanceIdItemId),true)
          let itemInfo = {...driveIdDriveInstanceIdItemId}
          itemInfo["parentFolderId"] = instruction.parentFolderId;
          set(globalSelectedNodesAtom,[itemInfo])
        }else{
          let lastSelectedItem = globalSelected[globalSelected.length-1];

          //TODO: Just select one if driveInstanceId doesn't match
          //Starting at root build array of visible items in order
          let [selectTheseItemIdParentFolderIds] = findRange({
            currentFolderId:driveId,
            lastNeedle:lastSelectedItem.itemId,
            clickNeedle:driveIdDriveInstanceIdItemId.itemId});
          let addToGlobalSelected = []
          for (let itemIdParentFolderIdsToSelect of selectTheseItemIdParentFolderIds){
            let itemKey = {...driveIdDriveInstanceIdItemId}
            itemKey.itemId = itemIdParentFolderIdsToSelect.itemId;
            let forGlobal = {...itemKey}
            forGlobal.parentFolderId = itemIdParentFolderIdsToSelect.parentFolderId;
            if (!get(selectedDriveItemsAtom(itemKey))){
              set(selectedDriveItemsAtom(itemKey),true)
              addToGlobalSelected.push(forGlobal);
            }
          }
          //TODO: Does this have the parentFolderId?
          set(globalSelectedNodesAtom,[...globalSelected,...addToGlobalSelected])

        }
      break;
      case "clear all":
          //TODO: Only clear this browser?
          for (let itemObj of globalSelected){
            const {parentFolderId,...atomFormat} = itemObj;  //Without parentFolder
            set(selectedDriveItemsAtom(atomFormat),false)
          }
          set(globalSelectedNodesAtom,[]);
        break;
      default:
        console.warn(`Can't handle instruction ${instruction}`)
        break;
    }
    
  }
})

const DoenetML = React.memo((props)=>{
  // console.log(`=== 📜 DoenetML`)

  const history = useHistory();
  const setSelected = useSetRecoilState(selectedDriveItems({driveId:props.driveId,driveInstanceId:props.driveInstanceId,itemId:props.item.itemId})); 
  const isSelected = useRecoilValue(selectedDriveItemsAtom({driveId:props.driveId,driveInstanceId:props.driveInstanceId,itemId:props.item.itemId})); 
  const [selectedDrive, setSelectedDrive] = useRecoilState(selectedDriveAtom); 
  const [dragState] = useRecoilState(dragStateAtom);
  const { onDragStart, onDrag, onDragEnd, renderDragGhost } = useDnDCallbacks();
  const globalSelectedNodes = useRecoilValue(globalSelectedNodesAtom); 

  const indentPx = 20;
  let bgcolor = "#f6f8ff";
  let borderSide = "0px 0px 0px 0px";
  let widthSize = "60vw";
  let marginSize = "2.5vw";
  let date = props.item.creationDate.slice(0,10)
  let published = <p><FontAwesomeIcon icon={faUsersSlash}/></p>
  let assigned = '-'
  let columns = 'repeat(5, 20%)'
  if (props.isNav) {widthSize = "224px"; marginSize = "0px"; date = ''; published=''; assigned=''; columns='80% 20%'}
  if (isSelected || (props.isNav && props.item.itemId === props.pathItemId)) { bgcolor = "hsl(209,54%,82%)"; borderSide = "8px 0px 0px 0px #1A5A99";}
  if (isSelected && dragState.isDragging) { bgcolor = "#e2e2e2"; }  
  if (props.item.isPublished == 1 && !props.isNav) {published = <FontAwesomeIcon icon={faUsers}/>}
  if (props.item.isAssignment == 1 && !props.isNav) {assigned = <FontAwesomeIcon icon={faUserEdit}/>}

  let deleteButton = <button
  style={{backgroundColor: bgcolor, border: "none"}}
  data-doenet-driveinstanceid={props.driveInstanceId}
  onClick={(e)=>{
    e.preventDefault();
    e.stopPropagation();
    props.deleteItem(props.item.itemId)
  }}
  ><FontAwesomeIcon icon={faTrashAlt}/></button>

  let label = props.item?.label;
  if (props.item?.assignment_isPublished === "1" && props.item?.isAssignment === "1"){
    label = props.item?.assignment_title;
  }

  let doenetMLJSX = <div
      data-doenet-driveinstanceid={props.driveInstanceId}
      tabIndex={0}
      className="noselect nooutline" 
      style={{
        cursor: "pointer",
        padding: "8px",
        border: "0px",
        borderBottom: "2px solid black",
        backgroundColor: bgcolor,
        width: widthSize,
        // boxShadow: borderSide,
        marginLeft: marginSize
      }}
      onClick={(e)=>{
        e.preventDefault();
        e.stopPropagation();
        if (props.isNav){
          //Only select one item
          let urlParamsObj = Object.fromEntries(new URLSearchParams(props.route.location.search));
          let newParams = {...urlParamsObj} 
          newParams['path'] = `${props.driveId}:${props.item.parentFolderId}:${props.item.itemId}:DoenetML`
          history.push('?'+encodeParams(newParams))
        }else{
          e.preventDefault();
          e.stopPropagation();
          if (!e.shiftKey && !e.metaKey){
            setSelected({instructionType:"one item",parentFolderId:props.item.parentFolderId})
          }else if (e.shiftKey && !e.metaKey){
            setSelected({instructionType:"range to item",parentFolderId:props.item.parentFolderId})
          }else if (!e.shiftKey && e.metaKey){
            setSelected({instructionType:"add item",parentFolderId:props.item.parentFolderId})
          }
        }
        setSelectedDrive(props.driveId);
      }}
      onBlur={(e) => {
        //Don't clear on navigation changes
        if (!props.isNav){
        //Only clear if focus goes outside of this node group
          // if (e.relatedTarget === null ||
          //   (e.relatedTarget.dataset.doenetDriveinstanceid !== props.driveInstanceId &&
          //   !e.relatedTarget.dataset.doenetDriveStayselected)
          //   ){
          //     setSelected({instructionType:"clear all"})
          // }
          // if (e.relatedTarget === null){
          //   setSelected({instructionType:"clear all"})
          // }
          // console.log(">>>dataset",e?.relatedTarget?.dataset)
          // if (e?.relatedTarget?.dataset?.doenetDeselectDrive){
          //   setSelected({instructionType:"clear all"});
          // }
        }
      }}
      ><div 
      style={{
        marginLeft: `${props.indentLevel * indentPx}px`, 
        display: 'grid',
        gridTemplateColumns: columns,
        gridTemplateRows: '1fr',
        alignItems: 'center'
      }}>
<p style={{display: 'inline', margin: '0px'}}><FontAwesomeIcon icon={faCode}/> {label}</p> {date} {published} {assigned} {deleteButton}</div></div>

    if (!props.isNav) {
      const onDragStartCallback = () => {
        if (globalSelectedNodes.length === 0 || !isSelected) {
          setSelected({instructionType:"clear all"});
          setSelected({instructionType:"one item", parentFolderId: props.item.parentFolderId});
        } 
      }
      // make DoenetML draggable
      let draggableClassName = "";
      doenetMLJSX = <Draggable
        key={`dnode${props.driveInstanceId}${props.item.itemId}`} 
        id={props.item.itemId}
        className={draggableClassName}
        onDragStart={() => onDragStart({ nodeId: props.item.itemId, driveId: props.driveId, onDragStartCallback })}
        onDrag={onDrag}
        onDragEnd={onDragEnd}
        ghostElement={renderDragGhost(props.item.itemId, doenetMLJSX)}
        >
        { doenetMLJSX } 
      </Draggable>
    }
    return doenetMLJSX;
  })

const Url = React.memo((props)=>{
  const { onDragStart, onDrag, onDragEnd, renderDragGhost } = useDnDCallbacks();
  const [dragState] = useRecoilState(dragStateAtom);
  // console.log(`=== 🔗 Url`)


  const history = useHistory();
  const setSelected = useSetRecoilState(selectedDriveItems({driveId:props.driveId,driveInstanceId:props.driveInstanceId,itemId:props.item.itemId})); 
  const isSelected = useRecoilValue(selectedDriveItemsAtom({driveId:props.driveId,driveInstanceId:props.driveInstanceId,itemId:props.item.itemId})); 
  const globalSelectedNodes = useRecoilValue(globalSelectedNodesAtom); 
  const [selectedDrive, setSelectedDrive] = useRecoilState(selectedDriveAtom); 

  const indentPx = 20;
  let bgcolor = "#f6f8ff";
  let borderSide = "0px 0px 0px 0px";
  let widthSize = "60vw";
  let marginSize = "2.5vw";
  let date = props.item.creationDate.slice(0,10);
  let published = <FontAwesomeIcon icon={faUsersSlash}/>
  let assigned = '-'
  let columns = 'repeat(5, 20%)'
  if (props.isNav) {widthSize = "224px"; marginSize = "0px"; date = ''; published=''; assigned=''; columns='80% 20%'};
  if (isSelected || (props.isNav && props.item.itemId === props.pathItemId)) {bgcolor = "hsl(209,54%,82%)"; borderSide = "8px 0px 0px 0px #1A5A99"}
  if (isSelected && dragState.isDragging) { bgcolor = "#e2e2e2"; }  
  if (props.item.isPublished == 1 && !props.isNav) {published = <FontAwesomeIcon icon={faUsers}/>}
  if (props.item.isAssignment == 1 && !props.isNav) {assigned = <FontAwesomeIcon icon={faUserEdit}/>}

  let deleteButton = <button
  style={{backgroundColor: bgcolor, border: "none"}}
  data-doenet-driveinstanceid={props.driveInstanceId}
  onClick={(e)=>{
    e.preventDefault();
    e.stopPropagation();
    props.deleteItem(props.item.itemId)
  }}
  ><FontAwesomeIcon icon={faTrashAlt}/></button>

  let urlJSX = <div
      data-doenet-driveinstanceid={props.driveInstanceId}
      tabIndex={0}
      className="noselect nooutline" 
      style={{
        cursor: "pointer",
        // width: "60vw",
        padding: "8px",
        border: "0px",
        borderBottom: "2px solid black",
        backgroundColor: bgcolor,
        width: widthSize,
        // boxShadow: borderSide,
        marginLeft: marginSize
      }}
      onClick={(e)=>{
        e.preventDefault();
        e.stopPropagation();
        if (props.urlClickBehavior === "select"){
          if (props.isNav){
            //Only select one item
            let urlParamsObj = Object.fromEntries(new URLSearchParams(props.route.location.search));
            let newParams = {...urlParamsObj} 
            newParams['path'] = `${props.driveId}:${props.item.parentFolderId}:${props.item.itemId}:Url`
            history.push('?'+encodeParams(newParams))
          }else{
            e.preventDefault();
            e.stopPropagation();
            if (!e.shiftKey && !e.metaKey){
              setSelected({instructionType:"one item",parentFolderId:props.item.parentFolderId})
            }else if (e.shiftKey && !e.metaKey){
              setSelected({instructionType:"range to item",parentFolderId:props.item.parentFolderId})
            }else if (!e.shiftKey && e.metaKey){
              setSelected({instructionType:"add item",parentFolderId:props.item.parentFolderId})
            }
          }
          setSelectedDrive(props.driveId);
        }else{
          //Default url behavior is new tab
          let linkTo = props.item?.url; //Enable this when add URL is completed
          window.open(linkTo)
        }
      }}
      onBlur={(e) => {
        //Don't clear on navigation changes
        if (!props.isNav){
        //Only clear if focus goes outside of this node group
          // if (e.relatedTarget === null ||
          //   (e.relatedTarget.dataset.doenetDriveinstanceid !== props.driveInstanceId &&
          //   !e.relatedTarget.dataset.doenetDriveStayselected)
          //   ){
          //     setSelected({instructionType:"clear all"})
          // }
          // if (e.relatedTarget.dataset.doenetDriveStayselected){
          //   console.log(">>>GET FOCUS BACK!")
          // }
          // if (e?.relatedTarget?.dataset?.doenetDeselectDrive){
          //   setSelected({instructionType:"clear all"});
          // }
        }
      }}
      ><div 
      className="noselect" 
      style={{
        marginLeft: `${props.indentLevel * indentPx}px`,
        display: 'grid',
        gridTemplateColumns: columns,
        gridTemplateRows: '1fr',
        alignItems: 'center'
      }}>
    <div style={{display: 'inline', margin: '0px'}}><FontAwesomeIcon icon={faLink}/> {props.item?.label}</div> {date} {published} {assigned}  {deleteButton}</div></div>

  if (!props.isNav) {
    // make URL draggable
    const onDragStartCallback = () => {
      if (globalSelectedNodes.length === 0 || !isSelected) {
        setSelected({instructionType:"clear all"});
        setSelected({instructionType:"one item", parentFolderId: props.item.parentFolderId});
      } 
    }
    let draggableClassName = "";
    urlJSX = <Draggable
      key={`dnode${props.driveInstanceId}${props.item.itemId}`} 
      id={props.item.itemId}
      className={draggableClassName}
      onDragStart={() => onDragStart({ nodeId: props.item.itemId, driveId: props.driveId, onDragStartCallback })}
      onDrag={onDrag}
      onDragEnd={onDragEnd}
      ghostElement={renderDragGhost(props.item.itemId, urlJSX)}
      >
      { urlJSX } 
    </Draggable>
  }

  return urlJSX;

  })

function useDnDCallbacks() {
  const { dropState, dropActions } = useContext(DropTargetsContext);
  const [dragState, setDragState] = useRecoilState(dragStateAtom);

  const onDragStart = ({ nodeId, driveId, onDragStartCallback }) => {
    setDragState((dragState) => ({
      ...dragState,
      isDragging: true,
      draggedOverDriveId: driveId
    }));
    onDragStartCallback?.();
  };

  const onDrag = ({ clientX, clientY, translation, id }) => {
    dropActions.handleDrag(clientX, clientY, id);
  };

  const onDragOverContainer = ({ id, driveId, isBreadcrumb=false }) => {
    // update driveId if changed
    if (dragState.draggedOverDriveId !== driveId) {
      setDragState((dragState) => ({
        ...dragState,
        draggedOverDriveId: driveId,
        isDraggedOverBreadcrumb: isBreadcrumb
      }));
    }
  };

  const onDragEnd = () => {
    setDragState((dragState) => ({
      ...dragState,
      isDragging: false,
      draggedOverDriveId: null
    }));
    dropActions.handleDrop();
  };

  function renderDragGhost(id, element) {
    const dragGhostId = `drag-ghost-${id}`;
    // const numItems = Object.keys(globalSelectedNodesAtom).length;
    // const numItems = 1;
    const numItems = useRecoilValue(globalSelectedNodesAtom).length;
    // console.log(numItems)
    return <DragGhost id={dragGhostId} numItems={numItems} element={element} />;
  }

  return {
    onDragStart,
    onDrag,
    onDragOverContainer,
    onDragEnd,
    renderDragGhost
  }
}

const nodePathSelector = selectorFamily({
  key:"nodePathSelector",
  get: (driveIdFolderId) => ({get})=>{
    
    const { driveId, folderId } = driveIdFolderId;
    if (!driveId || !folderId) return []
    let path = []
    let currentNode = folderId;
    while (currentNode && currentNode !== driveId) {
      const folderInfoObj = get(folderDictionary({ driveId, folderId: currentNode})); 
      path.push({folderId: currentNode, label: folderInfoObj.folderInfo.label})
      currentNode = folderInfoObj.folderInfo.parentFolderId;
    }
    return path;
  }
})

function useUpdateBreadcrumb(props) {
  const { addItem: addBreadcrumbItem , clearItems: clearBreadcrumb } = useContext(BreadcrumbContext);
  const { onDragOverContainer } = useDnDCallbacks();
  const { dropActions } = useContext(DropTargetsContext);
  let routePathDriveId = "";
  let routePathFolderId = "";
  if (props.path) {
    const[driveId, folderId, itemId] = props.path?.split(":");
    routePathDriveId = driveId;
    routePathFolderId = folderId;
  }
  const [nodesOnPath, _] = useRecoilState(nodePathSelector({driveId: routePathDriveId, folderId: routePathFolderId}));
  const driveLabel = props.driveLabel ?? "/";

  useEffect(() => {
    updateBreadcrumb({routePathDriveId, routePathFolderId});
  }, [nodesOnPath])

  const updateBreadcrumb = ({routePathDriveId, routePathFolderId}) => {
    if (props.driveId !== routePathDriveId) {
      return;
    }

    clearBreadcrumb();
    let breadcrumbStack = [];
    
    // generate folder stack
    const breadcrumbItemStyle = {
      fontSize: "24px",
      color: "#8a8a8a",
      textDecoration: "none",
    }
    
    for (let currentNode of nodesOnPath ) {
      const nodeObj = currentNode;
      const currentNodeId = nodeObj.folderId;

      let newParams = Object.fromEntries(new URLSearchParams());
      newParams['path'] = `${routePathDriveId}:${currentNodeId}:${currentNodeId}:Folder`;
      const destinationLink = `../?${encodeParams(newParams)}`
      // const draggedOver = DnDState.activeDropTargetId === currentNodeId && isDraggedOverBreadcrumb;  
      const breadcrumbElement = <Link 
        style={breadcrumbItemStyle} 
        to={destinationLink}>
        {nodeObj?.label}
      </Link>
      breadcrumbElement = <WithDropTarget
        key={`wdtbreadcrumb${props.driveId}${currentNodeId}`} 
        id={currentNodeId}
        registerDropTarget={dropActions.registerDropTarget} 
        unregisterDropTarget={dropActions.unregisterDropTarget}
        dropCallbacks={{
          onDragOver: () => onDragOverContainer({ id: currentNodeId, driveId: props.driveId, isBreadcrumb: true }),
          onDrop: () => {
            setFolderInfo({instructionType: "move items", driveId: props.driveId, itemId: currentNodeId});
          }
        }}
        >
        { breadcrumbElement } 
      </WithDropTarget>

      const breadcrumbObj = {
        to: destinationLink,
        element: breadcrumbElement
      }

      breadcrumbStack.unshift(breadcrumbObj);
    }
    
    // add current drive to head of stack
    let newParams = Object.fromEntries(new URLSearchParams());
    newParams['path'] = `${routePathDriveId}:${routePathDriveId}:${routePathDriveId}:Drive`;
    const driveDestinationLink = `../?${encodeParams(newParams)}`
    
    const driveBreadcrumbElement = <WithDropTarget
      key={`wdtbreadcrumb${props.driveId}`} 
      id={routePathDriveId}
      registerDropTarget={dropActions.registerDropTarget} 
      unregisterDropTarget={dropActions.unregisterDropTarget}
      dropCallbacks={{
        onDragOver: () => onDragOverContainer({ id: routePathDriveId, driveId: props.driveId, isBreadcrumb: true }),
        onDrop: () => {setFolderInfo({instructionType: "move items", driveId: props.driveId, itemId: props.driveId});}
      }}
      >
      <Link 
        style={breadcrumbItemStyle} 
        to={driveDestinationLink}>
        {props.driveLabel}
      </Link>
    </WithDropTarget>
    breadcrumbStack.unshift({
      to: driveDestinationLink,
      element: driveBreadcrumbElement
    });

    // add items in stack to breadcrumb
    for (let item of breadcrumbStack) {
      addBreadcrumbItem(item);      
    }
  }
}

const DragGhost = ({ id, element, numItems }) => {

  const containerStyle = {
    transform: "rotate(-5deg)",
    zIndex: "10",
    background: "#e2e2e2",
    width: "800px",
    border: "2px solid black",
    padding: "0px",
    height: "38px",
    overflow: "hidden",
  }

  const singleItemStyle = {
    boxShadow: 'rgba(0, 0, 0, 0.20) 5px 5px 3px 3px',
    borderRadius: '2px solid black',
    animation: 'dragAnimation 2s',
    display: 'flex',
    justifyContent: 'center',
    alignItems: 'center',
    background: "#e2e2e2",
    marginLeft: "-60px"
  }

  const multipleItemsNumCircleContainerStyle = {
    position: 'absolute',
    zIndex: "5",
    top: "6px",
    right: "5px",
    borderRadius: '25px',
    background: '#1A5A99',
    fontSize: '12px',
    color: 'white',
    width: '25px',
    height: '25px',
    display: 'flex',
    justifyContent: 'center',
    alignItems: 'center', 
    marginLeft: "-60px"
  }

  // const multipleItemsRearStackStyle = {
  //   boxShadow: 'rgba(0, 0, 0, 0.30) 5px 5px 3px -2px',
  //   borderRadius: '4px',
  //   padding: "0 5px 5px 0px",
  //   display: 'flex',
  //   justifyContent: 'flex-start',
  //   alignItems: 'flex-start',
  //   zIndex: "1",
  //   background: "#fff",
  //   marginLeft: "-60px"
  // }

  // const multipleItemsFrontStackStyle = {
  //   borderRadius: '4px',
  //   boxShadow: 'rgba(0, 0, 0, 0.15) 3px 3px 3px 0px',
  //   border: '1px solid rgba(0, 0, 0, 0.70)',
  //   display: 'flex',
  //   justifyContent: 'center',
  //   alignItems: 'center',
  //   zIndex: "2",
  //   marginLeft: "-60px"
  // }

  return (
    <div id={id} style={containerStyle}>
    {
      numItems < 2 ? 
        <div
          style={singleItemStyle}>
          { element }
        </div>
      :
      <div 
        // style={{minWidth: "300px"}}
        >
        <div
          style={multipleItemsNumCircleContainerStyle}>
          {numItems}
        </div>
        <div
          // style={multipleItemsRearStackStyle}
          >
          <div
            style={singleItemStyle}>
            { element }
          </div>
        </div>
      </div>
    }      
    </div>
  )
}<|MERGE_RESOLUTION|>--- conflicted
+++ resolved
@@ -524,15 +524,9 @@
 export const fetchDrivesSelector = selector({
   key:"fetchDrivesSelector",
   get:({get})=>{
-<<<<<<< HEAD
-    return get(fetchDrivesQuery)
-  },
-  set:({get,set},label)=>{
-=======
     return get(fetchDrivesQuery);
   },
   set:({get,set},labelTypeDriveId)=>{
->>>>>>> 9ca90414
     let driveData = get(fetchDrivesQuery)
     let newDriveData = {...driveData};
     newDriveData.driveIdsAndLabels = [...driveData.driveIdsAndLabels];
