import React, {useContext, useState, useCallback, useRef, useEffect, useMemo} from 'react';
import { IsNavContext } from './Tool/NavPanel'
import axios from "axios";
import nanoid from 'nanoid';
import './util.css';


import {
  DropTargetsContext,
  WithDropTarget  
} from '../imports/DropTarget';
import Draggable from '../imports/Draggable';

import { BreadcrumbContext } from '../imports/Breadcrumb';

import {
  HashRouter as Router,
  Switch,
  Route,
  useHistory,
  Link
} from "react-router-dom";

import {
  atom,
  atomFamily,
  selector,
  selectorFamily,
  RecoilRoot,
  useSetRecoilState,
  useRecoilValueLoadable,
  useRecoilStateLoadable,
  useRecoilState,
  useRecoilValue,
} from 'recoil';

const sortOptions = Object.freeze({
  "LABEL_ASC": "label ascending",
  "LABEL_DESC": "label descending",
  "CREATION_DATE_ASC": "creation date ascending",
  "CREATION_DATE_DESC": "creation date descending"
});

export const globalSelectedNodesAtom = atom({
  key:'globalSelectedNodesAtom',
  default:[]
})

const dragStateAtom = atom({
  key: 'dragStateAtom',
  default: {
    isDragging: false,
    draggedOverDriveId: null,
    isDraggedOverBreadcrumb: false
  }
})

let fetchDrivesQuery = selector({
  key:"fetchDrivesQuery",
  get: async ({get})=>{
    const { data } = await axios.get(
      `/api/loadAvailableDrives.php`
    );
    return data
  },
 
})

export default function Drive(props){
  console.log("=== Drive")
  const isNav = useContext(IsNavContext);

  const drivesAvailable = useRecoilValueLoadable(fetchDrivesQuery);
  if (drivesAvailable.state === "loading"){ return null;}
  if (drivesAvailable.state === "hasError"){ 
    console.error(drivesAvailable.contents)
    return null;}


  if (props.types){

    let drives = [];
    for (let type of props.types){
      for (let driveObj of drivesAvailable.contents.driveIdsAndLabels){
        if (driveObj.type === type){
          drives.push(
          <React.Fragment key={`drive${driveObj.driveId}${isNav}`} ><Router ><Switch>
           <Route path="/" render={(routeprops)=>
           <DriveRouted route={{...routeprops}} driveId={driveObj.driveId} label={driveObj.label} isNav={isNav} {...props} driveObj={driveObj}/>
           }></Route>
         </Switch></Router></React.Fragment>)
        }
      }
    }
    return <>{drives}</>
  }else if (props.driveId){
    for (let driveObj of drivesAvailable.contents.driveIdsAndLabels){
        if (driveObj.driveId === props.driveId){
         return <Router><Switch>
           <Route path="/" render={(routeprops)=>
           <DriveRouted route={{...routeprops}} driveId={driveObj.driveId} label={driveObj.label} isNav={isNav} {...props} driveObj={driveObj}/>
           }></Route>
         </Switch></Router>
        }
    }
    console.warn("Don't have a drive with driveId ",props.id)
    return null;
  }else{
    console.warn("Drive needs types or driveId defined.")
    return null;
  }
}

let loadDriveInfoQuery = selectorFamily({
  key:"loadDriveInfoQuery",
  get: (driveId) => async ({get,set})=>{
    const { data } = await axios.get(
      `/api/loadFolderContent.php?driveId=${driveId}&init=true`
    );
    // console.log("loadDriveInfoQuery DATA ",data)
    // let itemDictionary = {};
    //   for (let item of data.results){
    //     itemDictionary[item.itemId] = item;
    //   }
    //   data["itemDictionary"] = itemDictionary;
    return data;
  },
 
})

//Find BrowserId's given driveId
let browserIdDictionary = atomFamily({
  key:"browserIdDictionary",
  default:[]
})

let folderDictionary = atomFamily({
  key:"folderDictionary",
  default:selectorFamily({
    key:"folderDictionary/Default",
    get:(driveIdFolderId)=>({get})=>{
      const driveInfo = get(loadDriveInfoQuery(driveIdFolderId.driveId))
      // console.log(">>>driveInfo",driveInfo)
      let defaultOrder = [];
      let contentsDictionary = {};
      let contentIds = {};
      let folderInfo = {};
      for (let item of driveInfo.results){
        if (item.parentFolderId === driveIdFolderId.folderId){
          defaultOrder.push(item.itemId);
          contentsDictionary[item.itemId] = item;
        }
        if (item.itemId === driveIdFolderId.folderId){
          folderInfo = item;
          if (folderInfo.dirty) {
            folderInfo.sortBy = "defaultOrder";
            folderInfo.dirty = 0;
          }
        }
      }

      contentIds["defaultOrder"] = defaultOrder;
  
      return {folderInfo,contentsDictionary,contentIds}
    } 
  })
})

export const folderDictionarySelector = selectorFamily({
  //{driveId,folderId}
  get:(driveIdFolderId)=>({get})=>{
    return get(folderDictionary(driveIdFolderId));
  },
  set: (driveIdFolderId) => async ({set,get},instructions)=>{
    const fInfo = get(folderDictionary(driveIdFolderId))
    switch(instructions.instructionType){
      case "addItem":
        const dt = new Date();
        const creationDate = `${
          dt.getFullYear().toString().padStart(2, '0')}-${
            (dt.getMonth()+1).toString().padStart(2, '0')}-${
            dt.getDate().toString().padStart(2, '0')} ${
          dt.getHours().toString().padStart(2, '0')}:${
          dt.getMinutes().toString().padStart(2, '0')}:${
          dt.getSeconds().toString().padStart(2, '0')}`
        const itemId = nanoid();
        const newItem = {
          assignmentId: null,
          branchId: null,
          contentId: null,
          creationDate,
          isPublished: "0",
          itemId,
          itemType: instructions.itemType,
          label: instructions.label,
          parentFolderId: driveIdFolderId.folderId,
          url: null,
          urlDescription: null,
          urlId: null,
          sortBy: "defaultOrder",
          dirty: 0
        }
        //TODO: update to use fInfo
        set(folderDictionary(driveIdFolderId),(old)=>{
          let newObj = JSON.parse(JSON.stringify(old));;
          newObj.contentsDictionary[itemId] = newItem;
          let newDefaultOrder = [...newObj.contentIds["defaultOrder"]];
          let index = newDefaultOrder.indexOf(instructions.selectedItemId);
          newDefaultOrder.splice(index+1, 0, itemId);
          newObj.contentIds["defaultOrder"] = newDefaultOrder;
          // newObj.folderInfo.dirty = 1;
          return newObj;
        })
        if (instructions.itemType === "Folder"){
          //If a folder set folderInfo and zero items
          set(folderDictionary({driveId:driveIdFolderId.driveId,folderId:itemId}),{
            folderInfo:newItem,contentsDictionary:{},contentIds:{"defaultOrder":[]}
          })
        }
        const data = { 
          driveId:driveIdFolderId.driveId,
          parentFolderId:driveIdFolderId.folderId,
          itemId,
          label:instructions.label,
          type:instructions.itemType
         };
        const payload = { params: data };

        axios.get('/api/AddItem.php', payload)
        .then(resp=>{
          console.log(">>>resp",resp)
          //Not sure how to handle errors when saving data yet
          // throw Error("made up error")
        })
      break;
      case "sort":
        const { sortKey } = instructions;

        set(folderDictionary(driveIdFolderId),(old)=>{
          let newObj = JSON.parse(JSON.stringify(old));
          let { contentsDictionary, contentIds } = newObj;
          let newFolderInfo = { ...newObj.folderInfo }

          // sort folder child array
          const sortedFolderChildrenIds = sortItems({sortKey, nodeObjs: contentsDictionary, defaultFolderChildrenIds: contentIds["defaultOrder"]});

          // modify folder sortBy            
          newFolderInfo.sortBy = sortKey;

          // update folder data
          newObj.folderInfo = newFolderInfo;
          newObj.contentIds[sortKey] = sortedFolderChildrenIds;
          
          return newObj;
        })

        break;
      case "delete item":
        //Remove from folder
        let item = {driveId:driveIdFolderId.driveId,browserId:instructions.browserId,itemId:instructions.itemId}
        let newFInfo = {...fInfo}
        newFInfo["defaultOrder"] = [...fInfo.defaultOrder];
        newFInfo["contentsDictionary"] = {...fInfo.contentsDictionary}
        let index = newFInfo["defaultOrder"].indexOf(instructions.itemId);
        newFInfo["defaultOrder"].splice(index,1)
        delete newFInfo["contentsDictionary"][instructions.itemId];
        set(folderDictionary(driveIdFolderId),newFInfo);
        //Remove from selection
        if (get(selectedDriveItemsAtom(item))){
          set(selectedDriveItemsAtom(item),false)
          let newGlobalItems = [];
          for(let gItem of get(globalSelectedNodesAtom)){
            if (gItem.itemId !== instructions.itemId){
              newGlobalItems.push(gItem)
            }
          }
          set(globalSelectedNodesAtom,newGlobalItems)
        }
        //Remove from database
        const pdata = {driveId:driveIdFolderId.driveId,itemId:instructions.itemId}
        const deletepayload = {
          params: pdata
        }
        const { deletedata } = await axios.get("/api/deleteItem.php", deletepayload)

      break;
      case "move items":
        //Don't move if nothing selected or draging folder to itself
        let canMove = true;
        if (get(globalSelectedNodesAtom).length === 0){ canMove = false;}
        //TODO: Does this catch every case of folder into itself?
        for(let gItem of get(globalSelectedNodesAtom)){
          if (gItem.itemId === instructions.itemId){
            console.log("Can't move folder into itself") //TODO: Toast
            canMove = false;
          }
        }
        if (canMove){
          
          // //Add to destination at end
          let destinationFolderObj = get(folderDictionary({driveId:instructions.driveId,folderId:instructions.itemId}))
          let newDestinationFolderObj = JSON.parse(JSON.stringify(destinationFolderObj));
          let globalSelectedItems = get(globalSelectedNodesAtom)
          let sourcesByParentFolderId = {};

          for(let gItem of globalSelectedItems){
            //Deselect Item
            let selecteditem = {driveId:gItem.driveId,browserId:gItem.browserId,itemId:gItem.itemId}
            set(selectedDriveItemsAtom(selecteditem),false)

            //Prepare to Add to destination
            const oldSourceFInfo = get(folderDictionary({driveId:instructions.driveId,folderId:gItem.parentFolderId}));
            newDestinationFolderObj["contentsDictionary"][gItem.itemId] = {...oldSourceFInfo["contentsDictionary"][gItem.itemId]}
            newDestinationFolderObj["contentIds"]["defaultOrder"].push(gItem.itemId)

            //Prepare to Remove from source
            let newSourceFInfo = sourcesByParentFolderId[gItem.parentFolderId];
            if (!newSourceFInfo){
              newSourceFInfo = JSON.parse(JSON.stringify(oldSourceFInfo));
              sourcesByParentFolderId[gItem.parentFolderId] = newSourceFInfo;
            }
            let index = newSourceFInfo["contentIds"]["defaultOrder"].indexOf(gItem.itemId);
              newSourceFInfo["contentIds"]["defaultOrder"].splice(index,1)
              delete newSourceFInfo["contentsDictionary"][gItem.itemId];
            
          }
          //Add all to destination
          set(folderDictionary({driveId:instructions.driveId,folderId:instructions.itemId}),newDestinationFolderObj);
          //Clear global selection
          set(globalSelectedNodesAtom,[])
          //Remove from sources
          for (let parentFolderId of Object.keys(sourcesByParentFolderId)){
            set(folderDictionary({driveId:instructions.driveId,folderId:parentFolderId}),sourcesByParentFolderId[parentFolderId])
          }

          let selectedItemIds = [];
          for (let item of globalSelectedItems){
            selectedItemIds.push(item.itemId);
          }

          const payload = {
            sourceDriveId:globalSelectedItems[0].driveId,
            selectedItemIds, 
            destinationItemId:destinationFolderObj.folderInfo.itemId,
            destinationParentFolderId:destinationFolderObj.folderInfo.parentFolderId,
            destinationDriveId:driveIdFolderId.driveId
          }
          axios.post("/api/moveItems.php", payload)
          .then((resp)=>{
            // console.log(resp.data)
          }
          )
          
        }
      break;
      default:
        console.warn(`Intruction ${instructions.instructionType} not currently handled`)
    }
    
  }
  // set:(setObj,newValue)=>({set,get})=>{
  //   console.log("setObj",setObj,newValue);

  // }
})

const sortItems = ({ sortKey, nodeObjs, defaultFolderChildrenIds }) => {
  let tempArr = [...defaultFolderChildrenIds];
  switch (sortKey) {
    case sortOptions.LABEL_ASC:
      tempArr.sort(
        (a,b) => { 
          return (nodeObjs[a].label.localeCompare(nodeObjs[b].label))}
      );
      break;
    case sortOptions.LABEL_DESC:
      tempArr.sort(
        (b,a) => { 
          return (nodeObjs[a].label.localeCompare(nodeObjs[b].label))}
      );
      break;
    case sortOptions.CREATION_DATE_ASC:
      tempArr.sort(
        (a,b) => { 
          return (new Date(nodeObjs[a].creationDate) - new Date(nodeObjs[b].creationDate))}
      );
      break;
    case sortOptions.CREATION_DATE_DESC:
      tempArr.sort(
        (b,a) => { 
          return (new Date(nodeObjs[a].creationDate) - new Date(nodeObjs[b].creationDate))}
      );
      break;
  }
  return tempArr;
};

function DriveRouted(props){
  console.log("=== DriveRouted")
  const driveInfo = useRecoilValueLoadable(loadDriveInfoQuery(props.driveId))
  const setBrowserId = useSetRecoilState(browserIdDictionary(props.driveId))
  let browserId = useRef("");
  const updateBreadcrumb = useUpdateBreadcrumb({driveId: props.driveId, driveLabel: props.driveObj.label}); 

  // if (driveInfo.state === "loading"){ return null;}
  if (driveInfo.state === "hasError"){ 
    console.error(driveInfo.contents)
    return null;}

  if (browserId.current === ""){ 
    browserId.current = nanoid();
    setBrowserId((old)=>{let newArr = [...old]; newArr.push(browserId.current); return newArr;});
  }

  //Use Route to determine path variables
  let pathFolderId = props.driveId; //default 
  let pathDriveId = props.driveId; //default
  let routePathDriveId = "";
  let routePathFolderId = "";  
  let pathItemId = "";  
  let urlParamsObj = Object.fromEntries(new URLSearchParams(props.route.location.search));
  //use defaults if not defined
  if (urlParamsObj?.path !== undefined){
    [routePathDriveId,routePathFolderId,pathItemId] = urlParamsObj.path.split(":");
    if (routePathDriveId !== ""){pathDriveId = routePathDriveId;}
    if (routePathFolderId !== ""){pathFolderId = routePathFolderId;}
  }
  //If navigation then build from root else build from path
  let rootFolderId = pathFolderId;
  if(props.isNav){
    rootFolderId = props.driveId;
  }

  useEffect(() => {
    if (driveInfo.state === "loading") return;

    updateBreadcrumb({routePathDriveId, routePathFolderId});
    
  }, [driveInfo.state, routePathDriveId, routePathFolderId])


  return <>
  <LogVisible browserId={browserId.current} />
  {/* <Folder driveId={props.driveId} folderId={rootFolderId} indentLevel={0} rootCollapsible={true}/> */}
  <Folder 
  driveId={props.driveId} 
  folderId={rootFolderId} 
  indentLevel={0}  
  driveObj={props.driveObj} 
  rootCollapsible={props.rootCollapsible}
  browserId={browserId.current}
  isNav={props.isNav}
  urlClickBehavior={props.urlClickBehavior}
  route={props.route}
  pathItemId={pathItemId}
  />
  </>
}

const folderOpenAtom = atomFamily({
  key:"folderOpenAtom",
  default:false
})

const folderOpenSelector = selectorFamily({
  key:"folderOpenSelector",
  set:(browserIdItemId) => ({get,set})=>{
    const isOpen = get(folderOpenAtom(browserIdItemId))
    set(folderOpenAtom(browserIdItemId),!isOpen); 
  }
})

let encodeParams = p => 
Object.entries(p).map(kv => kv.map(encodeURIComponent).join("=")).join("&");

function Folder(props){

  let itemId = props?.folderId;
  if (!itemId){ itemId = props.driveId}
  //Used to determine range of items in Shift Click
  const isOpen = useRecoilValue(folderOpenAtom({browserId:props.browserId,itemId:props.folderId}))
  const toggleOpen = useSetRecoilState(folderOpenSelector({browserId:props.browserId,itemId:props.folderId}))

  let history = useHistory();
  
<<<<<<< HEAD
  const [folderInfoObj, setFolderInfo] = useRecoilStateLoadable(folderDictionarySelector({driveId:props.driveId,folderId:props.folderId}))
  const {folderInfo, contentsDictionary, contentIds} = folderInfoObj.contents;
  
  const setVisibleItems = useSetRecoilState(visibleDriveItems(props.browserId));
  const { onDragStart, onDrag, onDragOverContainer, onDragEnd, renderDragGhost } = useDnDCallbacks();
  const { dropState, dropActions } = useContext(DropTargetsContext);
  const [dragState] = useRecoilState(dragStateAtom);
  
  console.log(`=== 📁 ${folderInfo?.label}`)
=======
  const [folderInfo,setFolderInfo] = useRecoilStateLoadable(folderDictionarySelector({driveId:props.driveId,folderId:props.folderId}))

>>>>>>> e4a92625
  console.log(`=== 📁 ${folderInfo?.contents?.folderInfo?.label}`)
  const setSelected = useSetRecoilState(selectedDriveItems({driveId:props.driveId,browserId:props.browserId,itemId})); 
  const isSelected = useRecoilValue(selectedDriveItemsAtom({driveId:props.driveId,browserId:props.browserId,itemId})); 
  const deleteItem = (itemId) =>{setFolderInfo({instructionType:"delete item",browserId:props.browserId,itemId})}
  const globalSelectedNodes = useRecoilValue(globalSelectedNodesAtom); 

  const indentPx = 20;
  let bgcolor = "#e2e2e2";
  if (isSelected  || (props.isNav && itemId === props.pathItemId)) { bgcolor = "#6de5ff"; }
  if (dropState.activeDropTargetId === itemId) { bgcolor = "#53ff47"; }
  if (isSelected && dragState.isDragging) { bgcolor = "#f3ff35"; }  

  const contentIdsOrder = folderInfo?.sortBy ?? "defaultOrder";
  const contentIdsArr = contentIds?.[contentIdsOrder] ?? [];
 
  let openCloseText = isOpen ? "Close" : "Open";
  let deleteButton = <button
  data-doenet-browserid={props.browserId}
  onClick={(e)=>{
    e.preventDefault();
    e.stopPropagation();
    deleteItem(itemId)
  }}
  >Delete</button>

  let openCloseButton = <button 
  data-doenet-browserid={props.browserId}
  onClick={(e)=>{
    e.preventDefault();
    e.stopPropagation();
<<<<<<< HEAD
    setIsOpen(isOpen=>{
      if (isOpen){
        //Closing so remove items
        setVisibleItems((old)=>{
          let newItems = [...old]; 
          const index = newItems.indexOf(folderInfo?.itemId)
          const numToRemove = contentIdsArr.length
          newItems.splice(index+1,numToRemove)
          return newItems;
        })
  
      }else{
        //Opening so add items
        let itemIds = [];
      for (let itemId of contentIdsArr){
        itemIds.push(itemId);
      }
      setVisibleItems((old)=>{
        let newItems = [...old]; 
        const index = newItems.indexOf(folderInfo?.itemId)
        newItems.splice(index+1,0,...itemIds)
        return newItems;
      })
      
      }
      return !isOpen
    })
=======
    toggleOpen();
>>>>>>> e4a92625
  }}>{openCloseText}</button>

  const sortHandler = ({ sortKey }) => {
    // dispatch sort instruction
    setFolderInfo({
      instructionType:"sort",
      sortKey: sortKey
    });
  };

  const sortNodeButtonFactory = ({ buttonLabel, sortKey, sortHandler }) => {
    return <button
    tabIndex={-1}
    onClick={(e)=>{
      e.preventDefault();
      e.stopPropagation();
      sortHandler({sortKey: sortKey});
    }}
    onMouseDown={e=>{ e.preventDefault(); e.stopPropagation(); }}
    onDoubleClick={e=>{ e.preventDefault(); e.stopPropagation(); }}
    >{ buttonLabel }</button>;
  }

  let label = folderInfo?.label;
  let folder = <div
      data-doenet-browserid={props.browserId}
      tabIndex={0}
      className="noselect nooutline" 
      style={{
        cursor: "pointer",
        width: "300px",
        padding: "4px",
        border: "1px solid black",
        backgroundColor: bgcolor,
        margin: "2px",
      }}
      onClick={(e)=>{
        if (props.isNav){
          //Only select one item
          let urlParamsObj = Object.fromEntries(new URLSearchParams(props.route.location.search));

          let newParams = {...urlParamsObj} 
          newParams['path'] = `${props.driveId}:${itemId}:${itemId}:Folder`
          history.push('?'+encodeParams(newParams))
        }else{
          if (!e.shiftKey && !e.metaKey){
            setSelected({instructionType:"one item",parentFolderId:props.parentFolderId})
          }else if (e.shiftKey && !e.metaKey){
            setSelected({instructionType:"range to item",parentFolderId:props.parentFolderId})
          }else if (!e.shiftKey && e.metaKey){
            setSelected({instructionType:"add item",parentFolderId:props.parentFolderId})
          }
        }
        
        }}
        onBlur={(e) => {
          //Don't clear on navigation changes
          if (!props.isNav){
          //Only clear if focus goes outside of this node group
            if (e.relatedTarget === null ||
              (e.relatedTarget.dataset.doenetBrowserid !== props.browserId &&
              !e.relatedTarget.dataset.doenetBrowserStayselected)
              ){
                setSelected({instructionType:"clear all"})
            }
          }
        }}
      >
        <div 
      className="noselect" 
      style={{
        marginLeft: `${props.indentLevel * indentPx}px`
      }}>{openCloseButton} Folder {label} {deleteButton} ({contentIdsArr.length})</div></div>

  let items = null;
  
  if (props.driveObj){
    //Root of Drive
    label = props.driveObj.label;
    folder = <>
    <button 
      data-doenet-browserid={props.browserId}
    onClick={()=>{
    setFolderInfo({instructionType:"move items",driveId:props.driveId,itemId:"f1"})
    }}>Move Demo</button>
    <div
      data-doenet-browserid={props.browserId}
      tabIndex={0}
      className="noselect nooutline" 
      style={{
        cursor: "pointer",
        width: "300px",
        padding: "4px",
        border: "1px solid black",
        backgroundColor: bgcolor,
        margin: "2px",
        marginLeft: `${props.indentLevel * indentPx}px`
      }}
      onClick={(e)=>{
        if (props.isNav){
          //Only select one item
          let urlParamsObj = Object.fromEntries(new URLSearchParams(props.route.location.search));

          let newParams = {...urlParamsObj} 
          newParams['path'] = `${props.driveId}:${itemId}:${itemId}:Drive`
          history.push('?'+encodeParams(newParams))
        }
      }
    }
    >Drive {label} ({contentIdsArr.length})</div></>
    if (props.rootCollapsible){
      folder = <div
        data-doenet-browserid={props.browserId}
        tabIndex={0}
        className="noselect nooutline" 
        style={{
          cursor: "pointer",
          width: "300px",
          padding: "4px",
          border: "1px solid black",
          backgroundColor: bgcolor,
          margin: "2px",
          marginLeft: `${props.indentLevel * indentPx}px`
        }}
      > {openCloseButton} Drive {label} ({contentIdsArr.length})</div>
    }
  }

  // make folder draggable and droppable
  let draggableClassName = "";
  if (!props.isNav) {
    const onDragStartCallback = () => {
      if (globalSelectedNodes.length === 0 || !isSelected) {
        setSelected({instructionType:"clear all"});
        setSelected({instructionType:"one item", parentFolderId: props.parentFolderId});
      } 
    }
    folder = <Draggable
      key={`dnode${props.browserId}${props.folderId}`} 
      id={props.folderId}
      className={draggableClassName}
      onDragStart={() => onDragStart({ nodeId: props.folderId, driveId: props.driveId, onDragStartCallback })}
      onDrag={onDrag}
      onDragEnd={onDragEnd}
      ghostElement={renderDragGhost(props.folderId, folder)}
      >
      { folder } 
    </Draggable>;
  }

  folder = <WithDropTarget
    key={`wdtnode${props.browserId}${props.folderId}`} 
    id={props.folderId}
    registerDropTarget={dropActions.registerDropTarget} 
    unregisterDropTarget={dropActions.unregisterDropTarget}
    dropCallbacks={{
      onDragOver: () => onDragOverContainer({ id: props.folderId, driveId: props.driveId }),
      onDrop: () => {setFolderInfo({instructionType: "move items", driveId: props.driveId, itemId: props.folderId});}
    }}
    >
    { folder } 
  </WithDropTarget>

  if (props.driveObj && !props.isNav) {
    const sortButtons = <>
      {sortNodeButtonFactory({buttonLabel: "Sort Label ASC", sortKey: sortOptions.LABEL_ASC, sortHandler})} 
      {sortNodeButtonFactory({buttonLabel: "Sort Label DESC", sortKey: sortOptions.LABEL_DESC, sortHandler})} 
      {sortNodeButtonFactory({buttonLabel: "Sort Date ASC", sortKey: sortOptions.CREATION_DATE_ASC, sortHandler})} 
      {sortNodeButtonFactory({buttonLabel: "Sort Date DESC", sortKey: sortOptions.CREATION_DATE_DESC, sortHandler})}
    </>;

    folder = <>
      {sortButtons}
      {folder}
    </>;
  }

  if (isOpen || (props.driveObj && !props.rootCollapsible)){
    let dictionary = contentsDictionary;
    items = [];
<<<<<<< HEAD
    let itemIds = [];
    for (let itemId of contentIdsArr){
      itemIds.push(itemId);
=======
    for (let itemId of folderInfo.contents.defaultOrder){
>>>>>>> e4a92625
      let item = dictionary[itemId];
      switch(item.itemType){
        case "Folder":
        items.push(<Folder 
          key={`item${itemId}${props.browserId}`} 
          driveId={props.driveId} 
          folderId={item.itemId} 
          indentLevel={props.indentLevel+1}  
          browserId={props.browserId}
          route={props.route}
          isNav={props.isNav}
          urlClickBehavior={props.urlClickBehavior}
          pathItemId={props.pathItemId}
          deleteItem={deleteItem}
          parentFolderId={props.folderId}

          />)
        break;
        case "Url":
          items.push(<Url 
            key={`item${itemId}${props.browserId}`} 
            driveId={props.driveId} 
            item={item} 
            indentLevel={props.indentLevel+1}  
            browserId={props.browserId}
            route={props.route}
            isNav={props.isNav} 
            urlClickBehavior={props.urlClickBehavior}
            pathItemId={props.pathItemId}
            deleteItem={deleteItem}
          />)
        break;
        case "DoenetML":
          items.push(<DoenetML 
            key={`item${itemId}${props.browserId}`} 
            driveId={props.driveId} 
            item={item} 
            indentLevel={props.indentLevel+1}  
            browserId={props.browserId}
            route={props.route}
            isNav={props.isNav} 
            pathItemId={props.pathItemId}
            deleteItem={deleteItem}
            />)
        break;
        default:
        console.warn(`Item not rendered of type ${item.itemType}`)
      }
 
    }

    if (contentIdsArr.length === 0){
      items.push(<EmptyNode key={`emptyitem${folderInfo?.itemId}`}/>)
    }
  }

  return <>
  {folder}
  {items}
  </>
}

const EmptyNode =  React.memo(function Node(props){

  return (<div style={{
    width: "300px",
    padding: "4px",
    border: "1px solid black",
    backgroundColor: "white",
    margin: "2px",
  
  }} ><div className="noselect" style={{ textAlign: "center" }} >EMPTY</div></div>)
})

function LogVisible(props){
  const globalSelected = useRecoilValue(globalSelectedNodesAtom);
  console.log(">>>>globalSelected",globalSelected)
  return null;
}

const selectedDriveItemsAtom = atomFamily({
  key:"selectedDriveItemsAtom",
  default:false
})

const selectedDriveItems = selectorFamily({
  key:"selectedDriveItems",
  // get:(driveIdBrowserIdItemId) =>({get})=>{ 
  //   return get(selectedDriveItemsAtom(driveIdBrowserIdItemId));
  // },
  set:(driveIdBrowserIdItemId) => ({get,set},instruction)=>{
    const globalSelected = get(globalSelectedNodesAtom);
    const isSelected = get(selectedDriveItemsAtom(driveIdBrowserIdItemId))
    const {driveId,browserId,itemId} = driveIdBrowserIdItemId;
    function findRange({clickNeedle,lastNeedle,foundClickNeedle=false,foundLastNeedle=false,currentFolderId}){
      let itemIdsParentFolderIdsInRange = [];
      let folder = get(folderDictionary({driveId,folderId:currentFolderId}))
      // console.log(">>>folder",folder)
      for (let itemId of folder.defaultOrder){
        if (foundClickNeedle && foundLastNeedle){
          break;
        }
        if (clickNeedle === itemId){ foundClickNeedle = true;}
        if (lastNeedle === itemId){ foundLastNeedle = true;}
        //Add itemId if inside the range or an end point then add to itemIds
        if (foundClickNeedle || foundLastNeedle){
          itemIdsParentFolderIdsInRange.push({itemId,parentFolderId:currentFolderId});
        }
        
        
        if (folder.contentsDictionary[itemId].itemType === "Folder"){
          const isOpen = get(folderOpenAtom({browserId,itemId}))
          //Recurse if open
          if (isOpen){
            let [subItemIdsParentFolderIdsInRange,subFoundClickNeedle,subFoundLastNeedle] = 
            findRange({clickNeedle,lastNeedle,foundClickNeedle,foundLastNeedle,currentFolderId:itemId});
            itemIdsParentFolderIdsInRange.push(...subItemIdsParentFolderIdsInRange);
            if (subFoundClickNeedle){foundClickNeedle = true;}
            if (subFoundLastNeedle){foundLastNeedle = true;}
          }
          
        }
        if (foundClickNeedle && foundLastNeedle){
          break;
        }
      }
      return [itemIdsParentFolderIdsInRange,foundClickNeedle,foundLastNeedle];
    }
    switch (instruction.instructionType) {
      case "one item":
        if (!isSelected){
          for (let itemObj of globalSelected){
            set(selectedDriveItemsAtom(itemObj),false)
          }
          set(selectedDriveItemsAtom(driveIdBrowserIdItemId),true)
          let itemInfo = {...driveIdBrowserIdItemId}
          itemInfo["parentFolderId"] = instruction.parentFolderId;
          set(globalSelectedNodesAtom,[itemInfo])
        }
        break;
      case "add item":
        if (isSelected){
          set(selectedDriveItemsAtom(driveIdBrowserIdItemId),false)
          let newGlobalSelected = [...globalSelected];
          const index = newGlobalSelected.indexOf(driveIdBrowserIdItemId)
          newGlobalSelected.splice(index,1)
          set(globalSelectedNodesAtom,newGlobalSelected);
        }else{
          set(selectedDriveItemsAtom(driveIdBrowserIdItemId),true)
          let itemInfo = {...driveIdBrowserIdItemId}
          itemInfo["parentFolderId"] = instruction.parentFolderId;
          set(globalSelectedNodesAtom,[...globalSelected,itemInfo])
        }
        break;
      case "range to item":
        if (globalSelected.length === 0){
          //No previous items selected so just select this one
          set(selectedDriveItemsAtom(driveIdBrowserIdItemId),true)
          let itemInfo = {...driveIdBrowserIdItemId}
          itemInfo["parentFolderId"] = instruction.parentFolderId;
          set(globalSelectedNodesAtom,[itemInfo])
        }else{
          let lastSelectedItem = globalSelected[globalSelected.length-1];

          //TODO: Just select one if browserId doesn't match
          //Starting at root build array of visible items in order
          let [selectTheseItemIdParentFolderIds] = findRange({
            currentFolderId:driveId,
            lastNeedle:lastSelectedItem.itemId,
            clickNeedle:driveIdBrowserIdItemId.itemId});
          let addToGlobalSelected = []
          for (let itemIdParentFolderIdsToSelect of selectTheseItemIdParentFolderIds){
            let itemKey = {...driveIdBrowserIdItemId}
            itemKey.itemId = itemIdParentFolderIdsToSelect.itemId;
            let forGlobal = {...itemKey}
            forGlobal.parentFolderId = itemIdParentFolderIdsToSelect.parentFolderId;
            if (!get(selectedDriveItemsAtom(itemKey))){
              set(selectedDriveItemsAtom(itemKey),true)
              addToGlobalSelected.push(forGlobal);
            }
          }
          //TODO: Does this have the parentFolderId?
          set(globalSelectedNodesAtom,[...globalSelected,...addToGlobalSelected])

        }
      break;
      case "clear all":
          //TODO: Only clear this browser?
          for (let itemObj of globalSelected){
            const {parentFolderId,...atomFormat} = itemObj;  //Without parentFolder
            set(selectedDriveItemsAtom(atomFormat),false)
          }
          set(globalSelectedNodesAtom,[]);
        break;
      default:
        console.warn(`Can't handle instruction ${instruction}`)
        break;
    }
    
  }
})

const DoenetML = React.memo((props)=>{
  console.log(`=== 📜 DoenetML`)

  const history = useHistory();
  const setSelected = useSetRecoilState(selectedDriveItems({driveId:props.driveId,browserId:props.browserId,itemId:props.item.itemId})); 
  const isSelected = useRecoilValue(selectedDriveItemsAtom({driveId:props.driveId,browserId:props.browserId,itemId:props.item.itemId})); 
  const [dragState] = useRecoilState(dragStateAtom);
  const { onDragStart, onDrag, onDragEnd, renderDragGhost } = useDnDCallbacks();
  const globalSelectedNodes = useRecoilValue(globalSelectedNodesAtom); 
  // console.log(">>>>isSelected",isSelected,props.item.itemId)

  const indentPx = 20;
  let bgcolor = "#e2e2e2";
  if (isSelected || (props.isNav && props.item.itemId === props.pathItemId)) { bgcolor = "#6de5ff"; }
  if (isSelected && dragState.isDragging) { bgcolor = "#f3ff35"; }  

  let deleteButton = <button
  data-doenet-browserid={props.browserId}
  onClick={(e)=>{
    e.preventDefault();
    e.stopPropagation();
    props.deleteItem(props.item.itemId)
  }}
  >Delete</button>

  let doenetMLJSX = <div
      data-doenet-browserid={props.browserId}
      tabIndex={0}
      className="noselect nooutline" 
      style={{
        cursor: "pointer",
        width: "300px",
        padding: "4px",
        border: "1px solid black",
        backgroundColor: bgcolor,
        margin: "2px",
      }}
      onClick={(e)=>{
        
        if (props.isNav){
          //Only select one item
          let urlParamsObj = Object.fromEntries(new URLSearchParams(props.route.location.search));
          let newParams = {...urlParamsObj} 
          newParams['path'] = `${props.driveId}:${props.item.parentFolderId}:${props.item.itemId}:DoenetML`
          history.push('?'+encodeParams(newParams))
        }else{
          if (!e.shiftKey && !e.metaKey){
            setSelected({instructionType:"one item",parentFolderId:props.item.parentFolderId})
          }else if (e.shiftKey && !e.metaKey){
            setSelected({instructionType:"range to item",parentFolderId:props.item.parentFolderId})
          }else if (!e.shiftKey && e.metaKey){
            setSelected({instructionType:"add item",parentFolderId:props.item.parentFolderId})
          }
        }
       
      }}
      onBlur={(e) => {
        //Don't clear on navigation changes
        if (!props.isNav){
        //Only clear if focus goes outside of this node group
          if (e.relatedTarget === null ||
            (e.relatedTarget.dataset.doenetBrowserid !== props.browserId &&
            !e.relatedTarget.dataset.doenetBrowserStayselected)
            ){
              setSelected({instructionType:"clear all"})
          }
        }
      }}
      ><div 
      className="noselect" 
      style={{
        marginLeft: `${props.indentLevel * indentPx}px`
      }}>
    DoenetML {props.item?.label} {deleteButton} </div></div>

    if (!props.isNav) {
      const onDragStartCallback = () => {
        if (globalSelectedNodes.length === 0 || !isSelected) {
          setSelected({instructionType:"clear all"});
          setSelected({instructionType:"one item", parentFolderId: props.item.parentFolderId});
        } 
      }
      // make DoenetML draggable
      let draggableClassName = "";
      doenetMLJSX = <Draggable
        key={`dnode${props.browserId}${props.item.itemId}`} 
        id={props.item.itemId}
        className={draggableClassName}
        onDragStart={() => onDragStart({ nodeId: props.item.itemId, driveId: props.driveId, onDragStartCallback })}
        onDrag={onDrag}
        onDragEnd={onDragEnd}
        ghostElement={renderDragGhost(props.item.itemId, doenetMLJSX)}
        >
        { doenetMLJSX } 
      </Draggable>
    }
    return doenetMLJSX;
  })

const Url = React.memo((props)=>{
  const { onDragStart, onDrag, onDragEnd, renderDragGhost } = useDnDCallbacks();
  const [dragState] = useRecoilState(dragStateAtom);
  console.log(`=== 📁 Url`)
  console.log(">>>url",props)
  console.log(`=== 🔗 Url`)
  // console.log(">>>url",props)

  const history = useHistory();
  const setSelected = useSetRecoilState(selectedDriveItems({driveId:props.driveId,browserId:props.browserId,itemId:props.item.itemId})); 
  const isSelected = useRecoilValue(selectedDriveItemsAtom({driveId:props.driveId,browserId:props.browserId,itemId:props.item.itemId})); 
  const globalSelectedNodes = useRecoilValue(globalSelectedNodesAtom); 
  // console.log(">>>>isSelected",isSelected,props.item.itemId)

  const indentPx = 20;
  let bgcolor = "#e2e2e2";
  if (isSelected || (props.isNav && props.item.itemId === props.pathItemId)) { bgcolor = "#6de5ff"; }
  if (isSelected && dragState.isDragging) { bgcolor = "#f3ff35"; }  

  let deleteButton = <button
  data-doenet-browserid={props.browserId}
  onClick={(e)=>{
    e.preventDefault();
    e.stopPropagation();
    props.deleteItem(props.item.itemId)
  }}
  >Delete</button>

  let urlJSX = <div
      data-doenet-browserid={props.browserId}
      tabIndex={0}
      className="noselect nooutline" 
      style={{
        cursor: "pointer",
        width: "300px",
        padding: "4px",
        border: "1px solid black",
        backgroundColor: bgcolor,
        margin: "2px",
      }}
      onClick={(e)=>{
        if (props.urlClickBehavior === "select"){
          if (props.isNav){
            //Only select one item
            let urlParamsObj = Object.fromEntries(new URLSearchParams(props.route.location.search));
            let newParams = {...urlParamsObj} 
            newParams['path'] = `${props.driveId}:${props.item.parentFolderId}:${props.item.itemId}:Url`
            history.push('?'+encodeParams(newParams))
          }else{
            if (!e.shiftKey && !e.metaKey){
              setSelected({instructionType:"one item",parentFolderId:props.item.parentFolderId})
            }else if (e.shiftKey && !e.metaKey){
              setSelected({instructionType:"range to item",parentFolderId:props.item.parentFolderId})
            }else if (!e.shiftKey && e.metaKey){
              setSelected({instructionType:"add item",parentFolderId:props.item.parentFolderId})
            }
          }
        }else{
          //Default url behavior is new tab
          let linkTo = props.item?.url; //Enable this when add URL is completed
          window.open(linkTo)
          // window.open("http://doenet.org")

          // location.href = linkTo; 
          // location.href = "http://doenet.org"; 
        }
      }}
      onBlur={(e) => {
        //Don't clear on navigation changes
        if (!props.isNav){
        //Only clear if focus goes outside of this node group
          if (e.relatedTarget === null ||
            (e.relatedTarget.dataset.doenetBrowserid !== props.browserId &&
            !e.relatedTarget.dataset.doenetBrowserStayselected)
            ){
              setSelected({instructionType:"clear all"})
          }
        }
      }}
      ><div 
      className="noselect" 
      style={{
        marginLeft: `${props.indentLevel * indentPx}px`
      }}>
    Url {props.item?.label} {deleteButton}</div></div>

  if (!props.isNav) {
    // make URL draggable
    const onDragStartCallback = () => {
      if (globalSelectedNodes.length === 0 || !isSelected) {
        setSelected({instructionType:"clear all"});
        setSelected({instructionType:"one item", parentFolderId: props.item.parentFolderId});
      } 
    }
    let draggableClassName = "";
    urlJSX = <Draggable
      key={`dnode${props.browserId}${props.item.itemId}`} 
      id={props.item.itemId}
      className={draggableClassName}
      onDragStart={() => onDragStart({ nodeId: props.item.itemId, driveId: props.driveId, onDragStartCallback })}
      onDrag={onDrag}
      onDragEnd={onDragEnd}
      ghostElement={renderDragGhost(props.item.itemId, urlJSX)}
      >
      { urlJSX } 
    </Draggable>
  }

  return urlJSX;

  })

function useDnDCallbacks() {
  const { dropState, dropActions } = useContext(DropTargetsContext);
  const [dragState, setDragState] = useRecoilState(dragStateAtom);

  const onDragStart = ({ nodeId, driveId, onDragStartCallback }) => {
    setDragState((dragState) => ({
      ...dragState,
      isDragging: true,
      draggedOverDriveId: driveId
    }));
    onDragStartCallback?.();
  };

  const onDrag = ({ clientX, clientY, translation, id }) => {
    dropActions.handleDrag(clientX, clientY, id);
  };

  const onDragOverContainer = ({ id, driveId, isBreadcrumb=false }) => {
    // update driveId if changed
    if (dragState.draggedOverDriveId !== driveId) {
      setDragState((dragState) => ({
        ...dragState,
        draggedOverDriveId: driveId,
        isDraggedOverBreadcrumb: isBreadcrumb
      }));
    }
  };

  const onDragEnd = () => {
    setDragState((dragState) => ({
      ...dragState,
      isDragging: false,
      draggedOverDriveId: null
    }));
    dropActions.handleDrop();
  };

  function renderDragGhost(id, element) {
    const dragGhostId = `drag-ghost-${id}`;
    // const numItems = Object.keys(selectedNodes).length;
    const numItems = 1;
    
    return <DragGhost id={dragGhostId} numItems={numItems} element={element} />;
  }

  return {
    onDragStart,
    onDrag,
    onDragOverContainer,
    onDragEnd,
    renderDragGhost
  }
}

function useUpdateBreadcrumb(props) {
  const { addItem: addBreadcrumbItem , clearItems: clearBreadcrumb } = useContext(BreadcrumbContext);
  const { onDragOverContainer } = useDnDCallbacks();
  const { dropActions } = useContext(DropTargetsContext);
  const [dragState] = useRecoilState(dragStateAtom);
  const { isDraggedOverBreadcrumb } = dragState;
  const driveInfo = useRecoilValueLoadable(loadDriveInfoQuery(props.driveId))
  const driveLabel = props.driveLabel ?? "/";
  
  const contentsDictionary = useMemo(() => {
    let contentsDictionary = {};
    for (let index in driveInfo?.contents?.results) {
      let result = driveInfo?.contents?.results[index];
      contentsDictionary[result?.itemId] = result;
    }
    return contentsDictionary;
  }, [driveInfo])
  
  const getNodesOnPath = ({currentNodeId, end}) => {
    let list = [];
    while (currentNodeId && currentNodeId !== end) {
      const nodeObj = contentsDictionary?.[currentNodeId];
      list.push(currentNodeId);
      currentNodeId = nodeObj?.parentFolderId;
    }
    return list;
  }

  const updateBreadcrumb = ({ routePathDriveId, routePathFolderId }) => {

    if (routePathDriveId === "") {
      clearBreadcrumb();
      addBreadcrumbItem({to: "/", element: <div>{driveLabel}</div>});
      return;
    }

    if (props.driveId !== routePathDriveId) {
      return;
    }

    clearBreadcrumb();
    let breadcrumbStack = [];
    
    // generate folder stack
    const breadcrumbItemStyle = {
      fontSize: "18px",
      color: "#8a8a8a",
      textDecoration: "none",
    }
    let nodesOnPath = getNodesOnPath({ currentNodeId: routePathFolderId, end: routePathDriveId});
    
    for (let currentNodeId of nodesOnPath ) {
      const nodeObj = contentsDictionary?.[currentNodeId];

      let newParams = Object.fromEntries(new URLSearchParams());
      newParams['path'] = `${routePathDriveId}:${currentNodeId}::/`;
      const destinationLink = `../?${encodeParams(newParams)}`
      // const draggedOver = DnDState.activeDropTargetId === currentNodeId && isDraggedOverBreadcrumb;  
      const breadcrumbElement = <Link 
        style={breadcrumbItemStyle} 
        to={destinationLink}>
        {nodeObj?.label}
      </Link>
      breadcrumbElement = <WithDropTarget
        key={`wdtbreadcrumb${props.driveId}${currentNodeId}`} 
        id={currentNodeId}
        registerDropTarget={dropActions.registerDropTarget} 
        unregisterDropTarget={dropActions.unregisterDropTarget}
        dropCallbacks={{
          onDragOver: () => onDragOverContainer({ id: currentNodeId, driveId: props.driveId, isBreadcrumb: true }),
          onDrop: () => {
            setFolderInfo({instructionType: "move items", driveId: props.driveId, itemId: currentNodeId});
          }
        }}
        >
        { breadcrumbElement } 
      </WithDropTarget>

      const breadcrumbObj = {
        to: destinationLink,
        element: breadcrumbElement
      }

      breadcrumbStack.unshift(breadcrumbObj);
    }
    
    // add current drive to head of stack
    let newParams = Object.fromEntries(new URLSearchParams());
    newParams['path'] = `${routePathDriveId}:${routePathDriveId}::/`;
    const driveDestinationLink = `../?${encodeParams(newParams)}`
    
    const driveBreadcrumbElement = <WithDropTarget
      key={`wdtbreadcrumb${props.driveId}`} 
      id={routePathDriveId}
      registerDropTarget={dropActions.registerDropTarget} 
      unregisterDropTarget={dropActions.unregisterDropTarget}
      dropCallbacks={{
        onDragOver: () => onDragOverContainer({ id: routePathDriveId, driveId: props.driveId, isBreadcrumb: true }),
        onDrop: () => {setFolderInfo({instructionType: "move items", driveId: props.driveId, itemId: props.driveId});}
      }}
      >
      <Link 
        style={breadcrumbItemStyle} 
        to={driveDestinationLink}>
        {props.driveLabel}
      </Link>
    </WithDropTarget>
    breadcrumbStack.unshift({
      to: driveDestinationLink,
      element: driveBreadcrumbElement
    });

    // add items in stack to breadcrumb
    for (let item of breadcrumbStack) {
      addBreadcrumbItem(item);      
    }
  }

  return updateBreadcrumb;
}

const DragGhost = ({ id, element, numItems }) => {

  const containerStyle = {
    transform: "rotate(-5deg)",
    zIndex: "10"
  }

  const singleItemStyle = {
    boxShadow: 'rgba(0, 0, 0, 0.20) 5px 5px 3px 3px',
    borderRadius: '4px',
    animation: 'dragAnimation 2s',
    display: 'flex',
    justifyContent: 'center',
    alignItems: 'center',
    background: "#fff"
  }

  const multipleItemsNumCircleContainerStyle = {
    position: 'absolute',
    zIndex: "5",
    top: "-10px",
    right: "-15px",
    borderRadius: '25px',
    background: '#bc0101',
    fontSize: '12px',
    color: 'white',
    width: '25px',
    height: '25px',
    display: 'flex',
    justifyContent: 'center',
    alignItems: 'center'
  }

  const multipleItemsRearStackStyle = {
    boxShadow: 'rgba(0, 0, 0, 0.30) 5px 5px 3px -2px',
    borderRadius: '4px',
    padding: "0 5px 5px 0px",
    display: 'flex',
    justifyContent: 'flex-start',
    alignItems: 'flex-start',
    zIndex: "1",
    background: "#fff"
  }

  const multipleItemsFrontStackStyle = {
    borderRadius: '4px',
    boxShadow: 'rgba(0, 0, 0, 0.15) 3px 3px 3px 0px',
    border: '1px solid rgba(0, 0, 0, 0.70)',
    display: 'flex',
    justifyContent: 'center',
    alignItems: 'center',
    zIndex: "2"
  }


  return (
    <div id={id} style={containerStyle}>
    {
      numItems < 2 ? 
        <div
          style={singleItemStyle}>
          { element }
        </div>
      :
      <div style={{minWidth: "300px"}}>
        <div
          style={multipleItemsNumCircleContainerStyle}>
          {numItems}
        </div>
        <div
          style={multipleItemsRearStackStyle}>
          <div
            style={multipleItemsFrontStackStyle}>
            { element }
          </div>
        </div>
      </div>
    }      
    </div>
  )
}<|MERGE_RESOLUTION|>--- conflicted
+++ resolved
@@ -483,7 +483,6 @@
 
   let history = useHistory();
   
-<<<<<<< HEAD
   const [folderInfoObj, setFolderInfo] = useRecoilStateLoadable(folderDictionarySelector({driveId:props.driveId,folderId:props.folderId}))
   const {folderInfo, contentsDictionary, contentIds} = folderInfoObj.contents;
   
@@ -493,11 +492,6 @@
   const [dragState] = useRecoilState(dragStateAtom);
   
   console.log(`=== 📁 ${folderInfo?.label}`)
-=======
-  const [folderInfo,setFolderInfo] = useRecoilStateLoadable(folderDictionarySelector({driveId:props.driveId,folderId:props.folderId}))
-
->>>>>>> e4a92625
-  console.log(`=== 📁 ${folderInfo?.contents?.folderInfo?.label}`)
   const setSelected = useSetRecoilState(selectedDriveItems({driveId:props.driveId,browserId:props.browserId,itemId})); 
   const isSelected = useRecoilValue(selectedDriveItemsAtom({driveId:props.driveId,browserId:props.browserId,itemId})); 
   const deleteItem = (itemId) =>{setFolderInfo({instructionType:"delete item",browserId:props.browserId,itemId})}
@@ -527,37 +521,7 @@
   onClick={(e)=>{
     e.preventDefault();
     e.stopPropagation();
-<<<<<<< HEAD
-    setIsOpen(isOpen=>{
-      if (isOpen){
-        //Closing so remove items
-        setVisibleItems((old)=>{
-          let newItems = [...old]; 
-          const index = newItems.indexOf(folderInfo?.itemId)
-          const numToRemove = contentIdsArr.length
-          newItems.splice(index+1,numToRemove)
-          return newItems;
-        })
-  
-      }else{
-        //Opening so add items
-        let itemIds = [];
-      for (let itemId of contentIdsArr){
-        itemIds.push(itemId);
-      }
-      setVisibleItems((old)=>{
-        let newItems = [...old]; 
-        const index = newItems.indexOf(folderInfo?.itemId)
-        newItems.splice(index+1,0,...itemIds)
-        return newItems;
-      })
-      
-      }
-      return !isOpen
-    })
-=======
     toggleOpen();
->>>>>>> e4a92625
   }}>{openCloseText}</button>
 
   const sortHandler = ({ sortKey }) => {
@@ -738,13 +702,7 @@
   if (isOpen || (props.driveObj && !props.rootCollapsible)){
     let dictionary = contentsDictionary;
     items = [];
-<<<<<<< HEAD
-    let itemIds = [];
     for (let itemId of contentIdsArr){
-      itemIds.push(itemId);
-=======
-    for (let itemId of folderInfo.contents.defaultOrder){
->>>>>>> e4a92625
       let item = dictionary[itemId];
       switch(item.itemType){
         case "Folder":
