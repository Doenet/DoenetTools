import React, {useContext, useRef, useEffect, Suspense} from 'react';
import { IsNavContext } from './Tool/NavPanel'
import axios from "axios";
import nanoid from 'nanoid';
import './util.css';
import { faTrashAlt, 
  faLink, 
  faCode, 
  faFolder,
  faChevronRight, 
  faChevronDown, 
  faSortUp, 
  faSortDown, 
  faUsersSlash, 
  faUsers, 
  faUserEdit, 
  faSort,
  faBookOpen,
  faChalkboard
 } from '@fortawesome/free-solid-svg-icons';
import { FontAwesomeIcon } from '@fortawesome/react-fontawesome';


import {
  DropTargetsContext,
  WithDropTarget  
} from '../imports/DropTarget';
import Draggable from '../imports/Draggable';
import getSortOrder from '../imports/LexicographicalRankingSort';

import { BreadcrumbContext } from '../imports/Breadcrumb';
import { drivecardSelectedNodesAtom } from '../Tools/DoenetLibrary';

import {
  HashRouter as Router,
  Switch,
  Route,
  useHistory,
  Link
} from "react-router-dom";

import {
  atom,
  atomFamily,
  selector,
  selectorFamily,
  useSetRecoilState,
  useRecoilValueLoadable,
  useRecoilStateLoadable,
  useRecoilState,
  useRecoilValue
} from 'recoil';

const fetchDriveUsersQuery = atomFamily({
  key:"fetchDriveUsersQuery",
  default: selectorFamily({
    key:"fetchDriveUsersQuery/Default",
    get: (driveId) => async ()=>{
      const payload = { params: {driveId} };
      const { data } = await  axios.get('/api/loadDriveUsers.php', payload)
    return data
  }
  })
})

export const fetchDriveUsers = selectorFamily({
  key:"fetchDriveUsers",
  get:(driveId)=>({get})=>{
    return get(fetchDriveUsersQuery(driveId));
  },
  set:(driveId)=>({get,set},instructions)=>{
    let payload = { params: {
      email:instructions.email,
      type:instructions.type,
      driveId,
      userId:instructions.userId
    } };

    switch(instructions.type){
      case "Add Owner":
        axios.get('/api/saveUserToDrive.php', payload)
        .then((resp)=>{
          instructions.callback(resp.data);
        })
        
        break;
      case "Add Owner step 2":
        set(fetchDriveUsersQuery(driveId),(was)=>{
          let newDriveUsers = {...was}
          let newOwners = [...was.owners];
          newOwners.push({
            email:instructions.email,
            isUser:false,
            screenName:instructions.screenName,
            userId:instructions.userId
          })
          newDriveUsers['owners'] = newOwners;
          return newDriveUsers;
        })
          
        break;
      case "Add Admin":
        axios.get('/api/saveUserToDrive.php', payload)
        .then((resp)=>{
          instructions.callback(resp.data);
        })
        break;
      case "Add Admin step 2":
        set(fetchDriveUsersQuery(driveId),(was)=>{
          let newDriveUsers = {...was}
          let newAdmins = [...was.admins];
          newAdmins.push({
            email:instructions.email,
            isUser:false,
            screenName:instructions.screenName,
            userId:instructions.userId
          })
          newDriveUsers['admins'] = newAdmins;
          return newDriveUsers;
        })
        break;
      case "Remove User":
        set(fetchDriveUsersQuery(driveId),(was)=>{
          let newDriveUsers = {...was}
        if (instructions.userRole === "owner"){
          let newOwners = [...was.owners];
          for (let [i,owner] of newOwners.entries()){
            if (owner.userId === instructions.userId){
              newOwners.splice(i,1);
              break;
            }
          }
          newDriveUsers['owners'] = newOwners;
        }
        if (instructions.userRole === "admin"){
          let newAdmins = [...was.admins];
          for (let [i,admin] of newAdmins.entries()){
            if (admin.userId === instructions.userId){
              newAdmins.splice(i,1);
              break;
            }
          }
            newDriveUsers['admins'] = newAdmins;
        }
          return newDriveUsers;
        })

        axios.get('/api/saveUserToDrive.php', payload)
        // .then((resp)=>{console.log(">>>resp",resp.data) })

        break;
        case "To Owner":
        set(fetchDriveUsersQuery(driveId),(was)=>{
          let newDriveUsers = {...was}
          let userEntry = {};
          let newAdmins = [...was.admins];
          for (let [i,admin] of newAdmins.entries()){
            if (admin.userId === instructions.userId){
              userEntry = admin;
              newAdmins.splice(i,1);
              break;
            }
          }
            newDriveUsers['admins'] = newAdmins;
        
          let newOwners = [...was.owners];
          newOwners.push(userEntry);
          newDriveUsers['owners'] = newOwners;

          return newDriveUsers;
        })

        axios.get('/api/saveUserToDrive.php', payload)
        // .then((resp)=>{console.log(">>>resp",resp.data) })

        break;
        case "To Admin":
        set(fetchDriveUsersQuery(driveId),(was)=>{
          let newDriveUsers = {...was}
          let userEntry = {};

          let newOwners = [...was.owners];
          for (let [i,owner] of newOwners.entries()){
            if (owner.userId === instructions.userId){
              if (owner.isUser){
                newDriveUsers.usersRole = "admin";
              }
              userEntry = owner;
              newOwners.splice(i,1);
              break;
            }
          }
          newDriveUsers['owners'] = newOwners;
    
          let newAdmins = [...was.admins];
          newAdmins.push(userEntry);
          newDriveUsers['admins'] = newAdmins;

          return newDriveUsers;
        })

        axios.get('/api/saveUserToDrive.php', payload)
        // .then((resp)=>{console.log(">>>resp",resp.data) })

        break;
      default:
        console.log(`type ${instructions.type} not handled`)
    }
  }
})

const sortOptions = Object.freeze({
  "DEFAULT": "defaultOrder",
  "LABEL_ASC": "label ascending",
  "LABEL_DESC": "label descending",
  "CREATION_DATE_ASC": "creation date ascending",
  "CREATION_DATE_DESC": "creation date descending"
});

export const globalSelectedNodesAtom = atom({
  key:'globalSelectedNodesAtom',
  default:[]
})

export const selectedDriveAtom = atom({
  key: 'selectedDriveAtom',
  default: ""
})

const dragStateAtom = atom({
  key: 'dragStateAtom',
  default: {
    isDragging: false,
    draggedOverDriveId: null,
    isDraggedOverBreadcrumb: false,
    dragShadowDriveId: null,
    dragShadowParentId: null
  }
})
const dragShadowId = "dragShadow";

export default function Drive(props){
  // console.log("=== Drive")
  const isNav = useContext(IsNavContext);

  const drivesAvailable = useRecoilValueLoadable(fetchDrivesQuery);
  if (drivesAvailable.state === "loading"){ return null;}
  if (drivesAvailable.state === "hasError"){ 
    console.error(drivesAvailable.contents)
    return null;}


  if (props.types){
    let drives = [];
    for (let type of props.types){
      for (let driveObj of drivesAvailable.contents.driveIdsAndLabels){
        if (driveObj.type === type){
          drives.push(
          <React.Fragment key={`drive${driveObj.driveId}${isNav}`} ><Router ><Switch>
           <Route path="/" render={(routeprops)=>
            <Suspense fallback={<div></div>}>
              <DriveRouted route={{...routeprops}} driveId={driveObj.driveId} label={driveObj.label} isNav={isNav} {...props} driveObj={driveObj}/>
            </Suspense>
           }></Route>
         </Switch></Router></React.Fragment>)
        }
      }
    }
    return <>
    {drives}</>
  }else if (props.driveId){
    for (let driveObj of drivesAvailable.contents.driveIdsAndLabels){
        if (driveObj.driveId === props.driveId){
         return <Router><Switch>
           <Route path="/" render={(routeprops)=>
            <Suspense fallback={<div></div>}>
              <DriveRouted route={{...routeprops}} driveId={driveObj.driveId} label={driveObj.label} isNav={isNav} {...props} driveObj={driveObj}/>
            </Suspense>
           }></Route>
         </Switch></Router>
        }
    }
    console.warn("Don't have a drive with driveId ",props.id)
    return null;
  }else{
    console.warn("Drive needs types or driveId defined.")
    return null;
  }
}

let loadDriveInfoQuery = selectorFamily({
  key:"loadDriveInfoQuery",
  get: (driveId) => async ({get,set})=>{
    const { data } = await axios.get(
      `/api/loadFolderContent.php?driveId=${driveId}&init=true`
    );
    // console.log("loadDriveInfoQuery DATA ",data)
    // let itemDictionary = {};
    //   for (let item of data.results){
    //     itemDictionary[item.itemId] = item;
    //   }
    //   data["itemDictionary"] = itemDictionary;
    return data;
  },
 
})

//Find DriveInstanceId's given driveId
let driveInstanceIdDictionary = atomFamily({
  key:"driveInstanceIdDictionary",
  default:[]
})

export const folderDictionary = atomFamily({
  key:"folderDictionary",
  default:selectorFamily({
    key:"folderDictionary/Default",
    get:(driveIdFolderId)=>({get})=>{
      if (driveIdFolderId.driveId === ""){
        return {folderInfo:{},contentsDictionary:{},contentIds:{}}
      }
      const driveInfo = get(loadDriveInfoQuery(driveIdFolderId.driveId))
      let defaultOrder = [];
      let contentsDictionary = {};
      let contentIds = {};
      let folderInfo = {};
      for (let item of driveInfo.results){
        if (item.parentFolderId === driveIdFolderId.folderId){
          defaultOrder.push(item.itemId);
          contentsDictionary[item.itemId] = item;
        }
        if (item.itemId === driveIdFolderId.folderId){
          folderInfo = item;
        }
      }
      defaultOrder = sortItems({sortKey: sortOptions.DEFAULT, nodeObjs: contentsDictionary, defaultFolderChildrenIds: defaultOrder});
      contentIds[sortOptions.DEFAULT] = defaultOrder;
      return {folderInfo,contentsDictionary,contentIds}
    } 
  })
})

export const folderDictionarySelector = selectorFamily({
  //{driveId,folderId}
  get:(driveIdFolderId)=>({get})=>{
    return get(folderDictionary(driveIdFolderId));
  },
  set: (driveIdFolderId) => async ({set,get},instructions)=>{
    const fInfo = get(folderDictionary(driveIdFolderId))
<<<<<<< HEAD
    const { dragShadowDriveId, dragShadowParentId } = get(dragStateAtom);
    let dragShadowParentFolderInfoObj = null;
    
=======
    let item = {driveId:driveIdFolderId.driveId,driveInstanceId:instructions.driveInstanceId,itemId:instructions.itemId}
    let newFInfo = {...fInfo}

    // console.log(">>>finfo",fInfo)
>>>>>>> ff089ce3
    switch(instructions.instructionType){
      case "addItem":
        const dt = new Date();
        const creationDate = `${
          dt.getFullYear().toString().padStart(2, '0')}-${
            (dt.getMonth()+1).toString().padStart(2, '0')}-${
            dt.getDate().toString().padStart(2, '0')} ${
          dt.getHours().toString().padStart(2, '0')}:${
          dt.getMinutes().toString().padStart(2, '0')}:${
          dt.getSeconds().toString().padStart(2, '0')}`
        const itemId = nanoid();
        const branchId = nanoid();
        const newItem = {
          assignmentId: null,
          branchId,
          contentId: null,
          creationDate,
          isPublished: "0",
          itemId,
          itemType: instructions.itemType,
          label: instructions.label,
          parentFolderId: driveIdFolderId.folderId,
          url: instructions.url,
          urlDescription: null,
          urlId: null,
          sortOrder: "",
        }
        //TODO: update to use fInfo
        set(folderDictionary(driveIdFolderId),(old)=>{
          let newObj = JSON.parse(JSON.stringify(old));
          let newDefaultOrder = [...newObj.contentIds[sortOptions.DEFAULT]];
          let index = newDefaultOrder.indexOf(instructions.selectedItemId);
          const newOrder = getLexicographicOrder({
            index, 
            nodeObjs: newObj.contentsDictionary, 
            defaultFolderChildrenIds: newDefaultOrder 
          });
          newItem.sortOrder = newOrder;
          newDefaultOrder.splice(index+1, 0, itemId);
          newObj.contentIds[sortOptions.DEFAULT] = newDefaultOrder;
          newObj.contentsDictionary[itemId] = newItem;
          // newObj.folderInfo.dirty = 1;
          return newObj;
        })
        if (instructions.itemType === "Folder"){
          //If a folder set folderInfo and zero items
          set(folderDictionary({driveId:driveIdFolderId.driveId,folderId:itemId}),{
            folderInfo:newItem,contentsDictionary:{},contentIds:{[sortOptions.DEFAULT]:[]}
          })
        }

        const data = { 
          driveId:driveIdFolderId.driveId,
          parentFolderId:driveIdFolderId.folderId,
          itemId,
          label:instructions.label,
          type:instructions.itemType,
          branchId,
          sortOrder: newItem.sortOrder,
         };
        const payload = { params: data };

        axios.get('/api/AddItem.php', payload)
        .then(resp=>{
          //Not sure how to handle errors when saving data yet
          // throw Error("made up error")
        })
      break;
      case "sort":
        const { sortKey } = instructions;

        set(folderDictionary(driveIdFolderId),(old)=>{
          let newObj = JSON.parse(JSON.stringify(old));
          let { contentsDictionary, contentIds } = newObj;
          let newFolderInfo = { ...newObj.folderInfo }

          // sort folder child array
          const sortedFolderChildrenIds = sortItems({sortKey, nodeObjs: contentsDictionary, defaultFolderChildrenIds: contentIds["defaultOrder"]});

          // update folder data
          newObj.folderInfo = newFolderInfo;
          newObj.contentIds[sortKey] = sortedFolderChildrenIds;
          
          return newObj;
        })

        break;
      case "rename item":
        //Rename Item in folder
        newFInfo["contentsDictionary"] = {...fInfo.contentsDictionary}
        newFInfo["contentsDictionary"][instructions.itemId] = {...fInfo.contentsDictionary[instructions.itemId]};
        newFInfo["contentsDictionary"][instructions.itemId].label = instructions.label;
        set(folderDictionary(driveIdFolderId),newFInfo);
        //If a folder, update the label in the child folder
        if (instructions.itemType === "Folder"){
          set(folderDictionary({driveId:driveIdFolderId.driveId,folderId:instructions.itemId}),(old)=>{
            let newFolderInfo = {...old}
            newFolderInfo.folderInfo = {...old.folderInfo}
            newFolderInfo.folderInfo.label = instructions.label;
            return newFolderInfo;
          })
        }
        //TODO: Rename in selection
        // if (get(selectedDriveItemsAtom(item))){
        //   set(selectedDriveItemsAtom(item),false)
        //   let newGlobalItems = [];
        //   for(let gItem of get(globalSelectedNodesAtom)){
        //     if (gItem.itemId !== instructions.itemId){
        //       newGlobalItems.push(gItem)
        //     }
        //   }
        //   set(globalSelectedNodesAtom,newGlobalItems)
        // }
        //Rename in  database
        const rndata = {
          instruction:"rename",
          driveId:driveIdFolderId.driveId,
          itemId:instructions.itemId,
          label:instructions.label}
        
        const renamepayload = {
          params: rndata
        }
        const { renamedata } = await axios.get("/api/updateItem.php", renamepayload)
        // .then((resp)=>console.log(">>>resp",resp.data))
      break;
      case "delete item":
        //Remove from folder
        newFInfo["contentsDictionary"] = {...fInfo.contentsDictionary}
        delete newFInfo["contentsDictionary"][instructions.itemId];
        newFInfo.folderInfo = {...fInfo.folderInfo}
        newFInfo.contentIds = {}
        newFInfo.contentIds[sortOptions.DEFAULT] = [...fInfo.contentIds[sortOptions.DEFAULT]]
        const index = newFInfo.contentIds[sortOptions.DEFAULT].indexOf(instructions.itemId)
        newFInfo.contentIds[sortOptions.DEFAULT].splice(index,1)
        set(folderDictionary(driveIdFolderId),newFInfo);
        //Remove from selection
        if (get(selectedDriveItemsAtom(item))){
          set(selectedDriveItemsAtom(item),false)
          let newGlobalItems = [];
          for(let gItem of get(globalSelectedNodesAtom)){
            if (gItem.itemId !== instructions.itemId){
              newGlobalItems.push(gItem)
            }
          }
          set(globalSelectedNodesAtom,newGlobalItems)
        }
        //Remove from database
        const pdata = {driveId:driveIdFolderId.driveId,itemId:instructions.itemId}
        const deletepayload = {
          params: pdata
        }
        const { deletedata } = await axios.get("/api/deleteItem.php", deletepayload)

      break;
      case "move items":
        //Don't move if nothing selected or draging folder to itself
        let canMove = true;
        if (get(globalSelectedNodesAtom).length === 0){ canMove = false;}
        //TODO: Does this catch every case of folder into itself?
        for(let gItem of get(globalSelectedNodesAtom)){
          if (gItem.itemId === instructions.itemId){
            console.log("Can't move folder into itself") //TODO: Toast
            canMove = false;
          }
        }
        if (canMove){
          
          // //Add to destination at end
          let destinationFolderObj = get(folderDictionary({driveId:instructions.driveId,folderId:instructions.itemId}))
          let newDestinationFolderObj = JSON.parse(JSON.stringify(destinationFolderObj));
          let globalSelectedItems = get(globalSelectedNodesAtom)
          let sourcesByParentFolderId = {};
          const insertIndex = instructions.index ?? 0;

          for(let gItem of globalSelectedItems){
            //Deselect Item
            let selecteditem = {driveId:gItem.driveId,driveInstanceId:gItem.driveInstanceId,itemId:gItem.itemId}
            set(selectedDriveItemsAtom(selecteditem),false)

            const oldSourceFInfo = get(folderDictionary({driveId:instructions.driveId,folderId:gItem.parentFolderId}));
            // get parentInfo from edited cache or derive from oldSource
            let newSourceFInfo = sourcesByParentFolderId[gItem.parentFolderId];
            if (!newSourceFInfo) newSourceFInfo = JSON.parse(JSON.stringify(oldSourceFInfo));

            if (gItem.parentFolderId !== instructions.itemId) {  
              // item must be removed from parent, add to edited cache
              sourcesByParentFolderId[gItem.parentFolderId] = newSourceFInfo;

              // remove item from original parent contentIds
              let index = newSourceFInfo["contentIds"]["defaultOrder"].indexOf(gItem.itemId);
              newSourceFInfo["contentIds"]["defaultOrder"].splice(index, 1)

              // add item to destination dictionary
              newDestinationFolderObj["contentsDictionary"][gItem.itemId] = {...newSourceFInfo["contentsDictionary"][gItem.itemId]}

              // remove item from original dictionary
              delete newSourceFInfo["contentsDictionary"][gItem.itemId];
            } else {
              // make sure item not duplicated in destination contentIds
              newDestinationFolderObj["contentIds"]["defaultOrder"] = newDestinationFolderObj["contentIds"]["defaultOrder"].filter(itemId => itemId !== gItem.itemId);
            }
            
            // insert item into contentIds of destination
            newDestinationFolderObj["contentIds"]["defaultOrder"].splice(insertIndex, 0, gItem.itemId)
          }
          //Add all to destination
          set(folderDictionary({driveId:instructions.driveId,folderId:instructions.itemId}),newDestinationFolderObj);
          //Clear global selection
          set(globalSelectedNodesAtom,[])
          //Remove from sources
          for (let parentFolderId of Object.keys(sourcesByParentFolderId)){
            set(folderDictionary({driveId:instructions.driveId,folderId:parentFolderId}),sourcesByParentFolderId[parentFolderId])
          }

          let selectedItemIds = [];
          for (let item of globalSelectedItems){
            selectedItemIds.push(item.itemId);
          }

          const payload = {
            sourceDriveId:globalSelectedItems[0].driveId,
            selectedItemIds, 
            destinationItemId:instructions.itemId,
            destinationParentFolderId:destinationFolderObj.folderInfo.parentFolderId,
            destinationDriveId:driveIdFolderId.driveId
          }
          axios.post("/api/moveItems.php", payload)
          .then((resp)=>{
            // console.log(resp.data)
          }
          )
          
        }
      break;
      case "assignment was published":
        set(folderDictionary(driveIdFolderId),(old)=>{
          let newObj = JSON.parse(JSON.stringify(old));
          let newItemObj = newObj.contentsDictionary[instructions.itemId];          
          newItemObj.assignment_isPublished = "1";
          newItemObj.isAssignment = "1";
          newItemObj.assignment_title = instructions.payload.title;
          newItemObj.assignmentId=instructions.payload.assignmentId;
          return newObj;
        })
      
        break;
      case "content was published":
        set(folderDictionary(driveIdFolderId),(old)=>{
          let newObj = JSON.parse(JSON.stringify(old));
          let newItemObj = newObj.contentsDictionary[instructions.itemId];
          newItemObj.isPublished = "1";
          return newObj;
        })
        
      break;
      case "assignment to content":
        set(folderDictionary(driveIdFolderId),(old)=>{
          let newObj = JSON.parse(JSON.stringify(old));
          let newItemObj = newObj.contentsDictionary[instructions.itemId];
          newItemObj.isAssignment = "0";
          return newObj;
        })
     
      break;
      case "assignment title update":
        set(folderDictionary(driveIdFolderId),(old)=>{
          let newObj = JSON.parse(JSON.stringify(old));
          let newItemObj = newObj.contentsDictionary[instructions.itemId];          
          newItemObj.isAssignment = "1";
          newItemObj.assignment_title = instructions.payloadAssignment.title;
          newItemObj.assignmentId=instructions.payloadAssignment.assignmentId;
          return newObj;
        })
        break;
      case "insertDragShadow":
        const dragShadow = {
          assignmentId: null,
          branchId: null,
          contentId: null,
          creationDate: "",
          isPublished: "0",
          itemId: dragShadowId,
          itemType: "DragShadow",
          label: "",
          parentFolderId: driveIdFolderId.folderId,
          url: null,
          urlDescription: null,
          urlId: null,
        }
        const insertPosition = instructions.position;
        
        const dropTargetFolderInfoObj = get(folderDictionarySelector({ driveId: driveIdFolderId.driveId, folderId: driveIdFolderId.folderId}));
        const dropTargetParentId = dropTargetFolderInfoObj.folderInfo.parentFolderId;
        dragShadowParentFolderInfoObj = get(folderDictionarySelector({ driveId: dragShadowDriveId, folderId: dragShadowParentId}));

        // remove dragShadowId from dragShadowParentId (contentDictionary, contentIds)
        if (dragShadowParentFolderInfoObj) {
          set(folderDictionary({driveId: driveIdFolderId.driveId, folderId: dragShadowParentId}),(old)=>{
            let newObj = {...old};
            let newDefaultOrder = [...newObj.contentIds[sortOptions.DEFAULT]];
            newDefaultOrder = newDefaultOrder.filter(itemId => itemId !== dragShadowId);
            const defaultOrderObj = {[sortOptions.DEFAULT]: newDefaultOrder};
            newObj.contentIds = defaultOrderObj;
            return newObj;
          })
        }

        if (insertPosition === "intoCurrent") {
          // insert dragShadowId into driveIdFolderId.folderId (contentDictionary, contentIds)
          set(folderDictionary(driveIdFolderId), (old)=>{
            let newObj = {...old};
            let newContentsDictionary = {...old.contentsDictionary};
            newContentsDictionary[dragShadowId] = dragShadow;
            let newDefaultOrder = [...newObj.contentIds[sortOptions.DEFAULT]];
            if (dragShadowParentId === dropTargetParentId) newDefaultOrder = newDefaultOrder.filter(itemId => itemId !== dragShadowId);
            newDefaultOrder.splice(0, 0, dragShadowId);
            const defaultOrderObj = {[sortOptions.DEFAULT]: newDefaultOrder};
            newObj.contentIds = defaultOrderObj;
            newObj.contentsDictionary = newContentsDictionary;
            return newObj;
          })

          // update dragStateAtom.dragShadowParentId to dropTargetParentId
          set(dragStateAtom, (old) => {
            return {
              ...old,
              dragShadowDriveId: driveIdFolderId.driveId,
              dragShadowParentId: driveIdFolderId.folderId
            }
          })
        } else {
          // insert dragShadowId into dropTargetParent (contentDictionary, contentIds)
          set(folderDictionary({driveId: driveIdFolderId.driveId, folderId: dropTargetParentId}),(old)=>{
            let newObj = {...old};
            let newContentsDictionary = {...old.contentsDictionary};
            newContentsDictionary[dragShadowId] = dragShadow;
            let newDefaultOrder = [...newObj.contentIds[sortOptions.DEFAULT]];
            if (dragShadowParentId === dropTargetParentId) newDefaultOrder = newDefaultOrder.filter(itemId => itemId !== dragShadowId);
            let index = newDefaultOrder.indexOf(driveIdFolderId.folderId);
            if (insertPosition === "afterCurrent") index += 1;
            newDefaultOrder.splice(index, 0, dragShadowId);
            const defaultOrderObj = {[sortOptions.DEFAULT]: newDefaultOrder};
            newObj.contentIds = defaultOrderObj;
            newObj.contentsDictionary = newContentsDictionary;
            return newObj;
          })
          
          // update dragStateAtom.dragShadowParentId to dropTargetParentId
          set(dragStateAtom, (old) => {
            return {
              ...old,
              dragShadowDriveId: driveIdFolderId.driveId,
              dragShadowParentId: dropTargetParentId
            }
          })
        }

      break;
      case "removeDragShadow":
        set(folderDictionary({driveId: driveIdFolderId.driveId, folderId: dragShadowParentId}),(old)=>{
          let newObj = {...old};
          let newDefaultOrder = [...newObj.contentIds[sortOptions.DEFAULT]];
          newDefaultOrder = newDefaultOrder.filter(itemId => itemId !== dragShadowId);
          const defaultOrderObj = {[sortOptions.DEFAULT]: newDefaultOrder};
          newObj.contentIds = defaultOrderObj;
          return newObj;
        })
        set(dragStateAtom, (old) => {
          return {
            ...old,
            dragShadowDriveId: null,
            dragShadowParentId: null
          }
        })
      break;
      case "replaceDragShadow":
        dragShadowParentFolderInfoObj = get(folderDictionarySelector({ driveId: dragShadowDriveId, folderId: dragShadowParentId}));
        let dragShadowParentDefaultOrder = dragShadowParentFolderInfoObj.contentIds[sortOptions.DEFAULT];
        let insertIndex = dragShadowParentDefaultOrder.indexOf(dragShadowId);

        if (insertIndex >= 0) {
          const instructions = {
            instructionType: "move items",
            driveId: dragShadowDriveId,
            itemId: dragShadowParentId,
            index: insertIndex
          }
          set(folderDictionarySelector(driveIdFolderId), instructions);
        }
      break;
      default:
        console.warn(`Instruction ${instructions.instructionType} not currently handled`)
    }
    
  }
  // set:(setObj,newValue)=>({set,get})=>{
  //   console.log("setObj",setObj,newValue);

  // }
})

const folderSortOrderAtom = atomFamily({
  key:"folderSortOrderAtom",
  default:sortOptions.DEFAULT
})

const folderSortOrderSelector = selectorFamily({
  key:"folderSortOrderSelector",
  get:(driveInstanceIdFolderId)=>({get})=>{
    return get(folderSortOrderAtom(driveInstanceIdFolderId));
  },
  set:(driveInstanceIdFolderId) => ({set}, sortOrder)=>{
    set(folderSortOrderAtom(driveInstanceIdFolderId), sortOrder); 
  }
})

export const folderInfoSelector = selectorFamily({
  get:(driveIdInstanceIdFolderId)=>({get})=>{
    const { driveId, folderId } = driveIdInstanceIdFolderId;
    
    const {folderInfo, contentsDictionary, contentIds} = get(folderDictionarySelector({driveId, folderId}))
    const folderSortOrder = get(folderSortOrderSelector(driveIdInstanceIdFolderId))
    const contentIdsArr = contentIds[folderSortOrder] ?? [];
    
    let newFolderInfo = { ...folderInfo };
    newFolderInfo.sortBy = folderSortOrder
    
    return {folderInfo: newFolderInfo, contentsDictionary, contentIdsArr};
  },
  set: (driveIdInstanceIdFolderId) => async ({set,get}, instructions)=>{
    const { driveId, folderId } = driveIdInstanceIdFolderId;

    const dirtyActions = new Set(["addItem", "delete item"])
    if (dirtyActions.has(instructions.instructionType)) {
      set(folderSortOrderSelector(driveIdInstanceIdFolderId), sortOptions.DEFAULT);
    }

    switch(instructions.instructionType){
      case "sort":
        const {contentIds} = get(folderDictionarySelector({driveId, folderId}))
        
        set(folderSortOrderSelector(driveIdInstanceIdFolderId), instructions.sortKey);
        
        // if sortOrder not already cached in folderDictionary
        if (!contentIds[instructions.sortKey]) {
          set(folderDictionarySelector({driveId, folderId}), instructions);
        }
        
        break;
      default:
        set(folderDictionarySelector({driveId, folderId}), instructions);
    }
  }
});

const sortItems = ({ sortKey, nodeObjs, defaultFolderChildrenIds }) => {
  let tempArr = [...defaultFolderChildrenIds];
  switch (sortKey) {
    case sortOptions.DEFAULT:
      tempArr.sort(
        (a,b) => { 
          return (nodeObjs[a].sortOrder.localeCompare(nodeObjs[b].sortOrder))}
      );
      break;
    case sortOptions.LABEL_ASC:
      tempArr.sort(
        (a,b) => { 
          return (nodeObjs[a].label.localeCompare(nodeObjs[b].label))}
      );
      break;
    case sortOptions.LABEL_DESC:
      tempArr.sort(
        (b,a) => { 
          return (nodeObjs[a].label.localeCompare(nodeObjs[b].label))}
      );
      break;
    case sortOptions.CREATION_DATE_ASC:
      tempArr.sort(
        (a,b) => { 
          return (new Date(nodeObjs[a].creationDate) - new Date(nodeObjs[b].creationDate))}
      );
      break;
    case sortOptions.CREATION_DATE_DESC:
      tempArr.sort(
        (b,a) => { 
          return (new Date(nodeObjs[a].creationDate) - new Date(nodeObjs[b].creationDate))}
      );
      break;
  }
  return tempArr;
};

const getLexicographicOrder = ({ index, nodeObjs, defaultFolderChildrenIds=[] }) => {
  let prevItemId = "";
  let nextItemId = "";
  let prevItemOrder = "";
  let nextItemOrder = "";

  if (defaultFolderChildrenIds.length !== 0) {
    if (index <= 0) {
      nextItemId = defaultFolderChildrenIds[0];
    } else if (index >= defaultFolderChildrenIds.length - 1) {
      prevItemId = defaultFolderChildrenIds[defaultFolderChildrenIds.length - 1];
    } else {
      nextItemId = defaultFolderChildrenIds[index];
      prevItemId = defaultFolderChildrenIds[index - 1];
    }
    
    if (nodeObjs[prevItemId]) prevItemOrder = nodeObjs?.[prevItemId]?.sortOrder ?? "";
    if (nodeObjs[nextItemId]) nextItemOrder = nodeObjs?.[nextItemId]?.sortOrder ?? "";
  }

  const sortOrder = getSortOrder(prevItemOrder, nextItemOrder);
  return sortOrder;
}

function DriveRouted(props){
  // console.log("=== DriveRouted")
  let hideUnpublished = false; //Default to showing unpublished
  if (props.hideUnpublished){ hideUnpublished = props.hideUnpublished}
  const driveInfo = useRecoilValueLoadable(loadDriveInfoQuery(props.driveId))
  const setDriveInstanceId = useSetRecoilState(driveInstanceIdDictionary(props.driveId))
  let driveInstanceId = useRef("");
  const path = Object.fromEntries(new URLSearchParams(props.route.location.search))?.path;
  useUpdateBreadcrumb({driveId: props.driveId, driveLabel: props.driveObj.label, path: path}); 

  if (driveInfo.state === "loading"){ return null;}
  if (driveInfo.state === "hasError"){ 
    console.error(driveInfo.contents)
    return null;}

  if (driveInstanceId.current === ""){ 
    driveInstanceId.current = nanoid();
    setDriveInstanceId((old)=>{let newArr = [...old]; newArr.push(driveInstanceId.current); return newArr;});
  }

  //Use Route to determine path variables
  let pathFolderId = props.driveId; //default 
  let pathDriveId = props.driveId; //default
  let routePathDriveId = "";
  let routePathFolderId = "";  
  let pathItemId = "";  
  let urlParamsObj = Object.fromEntries(new URLSearchParams(props.route.location.search));
  //use defaults if not defined
  if (urlParamsObj?.path !== undefined){
    [routePathDriveId,routePathFolderId,pathItemId] = urlParamsObj.path.split(":");
    if (routePathDriveId !== ""){ pathDriveId = routePathDriveId}
    if (routePathFolderId !== ""){pathFolderId = routePathFolderId;}
  }
  //If navigation then build from root else build from path
  let rootFolderId = pathFolderId;
  if(props.isNav){
    rootFolderId = props.driveId;
  }
  
  if (!props.isNav && (routePathDriveId === "" || props.driveId !== routePathDriveId)) return <></>;

  return <>
  {/* <LogVisible driveInstanceId={driveInstanceId.current} /> */}
  {/* <Folder driveId={props.driveId} folderId={rootFolderId} indentLevel={0} rootCollapsible={true}/> */}
  <Folder 
  driveId={props.driveId} 
  folderId={rootFolderId} 
  indentLevel={0}  
  driveObj={props.driveObj} 
  rootCollapsible={props.rootCollapsible}
  driveInstanceId={driveInstanceId.current}
  isNav={props.isNav}
  urlClickBehavior={props.urlClickBehavior}
  route={props.route}
  pathItemId={pathItemId}
  hideUnpublished={hideUnpublished}
  foldersOnly={props.foldersOnly}
  doenetMLDoubleClickCallback={props.doenetMLDoubleClickCallback}
  />
  </>
}


let fetchDrivesQuery = atom({
  key:"fetchDrivesQuery",
  default: selector({
    key:"fetchDrivesQuery/Default",
    get: async ()=>{
    const { data } = await axios.get(
      `/api/loadAvailableDrives.php`
    );
    return data
  },
 
  })
})

export const fetchDrivesSelector = selector({
  key:"fetchDrivesSelector",
  get:({get})=>{
    return get(fetchDrivesQuery);
  },
  set:({get,set},labelTypeDriveIdColorImage)=>{
    let driveData = get(fetchDrivesQuery)
    // let selectedDrives = get(selectedDriveInformation);
    let newDriveData = {...driveData};
    newDriveData.driveIdsAndLabels = [...driveData.driveIdsAndLabels];
    let params = {
      driveId:labelTypeDriveIdColorImage.newDriveId,
      label:labelTypeDriveIdColorImage.label,
      type:labelTypeDriveIdColorImage.type,
      image:labelTypeDriveIdColorImage.image,
      color:labelTypeDriveIdColorImage.color,
    }
    let newDrive;
    function duplicateFolder({sourceFolderId,sourceDriveId,destDriveId,destFolderId,destParentFolderId}){
      let contentObjs = {};
      const sourceFolder = get(folderDictionary({driveId:sourceDriveId,folderId:sourceFolderId}));
      if (destFolderId === undefined){
        destFolderId = destDriveId;  //Root Folder of drive
        destParentFolderId = destDriveId;  //Root Folder of drive
      }

      let contentIds = {defaultOrder:[]};
      let contentsDictionary = {}
      let folderInfo = {...sourceFolder.folderInfo}
      folderInfo.folderId = destFolderId;
      folderInfo.parentFolderId = destParentFolderId;

      for (let sourceItemId of sourceFolder.contentIds.defaultOrder){
        const destItemId = nanoid();
        contentIds.defaultOrder.push(destItemId);
        let sourceItem = sourceFolder.contentsDictionary[sourceItemId]
        contentsDictionary[destItemId] = {...sourceItem}
        contentsDictionary[destItemId].parentFolderId = destFolderId;
        contentsDictionary[destItemId].itemId = destItemId;
        if (sourceItem.itemType === 'Folder'){
         let childContentObjs = duplicateFolder({sourceFolderId:sourceItemId,sourceDriveId,destDriveId,destFolderId:destItemId,destParentFolderId:destFolderId})
          contentObjs = {...contentObjs,...childContentObjs};
        }else if (sourceItem.itemType === 'DoenetML'){
          let destBranchId = nanoid();
          contentsDictionary[destItemId].sourceBranchId = sourceItem.branchId;
          contentsDictionary[destItemId].branchId = destBranchId;
        }else if (sourceItem.itemType === 'URL'){
          let desturlId = nanoid();
          contentsDictionary[destItemId].urlId = desturlId;
        }else{
          console.log(`!!! Unsupported type ${sourceItem.itemType}`)
        }
        contentObjs[destItemId] = contentsDictionary[destItemId];
      }
      const destFolderObj = {contentIds,contentsDictionary,folderInfo}
      // console.log({destFolderObj})
      set(folderDictionary({driveId:destDriveId,folderId:destFolderId}),destFolderObj)
      return contentObjs;
    }
    if (labelTypeDriveIdColorImage.type === "new content drive"){
      newDrive = {
        courseId:null,
        driveId:labelTypeDriveIdColorImage.newDriveId,
        isShared:"0",
        label:labelTypeDriveIdColorImage.label,
        type: "content"
      }
      newDriveData.driveIdsAndLabels.unshift(newDrive)
    set(fetchDrivesQuery,newDriveData)

    const payload = { params }
    axios.get("/api/addDrive.php", payload)
  // .then((resp)=>console.log(">>>resp",resp.data))
    }else if (labelTypeDriveIdColorImage.type === "new course drive"){
      newDrive = {
        courseId:null,
        driveId:labelTypeDriveIdColorImage.newDriveId,
        isShared:"0",
        label:labelTypeDriveIdColorImage.label,
        type: "course",
        image:labelTypeDriveIdColorImage.image,
        color:labelTypeDriveIdColorImage.color
      }
      newDriveData.driveIdsAndLabels.unshift(newDrive)
    set(fetchDrivesQuery,newDriveData)

    const payload = { params }
    axios.get("/api/addDrive.php", payload)
  // .then((resp)=>console.log(">>>resp",resp.data))
    
    }else if (labelTypeDriveIdColorImage.type === "update drive label"){
      //Find matching drive and update label
      for (let [i,drive] of newDriveData.driveIdsAndLabels.entries()){
        if (drive.driveId === labelTypeDriveIdColorImage.newDriveId ){
          let newDrive = {...drive};
          newDrive.label = labelTypeDriveIdColorImage.label
          newDriveData.driveIdsAndLabels[i] = newDrive;
          break;
        }
      }
      //Set drive
    set(fetchDrivesQuery,newDriveData)
      //Save to db
      const payload = { params }
      axios.get("/api/updateDrive.php", payload)
    // .then((resp)=>console.log(">>>updateDrive resp",resp.data))
    }else if (labelTypeDriveIdColorImage.type === "update drive color"){
    //TODO: implement      

    }else if (labelTypeDriveIdColorImage.type === "delete drive"){
      // set(fetchDrivesQuery,newDriveData)
      //Find matching drive and update label
      for (let [i,drive] of newDriveData.driveIdsAndLabels.entries()){
        if (drive.driveId === labelTypeDriveIdColorImage.newDriveId ){
          newDriveData.driveIdsAndLabels.splice(i,1);
          break;
        }
      }
      //Set drive
      set(fetchDrivesQuery,newDriveData)
        //Save to db
        const payload = { params }
        axios.get("/api/updateDrive.php", payload)
      // .then((resp)=>console.log(">>>updateDrive resp",resp.data))
    }
  //   else if (labelTypeDriveIdColorImage.type === "make course drive from content drive"){
  //     const sourceDriveId = labelTypeDriveIdColorImage.driveId;
  //     params['sourceDriveId'] = sourceDriveId;
  //     //TODO: duplicate items from driveId
  //     let contentObjs = duplicateFolder({sourceFolderId:sourceDriveId,sourceDriveId,destDriveId:labelTypeDriveIdColorImage.newDriveId});
  //     // console.log({contentObjs}) //Save these in addBulkItems.php post
  //     axios.post('/api/addBulkItems.php',{driveId:labelTypeDriveIdColorImage.newDriveId,content:contentObjs})
  //     // .then(resp=>{console.log(resp.data)})
  //     newDrive = {
  //       courseId:null,
  //       driveId:labelTypeDriveIdColorImage.newDriveId,
  //       isShared:"0",
  //       label:labelTypeDriveIdColorImage.label,
  //       type: "course"
  //     }
  //     newDriveData.driveIdsAndLabels.unshift(newDrive)
  //   set(fetchDrivesQuery,newDriveData)
  //   const payload = { params }
  //   axios.get("/api/addDrive.php", payload)
  // // .then((resp)=>console.log(">>>resp",resp.data))
  //   }
    // else if (labelTypeDriveIdColorImage.type === "duplicate content drive"){
    //     //TODO: duplicate items from driveId
    //     const sourceDriveId = labelTypeDriveIdColorImage.driveId;
    //     params['sourceDriveId'] = sourceDriveId;
    //     newDrive = {
    //       courseId:null,
    //       driveId,
    //       isShared:"0",
    //       label:labelTypeDriveIdColorImage.label,
    //       type: "content"
    //     }
    // }else if (labelTypeDriveIdColorImage.type === "duplicate course drive"){
    //     //TODO: duplicate items from driveId
    //     const sourceDriveId = labelTypeDriveIdColorImage.driveId;
    //     params['sourceDriveId'] = sourceDriveId;
    //     newDrive = {
    //       courseId:null,
    //       driveId,
    //       isShared:"0",
    //       label:labelTypeDriveIdColorImage.label,
    //       type: "course"
    //     }
    // }else if (labelTypeDriveIdColorImage.type === "make content drive from course drive"){
    //   //TODO: duplicate items from driveId
    //     const sourceDriveId = labelTypeDriveIdColorImage.driveId;
    //     params['sourceDriveId'] = sourceDriveId;
    //   newDrive = {
    //     courseId:null,
    //     driveId,
    //     isShared:"0",
    //     label:labelTypeDriveIdColorImage.label,
    //     type: "content"
    //   }
    // }
    
    
  }
})

const folderOpenAtom = atomFamily({
  key:"folderOpenAtom",
  default:false
})

const folderOpenSelector = selectorFamily({
  key:"folderOpenSelector",
<<<<<<< HEAD
  get:(driveInstanceIdItemId)=>({get})=>{
    return get(folderOpenAtom(driveInstanceIdItemId));
  },
  set:(driveInstanceIdItemId) => ({get,set})=>{
    const isOpen = get(folderOpenAtom(driveInstanceIdItemId))
    set(folderOpenAtom(driveInstanceIdItemId),!isOpen); 
=======
  set:(driveInstanceIdDriveIdItemId) => ({get,set})=>{
    const isOpen = get(folderOpenAtom(driveInstanceIdDriveIdItemId))
    if (isOpen){ 
      //Deselect contained items on close
      const folder = get(folderDictionarySelector({driveId:driveInstanceIdDriveIdItemId.driveId,folderId:driveInstanceIdDriveIdItemId.itemId}));
      const itemIds = folder.contentIds.defaultOrder;
      const globalItemsSelected = get(globalSelectedNodesAtom);
      let newGlobalSelected = [];
      for (let itemObj of globalItemsSelected){
        if (itemIds.includes(itemObj.itemId)){
        const {parentFolderId,...atomFormat} = itemObj;  //Without parentFolder
        set(selectedDriveItemsAtom(atomFormat),false)
        }else{
          newGlobalSelected.push(itemObj);
        }
      }
      set(globalSelectedNodesAtom,newGlobalSelected);
    }
    set(folderOpenAtom(driveInstanceIdDriveIdItemId),!isOpen); 
>>>>>>> ff089ce3
  }
})

export let encodeParams = p => 
Object.entries(p).map(kv => kv.map(encodeURIComponent).join("=")).join("&");

function Folder(props){

  let itemId = props?.folderId;
  if (!itemId){ itemId = props.driveId}
  //Used to determine range of items in Shift Click
<<<<<<< HEAD
  const isOpen = useRecoilValue(folderOpenAtom({driveInstanceId:props.driveInstanceId,itemId:props.folderId}))
  const toggleOpen = useSetRecoilState(folderOpenSelector({driveInstanceId:props.driveInstanceId,itemId:props.folderId}))
  const isOpenRef = useRef(isOpen);  // for memoized DnD callbacks
=======
  const isOpen = useRecoilValue(folderOpenAtom({driveInstanceId:props.driveInstanceId,driveId:props.driveId,itemId:props.folderId}))
  const toggleOpen = useSetRecoilState(folderOpenSelector({driveInstanceId:props.driveInstanceId,driveId:props.driveId,itemId:props.folderId}))
>>>>>>> ff089ce3

  let history = useHistory();
  
  const [folderInfoObj, setFolderInfo] = useRecoilStateLoadable(folderInfoSelector({driveId:props.driveId,instanceId:props.driveInstanceId, folderId:props.folderId}))

  // const [folderInfoObj, setFolderInfo] = useRecoilStateLoadable(folderDictionarySelector({driveId:props.driveId,folderId:props.folderId}))
  const {folderInfo, contentsDictionary, contentIdsArr} = folderInfoObj.contents;
  const { onDragStart, onDrag, onDragOverContainer, onDragEnd, renderDragGhost } = useDnDCallbacks();
  const { dropState, dropActions } = useContext(DropTargetsContext);
  const [dragState] = useRecoilState(dragStateAtom);
  
  // console.log(`=== 📁 ${folderInfo?.label}`)
  const [selectedDrive, setSelectedDrive] = useRecoilState(selectedDriveAtom); 
  const setSelected = useSetRecoilState(selectedDriveItems({driveId:props.driveId,driveInstanceId:props.driveInstanceId,itemId})); 
  const isSelected = useRecoilValue(selectedDriveItemsAtom({driveId:props.driveId,driveInstanceId:props.driveInstanceId,itemId})); 
  const deleteItem = (itemId) =>{setFolderInfo({instructionType:"delete item",driveInstanceId:props.driveInstanceId,itemId})}
  const globalSelectedNodes = useRecoilValue(globalSelectedNodesAtom); 
  const clearSelections = useSetRecoilState(clearDriveAndItemSelections);

  const indentPx = 20;
  let bgcolor = "#f6f8ff";
  let borderSide = "0px 0px 0px 0px";
  let marginSize = "2.5vw";
  let widthSize = "60vw";
  if (props.isNav) {marginSize = "0px"; widthSize = "224px"};
  if (isSelected  || (props.isNav && itemId === props.pathItemId)) { bgcolor = "hsl(209,54%,82%)"; borderSide = "8px 0px 0px 0px #1A5A99"; }
  if (dropState.activeDropTargetId === itemId) { bgcolor = "hsl(209,54%,82%)"; }
  if (isSelected && dragState.isDragging) { bgcolor = "#e2e2e2"; }  
<<<<<<< HEAD

  useEffect(() => {
    isOpenRef.current = isOpen;
  }, [isOpen])
=======
>>>>>>> ff089ce3
 
  if (folderInfoObj.state === "loading"){ return null;}
  // console.log(folderInfo.label, folderInfo?.sortBy, contentIdsArr)
 
  let openCloseText = isOpen ? <FontAwesomeIcon icon={faChevronDown}/> : <FontAwesomeIcon icon={faChevronRight}/>;

  let openCloseButton = <button 
  style={{border: "none", backgroundColor: bgcolor, borderRadius: "5px"}}
  data-doenet-driveinstanceid={props.driveInstanceId}
  onClick={(e)=>{
    e.preventDefault();
    e.stopPropagation();
    toggleOpen();
  }}>{openCloseText}</button>

  const sortHandler = ({ sortKey }) => {
    // dispatch sort instruction
    setFolderInfo({
      instructionType:"sort",
      sortKey: sortKey
    });
  };

  const onDragOver = ({x, y, dropTargetRef}) => {
    const dropTargetTopY = dropTargetRef?.offsetTop;
    const dropTargetHeight = dropTargetRef?.clientHeight;
    const cursorY = y;
    const cursorArea = (cursorY - dropTargetTopY) / dropTargetHeight;
    
    // open folder if initially closed
    if (!isOpenRef.current && !props.isNav) {
      toggleOpen();
    }
      
    if (cursorArea < 0.5) {
      // insert shadow to top of current dropTarget
      setFolderInfo({
        instructionType:"insertDragShadow",
        position: "beforeCurrent"
      });
    }else if (cursorArea < 1.0000) {
      // insert shadow to bottom of current dropTarget
      setFolderInfo({
        instructionType:"insertDragShadow",
        position: "afterCurrent"
      });
    }

    onDragOverContainer({ id: props.folderId, driveId: props.driveId });
  }

  const onDragHover = () => {
    setFolderInfo({
      instructionType:"insertDragShadow",
      position: "intoCurrent"
    });
  }

  const onDrop = () => {
    // setFolderInfo({instructionType:"removeDragShadow"});
    // setFolderInfo({instructionType: "move items", driveId: props.driveId, itemId: dropTargetId});
  }

  const onDragEndCb = () => {
    setFolderInfo({instructionType:"replaceDragShadow"});
    setFolderInfo({instructionType:"removeDragShadow"});
    onDragEnd();
  }

  const sortNodeButtonFactory = ({ buttonLabel, sortKey, sortHandler }) => {
    return <button
    style={{backgroundColor: "#1A5A99",color: "white", border: "none", borderRadius: "12px", height: "24px", margin: "2px"}}
    tabIndex={-1}
    onClick={(e)=>{
      e.preventDefault();
      e.stopPropagation();
      sortHandler({sortKey: sortKey});
    }}
    onMouseDown={e=>{ e.preventDefault(); e.stopPropagation(); }}
    onDoubleClick={e=>{ e.preventDefault(); e.stopPropagation(); }}
    >{ buttonLabel }</button>;
  }

  let label = folderInfo?.label;

  let folder = null;
  let items = null;

  if (!props.driveObj){


  folder = <div
      data-doenet-driveinstanceid={props.driveInstanceId}
      tabIndex={0}
      className="noselect nooutline" 
      style={{
        cursor: "pointer",
        // width: "300px",
        padding: "8px",
        border: "0px",
        borderBottom: "2px solid black", 
        backgroundColor: bgcolor,
        width: widthSize,
        // boxShadow: borderSide,
        marginLeft: marginSize
      }}
      onClick={(e)=>{
        e.preventDefault(); // Folder
        e.stopPropagation();
        if (props.isNav){
          clearSelections();
          //Only select one item
          let urlParamsObj = Object.fromEntries(new URLSearchParams(props.route.location.search));

          let newParams = {...urlParamsObj} 
          newParams['path'] = `${props.driveId}:${itemId}:${itemId}:Folder`
          history.push('?'+encodeParams(newParams))
        }else{
          e.preventDefault();
          e.stopPropagation();
          if (!e.shiftKey && !e.metaKey){
            setSelected({instructionType:"one item",parentFolderId:props.parentFolderId})
          }else if (e.shiftKey && !e.metaKey){
            setSelected({instructionType:"range to item",parentFolderId:props.parentFolderId})
          }else if (!e.shiftKey && e.metaKey){
            setSelected({instructionType:"add item",parentFolderId:props.parentFolderId})
          }
        }
        setSelectedDrive(props.driveId);
        }}
        onDoubleClick={(e)=>{
          e.preventDefault();
          e.stopPropagation();
          toggleOpen();
        }}
        onBlur={(e) => {
          //Don't clear on navigation changes
          if (!props.isNav){
          //Only clear if focus goes outside of this node group
            // if (e.relatedTarget === null ||
            //   (e.relatedTarget.dataset.doenetDriveinstanceid !== props.driveInstanceId &&
            //   !e.relatedTarget.dataset.doenetDriveStayselected)
            //   ){
            //     setSelected({instructionType:"clear all"})
            // }
            // if (e?.relatedTarget?.dataset?.doenetDeselectDrive){
            //   setSelected({instructionType:"clear all"});
            // }
          }
        }}
      >
        <div 
      className="noselect" 
      style={{
        marginLeft: `${props.indentLevel * indentPx}px`,
        display: 'grid',
        gridTemplateColumns: '80% 20%',
        gridTemplateRows: '1fr',
        alignContent: 'center'
      }}><div style={{display: 'inline', margin:'0px'}}>{openCloseButton} <FontAwesomeIcon icon={faFolder}/> {label}</div> </div></div>
    
    
    } else if (props.driveObj && props.isNav){

    let driveIcon = <FontAwesomeIcon icon={faBookOpen}/>;
    if (props.driveObj?.type === "course"){
      driveIcon = <FontAwesomeIcon icon={faChalkboard}/>;
    }
    //Root of Drive and in navPanel
    label = props.driveObj.label;
    folder = <>
    <div
      data-doenet-driveinstanceid={props.driveInstanceId}
      tabIndex={0}
      className="noselect nooutline" 
      style={{
        cursor: "pointer",
        padding: "8px",
        border: "0px",
        borderBottom: "2px solid black",
        backgroundColor: bgcolor,
        width: widthSize,
        // marginLeft: `${(props.indentLevel * indentPx)}px`,
        marginLeft: marginSize,
        fontSize: "24px"
      }}
      onClick={(e)=>{
        e.preventDefault();
        e.stopPropagation();
        if (props.isNav){
          clearSelections();
          //Only select one item
          let urlParamsObj = Object.fromEntries(new URLSearchParams(props.route.location.search));
          
          let newParams = {...urlParamsObj} 
          newParams['path'] = `${props.driveId}:${itemId}:${itemId}:Drive`
          history.push('?'+encodeParams(newParams))
        }
        setSelectedDrive(props.driveId);
      }
    }
    >{driveIcon} {label}</div></>
    if (props.rootCollapsible){
      folder = <div
        data-doenet-driveinstanceid={props.driveInstanceId}
        tabIndex={0}
        className="noselect nooutline" 
        style={{
          cursor: "pointer",
          padding: "8px",
          border: "0px",
          borderBottom: "2px solid black",
          backgroundColor: bgcolor,
          width: widthSize,
          // marginLeft: `${(props.indentLevel * indentPx)}px`,
          marginLeft: marginSize,
          fontSize: "24px"
        }}
      > {openCloseButton} Drive {label}</div>
    }
  }

  // make folder draggable and droppable
  let draggableClassName = "";
  if (!props.isNav) {
    const onDragStartCallback = () => {
      if (globalSelectedNodes.length === 0 || !isSelected) {
        setSelected({instructionType:"clear all"});
        setSelected({instructionType:"one item", parentFolderId: props.parentFolderId});
      } 
    }
    folder = <Draggable
      key={`dnode${props.driveInstanceId}${props.folderId}`} 
      id={props.folderId}
      className={draggableClassName}
      onDragStart={() => onDragStart({ nodeId: props.folderId, driveId: props.driveId, onDragStartCallback })}
      onDrag={onDrag}
      onDragEnd={onDragEndCb}
      ghostElement={renderDragGhost(props.folderId, folder)}
      >
      { folder } 
    </Draggable>;
  }

  const dropTargetId = props.driveObj ? props.driveId : props.folderId;
  folder = <WithDropTarget
    key={`wdtnode${props.driveInstanceId}${props.folderId}`} 
    id={dropTargetId}
    registerDropTarget={dropActions.registerDropTarget} 
    unregisterDropTarget={dropActions.unregisterDropTarget}
    dropCallbacks={{
      onDragOver: onDragOver,
      onDragHover: onDragHover,
      onDrop: onDrop
    }}
    >
    { folder } 
  </WithDropTarget>

  if (props.driveObj && !props.isNav) {
    const sortButtons = <div style={{marginLeft: "2.5vw"}}>
      {sortNodeButtonFactory({buttonLabel: "Sort Default", sortKey: sortOptions.DEFAULT, sortHandler})} 
      {sortNodeButtonFactory({buttonLabel: "Sort Label ASC", sortKey: sortOptions.LABEL_ASC, sortHandler})} 
      {sortNodeButtonFactory({buttonLabel: "Sort Label DESC", sortKey: sortOptions.LABEL_DESC, sortHandler})} 
      {sortNodeButtonFactory({buttonLabel: "Sort Date ASC", sortKey: sortOptions.CREATION_DATE_ASC, sortHandler})} 
      {sortNodeButtonFactory({buttonLabel: "Sort Date DESC", sortKey: sortOptions.CREATION_DATE_DESC, sortHandler})}
    </div>;

    folder = <>
      {sortButtons}
      {folder}
      
    </>;
  }

  if (isOpen || (props.driveObj && !props.rootCollapsible)){
    let dictionary = contentsDictionary;
    items = [];
    for (let itemId of contentIdsArr){
      let item = dictionary[itemId];
      // console.log(">>>item",item)
      if (props.hideUnpublished && item.isPublished === "0"){
        //hide item
        if(item.assignment_isPublished != '1')
          continue;
        // TODO : update
      }
      if (props.foldersOnly){
        if (item.itemType === "Folder"){
          items.push(<Folder 
            key={`item${itemId}${props.driveInstanceId}`} 
            driveId={props.driveId} 
            folderId={item.itemId} 
            indentLevel={props.indentLevel+1}  
            driveInstanceId={props.driveInstanceId}
            route={props.route}
            isNav={props.isNav}
            urlClickBehavior={props.urlClickBehavior}
            pathItemId={props.pathItemId}
            deleteItem={deleteItem}
            parentFolderId={props.folderId}
            hideUnpublished={props.hideUnpublished}
            foldersOnly={props.foldersOnly}
            />)
        }
      }else{
        switch(item.itemType){
          case "Folder":
          items.push(<Folder 
            key={`item${itemId}${props.driveInstanceId}`} 
            driveId={props.driveId} 
            folderId={item.itemId} 
            indentLevel={props.indentLevel+1}  
            driveInstanceId={props.driveInstanceId}
            route={props.route}
            isNav={props.isNav}
            urlClickBehavior={props.urlClickBehavior}
            pathItemId={props.pathItemId}
            deleteItem={deleteItem}
            parentFolderId={props.folderId}
            hideUnpublished={props.hideUnpublished}
            foldersOnly={props.foldersOnly}
            doenetMLDoubleClickCallback={props.doenetMLDoubleClickCallback}
            />)
          break;
          case "Url":
            items.push(<Url 
              key={`item${itemId}${props.driveInstanceId}`} 
              driveId={props.driveId} 
              item={item} 
              indentLevel={props.indentLevel+1}  
              driveInstanceId={props.driveInstanceId}
              route={props.route}
              isNav={props.isNav} 
              urlClickBehavior={props.urlClickBehavior}
              pathItemId={props.pathItemId}
              deleteItem={deleteItem}
            />)
          break;
          case "DoenetML":
            items.push(<DoenetML 
              key={`item${itemId}${props.driveInstanceId}`} 
              driveId={props.driveId} 
              item={item} 
              indentLevel={props.indentLevel+1}  
              driveInstanceId={props.driveInstanceId}
              route={props.route}
              isNav={props.isNav} 
              pathItemId={props.pathItemId}
              doubleClickCallback={props.doenetMLDoubleClickCallback}
              deleteItem={deleteItem}
            />)
          case "DragShadow":
            items.push(<DragShadow 
              key={`item${itemId}${props.driveInstanceId}`} 
            />)
          break;
          default:
          console.warn(`Item not rendered of type ${item.itemType}`)
        }
      }
      
 
    }

    if (contentIdsArr.length === 0 && !props.foldersOnly){
      items.push(<EmptyNode key={`emptyitem${folderInfo?.itemId}`}/>)
    }
  }

  return <>
  {folder}
  {items}
  </>
}

const EmptyNode =  React.memo(function Node(props){

  return (<div style={{
    width: "840px",
    padding: "8px",
    // border: "1px solid black",
    backgroundColor: "#f6f8ff",
    margin: "2px",
  
  }} ><div className="noselect" style={{marginLeft: "50px"}}>EMPTY</div></div>)
})

const DragShadow =  React.memo(function Node(props){

  return (<div style={{
    width: "840px",
    padding: "8px",
    // border: "1px solid black",
    backgroundColor: "#8dff45",
    margin: "2px",
  
  }} ><div className="noselect" style={{marginLeft: "50px"}}>Drag shadow</div></div>)
})

function LogVisible(props){
  const globalSelected = useRecoilValue(globalSelectedNodesAtom);
  console.log("globalSelected",globalSelected)
  return null;
}

const selectedDriveItemsAtom = atomFamily({
  key:"selectedDriveItemsAtom",
  default:false
})

export const clearDriveAndItemSelections = selector({
  key:"clearDriveAndItemSelections",
  set:({get,set})=>{
    const globalItemsSelected = get(globalSelectedNodesAtom);
    for (let itemObj of globalItemsSelected){
      const {parentFolderId,...atomFormat} = itemObj;  //Without parentFolder
      set(selectedDriveItemsAtom(atomFormat),false)
    }
    if (globalItemsSelected.length > 0){
      set(globalSelectedNodesAtom,[]);
    }
    const globalDrivesSelected = get(drivecardSelectedNodesAtom);
    if (globalDrivesSelected.length > 0){
      set(drivecardSelectedNodesAtom,[]);
    }
  }
})

const selectedDriveItems = selectorFamily({
  key:"selectedDriveItems",
  // get:(driveIdDriveInstanceIdItemId) =>({get})=>{ 
  //   return get(selectedDriveItemsAtom(driveIdDriveInstanceIdItemId));
  // },
  set:(driveIdDriveInstanceIdItemId) => ({get,set},instruction)=>{
    const globalSelected = get(globalSelectedNodesAtom);
    const isSelected = get(selectedDriveItemsAtom(driveIdDriveInstanceIdItemId))
    const {driveId,driveInstanceId,itemId} = driveIdDriveInstanceIdItemId;
    function findRange({clickNeedle,lastNeedle,foundClickNeedle=false,foundLastNeedle=false,currentFolderId,foldersSearched=[]}){
      foldersSearched.push(currentFolderId);
      let itemIdsParentFolderIdsInRange = [];
      let folder = get(folderInfoSelector({driveId, instanceId:driveInstanceId, folderId:currentFolderId}))      

      for (let itemId of folder.contentIdsArr){
        if (foundClickNeedle && foundLastNeedle){
          break;
        }
        if (clickNeedle === itemId){ foundClickNeedle = true;}
        if (lastNeedle === itemId){ foundLastNeedle = true;}
        //Add itemId if inside the range or an end point then add to itemIds
        if (foundClickNeedle || foundLastNeedle){
          itemIdsParentFolderIdsInRange.push({itemId,parentFolderId:currentFolderId});
        }
        
        if (folder.contentsDictionary[itemId].itemType === "Folder"){
          const isOpen = get(folderOpenAtom({driveInstanceId,driveId,itemId}))
          //Recurse if open
          if (isOpen){
            let [subItemIdsParentFolderIdsInRange,subFoundClickNeedle,subFoundLastNeedle] = 
            findRange({clickNeedle,lastNeedle,foundClickNeedle,foundLastNeedle,currentFolderId:itemId,foldersSearched});
            itemIdsParentFolderIdsInRange.push(...subItemIdsParentFolderIdsInRange);
            if (subFoundClickNeedle){foundClickNeedle = true;}
            if (subFoundLastNeedle){foundLastNeedle = true;}
          }
          
        }
        
       
        if (foundClickNeedle && foundLastNeedle){
          break;
        }
        
      }
      if (!foundClickNeedle && foundLastNeedle && !foldersSearched.includes(folder.folderInfo.parentFolderId)){
        //search parent folder
        
        // let [parentItemIdsParentFolderIdsInRange,parentFoundClickNeedle,parentFoundLastNeedle] = 
        //     findRange({clickNeedle,lastNeedle,foundClickNeedle,foundLastNeedle,currentFolderId:folder.folderInfo.parentFolderId,foldersSearched});
        //     itemIdsParentFolderIdsInRange.push(...parentItemIdsParentFolderIdsInRange);
            // if (parentFoundClickNeedle){foundClickNeedle = true;}
            // if (parentFoundLastNeedle){foundLastNeedle = true;}
      }
      
      return [itemIdsParentFolderIdsInRange,foundClickNeedle,foundLastNeedle,folder.folderInfo.parentFolderId];
    }
    switch (instruction.instructionType) {
      case "one item":
        if (!isSelected){
          for (let itemObj of globalSelected){
            let itemInfo = { ...itemObj };
            delete itemInfo["parentFolderId"];
            set(selectedDriveItemsAtom(itemInfo),false)
          }
          set(selectedDriveItemsAtom(driveIdDriveInstanceIdItemId),true)
          let itemInfo = {...driveIdDriveInstanceIdItemId}
          itemInfo["parentFolderId"] = instruction.parentFolderId;
          set(globalSelectedNodesAtom,[itemInfo])
        }
        break;
      case "add item":
        if (isSelected){
          set(selectedDriveItemsAtom(driveIdDriveInstanceIdItemId),false)
          let newGlobalSelected = [...globalSelected];
          const index = newGlobalSelected.indexOf(driveIdDriveInstanceIdItemId)
          newGlobalSelected.splice(index,1)
          set(globalSelectedNodesAtom,newGlobalSelected);
        }else{
          set(selectedDriveItemsAtom(driveIdDriveInstanceIdItemId),true)
          let itemInfo = {...driveIdDriveInstanceIdItemId}
          itemInfo["parentFolderId"] = instruction.parentFolderId;
          set(globalSelectedNodesAtom,[...globalSelected,itemInfo])
        }
        break;
      case "range to item":
        if (globalSelected.length === 0){
          //No previous items selected so just select this one
          set(selectedDriveItemsAtom(driveIdDriveInstanceIdItemId),true)
          let itemInfo = {...driveIdDriveInstanceIdItemId}
          itemInfo["parentFolderId"] = instruction.parentFolderId;
          set(globalSelectedNodesAtom,[itemInfo])
        }else{
          let lastSelectedItem = globalSelected[globalSelected.length-1];
          //TODO: Just select one if driveInstanceId doesn't match
          //Starting at root build array of visible items in order
          let [selectTheseItemIdParentFolderIds] = findRange({
            currentFolderId:lastSelectedItem.parentFolderId,
            lastNeedle:lastSelectedItem.itemId,
            clickNeedle:driveIdDriveInstanceIdItemId.itemId});
           
          let addToGlobalSelected = []
          for (let itemIdParentFolderIdsToSelect of selectTheseItemIdParentFolderIds){
            let itemKey = {...driveIdDriveInstanceIdItemId}
            itemKey.itemId = itemIdParentFolderIdsToSelect.itemId;
            let forGlobal = {...itemKey}
            forGlobal.parentFolderId = itemIdParentFolderIdsToSelect.parentFolderId;
            if (!get(selectedDriveItemsAtom(itemKey))){
              set(selectedDriveItemsAtom(itemKey),true)
              addToGlobalSelected.push(forGlobal);
            }
          }
          //TODO: Does this have the parentFolderId?
          set(globalSelectedNodesAtom,[...globalSelected,...addToGlobalSelected])

        }
      break;
      case "clear all":
          //TODO: Only clear this browser?
          for (let itemObj of globalSelected){
            const {parentFolderId,...atomFormat} = itemObj;  //Without parentFolder
            set(selectedDriveItemsAtom(atomFormat),false)
          }
          set(globalSelectedNodesAtom,[]);
        break;
      default:
        console.warn(`Can't handle instruction ${instruction}`)
        break;
    }
    
  }
})

const DoenetML = React.memo((props)=>{
  // console.log(`=== 📜 DoenetML`)

  const history = useHistory();
  const setSelected = useSetRecoilState(selectedDriveItems({driveId:props.driveId,driveInstanceId:props.driveInstanceId,itemId:props.item.itemId})); 
  const isSelected = useRecoilValue(selectedDriveItemsAtom({driveId:props.driveId,driveInstanceId:props.driveInstanceId,itemId:props.item.itemId})); 
  const [selectedDrive, setSelectedDrive] = useRecoilState(selectedDriveAtom); 
  const [dragState] = useRecoilState(dragStateAtom);
  const { onDragStart, onDrag, onDragEnd, renderDragGhost } = useDnDCallbacks();
  const globalSelectedNodes = useRecoilValue(globalSelectedNodesAtom); 

  const indentPx = 20;
  let bgcolor = "#f6f8ff";
  let borderSide = "0px 0px 0px 0px";
  let widthSize = "60vw";
  let marginSize = "2.5vw";
  let date = props.item.creationDate.slice(0,10)
  let published = <p><FontAwesomeIcon icon={faUsersSlash}/></p>
  let assigned = '-'
  let columns = 'repeat(5, 20%)'
  if (props.isNav) {widthSize = "224px"; marginSize = "0px"; date = ''; published=''; assigned=''; columns='80% 20%'}
  if (isSelected || (props.isNav && props.item.itemId === props.pathItemId)) { bgcolor = "hsl(209,54%,82%)"; borderSide = "8px 0px 0px 0px #1A5A99";}
  if (isSelected && dragState.isDragging) { bgcolor = "#e2e2e2"; }  
  if (props.item.isPublished == 1 && !props.isNav) {published = <FontAwesomeIcon icon={faUsers}/>}
  if (props.item.isAssignment == 1 && !props.isNav) {assigned = <FontAwesomeIcon icon={faUserEdit}/>}

  let label = props.item?.label;
  if (props.item?.assignment_isPublished === "1" && props.item?.isAssignment === "1"){
    label = props.item?.assignment_title;
  }

  let doenetMLJSX = <div
      data-doenet-driveinstanceid={props.driveInstanceId}
      tabIndex={0}
      className="noselect nooutline" 
      style={{
        cursor: "pointer",
        padding: "8px",
        border: "0px",
        borderBottom: "2px solid black",
        backgroundColor: bgcolor,
        width: widthSize,
        // boxShadow: borderSide,
        marginLeft: marginSize
      }}
      onDoubleClick={(e)=>{
        e.preventDefault();
        e.stopPropagation();
        if (props.doubleClickCallback){
          props.doubleClickCallback({
            driveId:props.driveId,
            item:props.item,
            driveInstanceId:props.driveInstanceId,
            route:props.route,
            isNav:props.isNav, 
            pathItemId:props.pathItemId,
          })
        }
      }}
      onClick={(e)=>{
        e.preventDefault();
        e.stopPropagation();
        if (props.isNav){
          //Only select one item
          let urlParamsObj = Object.fromEntries(new URLSearchParams(props.route.location.search));
          let newParams = {...urlParamsObj} 
          newParams['path'] = `${props.driveId}:${props.item.parentFolderId}:${props.item.itemId}:DoenetML`
          history.push('?'+encodeParams(newParams))
        }else{
          e.preventDefault();
          e.stopPropagation();
          if (!e.shiftKey && !e.metaKey){
            setSelected({instructionType:"one item",parentFolderId:props.item.parentFolderId})
          }else if (e.shiftKey && !e.metaKey){
            setSelected({instructionType:"range to item",parentFolderId:props.item.parentFolderId})
          }else if (!e.shiftKey && e.metaKey){
            setSelected({instructionType:"add item",parentFolderId:props.item.parentFolderId})
          }
        }
        setSelectedDrive(props.driveId);
      }}
      onBlur={(e) => {
        //Don't clear on navigation changes
        if (!props.isNav){
        //Only clear if focus goes outside of this node group
          // if (e.relatedTarget === null ||
          //   (e.relatedTarget.dataset.doenetDriveinstanceid !== props.driveInstanceId &&
          //   !e.relatedTarget.dataset.doenetDriveStayselected)
          //   ){
          //     setSelected({instructionType:"clear all"})
          // }
          // if (e.relatedTarget === null){
          //   setSelected({instructionType:"clear all"})
          // }
          // console.log(">>>dataset",e?.relatedTarget?.dataset)
          // if (e?.relatedTarget?.dataset?.doenetDeselectDrive){
          //   setSelected({instructionType:"clear all"});
          // }
        }
      }}
      ><div 
      style={{
        marginLeft: `${props.indentLevel * indentPx}px`, 
        display: 'grid',
        gridTemplateColumns: columns,
        gridTemplateRows: '1fr',
        alignItems: 'center'
      }}>
<p style={{display: 'inline', margin: '0px'}}><FontAwesomeIcon icon={faCode}/> {label}</p> {date} {published} {assigned}</div></div>

    if (!props.isNav) {
      const onDragStartCallback = () => {
        if (globalSelectedNodes.length === 0 || !isSelected) {
          setSelected({instructionType:"clear all"});
          setSelected({instructionType:"one item", parentFolderId: props.item.parentFolderId});
        } 
      }
      // make DoenetML draggable
      let draggableClassName = "";
      doenetMLJSX = <Draggable
        key={`dnode${props.driveInstanceId}${props.item.itemId}`} 
        id={props.item.itemId}
        className={draggableClassName}
        onDragStart={() => onDragStart({ nodeId: props.item.itemId, driveId: props.driveId, onDragStartCallback })}
        onDrag={onDrag}
        onDragEnd={onDragEnd}
        ghostElement={renderDragGhost(props.item.itemId, doenetMLJSX)}
        >
        { doenetMLJSX } 
      </Draggable>
    }
    return doenetMLJSX;
  })

const Url = React.memo((props)=>{
  const { onDragStart, onDrag, onDragEnd, renderDragGhost } = useDnDCallbacks();
  const [dragState] = useRecoilState(dragStateAtom);
  // console.log(`=== 🔗 Url`)


  const history = useHistory();
  const setSelected = useSetRecoilState(selectedDriveItems({driveId:props.driveId,driveInstanceId:props.driveInstanceId,itemId:props.item.itemId})); 
  const isSelected = useRecoilValue(selectedDriveItemsAtom({driveId:props.driveId,driveInstanceId:props.driveInstanceId,itemId:props.item.itemId})); 
  const globalSelectedNodes = useRecoilValue(globalSelectedNodesAtom); 
  const [selectedDrive, setSelectedDrive] = useRecoilState(selectedDriveAtom); 

  const indentPx = 20;
  let bgcolor = "#f6f8ff";
  let borderSide = "0px 0px 0px 0px";
  let widthSize = "60vw";
  let marginSize = "2.5vw";
  let date = props.item.creationDate.slice(0,10);
  let published = <FontAwesomeIcon icon={faUsersSlash}/>
  let assigned = '-'
  let columns = 'repeat(5, 20%)'
  if (props.isNav) {widthSize = "224px"; marginSize = "0px"; date = ''; published=''; assigned=''; columns='80% 20%'};
  if (isSelected || (props.isNav && props.item.itemId === props.pathItemId)) {bgcolor = "hsl(209,54%,82%)"; borderSide = "8px 0px 0px 0px #1A5A99"}
  if (isSelected && dragState.isDragging) { bgcolor = "#e2e2e2"; }  
  if (props.item.isPublished == 1 && !props.isNav) {published = <FontAwesomeIcon icon={faUsers}/>}
  if (props.item.isAssignment == 1 && !props.isNav) {assigned = <FontAwesomeIcon icon={faUserEdit}/>}

  let urlJSX = <div
      data-doenet-driveinstanceid={props.driveInstanceId}
      tabIndex={0}
      className="noselect nooutline" 
      style={{
        cursor: "pointer",
        // width: "60vw",
        padding: "8px",
        border: "0px",
        borderBottom: "2px solid black",
        backgroundColor: bgcolor,
        width: widthSize,
        // boxShadow: borderSide,
        marginLeft: marginSize
      }}
      onClick={(e)=>{
        e.preventDefault();
        e.stopPropagation();
        if (props.urlClickBehavior === "select"){
          if (props.isNav){
            //Only select one item
            let urlParamsObj = Object.fromEntries(new URLSearchParams(props.route.location.search));
            let newParams = {...urlParamsObj} 
            newParams['path'] = `${props.driveId}:${props.item.parentFolderId}:${props.item.itemId}:Url`
            history.push('?'+encodeParams(newParams))
          }else{
            e.preventDefault();
            e.stopPropagation();
            if (!e.shiftKey && !e.metaKey){
              setSelected({instructionType:"one item",parentFolderId:props.item.parentFolderId})
            }else if (e.shiftKey && !e.metaKey){
              setSelected({instructionType:"range to item",parentFolderId:props.item.parentFolderId})
            }else if (!e.shiftKey && e.metaKey){
              setSelected({instructionType:"add item",parentFolderId:props.item.parentFolderId})
            }
          }
          setSelectedDrive(props.driveId);
        }else{
          //Default url behavior is new tab
          let linkTo = props.item?.url; //Enable this when add URL is completed
          window.open(linkTo)
        }
      }}
      onBlur={(e) => {
        //Don't clear on navigation changes
        if (!props.isNav){
        //Only clear if focus goes outside of this node group
          // if (e.relatedTarget === null ||
          //   (e.relatedTarget.dataset.doenetDriveinstanceid !== props.driveInstanceId &&
          //   !e.relatedTarget.dataset.doenetDriveStayselected)
          //   ){
          //     setSelected({instructionType:"clear all"})
          // }
          // if (e.relatedTarget.dataset.doenetDriveStayselected){
          //   console.log(">>>GET FOCUS BACK!")
          // }
          // if (e?.relatedTarget?.dataset?.doenetDeselectDrive){
          //   setSelected({instructionType:"clear all"});
          // }
        }
      }}
      ><div 
      className="noselect" 
      style={{
        marginLeft: `${props.indentLevel * indentPx}px`,
        display: 'grid',
        gridTemplateColumns: columns,
        gridTemplateRows: '1fr',
        alignItems: 'center'
      }}>
    <div style={{display: 'inline', margin: '0px'}}><FontAwesomeIcon icon={faLink}/> {props.item?.label}</div> {date} {published} {assigned}</div></div>

  if (!props.isNav) {
    // make URL draggable
    const onDragStartCallback = () => {
      if (globalSelectedNodes.length === 0 || !isSelected) {
        setSelected({instructionType:"clear all"});
        setSelected({instructionType:"one item", parentFolderId: props.item.parentFolderId});
      } 
    }
    let draggableClassName = "";
    urlJSX = <Draggable
      key={`dnode${props.driveInstanceId}${props.item.itemId}`} 
      id={props.item.itemId}
      className={draggableClassName}
      onDragStart={() => onDragStart({ nodeId: props.item.itemId, driveId: props.driveId, onDragStartCallback })}
      onDrag={onDrag}
      onDragEnd={onDragEnd}
      ghostElement={renderDragGhost(props.item.itemId, urlJSX)}
      >
      { urlJSX } 
    </Draggable>
  }

  return urlJSX;

  })

function useDnDCallbacks() {
  const { dropState, dropActions } = useContext(DropTargetsContext);
  const [dragState, setDragState] = useRecoilState(dragStateAtom);

  const onDragStart = ({ nodeId, driveId, onDragStartCallback }) => {
    setDragState((dragState) => ({
      ...dragState,
      isDragging: true,
      draggedOverDriveId: driveId
    }));
    onDragStartCallback?.();
  };

  const onDrag = ({ clientX, clientY, translation, id }) => {
    dropActions.handleDrag(clientX, clientY, id);
  };

  const onDragOverContainer = ({ id, driveId, isBreadcrumb=false }) => {
    // update driveId if changed
    if (dragState.draggedOverDriveId !== driveId) {
      setDragState((dragState) => ({
        ...dragState,
        draggedOverDriveId: driveId,
        isDraggedOverBreadcrumb: isBreadcrumb
      }));
    }
  };

  const onDragEnd = () => {
    setDragState((dragState) => ({
      ...dragState,
      isDragging: false,
      draggedOverDriveId: null
    }));
    dropActions.handleDrop();
  };

  function renderDragGhost(id, element) {
    const dragGhostId = `drag-ghost-${id}`;
    const numItems = useRecoilValue(globalSelectedNodesAtom).length;
    return <DragGhost id={dragGhostId} numItems={numItems} element={element} />;
  }

  return {
    onDragStart,
    onDrag,
    onDragOverContainer,
    onDragEnd,
    renderDragGhost
  }
}

const nodePathSelector = selectorFamily({
  key:"nodePathSelector",
  get: (driveIdFolderId) => ({get})=>{
    
    const { driveId, folderId } = driveIdFolderId;
    if (!driveId || !folderId) return []
    let path = []
    let currentNode = folderId;
    while (currentNode && currentNode !== driveId) {
      const folderInfoObj = get(folderDictionarySelector({ driveId, folderId: currentNode}));
      path.push({folderId: currentNode, label: folderInfoObj.folderInfo.label})
      currentNode = folderInfoObj.folderInfo.parentFolderId;
    }
    return path;
  }
})

function useUpdateBreadcrumb(props) {
  const { addItem: addBreadcrumbItem , clearItems: clearBreadcrumb } = useContext(BreadcrumbContext);
  const { onDragOverContainer } = useDnDCallbacks();
  const { dropActions } = useContext(DropTargetsContext);
  let routePathDriveId = "";
  let routePathFolderId = "";
  if (props.path) {
    const[driveId, folderId, itemId] = props.path?.split(":");
    routePathDriveId = driveId;
    routePathFolderId = folderId;
  }
  const [nodesOnPath, _] = useRecoilState(nodePathSelector({driveId: routePathDriveId, folderId: routePathFolderId}));
  const driveLabel = props.driveLabel ?? "/";

  useEffect(() => {
    updateBreadcrumb({routePathDriveId, routePathFolderId});
  }, [nodesOnPath])

  const updateBreadcrumb = ({routePathDriveId, routePathFolderId}) => {
    if (props.driveId !== routePathDriveId) {
      return;
    }

    clearBreadcrumb();
    let breadcrumbStack = [];
    
    // generate folder stack
    const breadcrumbItemStyle = {
      fontSize: "24px",
      color: "#8a8a8a",
      textDecoration: "none",
    }
    
    for (let currentNode of nodesOnPath ) {
      const nodeObj = currentNode;
      const currentNodeId = nodeObj.folderId;

      let newParams = Object.fromEntries(new URLSearchParams());
      newParams['path'] = `${routePathDriveId}:${currentNodeId}:${currentNodeId}:Folder`;
      const destinationLink = `../?${encodeParams(newParams)}`
      // const draggedOver = DnDState.activeDropTargetId === currentNodeId && isDraggedOverBreadcrumb;  
      let breadcrumbElement = <Link 
        style={breadcrumbItemStyle} 
        to={destinationLink}>
        {nodeObj?.label}
      </Link>
      breadcrumbElement = <WithDropTarget
        key={`wdtbreadcrumb${props.driveId}${currentNodeId}`} 
        id={currentNodeId}
        registerDropTarget={dropActions.registerDropTarget} 
        unregisterDropTarget={dropActions.unregisterDropTarget}
        dropCallbacks={{
          onDragOver: () => onDragOverContainer({ id: currentNodeId, driveId: props.driveId, isBreadcrumb: true }),
          onDrop: () => {
            setFolderInfo({instructionType: "move items", driveId: props.driveId, itemId: currentNodeId});
          }
        }}
        >
        { breadcrumbElement } 
      </WithDropTarget>

      const breadcrumbObj = {
        to: destinationLink,
        element: breadcrumbElement
      }

      breadcrumbStack.unshift(breadcrumbObj);
    }
    
    // add current drive to head of stack
    let newParams = Object.fromEntries(new URLSearchParams());
    newParams['path'] = `${routePathDriveId}:${routePathDriveId}:${routePathDriveId}:Drive`;
    const driveDestinationLink = `../?${encodeParams(newParams)}`
    
    const driveBreadcrumbElement = <WithDropTarget
      key={`wdtbreadcrumb${props.driveId}`} 
      id={routePathDriveId}
      registerDropTarget={dropActions.registerDropTarget} 
      unregisterDropTarget={dropActions.unregisterDropTarget}
      dropCallbacks={{
        onDragOver: () => onDragOverContainer({ id: routePathDriveId, driveId: props.driveId, isBreadcrumb: true }),
        onDrop: () => {setFolderInfo({instructionType: "move items", driveId: props.driveId, itemId: props.driveId});}
      }}
      >
      <Link 
        style={breadcrumbItemStyle} 
        to={driveDestinationLink}>
        {props.driveLabel}
      </Link>
    </WithDropTarget>
    breadcrumbStack.unshift({
      to: driveDestinationLink,
      element: driveBreadcrumbElement
    });

    // add items in stack to breadcrumb
    for (let item of breadcrumbStack) {
      addBreadcrumbItem(item);      
    }
  }
}

const DragGhost = ({ id, element, numItems }) => {

  const containerStyle = {
    transform: "rotate(-5deg)",
    zIndex: "10",
    background: "#e2e2e2",
    width: "800px",
    border: "2px solid black",
    padding: "0px",
    height: "38px",
    overflow: "hidden",
  }

  const singleItemStyle = {
    boxShadow: 'rgba(0, 0, 0, 0.20) 5px 5px 3px 3px',
    borderRadius: '2px solid black',
    animation: 'dragAnimation 2s',
    display: 'flex',
    justifyContent: 'center',
    alignItems: 'center',
    background: "#e2e2e2",
    marginLeft: "-60px"
  }

  const multipleItemsNumCircleContainerStyle = {
    position: 'absolute',
    zIndex: "5",
    top: "6px",
    right: "5px",
    borderRadius: '25px',
    background: '#1A5A99',
    fontSize: '12px',
    color: 'white',
    width: '25px',
    height: '25px',
    display: 'flex',
    justifyContent: 'center',
    alignItems: 'center', 
    marginLeft: "-60px"
  }

  // const multipleItemsRearStackStyle = {
  //   boxShadow: 'rgba(0, 0, 0, 0.30) 5px 5px 3px -2px',
  //   borderRadius: '4px',
  //   padding: "0 5px 5px 0px",
  //   display: 'flex',
  //   justifyContent: 'flex-start',
  //   alignItems: 'flex-start',
  //   zIndex: "1",
  //   background: "#fff",
  //   marginLeft: "-60px"
  // }

  // const multipleItemsFrontStackStyle = {
  //   borderRadius: '4px',
  //   boxShadow: 'rgba(0, 0, 0, 0.15) 3px 3px 3px 0px',
  //   border: '1px solid rgba(0, 0, 0, 0.70)',
  //   display: 'flex',
  //   justifyContent: 'center',
  //   alignItems: 'center',
  //   zIndex: "2",
  //   marginLeft: "-60px"
  // }

  return (
    <div id={id} style={containerStyle}>
    {
      numItems < 2 ? 
        <div
          style={singleItemStyle}>
          { element }
        </div>
      :
      <div 
        // style={{minWidth: "300px"}}
        >
        <div
          style={multipleItemsNumCircleContainerStyle}>
          {numItems}
        </div>
        <div
          // style={multipleItemsRearStackStyle}
          >
          <div
            style={singleItemStyle}>
            { element }
          </div>
        </div>
      </div>
    }      
    </div>
  )
}<|MERGE_RESOLUTION|>--- conflicted
+++ resolved
@@ -347,16 +347,13 @@
   },
   set: (driveIdFolderId) => async ({set,get},instructions)=>{
     const fInfo = get(folderDictionary(driveIdFolderId))
-<<<<<<< HEAD
     const { dragShadowDriveId, dragShadowParentId } = get(dragStateAtom);
     let dragShadowParentFolderInfoObj = null;
     
-=======
     let item = {driveId:driveIdFolderId.driveId,driveInstanceId:instructions.driveInstanceId,itemId:instructions.itemId}
     let newFInfo = {...fInfo}
 
     // console.log(">>>finfo",fInfo)
->>>>>>> ff089ce3
     switch(instructions.instructionType){
       case "addItem":
         const dt = new Date();
@@ -1143,14 +1140,9 @@
 
 const folderOpenSelector = selectorFamily({
   key:"folderOpenSelector",
-<<<<<<< HEAD
   get:(driveInstanceIdItemId)=>({get})=>{
     return get(folderOpenAtom(driveInstanceIdItemId));
   },
-  set:(driveInstanceIdItemId) => ({get,set})=>{
-    const isOpen = get(folderOpenAtom(driveInstanceIdItemId))
-    set(folderOpenAtom(driveInstanceIdItemId),!isOpen); 
-=======
   set:(driveInstanceIdDriveIdItemId) => ({get,set})=>{
     const isOpen = get(folderOpenAtom(driveInstanceIdDriveIdItemId))
     if (isOpen){ 
@@ -1170,7 +1162,6 @@
       set(globalSelectedNodesAtom,newGlobalSelected);
     }
     set(folderOpenAtom(driveInstanceIdDriveIdItemId),!isOpen); 
->>>>>>> ff089ce3
   }
 })
 
@@ -1182,14 +1173,9 @@
   let itemId = props?.folderId;
   if (!itemId){ itemId = props.driveId}
   //Used to determine range of items in Shift Click
-<<<<<<< HEAD
-  const isOpen = useRecoilValue(folderOpenAtom({driveInstanceId:props.driveInstanceId,itemId:props.folderId}))
-  const toggleOpen = useSetRecoilState(folderOpenSelector({driveInstanceId:props.driveInstanceId,itemId:props.folderId}))
-  const isOpenRef = useRef(isOpen);  // for memoized DnD callbacks
-=======
   const isOpen = useRecoilValue(folderOpenAtom({driveInstanceId:props.driveInstanceId,driveId:props.driveId,itemId:props.folderId}))
   const toggleOpen = useSetRecoilState(folderOpenSelector({driveInstanceId:props.driveInstanceId,driveId:props.driveId,itemId:props.folderId}))
->>>>>>> ff089ce3
+  const isOpenRef = useRef(isOpen);  // for memoized DnD callbacks
 
   let history = useHistory();
   
@@ -1218,13 +1204,10 @@
   if (isSelected  || (props.isNav && itemId === props.pathItemId)) { bgcolor = "hsl(209,54%,82%)"; borderSide = "8px 0px 0px 0px #1A5A99"; }
   if (dropState.activeDropTargetId === itemId) { bgcolor = "hsl(209,54%,82%)"; }
   if (isSelected && dragState.isDragging) { bgcolor = "#e2e2e2"; }  
-<<<<<<< HEAD
 
   useEffect(() => {
     isOpenRef.current = isOpen;
   }, [isOpen])
-=======
->>>>>>> ff089ce3
  
   if (folderInfoObj.state === "loading"){ return null;}
   // console.log(folderInfo.label, folderInfo?.sortBy, contentIdsArr)
