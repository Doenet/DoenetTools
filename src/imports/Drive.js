--- conflicted
+++ resolved
@@ -67,10 +67,7 @@
 })
 
 export default function Drive(props){
-<<<<<<< HEAD
-=======
   // console.log("=== Drive")
->>>>>>> 5a9ff80a
   const isNav = useContext(IsNavContext);
 
   const drivesAvailable = useRecoilValueLoadable(fetchDrivesQuery);
