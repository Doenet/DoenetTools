import React, {useContext, useState, useCallback, useRef, useEffect, useMemo} from 'react';
import { IsNavContext } from './Tool/NavPanel'
import axios from "axios";
import nanoid from 'nanoid';
import './util.css';


import {
  DropTargetsContext,
  WithDropTarget  
} from '../imports/DropTarget';
import Draggable from '../imports/Draggable';

import { BreadcrumbContext } from '../imports/Breadcrumb';

import {
  HashRouter as Router,
  Switch,
  Route,
  useHistory,
  Link
} from "react-router-dom";

import {
  atom,
  atomFamily,
  selector,
  selectorFamily,
  RecoilRoot,
  useSetRecoilState,
  useRecoilValueLoadable,
  useRecoilStateLoadable,
  useRecoilState,
  useRecoilValue,
} from 'recoil';

const sortOptions = Object.freeze({
  "LABEL_ASC": "label ascending",
  "LABEL_DESC": "label descending",
  "CREATION_DATE_ASC": "creation date ascending",
  "CREATION_DATE_DESC": "creation date descending"
});

export const globalSelectedNodesAtom = atom({
  key:'globalSelectedNodesAtom',
  default:[]
})

const dragStateAtom = atom({
  key: 'dragStateAtom',
  default: {
    isDragging: false,
    draggedOverDriveId: null,
    isDraggedOverBreadcrumb: false
  }
})

let fetchDrivesQuery = selector({
  key:"fetchDrivesQuery",
  get: async ({get})=>{
    const { data } = await axios.get(
      `/api/loadAvailableDrives.php`
    );
    return data
  },
 
})

export default function Drive(props){
  // console.log("=== Drive")
  const isNav = useContext(IsNavContext);

  const drivesAvailable = useRecoilValueLoadable(fetchDrivesQuery);
  if (drivesAvailable.state === "loading"){ return null;}
  if (drivesAvailable.state === "hasError"){ 
    console.error(drivesAvailable.contents)
    return null;}


  if (props.types){

    let drives = [];
    for (let type of props.types){
      for (let driveObj of drivesAvailable.contents.driveIdsAndLabels){
        if (driveObj.type === type){
          drives.push(
          <React.Fragment key={`drive${driveObj.driveId}${isNav}`} ><Router ><Switch>
           <Route path="/" render={(routeprops)=>
           <DriveRouted route={{...routeprops}} driveId={driveObj.driveId} label={driveObj.label} isNav={isNav} {...props} driveObj={driveObj}/>
           }></Route>
         </Switch></Router></React.Fragment>)
        }
      }
    }
    return <>{drives}</>
  }else if (props.driveId){
    for (let driveObj of drivesAvailable.contents.driveIdsAndLabels){
        if (driveObj.driveId === props.driveId){
         return <Router><Switch>
           <Route path="/" render={(routeprops)=>
           <DriveRouted route={{...routeprops}} driveId={driveObj.driveId} label={driveObj.label} isNav={isNav} {...props} driveObj={driveObj}/>
           }></Route>
         </Switch></Router>
        }
    }
    console.warn("Don't have a drive with driveId ",props.id)
    return null;
  }else{
    console.warn("Drive needs types or driveId defined.")
    return null;
  }
}

let loadDriveInfoQuery = selectorFamily({
  key:"loadDriveInfoQuery",
  get: (driveId) => async ({get,set})=>{
    const { data } = await axios.get(
      `/api/loadFolderContent.php?driveId=${driveId}&init=true`
    );
    // console.log("loadDriveInfoQuery DATA ",data)
    // let itemDictionary = {};
    //   for (let item of data.results){
    //     itemDictionary[item.itemId] = item;
    //   }
    //   data["itemDictionary"] = itemDictionary;
    return data;
  },
 
})

//Find DriveInstanceId's given driveId
let driveInstanceIdDictionary = atomFamily({
  key:"driveInstanceIdDictionary",
  default:[]
})

export const folderDictionary = atomFamily({
  key:"folderDictionary",
  default:selectorFamily({
    key:"folderDictionary/Default",
    get:(driveIdFolderId)=>({get})=>{
      const driveInfo = get(loadDriveInfoQuery(driveIdFolderId.driveId))
      let defaultOrder = [];
      let contentsDictionary = {};
      let contentIds = {};
      let folderInfo = {
        sortBy: "defaultOrder",
        dirty: 0  
      };
      for (let item of driveInfo.results){
        if (item.parentFolderId === driveIdFolderId.folderId){
          defaultOrder.push(item.itemId);
          contentsDictionary[item.itemId] = item;
        }
        if (item.itemId === driveIdFolderId.folderId){
          folderInfo = item;
        }
      }
      
      if (folderInfo.dirty) {
        folderInfo.sortBy = "defaultOrder";
        folderInfo.dirty = 0;
      }

      contentIds["defaultOrder"] = defaultOrder;
  
      return {folderInfo,contentsDictionary,contentIds}
    } 
  })
})

export const folderDictionarySelector = selectorFamily({
  //{driveId,folderId}
  get:(driveIdFolderId)=>({get})=>{
    return get(folderDictionary(driveIdFolderId));
  },
  set: (driveIdFolderId) => async ({set,get},instructions)=>{
    const fInfo = get(folderDictionary(driveIdFolderId))
    switch(instructions.instructionType){
      case "addItem":
        const dt = new Date();
        const creationDate = `${
          dt.getFullYear().toString().padStart(2, '0')}-${
            (dt.getMonth()+1).toString().padStart(2, '0')}-${
            dt.getDate().toString().padStart(2, '0')} ${
          dt.getHours().toString().padStart(2, '0')}:${
          dt.getMinutes().toString().padStart(2, '0')}:${
          dt.getSeconds().toString().padStart(2, '0')}`
        const itemId = nanoid();
        const newItem = {
          assignmentId: null,
          branchId: null,
          contentId: null,
          creationDate,
          isPublished: "0",
          itemId,
          itemType: instructions.itemType,
          label: instructions.label,
          parentFolderId: driveIdFolderId.folderId,
          url: null,
          urlDescription: null,
          urlId: null,
          sortBy: "defaultOrder",
          dirty: 0
        }
        //TODO: update to use fInfo
        set(folderDictionary(driveIdFolderId),(old)=>{
          let newObj = JSON.parse(JSON.stringify(old));;
          newObj.contentsDictionary[itemId] = newItem;
          let newDefaultOrder = [...newObj.contentIds["defaultOrder"]];
          let index = newDefaultOrder.indexOf(instructions.selectedItemId);
          newDefaultOrder.splice(index+1, 0, itemId);
          newObj.contentIds["defaultOrder"] = newDefaultOrder;
          // newObj.folderInfo.dirty = 1;
          return newObj;
        })
        if (instructions.itemType === "Folder"){
          //If a folder set folderInfo and zero items
          set(folderDictionary({driveId:driveIdFolderId.driveId,folderId:itemId}),{
            folderInfo:newItem,contentsDictionary:{},contentIds:{"defaultOrder":[]}
          })
        }
        const data = { 
          driveId:driveIdFolderId.driveId,
          parentFolderId:driveIdFolderId.folderId,
          itemId,
          label:instructions.label,
          type:instructions.itemType
         };
        const payload = { params: data };

        axios.get('/api/AddItem.php', payload)
        .then(resp=>{
          //Not sure how to handle errors when saving data yet
          // throw Error("made up error")
        })
      break;
      case "sort":
        const { sortKey } = instructions;

        set(folderDictionary(driveIdFolderId),(old)=>{
          let newObj = JSON.parse(JSON.stringify(old));
          let { contentsDictionary, contentIds } = newObj;
          let newFolderInfo = { ...newObj.folderInfo }

          // sort folder child array
          const sortedFolderChildrenIds = sortItems({sortKey, nodeObjs: contentsDictionary, defaultFolderChildrenIds: contentIds["defaultOrder"]});

          // modify folder sortBy            
          newFolderInfo.sortBy = sortKey;

          // update folder data
          newObj.folderInfo = newFolderInfo;
          newObj.contentIds[sortKey] = sortedFolderChildrenIds;
          
          return newObj;
        })

        break;
      case "delete item":
        //Remove from folder
        let item = {driveId:driveIdFolderId.driveId,driveInstanceId:instructions.driveInstanceId,itemId:instructions.itemId}
        let newFInfo = {...fInfo}
        newFInfo["defaultOrder"] = [...fInfo.defaultOrder];
        newFInfo["contentsDictionary"] = {...fInfo.contentsDictionary}
        let index = newFInfo["defaultOrder"].indexOf(instructions.itemId);
        newFInfo["defaultOrder"].splice(index,1)
        delete newFInfo["contentsDictionary"][instructions.itemId];
        set(folderDictionary(driveIdFolderId),newFInfo);
        //Remove from selection
        if (get(selectedDriveItemsAtom(item))){
          set(selectedDriveItemsAtom(item),false)
          let newGlobalItems = [];
          for(let gItem of get(globalSelectedNodesAtom)){
            if (gItem.itemId !== instructions.itemId){
              newGlobalItems.push(gItem)
            }
          }
          set(globalSelectedNodesAtom,newGlobalItems)
        }
        //Remove from database
        const pdata = {driveId:driveIdFolderId.driveId,itemId:instructions.itemId}
        const deletepayload = {
          params: pdata
        }
        const { deletedata } = await axios.get("/api/deleteItem.php", deletepayload)

      break;
      case "move items":
        //Don't move if nothing selected or draging folder to itself
        let canMove = true;
        if (get(globalSelectedNodesAtom).length === 0){ canMove = false;}
        //TODO: Does this catch every case of folder into itself?
        for(let gItem of get(globalSelectedNodesAtom)){
          if (gItem.itemId === instructions.itemId){
            console.log("Can't move folder into itself") //TODO: Toast
            canMove = false;
          }
        }
        if (canMove){
          
          // //Add to destination at end
          let destinationFolderObj = get(folderDictionary({driveId:instructions.driveId,folderId:instructions.itemId}))
          let newDestinationFolderObj = JSON.parse(JSON.stringify(destinationFolderObj));
          let globalSelectedItems = get(globalSelectedNodesAtom)
          let sourcesByParentFolderId = {};

          for(let gItem of globalSelectedItems){
            //Deselect Item
            let selecteditem = {driveId:gItem.driveId,driveInstanceId:gItem.driveInstanceId,itemId:gItem.itemId}
            set(selectedDriveItemsAtom(selecteditem),false)

            //Prepare to Add to destination
            const oldSourceFInfo = get(folderDictionary({driveId:instructions.driveId,folderId:gItem.parentFolderId}));
            newDestinationFolderObj["contentsDictionary"][gItem.itemId] = {...oldSourceFInfo["contentsDictionary"][gItem.itemId]}
            newDestinationFolderObj["contentIds"]["defaultOrder"].push(gItem.itemId)

            //Prepare to Remove from source
            let newSourceFInfo = sourcesByParentFolderId[gItem.parentFolderId];
            if (!newSourceFInfo){
              newSourceFInfo = JSON.parse(JSON.stringify(oldSourceFInfo));
              sourcesByParentFolderId[gItem.parentFolderId] = newSourceFInfo;
            }
            let index = newSourceFInfo["contentIds"]["defaultOrder"].indexOf(gItem.itemId);
              newSourceFInfo["contentIds"]["defaultOrder"].splice(index,1)
              delete newSourceFInfo["contentsDictionary"][gItem.itemId];
            
          }
          //Add all to destination
          set(folderDictionary({driveId:instructions.driveId,folderId:instructions.itemId}),newDestinationFolderObj);
          //Clear global selection
          set(globalSelectedNodesAtom,[])
          //Remove from sources
          for (let parentFolderId of Object.keys(sourcesByParentFolderId)){
            set(folderDictionary({driveId:instructions.driveId,folderId:parentFolderId}),sourcesByParentFolderId[parentFolderId])
          }

          let selectedItemIds = [];
          for (let item of globalSelectedItems){
            selectedItemIds.push(item.itemId);
          }

          const payload = {
            sourceDriveId:globalSelectedItems[0].driveId,
            selectedItemIds, 
            destinationItemId:destinationFolderObj.folderInfo.itemId,
            destinationParentFolderId:destinationFolderObj.folderInfo.parentFolderId,
            destinationDriveId:driveIdFolderId.driveId
          }
          axios.post("/api/moveItems.php", payload)
          .then((resp)=>{
            // console.log(resp.data)
          }
          )
          
        }
      break;
      default:
        console.warn(`Intruction ${instructions.instructionType} not currently handled`)
    }
    
  }
  // set:(setObj,newValue)=>({set,get})=>{
  //   console.log("setObj",setObj,newValue);

  // }
})

const sortItems = ({ sortKey, nodeObjs, defaultFolderChildrenIds }) => {
  let tempArr = [...defaultFolderChildrenIds];
  switch (sortKey) {
    case sortOptions.LABEL_ASC:
      tempArr.sort(
        (a,b) => { 
          return (nodeObjs[a].label.localeCompare(nodeObjs[b].label))}
      );
      break;
    case sortOptions.LABEL_DESC:
      tempArr.sort(
        (b,a) => { 
          return (nodeObjs[a].label.localeCompare(nodeObjs[b].label))}
      );
      break;
    case sortOptions.CREATION_DATE_ASC:
      tempArr.sort(
        (a,b) => { 
          return (new Date(nodeObjs[a].creationDate) - new Date(nodeObjs[b].creationDate))}
      );
      break;
    case sortOptions.CREATION_DATE_DESC:
      tempArr.sort(
        (b,a) => { 
          return (new Date(nodeObjs[a].creationDate) - new Date(nodeObjs[b].creationDate))}
      );
      break;
  }
  return tempArr;
};

function DriveRouted(props){
  // console.log("=== DriveRouted")
  const driveInfo = useRecoilValueLoadable(loadDriveInfoQuery(props.driveId))
  const setDriveInstanceId = useSetRecoilState(driveInstanceIdDictionary(props.driveId))
  let driveInstanceId = useRef("");
  const updateBreadcrumb = useUpdateBreadcrumb({driveId: props.driveId, driveLabel: props.driveObj.label}); 

  useEffect(() => {
    if (driveInfo.state === "loading") return;

    updateBreadcrumb({routePathDriveId, routePathFolderId});
    
  }, [driveInfo.state, routePathDriveId, routePathFolderId])

  if (driveInfo.state === "loading"){ return null;}
  if (driveInfo.state === "hasError"){ 
    console.error(driveInfo.contents)
    return null;}

  if (driveInstanceId.current === ""){ 
    driveInstanceId.current = nanoid();
    setDriveInstanceId((old)=>{let newArr = [...old]; newArr.push(driveInstanceId.current); return newArr;});
  }

  //Use Route to determine path variables
  let pathFolderId = props.driveId; //default 
  let pathDriveId = props.driveId; //default
  let routePathDriveId = "";
  let routePathFolderId = "";  
  let pathItemId = "";  
  let urlParamsObj = Object.fromEntries(new URLSearchParams(props.route.location.search));
  //use defaults if not defined
  if (urlParamsObj?.path !== undefined){
    [routePathDriveId,routePathFolderId,pathItemId] = urlParamsObj.path.split(":");
    if (routePathDriveId !== ""){pathDriveId = routePathDriveId;}
    if (routePathFolderId !== ""){pathFolderId = routePathFolderId;}
  }
  //If navigation then build from root else build from path
  let rootFolderId = pathFolderId;
  if(props.isNav){
    rootFolderId = props.driveId;
  }

  

  return <>
<<<<<<< HEAD
  {/* <LogVisible browserId={browserId.current} /> */}
=======
  {/* <LogVisible driveInstanceId={driveInstanceId.current} /> */}
>>>>>>> a55e32c6
  {/* <Folder driveId={props.driveId} folderId={rootFolderId} indentLevel={0} rootCollapsible={true}/> */}
  <Folder 
  driveId={props.driveId} 
  folderId={rootFolderId} 
  indentLevel={0}  
  driveObj={props.driveObj} 
  rootCollapsible={props.rootCollapsible}
  driveInstanceId={driveInstanceId.current}
  isNav={props.isNav}
  urlClickBehavior={props.urlClickBehavior}
  route={props.route}
  pathItemId={pathItemId}
  />
  </>
}

const folderOpenAtom = atomFamily({
  key:"folderOpenAtom",
  default:false
})

const folderOpenSelector = selectorFamily({
  key:"folderOpenSelector",
  set:(driveInstanceIdItemId) => ({get,set})=>{
    const isOpen = get(folderOpenAtom(driveInstanceIdItemId))
    set(folderOpenAtom(driveInstanceIdItemId),!isOpen); 
  }
})

let encodeParams = p => 
Object.entries(p).map(kv => kv.map(encodeURIComponent).join("=")).join("&");

function Folder(props){

  let itemId = props?.folderId;
  if (!itemId){ itemId = props.driveId}
  //Used to determine range of items in Shift Click
  const isOpen = useRecoilValue(folderOpenAtom({driveInstanceId:props.driveInstanceId,itemId:props.folderId}))
  const toggleOpen = useSetRecoilState(folderOpenSelector({driveInstanceId:props.driveInstanceId,itemId:props.folderId}))

  let history = useHistory();
  
  const [folderInfoObj, setFolderInfo] = useRecoilStateLoadable(folderDictionarySelector({driveId:props.driveId,folderId:props.folderId}))
  const {folderInfo, contentsDictionary, contentIds} = folderInfoObj.contents;
  
  const { onDragStart, onDrag, onDragOverContainer, onDragEnd, renderDragGhost } = useDnDCallbacks();
  const { dropState, dropActions } = useContext(DropTargetsContext);
  const [dragState] = useRecoilState(dragStateAtom);
  
  // console.log(`=== 📁 ${folderInfo?.label}`)
  const setSelected = useSetRecoilState(selectedDriveItems({driveId:props.driveId,driveInstanceId:props.driveInstanceId,itemId})); 
  const isSelected = useRecoilValue(selectedDriveItemsAtom({driveId:props.driveId,driveInstanceId:props.driveInstanceId,itemId})); 
  const deleteItem = (itemId) =>{setFolderInfo({instructionType:"delete item",driveInstanceId:props.driveInstanceId,itemId})}
  const globalSelectedNodes = useRecoilValue(globalSelectedNodesAtom); 

  const indentPx = 20;
  let bgcolor = "#e2e2e2";
  if (isSelected  || (props.isNav && itemId === props.pathItemId)) { bgcolor = "#6de5ff"; }
  if (dropState.activeDropTargetId === itemId) { bgcolor = "#53ff47"; }
  if (isSelected && dragState.isDragging) { bgcolor = "#f3ff35"; }  

  const contentIdsOrder = folderInfo?.sortBy ?? "defaultOrder";
  const contentIdsArr = contentIds?.[contentIdsOrder] ?? [];
 
  let openCloseText = isOpen ? "Close" : "Open";
  let deleteButton = <button
  data-doenet-driveinstanceid={props.driveInstanceId}
  onClick={(e)=>{
    e.preventDefault();
    e.stopPropagation();
    deleteItem(itemId)
  }}
  >Delete</button>

  let openCloseButton = <button 
  data-doenet-driveinstanceid={props.driveInstanceId}
  onClick={(e)=>{
    e.preventDefault();
    e.stopPropagation();
    toggleOpen();
  }}>{openCloseText}</button>

  const sortHandler = ({ sortKey }) => {
    // dispatch sort instruction
    setFolderInfo({
      instructionType:"sort",
      sortKey: sortKey
    });
  };

  const sortNodeButtonFactory = ({ buttonLabel, sortKey, sortHandler }) => {
    return <button
    tabIndex={-1}
    onClick={(e)=>{
      e.preventDefault();
      e.stopPropagation();
      sortHandler({sortKey: sortKey});
    }}
    onMouseDown={e=>{ e.preventDefault(); e.stopPropagation(); }}
    onDoubleClick={e=>{ e.preventDefault(); e.stopPropagation(); }}
    >{ buttonLabel }</button>;
  }

  let label = folderInfo?.label;
  let folder = <div
      data-doenet-driveinstanceid={props.driveInstanceId}
      tabIndex={0}
      className="noselect nooutline" 
      style={{
        cursor: "pointer",
        width: "300px",
        padding: "4px",
        border: "1px solid black",
        backgroundColor: bgcolor,
        margin: "2px",
      }}
      onClick={(e)=>{
        if (props.isNav){
          //Only select one item
          let urlParamsObj = Object.fromEntries(new URLSearchParams(props.route.location.search));

          let newParams = {...urlParamsObj} 
          newParams['path'] = `${props.driveId}:${itemId}:${itemId}:Folder`
          history.push('?'+encodeParams(newParams))
        }else{
          if (!e.shiftKey && !e.metaKey){
            setSelected({instructionType:"one item",parentFolderId:props.parentFolderId})
          }else if (e.shiftKey && !e.metaKey){
            setSelected({instructionType:"range to item",parentFolderId:props.parentFolderId})
          }else if (!e.shiftKey && e.metaKey){
            setSelected({instructionType:"add item",parentFolderId:props.parentFolderId})
          }
        }
        
        }}
        onBlur={(e) => {
          //Don't clear on navigation changes
          if (!props.isNav){
          //Only clear if focus goes outside of this node group
            if (e.relatedTarget === null ||
              (e.relatedTarget.dataset.doenetDriveinstanceid !== props.driveInstanceId &&
              !e.relatedTarget.dataset.doenetDriveStayselected)
              ){
                setSelected({instructionType:"clear all"})
            }
          }
        }}
      >
        <div 
      className="noselect" 
      style={{
        marginLeft: `${props.indentLevel * indentPx}px`
      }}>{openCloseButton} Folder {label} {deleteButton} ({contentIdsArr.length})</div></div>

  let items = null;
  
  if (props.driveObj){
    //Root of Drive
    label = props.driveObj.label;
    folder = <>
    <div
      data-doenet-driveinstanceid={props.driveInstanceId}
      tabIndex={0}
      className="noselect nooutline" 
      style={{
        cursor: "pointer",
        width: "300px",
        padding: "4px",
        border: "1px solid black",
        backgroundColor: bgcolor,
        margin: "2px",
        marginLeft: `${props.indentLevel * indentPx}px`
      }}
      onClick={(e)=>{
        if (props.isNav){
          //Only select one item
          let urlParamsObj = Object.fromEntries(new URLSearchParams(props.route.location.search));

          let newParams = {...urlParamsObj} 
          newParams['path'] = `${props.driveId}:${itemId}:${itemId}:Drive`
          history.push('?'+encodeParams(newParams))
        }
      }
    }
    >Drive {label} ({contentIdsArr.length})</div></>
    if (props.rootCollapsible){
      folder = <div
        data-doenet-driveinstanceid={props.driveInstanceId}
        tabIndex={0}
        className="noselect nooutline" 
        style={{
          cursor: "pointer",
          width: "300px",
          padding: "4px",
          border: "1px solid black",
          backgroundColor: bgcolor,
          margin: "2px",
          marginLeft: `${props.indentLevel * indentPx}px`
        }}
      > {openCloseButton} Drive {label} ({contentIdsArr.length})</div>
    }
  }

  // make folder draggable and droppable
  let draggableClassName = "";
  if (!props.isNav) {
    const onDragStartCallback = () => {
      if (globalSelectedNodes.length === 0 || !isSelected) {
        setSelected({instructionType:"clear all"});
        setSelected({instructionType:"one item", parentFolderId: props.parentFolderId});
      } 
    }
    folder = <Draggable
      key={`dnode${props.driveInstanceId}${props.folderId}`} 
      id={props.folderId}
      className={draggableClassName}
      onDragStart={() => onDragStart({ nodeId: props.folderId, driveId: props.driveId, onDragStartCallback })}
      onDrag={onDrag}
      onDragEnd={onDragEnd}
      ghostElement={renderDragGhost(props.folderId, folder)}
      >
      { folder } 
    </Draggable>;
  }

  folder = <WithDropTarget
    key={`wdtnode${props.driveInstanceId}${props.folderId}`} 
    id={props.folderId}
    registerDropTarget={dropActions.registerDropTarget} 
    unregisterDropTarget={dropActions.unregisterDropTarget}
    dropCallbacks={{
      onDragOver: () => onDragOverContainer({ id: props.folderId, driveId: props.driveId }),
      onDrop: () => {setFolderInfo({instructionType: "move items", driveId: props.driveId, itemId: props.folderId});}
    }}
    >
    { folder } 
  </WithDropTarget>

  if (props.driveObj && !props.isNav) {
    const sortButtons = <>
      {sortNodeButtonFactory({buttonLabel: "Sort Label ASC", sortKey: sortOptions.LABEL_ASC, sortHandler})} 
      {sortNodeButtonFactory({buttonLabel: "Sort Label DESC", sortKey: sortOptions.LABEL_DESC, sortHandler})} 
      {sortNodeButtonFactory({buttonLabel: "Sort Date ASC", sortKey: sortOptions.CREATION_DATE_ASC, sortHandler})} 
      {sortNodeButtonFactory({buttonLabel: "Sort Date DESC", sortKey: sortOptions.CREATION_DATE_DESC, sortHandler})}
    </>;

    folder = <>
      {sortButtons}
      {folder}
    </>;
  }

  if (isOpen || (props.driveObj && !props.rootCollapsible)){
    let dictionary = contentsDictionary;
    items = [];
    for (let itemId of contentIdsArr){
      let item = dictionary[itemId];
      switch(item.itemType){
        case "Folder":
        items.push(<Folder 
          key={`item${itemId}${props.driveInstanceId}`} 
          driveId={props.driveId} 
          folderId={item.itemId} 
          indentLevel={props.indentLevel+1}  
          driveInstanceId={props.driveInstanceId}
          route={props.route}
          isNav={props.isNav}
          urlClickBehavior={props.urlClickBehavior}
          pathItemId={props.pathItemId}
          deleteItem={deleteItem}
          parentFolderId={props.folderId}

          />)
        break;
        case "Url":
          items.push(<Url 
            key={`item${itemId}${props.driveInstanceId}`} 
            driveId={props.driveId} 
            item={item} 
            indentLevel={props.indentLevel+1}  
            driveInstanceId={props.driveInstanceId}
            route={props.route}
            isNav={props.isNav} 
            urlClickBehavior={props.urlClickBehavior}
            pathItemId={props.pathItemId}
            deleteItem={deleteItem}
          />)
        break;
        case "DoenetML":
          items.push(<DoenetML 
            key={`item${itemId}${props.driveInstanceId}`} 
            driveId={props.driveId} 
            item={item} 
            indentLevel={props.indentLevel+1}  
            driveInstanceId={props.driveInstanceId}
            route={props.route}
            isNav={props.isNav} 
            pathItemId={props.pathItemId}
            deleteItem={deleteItem}
            />)
        break;
        default:
        console.warn(`Item not rendered of type ${item.itemType}`)
      }
 
    }

    if (contentIdsArr.length === 0){
      items.push(<EmptyNode key={`emptyitem${folderInfo?.itemId}`}/>)
    }
  }

  return <>
  {folder}
  {items}
  </>
}

const EmptyNode =  React.memo(function Node(props){

  return (<div style={{
    width: "300px",
    padding: "4px",
    border: "1px solid black",
    backgroundColor: "white",
    margin: "2px",
  
  }} ><div className="noselect" style={{ textAlign: "center" }} >EMPTY</div></div>)
})

function LogVisible(props){
  const globalSelected = useRecoilValue(globalSelectedNodesAtom);
  console.log("globalSelected",globalSelected)
  return null;
}

const selectedDriveItemsAtom = atomFamily({
  key:"selectedDriveItemsAtom",
  default:false
})

const selectedDriveItems = selectorFamily({
  key:"selectedDriveItems",
  // get:(driveIdDriveInstanceIdItemId) =>({get})=>{ 
  //   return get(selectedDriveItemsAtom(driveIdDriveInstanceIdItemId));
  // },
  set:(driveIdDriveInstanceIdItemId) => ({get,set},instruction)=>{
    const globalSelected = get(globalSelectedNodesAtom);
    const isSelected = get(selectedDriveItemsAtom(driveIdDriveInstanceIdItemId))
    const {driveId,driveInstanceId,itemId} = driveIdDriveInstanceIdItemId;
    function findRange({clickNeedle,lastNeedle,foundClickNeedle=false,foundLastNeedle=false,currentFolderId}){
      let itemIdsParentFolderIdsInRange = [];
<<<<<<< HEAD
      let folder = get(folderDictionary({driveId,folderId:currentFolderId}))

      for (let itemId of folder.defaultOrder){
=======
      let folder = get(folderDictionary({driveId,folderId:currentFolderId}))      
      let sortOrder = folder.folderInfo.sortBy;

      for (let itemId of folder.contentIds[sortOrder]){
>>>>>>> a55e32c6
        if (foundClickNeedle && foundLastNeedle){
          break;
        }
        if (clickNeedle === itemId){ foundClickNeedle = true;}
        if (lastNeedle === itemId){ foundLastNeedle = true;}
        //Add itemId if inside the range or an end point then add to itemIds
        if (foundClickNeedle || foundLastNeedle){
          itemIdsParentFolderIdsInRange.push({itemId,parentFolderId:currentFolderId});
        }
        
        
        if (folder.contentsDictionary[itemId].itemType === "Folder"){
          const isOpen = get(folderOpenAtom({driveInstanceId,itemId}))
          //Recurse if open
          if (isOpen){
            let [subItemIdsParentFolderIdsInRange,subFoundClickNeedle,subFoundLastNeedle] = 
            findRange({clickNeedle,lastNeedle,foundClickNeedle,foundLastNeedle,currentFolderId:itemId});
            itemIdsParentFolderIdsInRange.push(...subItemIdsParentFolderIdsInRange);
            if (subFoundClickNeedle){foundClickNeedle = true;}
            if (subFoundLastNeedle){foundLastNeedle = true;}
          }
          
        }
        if (foundClickNeedle && foundLastNeedle){
          break;
        }
      }
      return [itemIdsParentFolderIdsInRange,foundClickNeedle,foundLastNeedle];
    }
    switch (instruction.instructionType) {
      case "one item":
        if (!isSelected){
          for (let itemObj of globalSelected){
            let itemInfo = { ...itemObj };
            delete itemInfo["parentFolderId"];
            set(selectedDriveItemsAtom(itemInfo),false)
          }
          set(selectedDriveItemsAtom(driveIdDriveInstanceIdItemId),true)
          let itemInfo = {...driveIdDriveInstanceIdItemId}
          itemInfo["parentFolderId"] = instruction.parentFolderId;
          set(globalSelectedNodesAtom,[itemInfo])
        }
        break;
      case "add item":
        if (isSelected){
          set(selectedDriveItemsAtom(driveIdDriveInstanceIdItemId),false)
          let newGlobalSelected = [...globalSelected];
          const index = newGlobalSelected.indexOf(driveIdDriveInstanceIdItemId)
          newGlobalSelected.splice(index,1)
          set(globalSelectedNodesAtom,newGlobalSelected);
        }else{
          set(selectedDriveItemsAtom(driveIdDriveInstanceIdItemId),true)
          let itemInfo = {...driveIdDriveInstanceIdItemId}
          itemInfo["parentFolderId"] = instruction.parentFolderId;
          set(globalSelectedNodesAtom,[...globalSelected,itemInfo])
        }
        break;
      case "range to item":
        if (globalSelected.length === 0){
          //No previous items selected so just select this one
          set(selectedDriveItemsAtom(driveIdDriveInstanceIdItemId),true)
          let itemInfo = {...driveIdDriveInstanceIdItemId}
          itemInfo["parentFolderId"] = instruction.parentFolderId;
          set(globalSelectedNodesAtom,[itemInfo])
        }else{
          let lastSelectedItem = globalSelected[globalSelected.length-1];

          //TODO: Just select one if driveInstanceId doesn't match
          //Starting at root build array of visible items in order
          let [selectTheseItemIdParentFolderIds] = findRange({
            currentFolderId:driveId,
            lastNeedle:lastSelectedItem.itemId,
            clickNeedle:driveIdDriveInstanceIdItemId.itemId});
          let addToGlobalSelected = []
          for (let itemIdParentFolderIdsToSelect of selectTheseItemIdParentFolderIds){
            let itemKey = {...driveIdDriveInstanceIdItemId}
            itemKey.itemId = itemIdParentFolderIdsToSelect.itemId;
            let forGlobal = {...itemKey}
            forGlobal.parentFolderId = itemIdParentFolderIdsToSelect.parentFolderId;
            if (!get(selectedDriveItemsAtom(itemKey))){
              set(selectedDriveItemsAtom(itemKey),true)
              addToGlobalSelected.push(forGlobal);
            }
          }
          //TODO: Does this have the parentFolderId?
          set(globalSelectedNodesAtom,[...globalSelected,...addToGlobalSelected])

        }
      break;
      case "clear all":
          //TODO: Only clear this browser?
          for (let itemObj of globalSelected){
            const {parentFolderId,...atomFormat} = itemObj;  //Without parentFolder
            set(selectedDriveItemsAtom(atomFormat),false)
          }
          set(globalSelectedNodesAtom,[]);
        break;
      default:
        console.warn(`Can't handle instruction ${instruction}`)
        break;
    }
    
  }
})

const DoenetML = React.memo((props)=>{
  // console.log(`=== 📜 DoenetML`)

  const history = useHistory();
  const setSelected = useSetRecoilState(selectedDriveItems({driveId:props.driveId,driveInstanceId:props.driveInstanceId,itemId:props.item.itemId})); 
  const isSelected = useRecoilValue(selectedDriveItemsAtom({driveId:props.driveId,driveInstanceId:props.driveInstanceId,itemId:props.item.itemId})); 
  const [dragState] = useRecoilState(dragStateAtom);
  const { onDragStart, onDrag, onDragEnd, renderDragGhost } = useDnDCallbacks();
  const globalSelectedNodes = useRecoilValue(globalSelectedNodesAtom); 

  const indentPx = 20;
  let bgcolor = "#e2e2e2";
  if (isSelected || (props.isNav && props.item.itemId === props.pathItemId)) { bgcolor = "#6de5ff"; }
  if (isSelected && dragState.isDragging) { bgcolor = "#f3ff35"; }  

  let deleteButton = <button
  data-doenet-driveinstanceid={props.driveInstanceId}
  onClick={(e)=>{
    e.preventDefault();
    e.stopPropagation();
    props.deleteItem(props.item.itemId)
  }}
  >Delete</button>

  let doenetMLJSX = <div
      data-doenet-driveinstanceid={props.driveInstanceId}
      tabIndex={0}
      className="noselect nooutline" 
      style={{
        cursor: "pointer",
        width: "300px",
        padding: "4px",
        border: "1px solid black",
        backgroundColor: bgcolor,
        margin: "2px",
      }}
      onClick={(e)=>{
        
        if (props.isNav){
          //Only select one item
          let urlParamsObj = Object.fromEntries(new URLSearchParams(props.route.location.search));
          let newParams = {...urlParamsObj} 
          newParams['path'] = `${props.driveId}:${props.item.parentFolderId}:${props.item.itemId}:DoenetML`
          history.push('?'+encodeParams(newParams))
        }else{
          if (!e.shiftKey && !e.metaKey){
            setSelected({instructionType:"one item",parentFolderId:props.item.parentFolderId})
          }else if (e.shiftKey && !e.metaKey){
            setSelected({instructionType:"range to item",parentFolderId:props.item.parentFolderId})
          }else if (!e.shiftKey && e.metaKey){
            setSelected({instructionType:"add item",parentFolderId:props.item.parentFolderId})
          }
        }
       
      }}
      onBlur={(e) => {
        //Don't clear on navigation changes
        if (!props.isNav){
        //Only clear if focus goes outside of this node group
          if (e.relatedTarget === null ||
            (e.relatedTarget.dataset.doenetDriveinstanceid !== props.driveInstanceId &&
            !e.relatedTarget.dataset.doenetDriveStayselected)
            ){
              setSelected({instructionType:"clear all"})
          }
          // if (e.relatedTarget === null){
          //   setSelected({instructionType:"clear all"})
          // }
          console.log(">>>",e.relatedTarget);
          console.log(">>>dataset",e?.relatedTarget?.dataset)
          
        }
      }}
      ><div 
      style={{
        marginLeft: `${props.indentLevel * indentPx}px`
      }}>
    DoenetML {props.item?.label} {deleteButton} </div></div>

    if (!props.isNav) {
      const onDragStartCallback = () => {
        if (globalSelectedNodes.length === 0 || !isSelected) {
          setSelected({instructionType:"clear all"});
          setSelected({instructionType:"one item", parentFolderId: props.item.parentFolderId});
        } 
      }
      // make DoenetML draggable
      let draggableClassName = "";
      doenetMLJSX = <Draggable
        key={`dnode${props.driveInstanceId}${props.item.itemId}`} 
        id={props.item.itemId}
        className={draggableClassName}
        onDragStart={() => onDragStart({ nodeId: props.item.itemId, driveId: props.driveId, onDragStartCallback })}
        onDrag={onDrag}
        onDragEnd={onDragEnd}
        ghostElement={renderDragGhost(props.item.itemId, doenetMLJSX)}
        >
        { doenetMLJSX } 
      </Draggable>
    }
    return doenetMLJSX;
  })

const Url = React.memo((props)=>{
  const { onDragStart, onDrag, onDragEnd, renderDragGhost } = useDnDCallbacks();
  const [dragState] = useRecoilState(dragStateAtom);
<<<<<<< HEAD
  console.log(`=== 🔗 Url`)
=======
  // console.log(`=== 🔗 Url`)
>>>>>>> a55e32c6


  const history = useHistory();
  const setSelected = useSetRecoilState(selectedDriveItems({driveId:props.driveId,driveInstanceId:props.driveInstanceId,itemId:props.item.itemId})); 
  const isSelected = useRecoilValue(selectedDriveItemsAtom({driveId:props.driveId,driveInstanceId:props.driveInstanceId,itemId:props.item.itemId})); 
  const globalSelectedNodes = useRecoilValue(globalSelectedNodesAtom); 

  const indentPx = 20;
  let bgcolor = "#e2e2e2";
  if (isSelected || (props.isNav && props.item.itemId === props.pathItemId)) { bgcolor = "#6de5ff"; }
  if (isSelected && dragState.isDragging) { bgcolor = "#f3ff35"; }  

  let deleteButton = <button
  data-doenet-driveinstanceid={props.driveInstanceId}
  onClick={(e)=>{
    e.preventDefault();
    e.stopPropagation();
    props.deleteItem(props.item.itemId)
  }}
  >Delete</button>

  let urlJSX = <div
      data-doenet-driveinstanceid={props.driveInstanceId}
      tabIndex={0}
      className="noselect nooutline" 
      style={{
        cursor: "pointer",
        width: "300px",
        padding: "4px",
        border: "1px solid black",
        backgroundColor: bgcolor,
        margin: "2px",
      }}
      onClick={(e)=>{
        if (props.urlClickBehavior === "select"){
          if (props.isNav){
            //Only select one item
            let urlParamsObj = Object.fromEntries(new URLSearchParams(props.route.location.search));
            let newParams = {...urlParamsObj} 
            newParams['path'] = `${props.driveId}:${props.item.parentFolderId}:${props.item.itemId}:Url`
            history.push('?'+encodeParams(newParams))
          }else{
            if (!e.shiftKey && !e.metaKey){
              setSelected({instructionType:"one item",parentFolderId:props.item.parentFolderId})
            }else if (e.shiftKey && !e.metaKey){
              setSelected({instructionType:"range to item",parentFolderId:props.item.parentFolderId})
            }else if (!e.shiftKey && e.metaKey){
              setSelected({instructionType:"add item",parentFolderId:props.item.parentFolderId})
            }
          }
        }else{
          //Default url behavior is new tab
          let linkTo = props.item?.url; //Enable this when add URL is completed
          window.open(linkTo)
          // window.open("http://doenet.org")

          // location.href = linkTo; 
          // location.href = "http://doenet.org"; 
        }
      }}
      onBlur={(e) => {
        //Don't clear on navigation changes
        if (!props.isNav){
        //Only clear if focus goes outside of this node group
          if (e.relatedTarget === null ||
            (e.relatedTarget.dataset.doenetDriveinstanceid !== props.driveInstanceId &&
            !e.relatedTarget.dataset.doenetDriveStayselected)
            ){
              setSelected({instructionType:"clear all"})
          }
        }
      }}
      ><div 
      className="noselect" 
      style={{
        marginLeft: `${props.indentLevel * indentPx}px`
      }}>
    Url {props.item?.label} {deleteButton}</div></div>

  if (!props.isNav) {
    // make URL draggable
    const onDragStartCallback = () => {
      if (globalSelectedNodes.length === 0 || !isSelected) {
        setSelected({instructionType:"clear all"});
        setSelected({instructionType:"one item", parentFolderId: props.item.parentFolderId});
      } 
    }
    let draggableClassName = "";
    urlJSX = <Draggable
      key={`dnode${props.driveInstanceId}${props.item.itemId}`} 
      id={props.item.itemId}
      className={draggableClassName}
      onDragStart={() => onDragStart({ nodeId: props.item.itemId, driveId: props.driveId, onDragStartCallback })}
      onDrag={onDrag}
      onDragEnd={onDragEnd}
      ghostElement={renderDragGhost(props.item.itemId, urlJSX)}
      >
      { urlJSX } 
    </Draggable>
  }

  return urlJSX;

  })

function useDnDCallbacks() {
  const { dropState, dropActions } = useContext(DropTargetsContext);
  const [dragState, setDragState] = useRecoilState(dragStateAtom);

  const onDragStart = ({ nodeId, driveId, onDragStartCallback }) => {
    setDragState((dragState) => ({
      ...dragState,
      isDragging: true,
      draggedOverDriveId: driveId
    }));
    onDragStartCallback?.();
  };

  const onDrag = ({ clientX, clientY, translation, id }) => {
    dropActions.handleDrag(clientX, clientY, id);
  };

  const onDragOverContainer = ({ id, driveId, isBreadcrumb=false }) => {
    // update driveId if changed
    if (dragState.draggedOverDriveId !== driveId) {
      setDragState((dragState) => ({
        ...dragState,
        draggedOverDriveId: driveId,
        isDraggedOverBreadcrumb: isBreadcrumb
      }));
    }
  };

  const onDragEnd = () => {
    setDragState((dragState) => ({
      ...dragState,
      isDragging: false,
      draggedOverDriveId: null
    }));
    dropActions.handleDrop();
  };

  function renderDragGhost(id, element) {
    const dragGhostId = `drag-ghost-${id}`;
    // const numItems = Object.keys(selectedNodes).length;
    const numItems = 1;
    
    return <DragGhost id={dragGhostId} numItems={numItems} element={element} />;
  }

  return {
    onDragStart,
    onDrag,
    onDragOverContainer,
    onDragEnd,
    renderDragGhost
  }
}

function useUpdateBreadcrumb(props) {
  const { addItem: addBreadcrumbItem , clearItems: clearBreadcrumb } = useContext(BreadcrumbContext);
  const { onDragOverContainer } = useDnDCallbacks();
  const { dropActions } = useContext(DropTargetsContext);
  const [dragState] = useRecoilState(dragStateAtom);
  const { isDraggedOverBreadcrumb } = dragState;
  const driveInfo = useRecoilValueLoadable(loadDriveInfoQuery(props.driveId))
  const driveLabel = props.driveLabel ?? "/";
  
  const contentsDictionary = useMemo(() => {
    let contentsDictionary = {};
    for (let index in driveInfo?.contents?.results) {
      let result = driveInfo?.contents?.results[index];
      contentsDictionary[result?.itemId] = result;
    }
    return contentsDictionary;
  }, [driveInfo])
  
  const getNodesOnPath = ({currentNodeId, end}) => {
    let list = [];
    while (currentNodeId && currentNodeId !== end) {
      const nodeObj = contentsDictionary?.[currentNodeId];
      list.push(currentNodeId);
      currentNodeId = nodeObj?.parentFolderId;
    }
    return list;
  }

  const updateBreadcrumb = ({ routePathDriveId, routePathFolderId }) => {

    if (routePathDriveId === "") {
      clearBreadcrumb();
      addBreadcrumbItem({to: "/", element: <div>{driveLabel}</div>});
      return;
    }

    if (props.driveId !== routePathDriveId) {
      return;
    }

    clearBreadcrumb();
    let breadcrumbStack = [];
    
    // generate folder stack
    const breadcrumbItemStyle = {
      fontSize: "18px",
      color: "#8a8a8a",
      textDecoration: "none",
    }
    let nodesOnPath = getNodesOnPath({ currentNodeId: routePathFolderId, end: routePathDriveId});
    
    for (let currentNodeId of nodesOnPath ) {
      const nodeObj = contentsDictionary?.[currentNodeId];

      let newParams = Object.fromEntries(new URLSearchParams());
      newParams['path'] = `${routePathDriveId}:${currentNodeId}::/`;
      const destinationLink = `../?${encodeParams(newParams)}`
      // const draggedOver = DnDState.activeDropTargetId === currentNodeId && isDraggedOverBreadcrumb;  
      const breadcrumbElement = <Link 
        style={breadcrumbItemStyle} 
        to={destinationLink}>
        {nodeObj?.label}
      </Link>
      breadcrumbElement = <WithDropTarget
        key={`wdtbreadcrumb${props.driveId}${currentNodeId}`} 
        id={currentNodeId}
        registerDropTarget={dropActions.registerDropTarget} 
        unregisterDropTarget={dropActions.unregisterDropTarget}
        dropCallbacks={{
          onDragOver: () => onDragOverContainer({ id: currentNodeId, driveId: props.driveId, isBreadcrumb: true }),
          onDrop: () => {
            setFolderInfo({instructionType: "move items", driveId: props.driveId, itemId: currentNodeId});
          }
        }}
        >
        { breadcrumbElement } 
      </WithDropTarget>

      const breadcrumbObj = {
        to: destinationLink,
        element: breadcrumbElement
      }

      breadcrumbStack.unshift(breadcrumbObj);
    }
    
    // add current drive to head of stack
    let newParams = Object.fromEntries(new URLSearchParams());
    newParams['path'] = `${routePathDriveId}:${routePathDriveId}::/`;
    const driveDestinationLink = `../?${encodeParams(newParams)}`
    
    const driveBreadcrumbElement = <WithDropTarget
      key={`wdtbreadcrumb${props.driveId}`} 
      id={routePathDriveId}
      registerDropTarget={dropActions.registerDropTarget} 
      unregisterDropTarget={dropActions.unregisterDropTarget}
      dropCallbacks={{
        onDragOver: () => onDragOverContainer({ id: routePathDriveId, driveId: props.driveId, isBreadcrumb: true }),
        onDrop: () => {setFolderInfo({instructionType: "move items", driveId: props.driveId, itemId: props.driveId});}
      }}
      >
      <Link 
        style={breadcrumbItemStyle} 
        to={driveDestinationLink}>
        {props.driveLabel}
      </Link>
    </WithDropTarget>
    breadcrumbStack.unshift({
      to: driveDestinationLink,
      element: driveBreadcrumbElement
    });

    // add items in stack to breadcrumb
    for (let item of breadcrumbStack) {
      addBreadcrumbItem(item);      
    }
  }

  return updateBreadcrumb;
}

const DragGhost = ({ id, element, numItems }) => {

  const containerStyle = {
    transform: "rotate(-5deg)",
    zIndex: "10"
  }

  const singleItemStyle = {
    boxShadow: 'rgba(0, 0, 0, 0.20) 5px 5px 3px 3px',
    borderRadius: '4px',
    animation: 'dragAnimation 2s',
    display: 'flex',
    justifyContent: 'center',
    alignItems: 'center',
    background: "#fff"
  }

  const multipleItemsNumCircleContainerStyle = {
    position: 'absolute',
    zIndex: "5",
    top: "-10px",
    right: "-15px",
    borderRadius: '25px',
    background: '#bc0101',
    fontSize: '12px',
    color: 'white',
    width: '25px',
    height: '25px',
    display: 'flex',
    justifyContent: 'center',
    alignItems: 'center'
  }

  const multipleItemsRearStackStyle = {
    boxShadow: 'rgba(0, 0, 0, 0.30) 5px 5px 3px -2px',
    borderRadius: '4px',
    padding: "0 5px 5px 0px",
    display: 'flex',
    justifyContent: 'flex-start',
    alignItems: 'flex-start',
    zIndex: "1",
    background: "#fff"
  }

  const multipleItemsFrontStackStyle = {
    borderRadius: '4px',
    boxShadow: 'rgba(0, 0, 0, 0.15) 3px 3px 3px 0px',
    border: '1px solid rgba(0, 0, 0, 0.70)',
    display: 'flex',
    justifyContent: 'center',
    alignItems: 'center',
    zIndex: "2"
  }


  return (
    <div id={id} style={containerStyle}>
    {
      numItems < 2 ? 
        <div
          style={singleItemStyle}>
          { element }
        </div>
      :
      <div style={{minWidth: "300px"}}>
        <div
          style={multipleItemsNumCircleContainerStyle}>
          {numItems}
        </div>
        <div
          style={multipleItemsRearStackStyle}>
          <div
            style={multipleItemsFrontStackStyle}>
            { element }
          </div>
        </div>
      </div>
    }      
    </div>
  )
}<|MERGE_RESOLUTION|>--- conflicted
+++ resolved
@@ -443,11 +443,7 @@
   
 
   return <>
-<<<<<<< HEAD
-  {/* <LogVisible browserId={browserId.current} /> */}
-=======
   {/* <LogVisible driveInstanceId={driveInstanceId.current} /> */}
->>>>>>> a55e32c6
   {/* <Folder driveId={props.driveId} folderId={rootFolderId} indentLevel={0} rootCollapsible={true}/> */}
   <Folder 
   driveId={props.driveId} 
@@ -800,16 +796,10 @@
     const {driveId,driveInstanceId,itemId} = driveIdDriveInstanceIdItemId;
     function findRange({clickNeedle,lastNeedle,foundClickNeedle=false,foundLastNeedle=false,currentFolderId}){
       let itemIdsParentFolderIdsInRange = [];
-<<<<<<< HEAD
-      let folder = get(folderDictionary({driveId,folderId:currentFolderId}))
-
-      for (let itemId of folder.defaultOrder){
-=======
       let folder = get(folderDictionary({driveId,folderId:currentFolderId}))      
       let sortOrder = folder.folderInfo.sortBy;
 
       for (let itemId of folder.contentIds[sortOrder]){
->>>>>>> a55e32c6
         if (foundClickNeedle && foundLastNeedle){
           break;
         }
@@ -1021,11 +1011,7 @@
 const Url = React.memo((props)=>{
   const { onDragStart, onDrag, onDragEnd, renderDragGhost } = useDnDCallbacks();
   const [dragState] = useRecoilState(dragStateAtom);
-<<<<<<< HEAD
-  console.log(`=== 🔗 Url`)
-=======
   // console.log(`=== 🔗 Url`)
->>>>>>> a55e32c6
 
 
   const history = useHistory();
