--- conflicted
+++ resolved
@@ -639,11 +639,7 @@
         }
       }
     }
-<<<<<<< HEAD
-    >Drive {label} ({contentIdsArr.length})</div>
-=======
-    >Drive {label} ({folderInfo.contents.defaultOrder.length})</div></>
->>>>>>> e595da86
+    >Drive {label} ({contentIdsArr.length})</div></>
     if (props.rootCollapsible){
       folder = <div
         data-doenet-browserid={props.browserId}
