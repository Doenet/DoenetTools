--- conflicted
+++ resolved
@@ -10,12 +10,8 @@
 overflow: hidden;
 font-size: 10px;
 line-height: 12px;
-<<<<<<< HEAD
 border-radius: 4px;
 box-shadow: 0px 10px 50px -10px rgba(0, 0, 0, 0.2);
-=======
-border-radius: 5px;
->>>>>>> 9346d00d
 display: flex; /*added*/
 flex-direction: column; /*added*/
 justify-content: space-between;
