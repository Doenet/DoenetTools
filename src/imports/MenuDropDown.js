--- conflicted
+++ resolved
@@ -12,30 +12,6 @@
     font-size: 16px;
     border-radius:20px;
     position:relative;
-<<<<<<< HEAD
-=======
-`
-const Icon = styled.div`
-font-size:19px;
-padding:15px;
-    // display: flex;
-    // flex-direction: row;
-    // font-size: 13px;
-    // text-align: center;
-    // width: 250px;
-    // border-radius: 4px;
-    // cursor: pointer;
-    // background-color: none;
-    // padding: 7px 5px;
-    // padding-left:55px;
-    // color:#333333;
-    // text-transform: none;
-    // font-weight: 700;
-    // border: 0.5px solid;
-    // border-color: #333333;
-    // transition: 300ms;
-    // margin: 0px 10px;
->>>>>>> ea248cf1
 `
 const MenuController = styled.button`
     margin:0;
@@ -60,30 +36,19 @@
     position:${props => props.appendToBody ? 'fixed' : 'absolute'};
     left: ${props => props.position === 'right' ? 0 : 'unset'};
     right: ${props => props.position === 'left' ? 0 : 'unset'};
-<<<<<<< HEAD
     top: ${props => props.position === 'right' ? '35px' : 'unset'};
 
-=======
->>>>>>> ea248cf1
 `
 const DropDownContentItem = styled.div`
     
     background-color: ${props => props.selected ? 'rgb(58, 172, 144)' : 'transperant'};
     color: ${props => props.selected ? 'white' : 'black'};
-<<<<<<< HEAD
     
-=======
-    justify-content: center;
-    min-height: 40px;
-    align-items: center;
-    display:flex;
->>>>>>> ea248cf1
     &:hover {
         // color: ${props => props.selected ? 'white' : 'blue'};
         background-color: ${props => props.selected ? 'rgb(58, 172, 144)' : 'lightgray'};
     }
     cursor: default;
-<<<<<<< HEAD
     max-width:350px;
 `
 
@@ -107,46 +72,12 @@
     align-items: center;
     display:flex;
 `
-=======
-    max-width:250px;
- 
-    a {
-        width: 190px;
-        padding: 20px 0px;
-        text-decoration: none !important;
-        background-color: transperant;
-        color: ${props => props.selected ? 'white' : 'black'};    
-    }
-`
-const ProfilePicture = styled.button`
-  background-image: linear-gradient(rgba(0, 0, 0, 0), rgba(0, 0, 0, 0)),
-    url("/profile_pictures/${props => props.pic}.jpg");
-  background-position: center;
-  background-repeat: no-repeat;
-  background-size: cover;
-  transition: 300ms;
-  color: #333333;
-  width:40px;
-  height:40px;
-  display: inline;
-  color: rgba(0, 0, 0, 0);
-  justify-content: center;
-  align-items: center;
-  border-radius: 50%;
-  border-style:none;
-  
-`;
->>>>>>> ea248cf1
 
 const MenuDropDown = ({
     currentTool,
     showThisMenuText = "",
     options = [],
-<<<<<<< HEAD
     menuBase,
-=======
-    menuIcon,
->>>>>>> ea248cf1
     width,
     picture,
     grayTheseOut = [],
@@ -156,13 +87,8 @@
     menuWidth,
     placeholder = "Select Value" }) => {
     const [MenuWidth, setMenuWidth] = useState(menuWidth);
-<<<<<<< HEAD
     let defaultValue = !!options.length && !!showThisMenuText && options.filter(o => o.label === showThisMenuText)[0];
     if (!defaultValue) { defaultValue = []; }
-=======
-    let defaultValue = !!options.length && !!showThisMenuText && options.filter(o => o.id === showThisMenuText)[0];
-    if (!defaultValue){ defaultValue = [];}
->>>>>>> ea248cf1
     const [currentItemDisplay, setCurrentItemDisplay] = useState(defaultValue);
 
     let updateNumber = 0;
@@ -188,7 +114,6 @@
         }
     }
 
-<<<<<<< HEAD
     if (!menuBase) {
         menuBase = (
             <button
@@ -231,76 +156,6 @@
     }
 
 
-    // if (menuIcon) {
-    //     menuBase = <Icon>
-    //         <FontAwesomeIcon icon={menuIcon} size={'lg'} />
-    //     </Icon>
-    // } else if (picture) {
-
-    //     menuBase = <ProfilePicture
-    //         pic={picture}
-    //         name="changeProfilePicture"
-    //         id="changeProfilePicture"
-    //     >
-    //     </ProfilePicture>
-    // }
-=======
-
-    let menuBase = (
-        <button
-            style={{
-                color: "black",
-                margin: "0",
-                height: "20px",
-                fontSize: "14px",
-                cursor: "pointer",
-                display: "block",
-            }}
-        >
-            {!!Object.keys(currentItemDisplay).length ? <div
-                style={{
-                    whiteSpace: "nowrap",
-                    overflow: "hidden",
-                    textOverflow: "ellipsis",
-                    maxWidth: "100px",
-                    display: "inline-block"
-                }}>
-                {currentItemDisplay.label}
-            </div> : <div
-                style={{
-                    whiteSpace: "nowrap",
-                    overflow: "hidden",
-                    textOverflow: "ellipsis",
-                    maxWidth: "100px",
-                    display: "inline-block"
-                }}>
-                    {placeholder}
-                </div>}
-            <FontAwesomeIcon
-                icon={faChevronDown}
-                style={{
-                    verticalAlign: "1px",
-                    marginLeft: "5px"
-                }}
-                size={'sm'} />
-        </button>)
-
-    if (menuIcon) {
-        menuBase = <Icon>
-            <FontAwesomeIcon icon={menuIcon} size={'lg'} />
-        </Icon>
-    } else if (picture) {
-
-        menuBase = <ProfilePicture
-            pic={picture}
-            name="changeProfilePicture"
-            id="changeProfilePicture"
-        >
-        </ProfilePicture>
-
-    }
->>>>>>> ea248cf1
-
     return (
         <DropDown ref={node}>
             <div>
@@ -322,7 +177,6 @@
                             }
                         }}
                         selected={currentItemDisplay && currentItemDisplay.id === o['id']}>
-<<<<<<< HEAD
                         <DropdownCustomOption>
                         {!!o['optionElem'] && o['optionElem']}
                         </DropdownCustomOption>
@@ -331,10 +185,6 @@
                             {!!o.link ? <a href={o.link}>
                         {o['label']}</a> : o['label']}
                         </DropdownLabelLink>
-=======
-                        {!!o.link ? <a href={o.link}>
-                            {o['label']}</a> : o['label']}
->>>>>>> ea248cf1
                     </DropDownContentItem>
                     ))}
             </DropDownContent>
