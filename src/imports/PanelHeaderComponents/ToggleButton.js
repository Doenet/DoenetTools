--- conflicted
+++ resolved
@@ -4,12 +4,8 @@
 import { faSearch, faTimes, faCode, faFish } from '@fortawesome/free-solid-svg-icons';
 
 export default function ToggleButton(props) {
-<<<<<<< HEAD
-    const [isSelected, setSelected] = useState(props.isSelected ? props.isSelected : false)
-=======
     const [isSelected, setSelected] = useState(props.isSelected ? props.isSelected : false);
     const [labelVisible, setLabelVisible] = useState(props.label ? 'inline' : 'none')
->>>>>>> 96124867
     //Assume small
     var toggleButton = {
         margin: '0px',
@@ -53,13 +49,8 @@
     if (isSelected === true) {
         toggleButton.backgroundColor = `${doenetComponentForegroundActive}`;
         toggleButton.color = '#FFF';
-<<<<<<< HEAD
-        toggleButton.border = '2px solid #FFF'
-        if (props.switch_text) toggleButton.text = props.switch_text;
-=======
         toggleButton.border = '2px solid #FFF';
         if (props.switch_text) toggleButton.text = props.switch_text
->>>>>>> 96124867
     }
     function handleClick() {
         if (isSelected === false) {
@@ -68,12 +59,9 @@
             setSelected(false)
         }
         if (props.callback) props.callback();
-<<<<<<< HEAD
-=======
     }
     if (props.label) {
         label.text = props.label
->>>>>>> 96124867
     }
     return (
         <>
