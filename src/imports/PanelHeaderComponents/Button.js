--- conflicted
+++ resolved
@@ -26,22 +26,12 @@
   if (props.text) {
       button.text = props.text;
   };
-<<<<<<< HEAD
-  let clickcallback = () => {return};
-  if (props.onClick) {
-    clickcallback = props.onClick
-  }
-    return (
-        <>
-            <button style={button} onClick={clickcallback}>{button.text}</button>
-=======
   function handleClick() {
     if (props.callback) props.callback()
   }
     return (
         <>
             <button style={button} onClick={() => { handleClick() }}>{button.text}</button>
->>>>>>> 2b4c6628
         </>
     )
 }