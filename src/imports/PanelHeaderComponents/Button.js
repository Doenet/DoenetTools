--- conflicted
+++ resolved
@@ -26,16 +26,11 @@
   if (props.value) {
       button.value = props.value;
   };
-<<<<<<< HEAD
-  function handleClick(e) {
-    if (props.callback) props.callback(e)
-=======
   if (props.alert) {
     button.backgroundColor = "#C1292E";
   }
   function handleClick() {
     if (props.callback) props.callback()
->>>>>>> 48c52bba
   }
     return (
         <>
