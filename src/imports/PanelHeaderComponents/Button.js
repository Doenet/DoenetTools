--- conflicted
+++ resolved
@@ -31,11 +31,7 @@
   }
     return (
         <>
-<<<<<<< HEAD
-            <button style={button} onClick={() => { handleClick() }}>{button.value}</button>
-=======
             <button style={button} {...props} onClick={(e) => { handleClick(e) }}>{button.text}</button>
->>>>>>> ff089ce3
         </>
     )
 }