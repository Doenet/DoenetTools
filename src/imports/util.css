--- conflicted
+++ resolved
@@ -11,11 +11,7 @@
 .nooutline {
   outline: none;
 }
-<<<<<<< HEAD
-*{
-  outline:none;
-=======
+
 * {
   outline: none;
->>>>>>> 4d7bc3e3
 }