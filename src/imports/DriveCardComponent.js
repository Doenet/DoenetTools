import React, { useEffect, useRef, useState, Suspense } from "react";
import Drive, { 
  fetchDrivesSelector,
} from "./Drive";
import {
  atom,
  useSetRecoilState,
  useRecoilValue,
} from "recoil";

import DriveCard from './DoenetDriveCard';
import { useTransition, animated, interpolate } from "react-spring";
import "./drivecard.css";
import useMeasure  from "../Tools/useMeasure";
import {
  useHistory
} from "react-router-dom";
import { useMenuPanelController } from "./Tool/MenuPanel";
import { drivecardSelectedNodesAtom }from "../Tools/DoenetLibrary";

const DriveCardComponent = (props) => {
  const { driveDoubleClickCallback } = props;
  const history = useHistory();
  let encodeParams = (p) =>
    Object.entries(p)
      .map((kv) => kv.map(encodeURIComponent).join("="))
      .join("&");
  // let transitions = "";
  let driveCardItems =[];
  let heights = [];
  // console.log(">>>> props.driveInfo",props.driveInfo );
  const [bind, { width },columns] = useMeasure();
  heights = new Array(columns).fill(0);
  //  console.log(">>>>> !!!!!!width  ", width,"columns",columns );
  driveCardItems = props.driveInfo.map((child, i) => {
    const column = heights.indexOf(Math.min(...heights)); // Basic masonry-grid placing, puts tile into the smallest column using Math.min
    const xy = [((width) / columns) * column, (heights[column] += 250) - 250]; // X = container width / number of columns * column index, Y = it's just the height of the current column
    return { ...child, xy, width: (width / columns), height: 250};
  });
   const transitions = useTransition(driveCardItems, (item) => item.driveId, {
      from: ({ 
        xy, width, height }) => ({
        xy,
        width,
        height,
        opacity: 0,
        scale: 1,
            }),

      enter: ({
         xy, width, height }) => ({
        xy,
        width,
        height,
        opacity: 1,
        scale: 1,
      }),
      update: ({
         xy, width, height }) => ({ xy, width, height, scale: 1,position:"absolute"
        }),
      leave: { height: 0, opacity: 0, scale: 0 },
      config: { mass: 5, tension: 5000, friction: 1000 },
      trail: 25
    });
    // console.log(">>>> transitions", transitions);

 
  const [on, toggle] = useState(false);  
  const setDrivecardSelection = useSetRecoilState(drivecardSelectedNodesAtom)
  const drivecardSelectedValue = useRecoilValue(drivecardSelectedNodesAtom);
  const setOpenMenuPanel = useMenuPanelController();


  const handleKeyDown = (e, item) => {
    if (e.key === "Enter") {
      let newParams = {};
      newParams[
        "path"
      ] = `${item.driveId}:${item.driveId}:${item.driveId}:Drive`;
      history.push("?" + encodeParams(newParams));
    }
  };

  const handleKeyUp = (e, item) => {
    if(e.key === "Tab"){
      setDrivecardSelection([item]);
    }
  };
  const handleKeyBlur = ( e , item) =>{
    if(e.type === "blur"){
      setDrivecardSelection([]);

    }
  }
  
  
  // Drive selection 
  const drivecardselection = (e,item) =>{
   e.preventDefault();
   e.stopPropagation();
   setOpenMenuPanel(0);
   if (!e.shiftKey && !e.metaKey){          // one item
    setDrivecardSelection((old) => [item]);
  }else if (e.shiftKey && !e.metaKey){      // range to item 
    
    setDrivecardSelection((old) => {
      if(old.length > 0)
      {

        let finalArray = [];
        let initalDriveId = '';
        if(old.length === 1)
        {
          initalDriveId = old[0].driveId;
        }
        else
        {
          finalArray = [...old];
          initalDriveId = old[old.length-1].driveId;
        }
        let firstDriveId = transitions.findIndex((j) => j.item.driveId === item.driveId);
        let lastDriveId = transitions.findIndex((k)=>k.item.driveId === initalDriveId);
        if(firstDriveId > lastDriveId)
        {
          let slicedArr = transitions.slice(lastDriveId,firstDriveId+1);
          let filteredArr = slicedArr.map((l)=>l.item);
          finalArray = [...finalArray,...filteredArr];
        }
        else{
          let slicedArr = transitions.slice(firstDriveId,lastDriveId+1);
          let filteredArr = slicedArr.map((m)=>m.item);
          finalArray = [...finalArray,...filteredArr];
        }
        let outputArray = finalArray.reduce((uniue,index) => uniue.find((el)=> (el.driveId==index.driveId) ? true :false) ? uniue:[...uniue,index],[]);
        return outputArray;
        
      }
      else{
        return [...old,item];
      }
    }); 
  }else if (!e.shiftKey && e.metaKey){   // add item
    setDrivecardSelection((old) =>{
      let alreadyAvaliable = old.filter((i)=>i.driveId === item.driveId);
      if(alreadyAvaliable.length > 0)
      {
        const arr = [];
        for(let i = 0;i<old.length;i++)
        {
          if(old[i].driveId != item.driveId)
          {
            arr.push(old[i]);
          }
        }
        return arr;
      }
      else{
        return [...old,item];
      }
    } );
  }
  //  console.log('>>>> drivecard selection item', item);

 }

 const getSelectedCard = (cardItem) => {
   if(drivecardSelectedValue.length == 0)
   {
     return false;
   }
  let avalibleCard = drivecardSelectedValue.filter((i)=>i.driveId === cardItem.driveId);
  return avalibleCard.length > 0 ? true : false;
 }
  return (
<<<<<<< HEAD
    <div className="drivecardContainer">
=======
    // <div className="drivecardContainer">
>>>>>>> e6af258a
      <div
        {...bind}
        style={{
          width: "100%",
          height: Math.max(...heights),
          position: "relative",
        }}
<<<<<<< HEAD
        className={`list`}
=======
        className={`list drivecardContainer`}
>>>>>>> e6af258a
      >
        {transitions.map(({ item, props }, index) => {
          let selectedCard = getSelectedCard(item);
          return (
            <animated.div
              key={index}
              className={`adiv ${selectedCard ? "borderselection" : ""}`}
              style={{
                transform: props.xy.interpolate((x, y) => {
                  return `translate(${x}px,${y}px) scale(${
                    selectedCard ? 1.1 : props.scale.value
                  })`;
                }),
                ...props,
                height: 250,
                opacity: 1,
                zIndex:selectedCard ? 999 : 0,
              }}
            >
              <div
                style={{ height: "100%" }}
                tabIndex={index + 1}
                // onclick scale
                onClick={(e) => {
                  e.preventDefault();
                  e.stopPropagation();
                  drivecardselection(e, item, props);
                }}
                onKeyDown={(e) => handleKeyDown(e, item)}
                onKeyUp={(e) => handleKeyUp(e, item)}
                // onBlur={(e)=> handleKeyBlur(e,item)}
                onDoubleClick={(e) => {
                  e.preventDefault();
                  e.stopPropagation();
                  setDrivecardSelection([]);
                  if (driveDoubleClickCallback) {
                    driveDoubleClickCallback({ item });
                  }
                }}
              >
                {/* <a href="#" style={{ textDecoration: "none" }}> */}
                  <DriveCard
                    driveId={item.driveId}
                    image={item.image}
                    color={item.color}
                    label={item.label}
                  />
                {/* </a> */}
              </div>
            </animated.div>
          );
        })}
      </div>
<<<<<<< HEAD
     </div>
=======
    // </div>
>>>>>>> e6af258a
  );
};

export default DriveCardComponent;<|MERGE_RESOLUTION|>--- conflicted
+++ resolved
@@ -172,11 +172,7 @@
   return avalibleCard.length > 0 ? true : false;
  }
   return (
-<<<<<<< HEAD
     <div className="drivecardContainer">
-=======
-    // <div className="drivecardContainer">
->>>>>>> e6af258a
       <div
         {...bind}
         style={{
@@ -184,11 +180,7 @@
           height: Math.max(...heights),
           position: "relative",
         }}
-<<<<<<< HEAD
         className={`list`}
-=======
-        className={`list drivecardContainer`}
->>>>>>> e6af258a
       >
         {transitions.map(({ item, props }, index) => {
           let selectedCard = getSelectedCard(item);
@@ -229,24 +221,18 @@
                   }
                 }}
               >
-                {/* <a href="#" style={{ textDecoration: "none" }}> */}
                   <DriveCard
                     driveId={item.driveId}
                     image={item.image}
                     color={item.color}
                     label={item.label}
                   />
-                {/* </a> */}
               </div>
             </animated.div>
           );
         })}
       </div>
-<<<<<<< HEAD
      </div>
-=======
-    // </div>
->>>>>>> e6af258a
   );
 };
 
