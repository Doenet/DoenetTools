import { useIndexedDB, initDB } from 'react-indexed-db';
import axios from 'axios';
import nanoid from 'nanoid';

//callback(courseListArray,selectedCourseObj)
export function getCourses_CI(callback){


  const courseListDB = useIndexedDB('CourseList');
  const selectedCourseDB = useIndexedDB('SelectedCourse');
  
   //Put in useEffect function in another file
   courseListDB.getAll().then(courses => {
      if (courses.length === 0){
        //Load from database
        const phpUrl = '/api/loadUserCourses.php';
  
        axios.get(phpUrl)
          .then(resp => {
            // console.log('loadUserCourses resp',resp);
    
            if (resp.data.success && resp.data.courseInfo.length > 0){
            //Store in IndexedDB
            for (let courseInfo of resp.data.courseInfo){
              
              
              courseListDB.add(courseInfo).then(
                event => { //console.log('Add Course Event', event); 
              },
                error => { console.log(error); }
              )
            }
            //Select just the first one
            selectedCourseDB.add(resp.data.courseInfo[0]).then(
              event => { 
                courseListDB.getAll().then(courses => {
                  selectedCourseDB.getAll().then(selected =>{
                    callback(courses,selected[0]);
                  })
                })
                // console.log('Add Selected Event', event); 
              },
              error => { console.log(error); }
            )
  
            }else{ console.log("Couldn't gather courselist. Or it's empty."); }
          })
          .catch(error => { this.setState({ error: error }) });
      }else{
        selectedCourseDB.getAll().then(selected =>{
  
          callback(courses,selected[0]);
        })
      }
  
    })
}

//callback(success) true or false
export function setSelected_CI(selectCourseId,callback=()=>{}){

  getCourses(getCoursesCallback);
  function getCoursesCallback(courseListArray,selectedCourseObj){
    const {update} = useIndexedDB('SelectedCourse');
    let select = {};
    for (let course of courseListArray){
      if (course.courseId === selectCourseId){
        select = course;
        break;
      }
    }
    
    select.id = 1;

    update(select).then(
      event => { callback(true);  },
      error => { callback(false); console.log(error); }
    )

  }
}

//callback(success) true or false
export function updateCourses_CI(courseArray,callback=()=>{}){

    const courseListDB = useIndexedDB('CourseList');
    
    for (let courseObj of courseArray){
      courseListDB.update(courseObj);
    }

    const url = '/api/saveUserCourseModifications.php';

    axios.post(url, courseArray)
      .then((resp) => {
        // console.log(resp.data); //var_dump shows here
        callback(true);
      })
      .catch(function (error) {
        callback(false)
        console.log(error);
      })
    //needs to save to db post

    callback(true)
}

//callback(success) true or false
export function saveCourse_CI(courseInfo,callback=()=>{}){
  getCourses_CI((courseListArray,selectedCourseObj) => {
    let new_course = true;
    for (let course of courseListArray){
      if (course.courseId === courseInfo.courseId){
        new_course = false;
        break;
      }
    }
    persist_CI(new_course);
  });
  
<<<<<<< HEAD
          if (resp.data.success && resp.data.courseInfo.length > 0){
          //Store in IndexedDB
          for (let courseInfo of resp.data.courseInfo){
            
            
            courseListDB.add(courseInfo).then(
              event => { //console.log('Add Course Event', event); 
            },
              error => { console.log(error); }
            )
          }
          //Select just the first one
          selectedCourseDB.add(resp.data.courseInfo[0]).then(
            event => { 
              courseListDB.getAll().then(courses => {
                selectedCourseDB.getAll().then(selected =>{
                  callback(courses,selected[0]);
                })
              })
              // console.log('Add Selected Event', event); 
            },
            error => { console.log(error); }
          )

          }else{ console.log("Couldn't gather courselist. Or it's empty."); }
        })
        .catch(error => { this.setState({ error: error }) });
    }else{
      selectedCourseDB.getAll().then(selected =>{

        callback(courses,selected[0]);
      })
=======
  function persist_CI(new_course){
    if (new_course){
      courseInfo['role'] = "Instructor";
      courseInfo['overviewId'] = nanoid();
      courseInfo['overviewDocumentName'] = courseInfo.courseName + " Overview";
      courseInfo['syllabusId'] = nanoid();
      courseInfo['syllabusDocumentName'] = courseInfo.courseName + " Syllabus";
>>>>>>> f2c2ddcd
    }
    const courseListDB = useIndexedDB('CourseList');
    courseListDB.update(courseInfo);

    const data = {
      longName: courseInfo['courseName'],
      courseId: courseInfo['courseId'],
      shortName: courseInfo['courseCode'],
      term: courseInfo['term'],
      description: courseInfo['description'],
      overviewId: courseInfo['overviewId'],
      syllabusId: courseInfo['syllabusId'],
      department: courseInfo['department'],
      section: courseInfo['section']
    }
    axios.post('/api/saveCourse.php', data)
      .then(resp => {
        console.log('resp data',resp.data)
        callback();
    })
  }
}

export function initialize(){
  const DBConfig = {
    name: 'CoursesDB',
    version: 1,
    objectStoresMeta: [
      {
        store: 'CourseList',
        storeConfig: { keyPath: 'id', autoIncrement: true },
        storeSchema: [
          { name: 'courseId', keypath: 'courseId', options: { unique: true } },
          { name: 'shortname', keypath: 'shortname', options: { unique: false } },
          { name: 'longname', keypath: 'longname', options: { unique: false } },
          { name: 'description', keypath: 'description', options: { unique: false } },
          { name: 'role', keypath: 'role', options: { unique: false } },
          { name: 'color', keypath: 'color', options: { unique: false } },
          { name: 'imageUrl', keypath: 'imageUrl', options: { unique: false } },
        ]
      },
      {
        store: 'SelectedCourse',
        storeConfig: { keyPath: 'id', autoIncrement: true },
        storeSchema: [
          { name: 'courseId', keypath: 'courseId', options: { unique: true } },
          { name: 'shortname', keypath: 'shortname', options: { unique: false } },
          { name: 'longname', keypath: 'longname', options: { unique: false } },
          { name: 'description', keypath: 'description', options: { unique: false } },
          { name: 'role', keypath: 'role', options: { unique: false } },
          { name: 'color', keypath: 'color', options: { unique: false } },
          { name: 'imageUrl', keypath: 'imageUrl', options: { unique: false } },
        ]
      },
    ]
  };
  initDB(DBConfig);
}<|MERGE_RESOLUTION|>--- conflicted
+++ resolved
@@ -118,40 +118,6 @@
     persist_CI(new_course);
   });
   
-<<<<<<< HEAD
-          if (resp.data.success && resp.data.courseInfo.length > 0){
-          //Store in IndexedDB
-          for (let courseInfo of resp.data.courseInfo){
-            
-            
-            courseListDB.add(courseInfo).then(
-              event => { //console.log('Add Course Event', event); 
-            },
-              error => { console.log(error); }
-            )
-          }
-          //Select just the first one
-          selectedCourseDB.add(resp.data.courseInfo[0]).then(
-            event => { 
-              courseListDB.getAll().then(courses => {
-                selectedCourseDB.getAll().then(selected =>{
-                  callback(courses,selected[0]);
-                })
-              })
-              // console.log('Add Selected Event', event); 
-            },
-            error => { console.log(error); }
-          )
-
-          }else{ console.log("Couldn't gather courselist. Or it's empty."); }
-        })
-        .catch(error => { this.setState({ error: error }) });
-    }else{
-      selectedCourseDB.getAll().then(selected =>{
-
-        callback(courses,selected[0]);
-      })
-=======
   function persist_CI(new_course){
     if (new_course){
       courseInfo['role'] = "Instructor";
@@ -159,7 +125,6 @@
       courseInfo['overviewDocumentName'] = courseInfo.courseName + " Overview";
       courseInfo['syllabusId'] = nanoid();
       courseInfo['syllabusDocumentName'] = courseInfo.courseName + " Syllabus";
->>>>>>> f2c2ddcd
     }
     const courseListDB = useIndexedDB('CourseList');
     courseListDB.update(courseInfo);
@@ -217,4 +182,4 @@
     ]
   };
   initDB(DBConfig);
-}+}
