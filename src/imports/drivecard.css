--- conflicted
+++ resolved
@@ -10,26 +10,19 @@
   user-select: none;
   justify-content: center;
 }
-<<<<<<< HEAD
-.list{
-=======
 
 .list {
->>>>>>> e6af258a
   position: relative;
   font-family: -apple-system, BlinkMacSystemFont, avenir next, avenir, helvetica neue, helvetica, ubuntu, roboto, noto,
     segoe ui, arial, sans-serif;
   width: 100%;
   height: 100%;
-<<<<<<< HEAD
   overflow: hidden;
   text-transform: uppercase;
   font-size: 10px;
   line-height: 10px;
   border-radius: 4px;
   outline:none;
-=======
->>>>>>> e6af258a
 }
 .adiv {
   position: absolute;
