--- conflicted
+++ resolved
@@ -22,11 +22,7 @@
   let name = props.name;
 
   let propsChecked = false;
-<<<<<<< HEAD
-  if (props.checked === "true"){propsChecked = true;}
-=======
   if (props.checked === true || props.checked === "true" || props.checked === "1" || props.checked === 1){propsChecked = true;}
->>>>>>> ea248cf1
   // Section: states
   let [checked, setChecked] = useState(propsChecked || false); // will be undefined if not specified which will show up like an empty string.
   let checkbox;
