--- conflicted
+++ resolved
@@ -58,39 +58,6 @@
     setActiveForm(0);
   }
   
-<<<<<<< HEAD
-  // console.log(props)
-  //TODO: driveId and folderId come from route
-  const driveId = "ZLHh5s8BWM2azTVFhazIH";
-  const folderId = "ZLHh5s8BWM2azTVFhazIH";
-  const selectedItemId = "f2";
-  const [folderInfo,setFolderInfo] = useRecoilStateLoadable(folderDictionarySelector({driveId,folderId}))
-
-  const [label,setLabel] = useState("")
-
-  return <div style={{padding: "0px 0px 0px 610px"}}>
-  <input 
-    style={{border: "2px solid black", borderRadius: "5px"}}
-    type="text" 
-    value={label} 
-    onChange={(e)=>setLabel(e.target.value)}/>
-  <button 
-    style={{backgroundColor: "#1A5A99",color: "white", border: "none", borderRadius: "12px", height: "24px", margin: "2px"}}
-    onClick={()=>{setFolderInfo({
-    instructionType:"addItem",
-    label,
-    selectedItemId,
-    itemType:"Folder"
-    });setLabel("")}}>Add Folder</button>
-    <button 
-    style={{backgroundColor: "#1A5A99",color: "white", border: "none", borderRadius: "12px", height: "24px", margin: "2px"}}
-    onClick={()=>{setFolderInfo({
-    instructionType:"addItem",
-    label,
-    selectedItemId,
-    itemType:"Url"
-    });setLabel("")}}>Add URL</button>
-=======
   const [isExpanded, setIsExpanded] = useState(false);
   
   if (itemInfo?.itemType !== "Folder") return <></>;
@@ -98,7 +65,9 @@
   return <div>
     { !isExpanded ? 
       <div>
-        <button data-doenet-drive-stayselected onClick={()=>{setIsExpanded(true)}}>Add Item</button>
+        <button 
+        style={{backgroundColor: "#1A5A99",color: "white", border: "none", borderRadius: "12px", height: "24px", margin: "2px"}}
+        data-doenet-drive-stayselected onClick={()=>{setIsExpanded(true)}}>Add Item</button>
       </div> :
       <div>
         <div className="headingContainer" style={{display: "flex", justifyContent: "space-between", padding: "3px"}}>
@@ -125,7 +94,6 @@
         </div>
       </div>
     }
->>>>>>> d2d2798b
   </div>
 }
 
