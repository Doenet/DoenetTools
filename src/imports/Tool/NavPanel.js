--- conflicted
+++ resolved
@@ -6,11 +6,7 @@
 
 export const IsNavContext = createContext(false);
 
-<<<<<<< HEAD
-const NavPanelDiv = styled.div`
-=======
 const NavPanelWrapper = styled.div`
->>>>>>> 0ab3f05d
   grid-area: navPanel;
   width: ${({ visible }) => (visible ? "240px" : "0px")};
   background-color: #8fb8de;
@@ -40,11 +36,7 @@
 
   return (
     <IsNavContext.Provider value={true}>
-<<<<<<< HEAD
-      <NavPanelDiv visible={visible}>
-=======
       <NavPanelWrapper visible={visible}>
->>>>>>> 0ab3f05d
         <VisibilityButton
           onClick={() => {
             setVisible(!visible);
@@ -53,11 +45,7 @@
           <FontAwesomeIcon icon={icon} />
         </VisibilityButton>
         {children} {/* render when closed? */}
-<<<<<<< HEAD
-      </NavPanelDiv>
-=======
       </NavPanelWrapper>
->>>>>>> 0ab3f05d
     </IsNavContext.Provider>
   );
 }