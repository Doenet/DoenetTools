--- conflicted
+++ resolved
@@ -4,19 +4,6 @@
 import NavPanel from "./NavPanel";
 import ContentPanel from "./Contentpanel";
 import MenuPanel from "./MenuPanel";
-<<<<<<< HEAD
-import Drive from "../Drive";
-import {
-  QueryCache,
-  ReactQueryCacheProvider,
-} from 'react-query'
-import {
-  DropTargetsProvider,
-} from '../DropTarget';
-
-import { ReactQueryDevtools } from 'react-query-devtools'
-
-=======
 import { QueryCache, ReactQueryCacheProvider } from "react-query";
 import { DropTargetsProvider } from "../DropTarget";
 
@@ -33,7 +20,6 @@
   let contentId = hash.digest('hex');
   return contentId;
 }
->>>>>>> 0ab3f05d
 
 const queryCache = new QueryCache();
 
@@ -95,41 +81,6 @@
       }
     }
   }
-<<<<<<< HEAD
-
-  let navPanel = null;
-  let headerPanel = null;
-  let mainPanel = null;
-  let supportPanel = null;
-  let menuPanel = null;
-
-  if (toolParts.navPanel) {
-    navPanel = (
-      <NavPanel>
-        {toolParts.navPanel.children}
-      </NavPanel>
-    );
-  }
-
-  if (toolParts.headerPanel) {
-    headerPanel = (
-      <div style={{ gridArea: "headerPanel", display: "flex" }}>
-        <h2>Tool</h2>
-        {toolParts.headerPanel.children}
-      </div>
-    );
-  }
-
-  if (toolParts.mainPanel) {
-    mainPanel = (
-      <div style={{ boxSizing: "border-box", overflow: "clip" }}>
-        <h2>Main Panel</h2>
-        {toolParts.mainPanel.children}
-      </div>
-    );
-  }
-
-=======
 
   let navPanel = null;
   let headerPanel = null;
@@ -166,7 +117,6 @@
     );
   }
 
->>>>>>> 0ab3f05d
   if (toolParts.supportPanel) {
     supportPanel = (
       <div style={{ boxSizing: "border-box", overflow: "clip" }}>
@@ -177,22 +127,7 @@
   }
 
   if (toolParts.menuPanel) {
-<<<<<<< HEAD
-    const panels = [];
-    for (let [i, menuPanelToolPart] of Object.entries(toolParts.menuPanel)) {
-      panels.push(
-        <React.Fragment key={`menuPanel${i}`}>
-          <div>
-            <h2>Menu Panel</h2>
-            {menuPanelToolPart.children}
-          </div>
-        </React.Fragment>
-      );
-      menuPanel = <div style={{ gridArea: "menuPanel" }}>{panels}</div>;
-    }
-=======
     menuPanel = <MenuPanel>{toolParts.menuPanel}</MenuPanel>;
->>>>>>> 0ab3f05d
   }
 
   return (
@@ -200,14 +135,8 @@
           <ToolContainer>
             {navPanel}
             {headerPanel}
-<<<<<<< HEAD
-            <ContentPanel main={mainPanel} support={supportPanel} />{" "}
-            {menuPanel}
-<ReactQueryDevtools />
-=======
             <ContentPanel main={mainPanel} support={supportPanel} /> {menuPanel}
             {/* <ReactQueryDevtools /> */}
->>>>>>> 0ab3f05d
           </ToolContainer>
           </ReactQueryCacheProvider>
   );
