--- conflicted
+++ resolved
@@ -1,27 +1,5 @@
 import React from "react";
 import styled from "styled-components";
-<<<<<<< HEAD
-import { RecoilRoot } from "recoil";
-import NavPanel from "./NavPanel";
-import ContentPanel from "./Contentpanel";
-import MenuPanel from "./MenuPanel";
-import { QueryCache, ReactQueryCacheProvider } from "react-query";
-import { DropTargetsProvider } from "../DropTarget";
-
-import { ReactQueryDevtools } from "react-query-devtools";
-import crypto from 'crypto';
-
-getContentId = ({ code }) => {
-  const hash = crypto.createHash('sha256');
-  if (code === undefined) {
-    return;
-  }
-
-  hash.update(code);
-  let contentId = hash.digest('hex');
-  return contentId;
-}
-=======
 import { atom, selector, useRecoilValue } from "recoil";
 import NavPanel from "./NavPanel";
 import ContentPanel from "./ContentPanel";
@@ -43,7 +21,6 @@
 //   let contentId = hash.digest("hex");
 //   return contentId;
 // };
->>>>>>> 6df6384d
 
 const queryCache = new QueryCache();
 
@@ -55,10 +32,7 @@
     / auto 1fr auto;
   width: 100vw;
   height: 100vh;
-<<<<<<< HEAD
-=======
   z-index: ${({ isOverlay }) => (isOverlay ? "10" : "auto")};
->>>>>>> 6df6384d
 `;
 
 export const activeOverlayName = atom({
@@ -78,10 +52,7 @@
 });
 
 export default function Tool(props) {
-<<<<<<< HEAD
-=======
   const openOverlayName = useRecoilValue(openOverlayByName);
->>>>>>> 6df6384d
   console.log("=== Tool (only once)");
 
   var toolParts = {};
@@ -92,10 +63,7 @@
     "mainPanel",
     "supportPanel",
     "menuPanel",
-<<<<<<< HEAD
-=======
     "overlay",
->>>>>>> 6df6384d
   ];
 
   if (props.children) {
@@ -124,11 +92,7 @@
     } else {
       //Only one child
       if (implementedToolParts.includes(props.children.type)) {
-<<<<<<< HEAD
-        let newProps = { ...child.props };
-=======
         let newProps = { ...props.children.props };
->>>>>>> 6df6384d
         delete newProps.children;
         toolParts[props.children.type] = {
           children: props.children.props.children,
@@ -143,10 +107,7 @@
   let mainPanel = null;
   let supportPanel = null;
   let menuPanel = null;
-<<<<<<< HEAD
-=======
   let overlay = null;
->>>>>>> 6df6384d
 
   if (toolParts.navPanel) {
     navPanel = <NavPanel>{toolParts.navPanel.children}</NavPanel>;
@@ -167,40 +128,6 @@
       </div>
     );
   }
-<<<<<<< HEAD
-
-  if (toolParts.mainPanel) {
-    mainPanel = (
-      <div style={{ boxSizing: "border-box", overflow: "clip" }}>
-        <h2>Main Panel</h2>
-        {toolParts.mainPanel.children}
-      </div>
-    );
-  }
-
-  if (toolParts.supportPanel) {
-    supportPanel = (
-      <div style={{ boxSizing: "border-box", overflow: "clip" }}>
-        <h2>Support Panel</h2>
-        {toolParts.supportPanel.children}
-      </div>
-    );
-  }
-
-  if (toolParts.menuPanel) {
-    menuPanel = <MenuPanel>{toolParts.menuPanel}</MenuPanel>;
-  }
-
-  return (
-      <ReactQueryCacheProvider queryCache={queryCache}>
-          <ToolContainer>
-            {navPanel}
-            {headerPanel}
-            <ContentPanel main={mainPanel} support={supportPanel} /> {menuPanel}
-            {/* <ReactQueryDevtools /> */}
-          </ToolContainer>
-          </ReactQueryCacheProvider>
-=======
 
   if (toolParts.mainPanel) {
     mainPanel = (
@@ -245,7 +172,6 @@
         {/* <ReactQueryDevtools /> */}
       </ToolContainer>
     </ReactQueryCacheProvider>
->>>>>>> 6df6384d
   );
 }
 
