--- conflicted
+++ resolved
@@ -1,7 +1,7 @@
 import React, { useState, useEffect } from "react";
 import styled from "styled-components";
-import { useSpring, animated } from "react-spring";
-import { atom, selector, useRecoilState } from "recoil";
+import { useSpring, animated, useTransition } from "react-spring";
+import { atom, selector, useRecoilValue, useRecoilCallback } from "recoil";
 import { FontAwesomeIcon } from "@fortawesome/react-fontawesome";
 import { faTimes } from "@fortawesome/free-solid-svg-icons";
 import NavPanel from "./NavPanel";
@@ -13,12 +13,8 @@
   SupportVisiblitySwitch,
 } from "./SupportPanel";
 import MenuPanel, { activeMenuPanelAtom } from "./MenuPanel";
-<<<<<<< HEAD
-=======
 import MainPanel from "./MainPanel";
->>>>>>> 6c5596cc
 import DoenetHeader from "../../Tools/DoenetHeader";
-import { QueryCache, ReactQueryCacheProvider } from "react-query";
 import { useCookies } from "react-cookie";
 import axios from "axios";
 
@@ -48,7 +44,7 @@
   cursor: pointer;
 `;
 
-export const activeOverlayName = atom({
+export const overlayStack = atom({
   key: "activeOverlayNameAtom",
   default: [],
 });
@@ -56,32 +52,22 @@
 export const openOverlayByName = selector({
   key: "openOverlayByNameSelector",
   get: ({ get }) => {
-    const currentElement = get(activeOverlayName);
+    const currentElement = get(overlayStack);
     return currentElement.length === 0
       ? currentElement
       : currentElement[currentElement.length - 1];
   },
 
-  set: ({ set }, newValue) => {
+  set: ({ get, set }, newValue) => {
     if (newValue.instructions.action === "open") {
-      set(activeOverlayName, (old) => [...old, newValue]);
-      set(supportVisibleAtom, (old) => [
-        ...old,
-        newValue.instructions.supportVisble,
-      ]);
-      set(activeMenuPanelAtom, (old) => [...old, 0]);
+      const stackDepth = get(overlayStack).length + 1;
+      set(overlayStack, (old) => [...old, newValue]);
+      set(
+        supportVisible(stackDepth),
+        newValue?.instructions?.supportVisble ?? false
+      );
     } else if (newValue.instructions.action === "close") {
-      set(activeOverlayName, (old) => {
-        let newArray = [...old];
-        newArray.pop();
-        return newArray;
-      });
-      set(supportVisibleAtom, (old) => {
-        let newArray = [...old];
-        newArray.pop();
-        return newArray;
-      });
-      set(activeMenuPanelAtom, (old) => {
+      set(overlayStack, (old) => {
         let newArray = [...old];
         newArray.pop();
         return newArray;
@@ -90,11 +76,20 @@
   },
 });
 
+export const useStackId = () => {
+  const getId = useRecoilCallback(({ snapshot }) => () => {
+    const currentId = snapshot.getLoadable(overlayStack);
+    return currentId.getValue().length;
+  });
+  const [stackId] = useState(() => getId());
+  return stackId;
+};
+
 export default function Tool(props) {
   // console.log("=== Tool (only once)");
-  const [openOverlayName, setOpenOverlayName] = useRecoilState(
-    openOverlayByName
-  );
+  const stackId = useStackId();
+  const openOverlayObj = useRecoilValue(openOverlayByName);
+
   const spring = useSpring({
     value: 0,
     from: { value: 100 },
@@ -167,7 +162,9 @@
             if (!toolParts.overlay) {
               toolParts["overlay"] = {};
             }
-            toolParts.overlay[child.props.name] = child.props.children;
+            toolParts.overlay[child.props.name] = (
+              <Tool key={child.props.name}>{child.props.children}</Tool>
+            );
           } else {
             toolParts[child.type] = {
               children: child.props.children,
@@ -195,13 +192,12 @@
   let supportPanel = null;
   let menuPanel = null;
   let overlay = null;
-  let toolContent = null;
-
-  if (toolParts.navPanel) {
+
+  if (toolParts?.navPanel) {
     navPanel = <NavPanel>{toolParts.navPanel.children}</NavPanel>;
   }
 
-  if (toolParts.headerPanel) {
+  if (toolParts?.headerPanel) {
     headerPanel = (
       <HeaderPanel>
         {toolParts.headerPanel.children}
@@ -231,26 +227,21 @@
     );
   }
 
-  if (toolParts.mainPanel) {
+  if (toolParts?.mainPanel) {
     mainPanel = <MainPanel>{toolParts.mainPanel.children}</MainPanel>;
   }
 
-  if (toolParts.supportPanel) {
+  if (toolParts?.supportPanel) {
     supportPanel = (
       <SupportPanel>{toolParts.supportPanel.children}</SupportPanel>
     );
   }
 
-  if (toolParts.menuPanel) {
+  if (toolParts?.menuPanel) {
     menuPanel = <MenuPanel>{toolParts.menuPanel}</MenuPanel>;
   }
-
-  if (openOverlayName?.name && toolParts.overlay) {
-    overlay = toolParts.overlay[openOverlayName.name];
-  }
-
-  if (!props.isoverlay && openOverlayName?.name) {
-    toolContent = <Tool isoverlay>{overlay}</Tool>;
+  if (stackId === 0 && openOverlayObj?.name && toolParts?.overlay) {
+    overlay = toolParts.overlay[openOverlayObj.name];
   }
 
   return (
