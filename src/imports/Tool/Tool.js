import React, { useState, useEffect } from "react";
import styled from "styled-components";
import { useSpring, animated } from "react-spring";
import { atom, selector, useRecoilState } from "recoil";
import { FontAwesomeIcon } from "@fortawesome/react-fontawesome";
import { faTimes } from "@fortawesome/free-solid-svg-icons";
import NavPanel from "./NavPanel";
import HeaderPanel from "./HeaderPanel";
import ContentPanel from "./ContentPanel";
import MainPanel from "./MainPanel";
import SupportPanel, {
  supportVisibleAtom,
  SupportVisiblitySwitch,
} from "./SupportPanel";
import MenuPanel, { activeMenuPanelAtom } from "./MenuPanel";
<<<<<<< HEAD
=======
import MainPanel from "./MainPanel";
>>>>>>> 07ffab97
import DoenetHeader from "../../Tools/DoenetHeader";
import { QueryCache, ReactQueryCacheProvider } from "react-query";
import { useCookies } from "react-cookie";
import axios from "axios";


const ToolContainer = styled(animated.div)`
  display: grid;
  grid-template:
    "navPanel headerPanel menuPanel" 60px
    "navPanel contentPanel menuPanel" 1fr
    / auto 1fr auto;
  width: 100vw;
  height: 100vh;
  background-color: #f6f8ff;
  position: ${({ isoverlay }) => (isoverlay ? "fixed" : "static")};
  z-index: ${({ isoverlay }) => (isoverlay ? "3" : "auto")};
`;

const ExitOverlayButton = styled.button`
  width: 45px;
  height: 45px;
  font-size: 16px;
  color: #ffffff;
  background-color: #1a5a99;
  border: 1px solid #ffffff;
  border-radius: 50%;
  /* border-style: none; */
  cursor: pointer;
`;

export const activeOverlayName = atom({
  key: "activeOverlayNameAtom",
  default: [],
});

export const openOverlayByName = selector({
  key: "openOverlayByNameSelector",
  get: ({ get }) => {
    const currentElement = get(activeOverlayName);
    return currentElement.length === 0
      ? currentElement
      : currentElement[currentElement.length - 1];
  },

  set: ({ set }, newValue) => {
    if (newValue.instructions.action === "open") {
      set(activeOverlayName, (old) => [...old, newValue]);
      set(supportVisibleAtom, (old) => [
        ...old,
        newValue.instructions.supportVisble,
      ]);
      set(activeMenuPanelAtom, (old) => [...old, 0]);
    } else if (newValue.instructions.action === "close") {
      set(activeOverlayName, (old) => {
        let newArray = [...old];
        newArray.pop();
        return newArray;
      });
      set(supportVisibleAtom, (old) => {
        let newArray = [...old];
        newArray.pop();
        return newArray;
      });
      set(activeMenuPanelAtom, (old) => {
        let newArray = [...old];
        newArray.pop();
        return newArray;
      });
    }
  },
});

export default function Tool(props) {
  // console.log("=== Tool (only once)");
  const [openOverlayName, setOpenOverlayName] = useRecoilState(
    openOverlayByName
  );
  const spring = useSpring({
    value: 0,
    from: { value: 100 },
    delay: 100,
    immediate: !props.isoverlay,
  });

  //User profile logic
  const [profile, setProfile] = useState({});
  const [jwt] = useCookies("JWT_JS");

  let isSignedIn = false;
  if (Object.keys(jwt).includes("JWT_JS")) {
    isSignedIn = true;
  }

  useEffect(() => {
    //Fires each time you change the tool
    //Need to load profile from database each time
    const phpUrl = "/api/loadProfile.php";
    const data = {};
    const payload = {
      params: data,
    };
    axios
      .get(phpUrl, payload)
      .then((resp) => {
        if (resp.data.success === "1") {
          setProfile(resp.data.profile);
        }
      })
      .catch((error) => {
        this.setState({ error: error });
      });
  }, []);

  //should this be here??
  if (Object.keys(profile).length < 1) {
    return <h1>Loading...</h1>;
  }

  //lowercase names logic
  var toolParts = {};

  const implementedToolParts = [
    "navPanel",
    "headerPanel",
    "mainPanel",
    "supportPanel",
    "menuPanel",
    "overlay",
  ];

  if (props.children) {
    if (Array.isArray(props.children)) {
      //populate toolParts dictionary from the lowercase Tool children
      for (let child of props.children) {
        if (implementedToolParts.includes(child.type)) {
          let newProps = { ...child.props };
          delete newProps.children;
          if (child.type === "menuPanel") {
            if (!toolParts.menuPanel) {
              toolParts["menuPanel"] = [];
            }
            toolParts.menuPanel.push({
              children: child.props.children,
              props: newProps,
            });
          } else if (child.type === "overlay") {
            if (!toolParts.overlay) {
              toolParts["overlay"] = {};
            }
            toolParts.overlay[child.props.name] = child.props.children;
          } else {
            toolParts[child.type] = {
              children: child.props.children,
              props: newProps,
            };
          }
        }
      }
    } else {
      //Only one child
      if (implementedToolParts.includes(props.children.type)) {
        let newProps = { ...props.children.props };
        delete newProps.children;
        toolParts[props.children.type] = {
          children: props.children.props.children,
          props: newProps,
        };
      }
    }
  }

  let navPanel = null;
  let headerPanel = null;
  let mainPanel = null;
  let supportPanel = null;
  let menuPanel = null;
  let overlay = null;
  let toolContent = null;

  if (toolParts.navPanel) {
    navPanel = <NavPanel>{toolParts.navPanel.children}</NavPanel>;
  }

  if (toolParts.headerPanel) {
    headerPanel = (
      <HeaderPanel>
        {toolParts.headerPanel.children}
        <SupportVisiblitySwitch />
        {!props.isoverlay ? (
          <DoenetHeader
            profile={profile}
            cookies={jwt}
            isSignedIn={isSignedIn}
            showProfileOnly={true}
            // TODO: this needs review
            // headerRoleFromLayout={props.headerRoleFromLayout}
            // headerChangesFromLayout={props.headerChangesFromLayout}
            // guestUser={props.guestUser}
            // onChange={showCollapseMenu}
          />
        ) : (
          <ExitOverlayButton
            onClick={() =>
              setOpenOverlayName({ instructions: { action: "close" } })
            }
          >
            <FontAwesomeIcon icon={faTimes} />
          </ExitOverlayButton>
        )}
      </HeaderPanel>
    );
  }

  if (toolParts.mainPanel) {
    mainPanel = <MainPanel>{toolParts.mainPanel.children}</MainPanel>;
  }

  if (toolParts.supportPanel) {
    supportPanel = (
      <SupportPanel>{toolParts.supportPanel.children}</SupportPanel>
    );
  }

  if (toolParts.menuPanel) {
    menuPanel = <MenuPanel>{toolParts.menuPanel}</MenuPanel>;
  }

  if (openOverlayName?.name && toolParts.overlay) {
    overlay = toolParts.overlay[openOverlayName.name];
  }

  if (!props.isoverlay && openOverlayName?.name) {
    toolContent = <Tool isoverlay>{overlay}</Tool>;
  }

  return (
    <>
      {toolContent}
      <ToolContainer
        style={{ top: spring.value.interpolate((h) => `${h}vh`) }}
        isoverlay={props.isoverlay}
      >
        {navPanel}
        {headerPanel}
        <ContentPanel main={mainPanel} support={supportPanel} />
        {menuPanel}
        {/* <ReactQueryDevtools /> */}
      </ToolContainer>
    </>
  );
}<|MERGE_RESOLUTION|>--- conflicted
+++ resolved
@@ -13,12 +13,8 @@
   SupportVisiblitySwitch,
 } from "./SupportPanel";
 import MenuPanel, { activeMenuPanelAtom } from "./MenuPanel";
-<<<<<<< HEAD
-=======
 import MainPanel from "./MainPanel";
->>>>>>> 07ffab97
 import DoenetHeader from "../../Tools/DoenetHeader";
-import { QueryCache, ReactQueryCacheProvider } from "react-query";
 import { useCookies } from "react-cookie";
 import axios from "axios";
 
