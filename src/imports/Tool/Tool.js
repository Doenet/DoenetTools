--- conflicted
+++ resolved
@@ -53,10 +53,7 @@
 
 export default function Tool(props) {
   const openOverlayName = useRecoilValue(openOverlayByName);
-<<<<<<< HEAD
-=======
   // console.log("=== Tool (only once)");
->>>>>>> 5a9ff80a
 
   var toolParts = {};
 
