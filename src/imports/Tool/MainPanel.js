import React, { useEffect, useState, useRef } from "react";
import styled from "styled-components";
import doenetImage from "../../media/Doenet_Logo_cloud_only.png";
import { FontAwesomeIcon } from "@fortawesome/react-fontawesome";
import { faReply, faShare, faBars } from "@fortawesome/free-solid-svg-icons";
import Switch from "../Switch";
import HeaderMenuPanelContent from "./HeaderMenuPanelContent";
import { useCookies } from "react-cookie";
import axios from "axios";
import DoenetProfile from "../../../src/Tools/DoenetProfile";
import ResponsiveControlsWrapper from "../Tool/ResponsiveControlsWrapper";

const MainPanelDiv = styled.div`
  grid-area: mainPanel;
`;

const HeaderDiv = styled.div`
  grid-area: header;
  position: relative;
`;

export default function MainPanel(props) {
  const [showHideSupportPanel, setshowHideSupportPanel] = useState(props.initSupportPanelOpen ? true : false);
  const [showHideOverlay, setShowHideOverlay] = useState(false);
  const [activeHeaderPanelContent, setActiveHeaderPanelContent] = useState();
  const [headerCtrlGrpWidth, setHeaderCtrlGrpWidth] = useState(0);
  const [headerCtrlGroupEl, setHeaderCtrlGroupEl] = useState(null);
  const [mainPanelHeaderGrpWidth, setMainPanelHeaderGrpWidth] = useState(0);
  const [mainPanelHeaderCtrlGrpEl, setMainPanelHeaderCtrlGrpEl] = useState(
    null
  );
  // var headerCtrlGroupRef = null;
  // const [sliderVisible, setSliderVisible] = useState(false);
  // const [headerSectionCount, setHeaderSectionCount] = useState(1);
  const node = useRef();

  const [jwt, setjwt] = useCookies("JWT_JS");

  let isSignedIn = false;
  if (Object.keys(jwt).includes("JWT_JS")) {
    isSignedIn = true;
  }

  const [profile, setProfile] = useState({});

  const setHeaderCtrlGroupRef = (element) => {
    if (element) {
      setHeaderCtrlGroupEl(element);
      setHeaderCtrlGrpWidth(element.clientWidth);
      // console.log("element.clientWidth", element.clientWidth);
    }
  };

  const setMainHeaderCtrlGroupRef = (element) => {
    if (element) {
      setMainPanelHeaderCtrlGrpEl(element);
      setMainPanelHeaderGrpWidth(element.clientWidth);
      // console.log("element.clientWidth", element.clientWidth);
    }
  };

  const resizeWindowHanlder = () => {
    if (headerCtrlGroupEl) {
      console.log(
        headerCtrlGroupEl.offsetWidth,
        "headerCtrlGroupEl.clientWidth"
      );
      setHeaderCtrlGrpWidth(headerCtrlGroupEl.offsetWidth);
    }
    // if(mainPanelHeaderCtrlGrpEl) {
    //   console.log(mainPanelHeaderCtrlGrpEl.clientWidth, "mainPanelHeaderCtrlGrpEl.clientWidth");
    //   setHeaderCtrlGrpWidth(mainPanelHeaderCtrlGrpEl.clientWidth);
    // }
  };

  window.addEventListener("resize", resizeWindowHanlder);

  useEffect(() => {
    //Fires each time you change the tool
    //Need to load profile from database each time
    const phpUrl = "/api/loadProfile.php";
    const data = {};
    const payload = {
      params: data,
    };
    axios
      .get(phpUrl, payload)
      .then((resp) => {
        if (resp.data.success === "1") {
          setProfile(resp.data.profile);
        }
      })
      .catch((error) => {
        this.setState({ error: error });
      });
  }, []);

  const onSwitchClick = () => {
    setshowHideSupportPanel(!showHideSupportPanel);
  };

  const showHideOverLayFunc = (obj) => {
    // console.log(obj, "Clciked object ");
    // setClickedButtonObj(obj);
    setActiveHeaderPanelContent(obj.props.children);
    setShowHideOverlay(!showHideOverlay);
  };

  const overlayOnClose = () => {
    setShowHideOverlay(!showHideOverlay);
  };

  useEffect(() => {
    document.addEventListener("click", handleClick, false);
    return () => {
      document.removeEventListener("click", handleClick, false);
    };
  });

  const handleClick = (e) => {
    // console.log(e.target);
    if (showHideOverlay) {
      setShowHideOverlay(false);
    }
  };

  const showCollapseMenu = (flag, count) => {
    // setSliderVisible(flag);
    // setHeaderSectionCount(count);
  };

  //Show loading if profile if not loaded yet (loads each time)
  if (Object.keys(profile).length < 1) {
    return <h1>Loading...</h1>;
  }
  console.log(">>>Main Panel props", props.children);
  console.log(">>>props from overlay", props.fromOverlayNew);
  console.log(">>>props from overlay", props);

  return (
    <>
      <MainPanelDiv>
<<<<<<< HEAD
        <div>
          <div
            style={{
              display:
                showHideSupportPanel || props.showHideOverlayFromOverlayNew
                  ? "flex"
                  : "block",
            }}
          >
            <div
              style={{
                width:
                  showHideSupportPanel || props.showHideOverlayFromOverlayNew
                    ? "50%"
                    : "100%",
                height: "100%",
              }}
            >
              {props.responsiveControls ? (
                <div
                  style={{
                    display: "flex",
                    height: "32px",
                    borderBottom: "1px solid black",
                  }}
                >
                  {/* <ResponsiveControlsWrapper mainPanelWidth={mainPanelHeaderGrpWidth}>{props.responsiveControls}</ResponsiveControlsWrapper> */}
                  {props.responsiveControls}
                </div>
              ) : (
                ""
              )}
=======
>>>>>>> 4ba362cb

      </MainPanelDiv>
      {props.fromOverlayNew === undefined ? (
        <HeaderDiv>
          <div
            style={{
              display: "flex ",
              borderBottom: "1px solid black",
              width: "100%",
              height: "100%",
            }}
          >
            <div style={{ width: "135px", margin: "2px", padding: "4px" }}>
              <div style={{ display: "flex" }}>
                <img id="doenetLogo" src={doenetImage} height="40px" />
                <div style={{ display: "flex", padding: "4px" }}>
                  {props.onUndo ? (
                    <button
                      style={{
                        border: "none",
                        background: "none",
                        height: "35px",
                        fontSize: "20px",
                      }}
                      onClick={props.onUndo}
                    >
                      <FontAwesomeIcon icon={faReply} />
                    </button>
                  ) : (
                    ""
                  )}
                  {props.onRedo ? (
                    <button
                      style={{
                        border: "none",
                        background: "none",
                        height: "35px",
                        fontSize: "20px",
                      }}
                      onClick={props.onRedo}
                    >
                      <FontAwesomeIcon icon={faShare} />
                    </button>
                  ) : (
                    ""
                  )}
                </div>
              </div>
            </div>
            <div style={{ width: "100%" }}>
              <div
                style={{ textAlign: "center", height: "14px", margin: "2px" }}
              >
                {props.title}
              </div>
              <div style={{ display: "flex", padding: "4px", margin: "2px" }}>
                {props.responsiveControlsFromTools ? (
                  <div /*ref={setHeaderCtrlGroupRef}*/
                    style={{
                      display: "flex",
                      width: "100%",
                      overflow: "auto",
                    }}
                  >
                    <ResponsiveControlsWrapper
                      mainPanelWidth={headerCtrlGrpWidth}
                    >
                      {props.responsiveControlsFromTools}
                    </ResponsiveControlsWrapper>
                  </div>
                ) : (
                  ""
                )}
                <div style={{ marginLeft: "auto" }}>
                  <Switch onChange={onSwitchClick} checked={showHideSupportPanel}/>
                </div>
              </div>
            </div>

            <div
              style={{
                display: "flex",
                width: props.headerMenuPanels && "300px",
              }}
            >
              <div style={{ height: "24px", padding: "4px" }}>
                <DoenetProfile
                  profile={profile}
                  cookies={jwt}
                  isSignedIn={isSignedIn}
                  showProfileOnly={true}
                  headerRoleFromLayout={props.headerRoleFromLayout}
                  headerChangesFromLayout={props.headerChangesFromLayout}
                  guestUser={props.guestUser}
                  onChange={showCollapseMenu}
                />
              </div>
              {props.headerMenuPanels && (
                <div
                  style={{
                    display: "flex",
                    width: "240px",
                    justifyContent: "space-between",
                    borderLeft: "1px solid black",
                  }}
                >
                  {props.headerMenuPanels &&
                    props.headerMenuPanels.map((hmpObj, index) =>
                      React.cloneElement(hmpObj, {
                        buttonText: hmpObj.props.buttonText,
                        buttonClick: () => {
                          showHideOverLayFunc(hmpObj);
                        },
                        key: index,
                      })
                    )}
                </div>
              )}
            </div>
          </div>
          <HeaderMenuPanelContent
            open={showHideOverlay}
            onClose={() => {
              overlayOnClose();
            }}
            body={activeHeaderPanelContent}
          />
        </HeaderDiv>
      ) : (
        ""
      )}
    </>
  );
}

// <div>
// <div
//   style={{
//     display:
//       showHideSupportPanel || props.showHideOverlayFromOverlayNew
//         ? "flex"
//         : "block",
//   }}
// >
//   <div
//     style={{
//       width:
//         showHideSupportPanel || props.showHideOverlayFromOverlayNew
//           ? "50%"
//           : "100%",
//       height: "100%",
//     }}
//   >
//     {props.responsiveControls ? (
//       <div
//         style={{
//           display: "flex",
//           height: "32px",
//           borderBottom: "1px solid black",
//         }}
//       >
//         {/* <ResponsiveControlsWrapper mainPanelWidth={mainPanelHeaderGrpWidth}>{props.responsiveControls}</ResponsiveControlsWrapper> */}
//         {props.responsiveControls}
//       </div>
//     ) : (
//       ""
//     )}

//     <div
//       style={{
//         height: props.responsiveControls
//           ? "calc(100vh - 82px)"
//           : "calc(100vh - 60px)",
//         overflow: "scroll",
//       }}
//     >
//       {props.children}
//     </div>
//   </div>
//   {showHideSupportPanel || props.showHideOverlayFromOverlayNew ? (
//     <div
//       style={{
//         borderLeft: "1px solid black",
//         width: "50%",
//         overflow: "scroll",
//       }}
//     >
//       {props.supportPanelObj}
//     </div>
//   ) : (
//     ""
//   )}
// </div>
// </div> */}<|MERGE_RESOLUTION|>--- conflicted
+++ resolved
@@ -140,41 +140,6 @@
   return (
     <>
       <MainPanelDiv>
-<<<<<<< HEAD
-        <div>
-          <div
-            style={{
-              display:
-                showHideSupportPanel || props.showHideOverlayFromOverlayNew
-                  ? "flex"
-                  : "block",
-            }}
-          >
-            <div
-              style={{
-                width:
-                  showHideSupportPanel || props.showHideOverlayFromOverlayNew
-                    ? "50%"
-                    : "100%",
-                height: "100%",
-              }}
-            >
-              {props.responsiveControls ? (
-                <div
-                  style={{
-                    display: "flex",
-                    height: "32px",
-                    borderBottom: "1px solid black",
-                  }}
-                >
-                  {/* <ResponsiveControlsWrapper mainPanelWidth={mainPanelHeaderGrpWidth}>{props.responsiveControls}</ResponsiveControlsWrapper> */}
-                  {props.responsiveControls}
-                </div>
-              ) : (
-                ""
-              )}
-=======
->>>>>>> 4ba362cb
 
       </MainPanelDiv>
       {props.fromOverlayNew === undefined ? (
