import React, { useRef, useEffect } from "react";
import styled from "styled-components";

const ContentPanelContainer = styled.div`
  grid-area: "contentPanel";
  display: grid;
  grid-template-areas: "mainPanel handle supportPanel";
  grid-template-columns: 1fr 3px 1fr;
  border-left: 1px solid black;
`;

const DragHandle = styled.div`
  grid-area: handle;
  padding: 0;
  cursor: ew-resize;
  background-color: black;
`;

export default function ContentPanel({ main, support }) {
  console.log("=== Content Panel")
  const handleRef = useRef();
  const wrapperRef = useRef();
  let isDragging = false;

  useEffect(() => {
    document.addEventListener("mousedown", handleMouseDown, false);
    document.addEventListener("mousemove", handleMouseMove, false);
    document.addEventListener("mouseup", handleMouseUp, false);
    return () => {
      document.removeEventListener("mousedown", handleMouseDown, false);
      document.addEventListener("mousemove", handleMouseMove, false);
      document.addEventListener("mouseup", handleMouseUp, false);
    };
  });

  const handleMouseDown = (event) => {
<<<<<<< HEAD
    // console.log(wrapperRef);
=======
>>>>>>> c968a5c0
    if (handleRef.current.contains(event.target)) {
      isDragging = true;
    }
  };

  const handleMouseMove = (event) => {
    // Don't do anything if dragging flag is false
    if (isDragging) {
      let mainWidth =
        (event.clientX - wrapperRef.current.offsetLeft) /
        (wrapperRef.current.clientWidth / 2); //TODO: this math needs work

      let newColDefn =
        mainWidth <= 1
          ? mainWidth + "fr 3px 1fr"
          : "1fr 3px " + 1 / mainWidth + "fr";
      wrapperRef.current.style.gridTemplateColumns = newColDefn;
      event.preventDefault();
    }
  };

  const handleMouseUp = (event) => {
    if (isDragging) {
      isDragging = false;
    }
  };

  return (
    <ContentPanelContainer ref={wrapperRef}>
      {main}
      <DragHandle ref={handleRef} />
      {support}
    </ContentPanelContainer>
  );
}<|MERGE_RESOLUTION|>--- conflicted
+++ resolved
@@ -34,10 +34,6 @@
   });
 
   const handleMouseDown = (event) => {
-<<<<<<< HEAD
-    // console.log(wrapperRef);
-=======
->>>>>>> c968a5c0
     if (handleRef.current.contains(event.target)) {
       isDragging = true;
     }
