--- conflicted
+++ resolved
@@ -56,59 +56,6 @@
     );
   }
   return (
-<<<<<<< HEAD
-    // <SelectedElementStore>
-    <>
-      {!showHideNewOverLay ? (
-        <Tool
-          initSupportPanelOpen
-          onUndo={() => {
-            console.log(">>>undo clicked");
-          }}
-          onRedo={() => {
-            console.log(">>>redo clicked");
-          }}
-          title={"My Doc"}
-          // responsiveControls={[]}
-          headerMenuPanels={[
-            <HeaderMenuPanelButton buttonText="Add">
-              {"content 1"}
-            </HeaderMenuPanelButton>,
-            <HeaderMenuPanelButton buttonText="Save">
-              {"content 2"}
-            </HeaderMenuPanelButton>,
-          ]}
-        >
-          <NavPanel>
-            Nav Panel
-          </NavPanel>
-
-          <MainPanel
-            setShowHideNewOverLay={setShowHideNewOverLay}
-            // responsiveControls={[]}
-          >
-            <div
-              onClick={() => {
-                showHideOverNewOverlayOnClick();
-              }}
-            >
-              Click for Overlay
-            </div>
-
-            <h3> This is Main Panel</h3>
-            <p>click Switch button in header to see support panel</p>
-            <p>
-              Define responsiveControls to see for standard components section
-              which are responsive and collapses according the width available
-            </p>
-
-            <h2>Header Menu Panels </h2>
-            <p>Click add and save to see header menu panels section </p>
-          </MainPanel>
-
-          <SupportPanel
-          // responsiveControls={[]}
-=======
     <div
       style={{
         backgroundColor: "#fcd2a7",
@@ -163,7 +110,6 @@
             onClick={() => {
               setOverlayOpen("George");
             }}
->>>>>>> 4ba362cb
           >
             Go to Overlay
           </button>
