--- conflicted
+++ resolved
@@ -105,14 +105,10 @@
         <ShowFam mykey="two" />
         <button onClick={()=>{setmyAtomFamOne('new val for one')}}>Set one</button>
 
-<<<<<<< HEAD
+        */}
         <BreadcrumbContainer />
-        <Drive driveId="ZLHh5s8BWM2azTVFhazIH" />
-=======
-        <BreadcrumbContainer /> */}
         <Drive driveId="ZLHh5s8BWM2azTVFhazIH" urlClickBehavior="select" />
 
->>>>>>> cd755a66
         {/* <Drive types={['content','course']} /> */}
       </mainPanel>
 
