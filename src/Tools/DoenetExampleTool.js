--- conflicted
+++ resolved
@@ -1,30 +1,4 @@
-<<<<<<< HEAD
-import React, { Component, useState } from 'react';
-import axios from 'axios';
-axios.defaults.withCredentials = true;
-import crypto from 'crypto';
-import nanoid from 'nanoid';
-import "./chooser.css";
-import { FontAwesomeIcon } from '@fortawesome/react-fontawesome';
-import { faPlus, faDotCircle, faFileAlt, faEdit, faCaretRight, faCaretDown, 
-  faChalkboard, faArrowCircleLeft, faTimesCircle, faPlusCircle, faFolder, faSave, faLink, faRedoAlt, faAlignJustify,faStream, faColumns}
-  from '@fortawesome/free-solid-svg-icons';
-import IndexedDB from '../services/IndexedDB';
-import DoenetBranchBrowser from './DoenetBranchBrowser';
-import SpinningLoader from './SpinningLoader';
-import { TreeView } from './TreeView/TreeView';
-import styled from 'styled-components';
-import { ToastContext, useToasts, ToastProvider } from './ToastManager';
-import ChooserConstants from './chooser/ChooserConstants';
-import { formatTimestamp } from './chooser/utility';
-import {
-  SwitchableContainers,
-  SwitchableContainer,
-  SwitchableContainerPanel,
-} from './chooser/SwitchableContainer';
-=======
 import React, { useState } from "react";
->>>>>>> 8b355fd5
 import ToolLayout from "./ToolLayout/ToolLayout";
 import ToolLayoutPanel from "./ToolLayout/ToolLayoutPanel";
 import styled from "styled-components";
