--- conflicted
+++ resolved
@@ -1,15 +1,8 @@
-<<<<<<< HEAD
-import React from "react";
-import Tool from "../imports/Tool/Tool";
-import Drive, { globalSelectedNodesAtom } from "../imports/Drive";
-import Switch from "../imports/Switch"
-=======
 import React, { useState } from "react";
 import Tool, { openOverlayByName } from "../imports/Tool/Tool";
 import Drive, { globalSelectedNodesAtom } from "../imports/Drive";
 import AddItem from '../imports/AddItem'
 import Switch from "../imports/Switch";
->>>>>>> b2030c72
 import {
   atom,
   useSetRecoilState,
@@ -17,30 +10,17 @@
   useRecoilValue,
   selector,
   atomFamily,
-<<<<<<< HEAD
-  selectorFamily
-} from 'recoil';
-import { 
-  BreadcrumbContainer 
-} from '../imports/Breadcrumb';
-import AddItem from "../imports/AddItem";
-=======
   selectorFamily,
   RecoilRoot,
 } from "recoil";
 import { BreadcrumbContainer } from "../imports/Breadcrumb";
 import { supportVisible } from "../imports/Tool/SupportPanel";
->>>>>>> b2030c72
 
 let numAtom = atom({
   key: "numAtom",
   default: 0,
 });
 
-<<<<<<< HEAD
-
-=======
->>>>>>> b2030c72
 let unitAtom = atom({
   key: "unitAtom",
   default: "px",
@@ -51,23 +31,6 @@
   get: ({ get }) => {
     let aNum = get(numAtom);
     let unit = get(unitAtom);
-<<<<<<< HEAD
-
-    return aNum * 3 + unit;
-  },
-});
-
-let mytest = selector({
-  key:"mytest",
-  get:({get})=>{
-    let mole = get(molecule);
-    console.log("MOLE!!!")
-    return `this is mole ${mole}`
-  }
-})
-
-function GlobalSelectIndicator(){
-=======
 
     return aNum * 3 + unit;
   },
@@ -83,7 +46,6 @@
 });
 
 function GlobalSelectIndicator() {
->>>>>>> b2030c72
   let selectedNodes = useRecoilValue(globalSelectedNodesAtom);
   let nodes = [];
   for (let nodeObj of selectedNodes) {
@@ -109,22 +71,6 @@
 }
 
 let myAtomFam = atomFamily({
-<<<<<<< HEAD
-  key:"myAtomFam",
-  default:"default"
-})
-
-function ShowFam(props){
-  const famVal = useRecoilValue(myAtomFam(props.mykey));
-  return <div>mykey{props.mykey} = {famVal}</div>
-}
-
-
-export default function DoenetExampleTool(props) {
-  console.log("=== DoenetExampleTool");
-  const setmyAtomFamOne = useSetRecoilState(myAtomFam('one'))
-  const setmyAtomFamTwo = useSetRecoilState(myAtomFam('two'))
-=======
   key: "myAtomFam",
   default: "default",
 });
@@ -152,23 +98,11 @@
   console.log("=== DoenetExampleTool");
   const setmyAtomFamOne = useSetRecoilState(myAtomFam("one"));
   const setmyAtomFamTwo = useSetRecoilState(myAtomFam("two"));
->>>>>>> b2030c72
   return (
     <Tool>
       <navPanel>
         {/* <p>navigate to important stuff</p> */}
         {/* <Drive driveId="ZLHh5s8BWM2azTVFhazIH" /> */}
-<<<<<<< HEAD
-        <AddItem />
-        {/* <Drive driveId='ZLHh5s8BWM2azTVFhazIH' urlClickBehavior="select"/> */}
-        {/* <Drive types={['content','course']} /> */}
-                <Drive types={['course']} urlClickBehavior="select"/>
-
-      </navPanel> 
-
-      <headerPanel title="my title">
-        <Switch onChange={() => {}}/>
-=======
         <Drive driveId='ZLHh5s8BWM2azTVFhazIH' urlClickBehavior="select"/>
         {/* <Drive types={['content','course']} /> */}
         <div>
@@ -188,58 +122,30 @@
             setSupportVisiblity(value);
           }}
         />
->>>>>>> b2030c72
         <p>header for important stuff</p>
       </headerPanel>
 
       <mainPanel>
         <p>do the main important stuff</p>
-<<<<<<< HEAD
-                <button onClick={()=>{setmyAtomFamOne('new val for one')}}>Set one</button>
-                <ShowFam mykey="two" />
-                
-        {/* <ShowFam mykey="one" />
-        <ShowFam mykey="two" />
-        <button onClick={()=>{setmyAtomFamOne('new val for one')}}>Set one</button>
-        <BreadcrumbContainer /> */}
-        {/* <Drive driveId="ZLHh5s8BWM2azTVFhazIH" urlClickBehavior="select" /> */}
-
-        {/* <Drive types={['content','course']} /> */}
-        <Drive types={['course']} urlClickBehavior="select"/>
-
-=======
         <BreadcrumbContainer /> 
         <AddItem />
         <Drive driveId="ZLHh5s8BWM2azTVFhazIH" urlClickBehavior="select" />
 
         {/* <Drive types={['content','course']} /> */}
->>>>>>> b2030c72
       </mainPanel>
 
       <supportPanel width="40%">
         <p>I'm here for support</p>
-<<<<<<< HEAD
-        <GlobalSelectIndicator />
-      </supportPanel>
-
-      <menuPanel title="edit">
-      <ShowFam mykey="one" />
-      <GlobalSelectIndicator />
-
-=======
         {/* <GlobalSelectIndicator /> */}
       </supportPanel>
 
       <menuPanel title="edit">
->>>>>>> b2030c72
         <p>control important stuff</p>
       </menuPanel>
 
       <menuPanel title="other">
         <p>control more important stuff</p>
       </menuPanel>
-<<<<<<< HEAD
-=======
 
       <overlay>
         <headerPanel title="my title">
@@ -281,7 +187,6 @@
           
         </menuPanel>
       </overlay>
->>>>>>> b2030c72
     </Tool>
   );
 }