import React, { useState } from "react";
import Tool, { openOverlayByName } from "../imports/Tool/Tool";
import Drive, { globalSelectedNodesAtom } from "../imports/Drive";
<<<<<<< HEAD
=======
import AddItem from '../imports/AddItem'
>>>>>>> 4ba362cb
import Switch from "../imports/Switch";
import {
  atom,
  useSetRecoilState,
  useRecoilState,
  useRecoilValue,
  selector,
  atomFamily,
  selectorFamily,
  RecoilRoot,
} from "recoil";
import { BreadcrumbContainer } from "../imports/Breadcrumb";
import { supportVisible } from "../imports/Tool/SupportPanel";

let numAtom = atom({
  key: "numAtom",
  default: 0,
});

let unitAtom = atom({
  key: "unitAtom",
  default: "px",
});

let molecule = selector({
  key: "mymolecule",
  get: ({ get }) => {
    let aNum = get(numAtom);
    let unit = get(unitAtom);

    return aNum * 3 + unit;
  },
});

let mytest = selector({
  key: "mytest",
  get: ({ get }) => {
    let mole = get(molecule);
    console.log("MOLE!!!");
    return `this is mole ${mole}`;
  },
});

function GlobalSelectIndicator() {
  let selectedNodes = useRecoilValue(globalSelectedNodesAtom);
  let nodes = [];
  for (let nodeObj of selectedNodes) {
    nodes.push(
      <div key={`gsi${nodeObj.nodeId}`}>
        {nodeObj.type} {nodeObj.nodeId}
      </div>
    );
  }
  return (
    <div
      style={{
        backgroundColor: "#fcd2a7",
        border: "1px solid black",
        margin: "20px",
        padding: "10px",
      }}
    >
      <h3>Global Select Indicator</h3>
      {nodes}
    </div>
  );
}

let myAtomFam = atomFamily({
  key: "myAtomFam",
  default: "default",
});
function Inc(props){
  let setNum = useSetRecoilState(numAtom);
  return <button onClick={() => setNum((old) => old + 1)}>+</button>;
}

function NumIndicator() {
  let num = useRecoilValue(molecule);
  return <div>{num}</div>;
}
function ShowFam(props) {
  const famVal = useRecoilValue(myAtomFam(props.mykey));
  return (
    <div>
      mykey{props.mykey} = {famVal}
    </div>
  );
}

export default function DoenetExampleTool(props) {
  const setSupportVisiblity = useSetRecoilState(supportVisible);
  const setOverlayOpen = useSetRecoilState(openOverlayByName);
  console.log("=== DoenetExampleTool");
  const setmyAtomFamOne = useSetRecoilState(myAtomFam("one"));
  const setmyAtomFamTwo = useSetRecoilState(myAtomFam("two"));
  return (
    <Tool>
      <navPanel>
        {/* <p>navigate to important stuff</p> */}
        {/* <Drive driveId="ZLHh5s8BWM2azTVFhazIH" /> */}
        <Drive driveId='ZLHh5s8BWM2azTVFhazIH' urlClickBehavior="select"/>
        {/* <Drive types={['content','course']} /> */}
        <div>
          <button
            onClick={() => {
              setOverlayOpen("George");
            }}
          >
            Go to Overlay
          </button>
        </div>
      </navPanel>

      <headerPanel title="my title">
        <Switch
          onChange={(value) => {
            setSupportVisiblity(value);
          }}
        />
        <p>header for important stuff</p>
      </headerPanel>

      <mainPanel>
        <p>do the main important stuff</p>
<<<<<<< HEAD
        {/* <ShowFam mykey="one" />
        <ShowFam mykey="two" />
        <button onClick={()=>{setmyAtomFamOne('new val for one')}}>Set one</button>

        <BreadcrumbContainer /> */}
=======
        <BreadcrumbContainer /> 
        <AddItem />
>>>>>>> 4ba362cb
        <Drive driveId="ZLHh5s8BWM2azTVFhazIH" urlClickBehavior="select" />

        {/* <Drive types={['content','course']} /> */}
      </mainPanel>

      <supportPanel width="40%">
        <p>I'm here for support</p>
        {/* <GlobalSelectIndicator /> */}
      </supportPanel>

      <menuPanel title="edit">
        <p>control important stuff</p>
      </menuPanel>

      <menuPanel title="other">
        <p>control more important stuff</p>
      </menuPanel>

      <overlay>
        <headerPanel title="my title">
          <Switch
            onChange={(value) => {
              setSupportVisiblity(value);
            }}
          />
          <p>header for important stuff</p>
        </headerPanel>

        <mainPanel>
          <p>do the main important stuff</p>

<<<<<<< HEAD
          <BreadcrumbContainer />
=======
          {/* <BreadcrumbContainer /> */}
>>>>>>> 4ba362cb
          {/* <Drive id="ZLHh5s8BWM2azTVFhazIH" /> */}
          {/* <Drive types={['content','course']} /> */}
        </mainPanel>

        <supportPanel width="40%">
          <p>I'm here for support</p>
          {/* <GlobalSelectIndicator /> */}
        </supportPanel>

        <menuPanel title="edit">
          <p>control important stuff</p>
<<<<<<< HEAD
        </menuPanel>

        <menuPanel title="other">
          <p>control more important stuff</p>

=======
>>>>>>> 4ba362cb
          <button
            onClick={() => {
              setOverlayOpen("");
            }}
          >
            Go Back
          </button>
        </menuPanel>
<<<<<<< HEAD
=======

        <menuPanel title="other">
          <p>control more important stuff</p>

          
        </menuPanel>
>>>>>>> 4ba362cb
      </overlay>
    </Tool>
  );
}<|MERGE_RESOLUTION|>--- conflicted
+++ resolved
@@ -1,10 +1,7 @@
 import React, { useState } from "react";
 import Tool, { openOverlayByName } from "../imports/Tool/Tool";
 import Drive, { globalSelectedNodesAtom } from "../imports/Drive";
-<<<<<<< HEAD
-=======
 import AddItem from '../imports/AddItem'
->>>>>>> 4ba362cb
 import Switch from "../imports/Switch";
 import {
   atom,
@@ -130,16 +127,8 @@
 
       <mainPanel>
         <p>do the main important stuff</p>
-<<<<<<< HEAD
-        {/* <ShowFam mykey="one" />
-        <ShowFam mykey="two" />
-        <button onClick={()=>{setmyAtomFamOne('new val for one')}}>Set one</button>
-
-        <BreadcrumbContainer /> */}
-=======
         <BreadcrumbContainer /> 
         <AddItem />
->>>>>>> 4ba362cb
         <Drive driveId="ZLHh5s8BWM2azTVFhazIH" urlClickBehavior="select" />
 
         {/* <Drive types={['content','course']} /> */}
@@ -171,11 +160,7 @@
         <mainPanel>
           <p>do the main important stuff</p>
 
-<<<<<<< HEAD
-          <BreadcrumbContainer />
-=======
           {/* <BreadcrumbContainer /> */}
->>>>>>> 4ba362cb
           {/* <Drive id="ZLHh5s8BWM2azTVFhazIH" /> */}
           {/* <Drive types={['content','course']} /> */}
         </mainPanel>
@@ -187,14 +172,6 @@
 
         <menuPanel title="edit">
           <p>control important stuff</p>
-<<<<<<< HEAD
-        </menuPanel>
-
-        <menuPanel title="other">
-          <p>control more important stuff</p>
-
-=======
->>>>>>> 4ba362cb
           <button
             onClick={() => {
               setOverlayOpen("");
@@ -203,15 +180,12 @@
             Go Back
           </button>
         </menuPanel>
-<<<<<<< HEAD
-=======
 
         <menuPanel title="other">
           <p>control more important stuff</p>
 
           
         </menuPanel>
->>>>>>> 4ba362cb
       </overlay>
     </Tool>
   );
