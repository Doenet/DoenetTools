import React, { useState } from "react";
import styled from "styled-components";
import { FontAwesomeIcon } from "@fortawesome/react-fontawesome";
import {
<<<<<<< HEAD
  faWaveSquare, faDatabase, faServer
=======
  faWaveSquare,
  faDatabase,
  faServer,
>>>>>>> c1e7c368
} from "@fortawesome/free-solid-svg-icons";
import Tool from "../imports/Tool/Tool";
import NavPanel from "../imports/Tool/NavPanel";
import MainPanel from "../imports/Tool/MainPanel";
import SupportPanel from "../imports/Tool/SupportPanel";
<<<<<<< HEAD
import MenuPanel from '../imports/Tool/MenuPanel';
import HeaderMenuPanelButton from '../imports/Tool/HeaderMenuPanelButton';
import ResponsiveControls from '../imports/Tool/ResponsiveControls';
import Overlay from "../imports/Tool/Overlay";
const alphabet =
  "a b c d e f g h i j k l m n o p q r s t u v w x y z a b c d e f g h i j k l m n o p q r s t u v w x y z a b c d e f g h i j k l m n o p q r s t u v w x y z a b c d e f g h i j k l m n o p q r s t u v w x y z a b c d e f g h i j k l m n o p q r s t u v w x y z a b c d e f g h i j k l m n o p q r s t u v w x y z a b c d e f g h i j k l m n o p q r s t u v w x y z a b c d e f g h i j k l m n o p q r s t u v w x y z a b c d e f g h i j k l m n o p q r s t u v w x y z a b c d e f g h i j k l m n o p q r s t u v w x y z a b c d e f g h i j k l m n o p q r s t u v w x y z a b c d e f g h i j k l m n o p q r s t u v w x y z a b c d e f g h i j k l m n o p q r s t u v w x y z a b c d e f g h i j k l m n o p q r s t u v w x y z a b c d e f g h i j k l m n o p q r s t u v w x y z a b c d e f g h i j k l m n o p q r s t u v w x y z a b c d e f g h i j k l m n o p q r s t u v w x y z ";

const finalIcon1 = <FontAwesomeIcon
  icon={faServer}
  style={{
    width: "10px",
    padding: "2px",
    backgroundColor: "#e2e2e2",
    alignSelf: "center",
    fontSize: '16px',
    color: 'grey'
  }} />;
const finalIcon2 = <FontAwesomeIcon
  icon={faDatabase}
  style={{
    width: "10px",
    padding: "2px",
    backgroundColor: "#e2e2e2",
    alignSelf: "center",
    fontSize: '16px',
    color: 'grey'
  }} />;
const finalIcon3 = <FontAwesomeIcon
  icon={faWaveSquare}
  style={{
    width: "10px",
    padding: "2px",
    backgroundColor: "#e2e2e2",
    alignSelf: "center",
    fontSize: '16px',
    color: 'grey'
  }} />;

 
export default function DoenetExampleTool(props) {
const [showHideNewOverLay, setShowHideNewOverLay]=useState(false);

const showHideOverNewOverlayOnClick = () =>{
  setShowHideNewOverLay(!showHideNewOverLay);
}

  return (

<>


{!showHideNewOverLay ? 
    <Tool
      // onUndo={() => { console.log(">>>undo clicked") }}
      // onRedo={() => { console.log(">>>redo clicked") }}
      title={"My Doc"}
      // responsiveControls={[]}
      // headerMenuPanels={[
      //   <HeaderMenuPanelButton buttonText="Add">{"content 1"}</HeaderMenuPanelButton>, <HeaderMenuPanelButton buttonText="Save">{"content 2"}</HeaderMenuPanelButton>
      // ]}
    >


   

      <MainPanel setShowHideNewOverLay= {setShowHideNewOverLay}
        // responsiveControls={[]}
      >
        <div onClick={()=> {showHideOverNewOverlayOnClick()}}>Click for Overlay</div>

        <h3> This is Main Panel</h3>
        <p>click Switch button in header to see support panel</p>
        <p>Define responsiveControls to see for standard components section which are responsive and collapses according the width available</p>

        <h2>Header Menu Panels </h2>
        <p>Click add and save to see header menu panels section </p>
      </MainPanel>

      <SupportPanel
        // responsiveControls={[]}
      >
        <h3>Support Panel Content</h3>

        <p>Define responsiveControls to see for standard components section which are responsive and collapses according the width available</p>

      
      </SupportPanel>
      <MenuPanel title="edit">
        <h3>This is Menu Panel and can be switched to title="style" menu panel</h3>
  
      </MenuPanel>
      <MenuPanel title="style">
        Menu Panel Style Content
  
      </MenuPanel>
    </Tool>
    :

        <Overlay
          isOpen={showHideNewOverLay}
          // onUndo={()=>{}}
          // onRedo={()=>{}}
          title={"my doc"}
          onClose={() => { setShowHideNewOverLay(false) }}

          // responsiveControls={[<ResponsiveControls/>]}  
          headerMenuPanels={[]}
        >
          <MainPanel responsiveControls={[]}>
            Overlay Main panel
    </MainPanel>
          <SupportPanel responsiveControls={[]}>
            Overlay Support
     </SupportPanel>
        </Overlay> 
    }
</>
  );
}

=======
import MenuPanel from "../imports/Tool/MenuPanel";
import HeaderMenuPanelButton from "../imports/Tool/HeaderMenuPanelButton";
import ResponsiveControls from "../imports/Tool/ResponsiveControls";
import Overlay from "../imports/Tool/Overlay";
import CollapseSection from "../imports/CollapseSection";
import MenuPanelSection from "../imports/Tool/MenuPanelSection";
import ActionButton from "../imports/PanelHeaderComponents/ActionButton";
import MenuItem from "../imports/PanelHeaderComponents/MenuItem";
import Menu from "../imports/PanelHeaderComponents/Menu";
import SectionDivider from "../imports/PanelHeaderComponents/SectionDivider";
import { SelectedElementStore } from "./SelectedElementContext";

const alphabet =
  "a b c d e f g h i j k l m n o p q r s t u v w x y z a b c d e f g h i j k l m n o p q r s t u v w x y z a b c d e f g h i j k l m n o p q r s t u v w x y z a b c d e f g h i j k l m n o p q r s t u v w x y z a b c d e f g h i j k l m n o p q r s t u v w x y z a b c d e f g h i j k l m n o p q r s t u v w x y z a b c d e f g h i j k l m n o p q r s t u v w x y z a b c d e f g h i j k l m n o p q r s t u v w x y z a b c d e f g h i j k l m n o p q r s t u v w x y z a b c d e f g h i j k l m n o p q r s t u v w x y z a b c d e f g h i j k l m n o p q r s t u v w x y z a b c d e f g h i j k l m n o p q r s t u v w x y z a b c d e f g h i j k l m n o p q r s t u v w x y z a b c d e f g h i j k l m n o p q r s t u v w x y z a b c d e f g h i j k l m n o p q r s t u v w x y z a b c d e f g h i j k l m n o p q r s t u v w x y z a b c d e f g h i j k l m n o p q r s t u v w x y z ";

const finalIcon1 = (
  <FontAwesomeIcon
    icon={faServer}
    style={{
      width: "10px",
      padding: "2px",
      backgroundColor: "#e2e2e2",
      alignSelf: "center",
      fontSize: "16px",
      color: "grey",
    }}
  />
);

const finalIcon2 = (
  <FontAwesomeIcon
    icon={faDatabase}
    style={{
      width: "10px",
      padding: "2px",
      backgroundColor: "#e2e2e2",
      alignSelf: "center",
      fontSize: "16px",
      color: "grey",
    }}
  />
);
const finalIcon3 = (
  <FontAwesomeIcon
    icon={faWaveSquare}
    style={{
      width: "10px",
      padding: "2px",
      backgroundColor: "#e2e2e2",
      alignSelf: "center",
      fontSize: "16px",
      color: "grey",
    }}
  />
);

export default function DoenetExampleTool(props) {
  const [showHideNewOverLay, setShowHideNewOverLay] = useState(false);

  const showHideOverNewOverlayOnClick = () => {
    setShowHideNewOverLay(!showHideNewOverLay);
  };

  return (
    // <SelectedElementStore>
    <>
      {!showHideNewOverLay ? (
        <Tool
          initSupportPanelOpen
          onUndo={() => {
            console.log(">>>undo clicked");
          }}
          onRedo={() => {
            console.log(">>>redo clicked");
          }}
          title={"My Doc"}
          // responsiveControls={[]}
          headerMenuPanels={[
            <HeaderMenuPanelButton buttonText="Add">
              {"content 1"}
            </HeaderMenuPanelButton>,
            <HeaderMenuPanelButton buttonText="Save">
              {"content 2"}
            </HeaderMenuPanelButton>,
          ]}
        >
          <NavPanel>Nav Panel</NavPanel>

          <MainPanel
            setShowHideNewOverLay={setShowHideNewOverLay}
            // responsiveControls={[]}
          >
            <div
              onClick={() => {
                showHideOverNewOverlayOnClick();
              }}
            >
              Click for Overlay
            </div>

            <h3> This is Main Panel</h3>
            <p>click Switch button in header to see support panel</p>
            <p>
              Define responsiveControls to see for standard components section
              which are responsive and collapses according the width available
            </p>

            <h2>Header Menu Panels </h2>
            <p>Click add and save to see header menu panels section </p>
          </MainPanel>

          <SupportPanel
          // responsiveControls={[]}
          >
            <h3>Support Panel Content</h3>

            <p>
              Define responsiveControls to see for standard components section
              which are responsive and collapses according the width available
            </p>
          </SupportPanel>
          <MenuPanel>
            <MenuPanelSection title="Font">
              <CollapseSection>
                <SectionDivider type="single">
                  <ActionButton
                    handleClick={() => {
                      alert();
                    }}
                  />
                  <Menu label="actions">
                    <MenuItem
                      value="Times"
                      onSelect={() => {
                        alert("Times Selected");
                      }}
                    />
                    <MenuItem
                      value="Ariel"
                      onSelect={() => {
                        alert("Ariel Selected");
                      }}
                    />
                  </Menu>
                </SectionDivider>
              </CollapseSection>
              <CollapseSection></CollapseSection>
            </MenuPanelSection>
            <MenuPanelSection title="style">
              Menu Panel Style Content
            </MenuPanelSection>
          </MenuPanel>
        </Tool>
      ) : (
        <Overlay
          isOpen={showHideNewOverLay}
          onUndo={() => {}}
          onRedo={() => {}}
          title={"my doc"}
          onClose={() => {
            setShowHideNewOverLay(false);
          }}
          // responsiveControls={[<ResponsiveControls/>]}
          headerMenuPanels={[]}
        >
          <MainPanel responsiveControls={[]}>Overlay Main panel</MainPanel>
          <SupportPanel responsiveControls={[]}>Overlay Support</SupportPanel>
          <MenuPanel>
            <MenuPanelSection title="Font">
              <CollapseSection>
                <SectionDivider type="single">
                  <ActionButton
                    handleClick={() => {
                      alert();
                    }}
                  />
                  <Menu label="actions">
                    <MenuItem
                      value="Times"
                      onSelect={() => {
                        alert("Times Selected");
                      }}
                    />
                    <MenuItem
                      value="Ariel"
                      onSelect={() => {
                        alert("Ariel Selected");
                      }}
                    />
                  </Menu>
                </SectionDivider>
              </CollapseSection>
              <CollapseSection></CollapseSection>
            </MenuPanelSection>
            <MenuPanelSection title="style">
              Menu Panel Style Content
            </MenuPanelSection>
          </MenuPanel>
        </Overlay>
      )}
      </>
    // </SelectedElementStore>
  );
}
>>>>>>> c1e7c368
<|MERGE_RESOLUTION|>--- conflicted
+++ resolved
@@ -2,140 +2,14 @@
 import styled from "styled-components";
 import { FontAwesomeIcon } from "@fortawesome/react-fontawesome";
 import {
-<<<<<<< HEAD
-  faWaveSquare, faDatabase, faServer
-=======
   faWaveSquare,
   faDatabase,
   faServer,
->>>>>>> c1e7c368
 } from "@fortawesome/free-solid-svg-icons";
 import Tool from "../imports/Tool/Tool";
 import NavPanel from "../imports/Tool/NavPanel";
 import MainPanel from "../imports/Tool/MainPanel";
 import SupportPanel from "../imports/Tool/SupportPanel";
-<<<<<<< HEAD
-import MenuPanel from '../imports/Tool/MenuPanel';
-import HeaderMenuPanelButton from '../imports/Tool/HeaderMenuPanelButton';
-import ResponsiveControls from '../imports/Tool/ResponsiveControls';
-import Overlay from "../imports/Tool/Overlay";
-const alphabet =
-  "a b c d e f g h i j k l m n o p q r s t u v w x y z a b c d e f g h i j k l m n o p q r s t u v w x y z a b c d e f g h i j k l m n o p q r s t u v w x y z a b c d e f g h i j k l m n o p q r s t u v w x y z a b c d e f g h i j k l m n o p q r s t u v w x y z a b c d e f g h i j k l m n o p q r s t u v w x y z a b c d e f g h i j k l m n o p q r s t u v w x y z a b c d e f g h i j k l m n o p q r s t u v w x y z a b c d e f g h i j k l m n o p q r s t u v w x y z a b c d e f g h i j k l m n o p q r s t u v w x y z a b c d e f g h i j k l m n o p q r s t u v w x y z a b c d e f g h i j k l m n o p q r s t u v w x y z a b c d e f g h i j k l m n o p q r s t u v w x y z a b c d e f g h i j k l m n o p q r s t u v w x y z a b c d e f g h i j k l m n o p q r s t u v w x y z a b c d e f g h i j k l m n o p q r s t u v w x y z a b c d e f g h i j k l m n o p q r s t u v w x y z ";
-
-const finalIcon1 = <FontAwesomeIcon
-  icon={faServer}
-  style={{
-    width: "10px",
-    padding: "2px",
-    backgroundColor: "#e2e2e2",
-    alignSelf: "center",
-    fontSize: '16px',
-    color: 'grey'
-  }} />;
-const finalIcon2 = <FontAwesomeIcon
-  icon={faDatabase}
-  style={{
-    width: "10px",
-    padding: "2px",
-    backgroundColor: "#e2e2e2",
-    alignSelf: "center",
-    fontSize: '16px',
-    color: 'grey'
-  }} />;
-const finalIcon3 = <FontAwesomeIcon
-  icon={faWaveSquare}
-  style={{
-    width: "10px",
-    padding: "2px",
-    backgroundColor: "#e2e2e2",
-    alignSelf: "center",
-    fontSize: '16px',
-    color: 'grey'
-  }} />;
-
- 
-export default function DoenetExampleTool(props) {
-const [showHideNewOverLay, setShowHideNewOverLay]=useState(false);
-
-const showHideOverNewOverlayOnClick = () =>{
-  setShowHideNewOverLay(!showHideNewOverLay);
-}
-
-  return (
-
-<>
-
-
-{!showHideNewOverLay ? 
-    <Tool
-      // onUndo={() => { console.log(">>>undo clicked") }}
-      // onRedo={() => { console.log(">>>redo clicked") }}
-      title={"My Doc"}
-      // responsiveControls={[]}
-      // headerMenuPanels={[
-      //   <HeaderMenuPanelButton buttonText="Add">{"content 1"}</HeaderMenuPanelButton>, <HeaderMenuPanelButton buttonText="Save">{"content 2"}</HeaderMenuPanelButton>
-      // ]}
-    >
-
-
-   
-
-      <MainPanel setShowHideNewOverLay= {setShowHideNewOverLay}
-        // responsiveControls={[]}
-      >
-        <div onClick={()=> {showHideOverNewOverlayOnClick()}}>Click for Overlay</div>
-
-        <h3> This is Main Panel</h3>
-        <p>click Switch button in header to see support panel</p>
-        <p>Define responsiveControls to see for standard components section which are responsive and collapses according the width available</p>
-
-        <h2>Header Menu Panels </h2>
-        <p>Click add and save to see header menu panels section </p>
-      </MainPanel>
-
-      <SupportPanel
-        // responsiveControls={[]}
-      >
-        <h3>Support Panel Content</h3>
-
-        <p>Define responsiveControls to see for standard components section which are responsive and collapses according the width available</p>
-
-      
-      </SupportPanel>
-      <MenuPanel title="edit">
-        <h3>This is Menu Panel and can be switched to title="style" menu panel</h3>
-  
-      </MenuPanel>
-      <MenuPanel title="style">
-        Menu Panel Style Content
-  
-      </MenuPanel>
-    </Tool>
-    :
-
-        <Overlay
-          isOpen={showHideNewOverLay}
-          // onUndo={()=>{}}
-          // onRedo={()=>{}}
-          title={"my doc"}
-          onClose={() => { setShowHideNewOverLay(false) }}
-
-          // responsiveControls={[<ResponsiveControls/>]}  
-          headerMenuPanels={[]}
-        >
-          <MainPanel responsiveControls={[]}>
-            Overlay Main panel
-    </MainPanel>
-          <SupportPanel responsiveControls={[]}>
-            Overlay Support
-     </SupportPanel>
-        </Overlay> 
-    }
-</>
-  );
-}
-
-=======
 import MenuPanel from "../imports/Tool/MenuPanel";
 import HeaderMenuPanelButton from "../imports/Tool/HeaderMenuPanelButton";
 import ResponsiveControls from "../imports/Tool/ResponsiveControls";
@@ -339,5 +213,4 @@
       </>
     // </SelectedElementStore>
   );
-}
->>>>>>> c1e7c368
+}