import React, { useState, useEffect } from "react";
import Tool, { openOverlayByName } from "../imports/Tool/Tool";
import Drive, { globalSelectedNodesAtom } from "../imports/Drive";
import AddItem from '../imports/AddItem'
import Switch from "../imports/Switch";
import {
  atom,
  useSetRecoilState,
  useRecoilState,
  useRecoilValue,
  selector,
  atomFamily,
  selectorFamily,
  RecoilRoot,
} from "recoil";
import { BreadcrumbContainer } from "../imports/Breadcrumb";
import { supportVisible } from "../imports/Tool/SupportPanel";

// Editor imports
import DoenetViewer from './DoenetViewer';
import ErrorBoundary from './ErrorBoundary';
import Button from "../imports/PanelHeaderComponents/Button"
import Editor from './Editor/Editor.js';
import InfoPanel from './Editor/InfoPanel.js';
import {getInitView} from './Editor/viewInit.js';

let numAtom = atom({
  key: "numAtom",
  default: 0,
});

let unitAtom = atom({
  key: "unitAtom",
  default: "px",
});

let molecule = selector({
  key: "mymolecule",
  get: ({ get }) => {
    let aNum = get(numAtom);
    let unit = get(unitAtom);

    return aNum * 3 + unit;
  },
});

let mytest = selector({
  key: "mytest",
  get: ({ get }) => {
    let mole = get(molecule);
    console.log("MOLE!!!");
    return `this is mole ${mole}`;
  },
});

const contentState = atom({
  key: 'DoenetExample_content',
  default: '',
});

const updateNumState = atom({
  key: 'DoenetExample_updateNum',
  default: 0,
});

const tagState = atom({
  key: 'DoenetExample_tag',
  default: {},
});

const MemoizedEditor = React.memo(Editor);

function GlobalSelectIndicator() {
  let selectedNodes = useRecoilValue(globalSelectedNodesAtom);
  let nodes = [];
  for (let nodeObj of selectedNodes) {
    nodes.push(
      <div key={`gsi${nodeObj.nodeId}`}>
        {nodeObj.type} {nodeObj.nodeId}
      </div>
    );
  }
  return (
    <div
      style={{
        backgroundColor: "#fcd2a7",
        border: "1px solid black",
        margin: "20px",
        padding: "10px",
      }}
    >
      <h3>Global Select Indicator</h3>
      {nodes}
    </div>
  );
}

let myAtomFam = atomFamily({
  key: "myAtomFam",
  default: "default",
});
function Inc(props){
  let setNum = useSetRecoilState(numAtom);
  return <button onClick={() => setNum((old) => old + 1)}>+</button>;
}

function NumIndicator() {
  let num = useRecoilValue(molecule);
  return <div>{num}</div>;
}
function ShowFam(props) {
  const famVal = useRecoilValue(myAtomFam(props.mykey));
  return (
    <div>
      mykey{props.mykey} = {famVal}
    </div>
  );
}

export default function DoenetExampleTool(props) {
  const setSupportVisiblity = useSetRecoilState(supportVisible);
  const setOverlayOpen = useSetRecoilState(openOverlayByName);
  console.log("=== DoenetExampleTool");
  const setmyAtomFamOne = useSetRecoilState(myAtomFam("one"));
  const setmyAtomFamTwo = useSetRecoilState(myAtomFam("two"));

  const [content, setContent] = useRecoilState(contentState);
  const [updateNum, setUpdateNum] = useRecoilState(updateNumState);

  const [tag, setTag] = useRecoilState(tagState);
  const [view, setView] = useState(getInitView(content, setContent, setTag));

  let doenetViewer = (<ErrorBoundary key={"doenetErrorBoundry"+updateNum}>
      <DoenetViewer 
              key={"doenetviewer"+updateNum} //each component has their own key, change the key will trick React to look for new component
              // free={{doenetCode: this.state.viewerDoenetML}} 
              doenetML={typeof content === 'string' ? content : content.sliceString(0)} 
              mode={{
              solutionType:false,
              allowViewSolutionWithoutRoundTrip:false,
              showHints:false,
              showFeedback:false,
              showCorrectness:false,
          }}           
          />
          </ErrorBoundary>)

let updateButton = <Button text={"Update"} callback={() => {setUpdateNum(updateNum+1);}}/>

  return (
    <Tool>
      <navPanel>
        {/* <p>navigate to important stuff</p> */}
        {/* <Drive driveId="ZLHh5s8BWM2azTVFhazIH" /> */}
        <Drive driveId='ZLHh5s8BWM2azTVFhazIH' urlClickBehavior="select"/>
        {/* <Drive types={['content','course']} /> */}
        <div>
          <button
            onClick={() => {
              setOverlayOpen("George");
            }}
          >
            Go to Overlay
          </button>
        </div>
      </navPanel>

      <headerPanel title="my title">
        <Switch
          onChange={(value) => {
            setSupportVisiblity(value);
          }}
        />
        <p>header for important stuff</p>
      </headerPanel>

      <mainPanel>
        <p>do the main important stuff</p>
        <BreadcrumbContainer /> 
        <AddItem />
        <Drive driveId="ZLHh5s8BWM2azTVFhazIH" urlClickBehavior="select" />

        {/* <Drive types={['content','course']} /> */}
      </mainPanel>

      <supportPanel width="40%">
        <p>I'm here for support</p>
        <MemoizedEditor view={view} mountKey="mountkey-1"/>
        {/* <GlobalSelectIndicator /> */}
      </supportPanel>

      <menuPanel title="edit">
        <p>control important stuff</p>
      </menuPanel>

      <menuPanel title="other">
        <p>control more important stuff</p>
      </menuPanel>

      <overlay>
        <headerPanel title="my title">
          <Switch
            onChange={(value) => {
              setSupportVisiblity(value);
            }}
          />
          <p>header for important stuff</p>
        </headerPanel>

        {/* <mainPanel>
          <p>do the main important stuff</p>

<<<<<<< HEAD
          <BreadcrumbContainer />
          <Drive id="ZLHh5s8BWM2azTVFhazIH" />
          <Drive types={['content','course']} />
        </mainPanel> */}

        <mainPanel responsiveControls={[updateButton]}>
          <div style={{display:'flex', flexDirection:'column'}}>{updateButton} {doenetViewer}</div>
=======
          {/* <BreadcrumbContainer /> */}
          {/* <Drive id="ZLHh5s8BWM2azTVFhazIH" /> */}
          {/* <Drive types={['content','course']} /> */}
>>>>>>> 5a9ff80a
        </mainPanel>

        <supportPanel width="40%">
          <p>I'm here for support</p>
        <MemoizedEditor view={view} mountKey="mountkey-overlay"/>
          {/* <GlobalSelectIndicator /> */}
        </supportPanel>

        <menuPanel title="edit">
          <p>control important stuff</p>
          <button
            onClick={() => {
              setOverlayOpen("");
            }}
          >
            Go Back
          </button>
        </menuPanel>

        <menuPanel title="other">
          <p>control more important stuff</p>

          
        </menuPanel>
      </overlay>
    </Tool>
  );
}<|MERGE_RESOLUTION|>--- conflicted
+++ resolved
@@ -210,7 +210,6 @@
         {/* <mainPanel>
           <p>do the main important stuff</p>
 
-<<<<<<< HEAD
           <BreadcrumbContainer />
           <Drive id="ZLHh5s8BWM2azTVFhazIH" />
           <Drive types={['content','course']} />
@@ -218,11 +217,6 @@
 
         <mainPanel responsiveControls={[updateButton]}>
           <div style={{display:'flex', flexDirection:'column'}}>{updateButton} {doenetViewer}</div>
-=======
-          {/* <BreadcrumbContainer /> */}
-          {/* <Drive id="ZLHh5s8BWM2azTVFhazIH" /> */}
-          {/* <Drive types={['content','course']} /> */}
->>>>>>> 5a9ff80a
         </mainPanel>
 
         <supportPanel width="40%">
