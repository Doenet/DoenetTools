--- conflicted
+++ resolved
@@ -179,11 +179,6 @@
 
         <menuPanel title="other">
           <p>control more important stuff</p>
-<<<<<<< HEAD
-
-          
-=======
->>>>>>> a55e32c6
         </menuPanel>
       </overlay>
     </Tool>
