import React, { useEffect } from "react";
import Tool from "../imports/Tool/Tool";
import { useToolControlHelper } from "../imports/Tool/ToolRoot";
import Drive from "../imports/Drive";
import { BreadcrumbContainer } from "../imports/Breadcrumb";
import { useToast } from "../imports/Tool/Toast";

export default function DoenetExampleTool() {
  // console.log("=== DoenetExampleTool");

<<<<<<< HEAD
  const { open, activateMenuPanel } = useToolControlHelper();
=======
  const { openOverlay, activateMenuPanel } = useToolControlHelper();
>>>>>>> dc5a242d
  const toast = useToast();

  useEffect(() => {
    activateMenuPanel(1);
  }, []);

  return (
    <Tool>
      <navPanel>
        <Drive driveId="ZLHh5s8BWM2azTVFhazIH" urlClickBehavior="select" />
      </navPanel>

      <headerPanel title="Doenet Example Tool"></headerPanel>

      <mainPanel>
        <BreadcrumbContainer />
        <Drive driveId="ZLHh5s8BWM2azTVFhazIH" urlClickBehavior="select" />
      </mainPanel>

      <supportPanel isInitOpen>
        <p>Support Panel</p>
      </supportPanel>

      <menuPanel title="edit">
        <button
          onClick={() => {
            toast("hello from Toast!", 3000);
          }}
        >
          Toast!
        </button>
        <button
          onClick={() => {
            toast("Other Toast!", 1000);
          }}
        >
          Other Toast!
        </button>
        <button
          onClick={() => {
<<<<<<< HEAD
            toast("hello from Toast!", 3000);
=======
            toast("hello from Toast!", 2000);
>>>>>>> dc5a242d
          }}
        >
          Toast Test!
        </button>
        <button
          onClick={() => {
<<<<<<< HEAD
            open("calendar", "fdsa", "f001");
=======
            openOverlay({ type: "calendar", title: "Cal", branchId: "fdsa" });
>>>>>>> dc5a242d
          }}
        >
          Go to calendar
        </button>
        <p>control important stuff</p>
      </menuPanel>

      <menuPanel title="other">
        <p>control more important stuff</p>
      </menuPanel>
    </Tool>
  );
}<|MERGE_RESOLUTION|>--- conflicted
+++ resolved
@@ -8,11 +8,7 @@
 export default function DoenetExampleTool() {
   // console.log("=== DoenetExampleTool");
 
-<<<<<<< HEAD
-  const { open, activateMenuPanel } = useToolControlHelper();
-=======
   const { openOverlay, activateMenuPanel } = useToolControlHelper();
->>>>>>> dc5a242d
   const toast = useToast();
 
   useEffect(() => {
@@ -53,22 +49,14 @@
         </button>
         <button
           onClick={() => {
-<<<<<<< HEAD
-            toast("hello from Toast!", 3000);
-=======
             toast("hello from Toast!", 2000);
->>>>>>> dc5a242d
           }}
         >
           Toast Test!
         </button>
         <button
           onClick={() => {
-<<<<<<< HEAD
-            open("calendar", "fdsa", "f001");
-=======
             openOverlay({ type: "calendar", title: "Cal", branchId: "fdsa" });
->>>>>>> dc5a242d
           }}
         >
           Go to calendar
