--- conflicted
+++ resolved
@@ -1,11 +1,7 @@
 import React from "react";
 import Tool from "../imports/Tool/Tool";
-<<<<<<< HEAD
-import Drive, {globalSelectedNodesAtom} from "../imports/Drive";
-=======
 import Drive, { globalSelectedNodesAtom } from "../imports/Drive";
 import Switch from "../imports/Switch"
->>>>>>> 0ab3f05d
 import {
   atom,
   useSetRecoilState,
@@ -18,71 +14,6 @@
 import { 
   BreadcrumbContainer 
 } from '../imports/Breadcrumb';
-<<<<<<< HEAD
-
-
-
-let numAtom = atom({
-  key:"numAtom",
-  default:0
-})
-
-
-let unitAtom = atom({
-  key:"unitAtom",
-  default:"px"
-})
-
-let molecule = selector({
-  key:"mymolecule",
-  get:({get})=>{
-    let aNum = get(numAtom);
-    let unit = get(unitAtom);
-
-    return (aNum * 3)+unit;
-  }
-})
-
-let mytest = selector({
-  key:"mytest",
-  get:({get})=>{
-    let mole = get(molecule);
-    console.log("MOLE!!!")
-    return `this is mole ${mole}`
-  }
-})
-
-function GlobalSelectIndicator(){
-  let selectedNodes = useRecoilValue(globalSelectedNodesAtom);
-  let nodes = [];
-  for (let nodeObj of selectedNodes){
-    nodes.push(<div key={`gsi${nodeObj.nodeId}`}>{nodeObj.type} {nodeObj.nodeId}</div>)
-  }
-  return <div style={{backgroundColor:"#fcd2a7",border:"1px solid black",margin:"20px",padding:"10px"}}>
-  <h3>Global Select Indicator</h3>
-  {nodes}
-  </div>
-}
-
-function Inc(props){
-  let setNum = useSetRecoilState(numAtom);
-  return <button onClick={()=>setNum((old)=>old+1)}>+</button>
-}
-
-function NumIndicator(){
-  let num = useRecoilValue(molecule);
-  return <div>{num}</div>
-}
-
-
-
-export default function DoenetExampleTool(props) {
-  console.log("=== DoenetExampleTool")
-  console.log("PROPS!!!",props)
-  return <Tool >
-  
-     <navPanel>
-=======
 
 let numAtom = atom({
   key: "numAtom",
@@ -154,7 +85,6 @@
   return (
     <Tool>
       <navPanel>
->>>>>>> 0ab3f05d
         {/* <p>navigate to important stuff</p> */}
         <Drive id="ZLHh5s8BWM2azTVFhazIH" />
         <div><button onClick={()=>{}}>Prefetch</button></div>
@@ -163,20 +93,13 @@
       </navPanel> 
 
       <headerPanel title="my title">
-<<<<<<< HEAD
-=======
         <Switch onChange={() => {}}/>
->>>>>>> 0ab3f05d
         <p>header for important stuff</p>
       </headerPanel>
 
       <mainPanel>
         <p>do the main important stuff</p>
-<<<<<<< HEAD
-
-=======
      
->>>>>>> 0ab3f05d
         <NumIndicator />
         <BreadcrumbContainer />
         <Drive id="ZLHh5s8BWM2azTVFhazIH" />
@@ -188,30 +111,6 @@
         <GlobalSelectIndicator />
       </supportPanel>
 
-<<<<<<< HEAD
-      <menuPanel> 
-        <Inc name="A"/>
-        <Inc name="B"/>
-        <p>control important stuff</p>
-      </menuPanel>
-
-      <menuPanel>
-        <p>control more important stuff</p>
-      </menuPanel>
-
-  </Tool>
-}
-
-
-
-
-
-
-
-
-
-
-=======
       <menuPanel title="edit">
         <Inc />
         <p>control important stuff</p>
@@ -224,7 +123,6 @@
   );
 }
 
->>>>>>> 0ab3f05d
 // const [showHideNewOverLay, setShowHideNewOverLay] = useState(false);
 
 // const showHideOverNewOverlayOnClick = () => {
