--- conflicted
+++ resolved
@@ -1,798 +1,5 @@
   // import DoenetViewer from '../Tools/DoenetViewer';
 
-<<<<<<< HEAD
-  import nanoid from 'nanoid';
-  // import query from '../queryParamFuncs';
-  // import DoenetBox from '../Tools/DoenetBox';
-  // import DoenetAssignmentTree from "./DoenetAssignmentTree"
-  import DoenetEditor from './DoenetEditor';
-  import {
-    HashRouter as Router,
-    Switch,
-    Route,
-    Link,
-    useParams
-  } from "react-router-dom";
-  import React, { useState, useEffect, useCallback } from "react";
-  import ToolLayout from "./ToolLayout/ToolLayout";
-  import ToolLayoutPanel from "./ToolLayout/ToolLayoutPanel";
-  import { TreeView } from './TreeView/TreeView';
-  // import styled from "styled-components";
-  import { getCourses_CI, setSelected_CI } from "../imports/courseInfo";
-  import Enrollment from './Enrollment';
-  import LearnerGrades from './LearnerGrades';
-  import LearnerGradesAttempts from './LearnerGradesAttempts';
-  // import { FontAwesomeIcon } from '@fortawesome/react-fontawesome';
-  // import { faChevronDown, faChevronRight } from '@fortawesome/free-solid-svg-icons';
-  import MenuDropDown from '../imports/MenuDropDown.js';
-  // import Overlay from "../imports/Overlay";
-  import {CourseAssignments,CourseAssignmentControls} from "./courseAssignments";
-  import LearnerAssignment from './LearnerAssignment';
-  
-  
-  import Tool from "../imports/Tool/Tool";
-  // import NavPanel from "../imports/Tool/NavPanel";
-  // import MainPanel from "../imports/Tool/MainPanel";
-  // import SupportPanel from "../imports/Tool/SupportPanel";
-  // import MenuPanel from "../imports/Tool/MenuPanel";
-  import HeaderMenuPanelButton from "../imports/Tool/HeaderMenuPanelButton";
-  import ResponsiveControls from "../imports/Tool/ResponsiveControls";
-  import Overlay from "../imports/Tool/Overlay";
-  import CollapseSection from "../imports/CollapseSection";
-  import MenuPanelSection from "../imports/Tool/MenuPanelSection";
-  import ActionButton from "../imports/PanelHeaderComponents/ActionButton";
-  import Button from "../imports/PanelHeaderComponents/Button";
-  
-  import MenuItem from "../imports/PanelHeaderComponents/MenuItem";
-  import Menu,{ useMenuContext } from "../imports/PanelHeaderComponents/Menu";
-  import SectionDivider from "../imports/PanelHeaderComponents/SectionDivider";
-  import styled from "styled-components";
-  import { FontAwesomeIcon } from "@fortawesome/react-fontawesome";
-  import {
-    faWaveSquare,
-    faDatabase,
-    faServer,
-    faChevronDown,
-    faChevronRight
-  } from "@fortawesome/free-solid-svg-icons";
-  
-  import axios from "axios";
-  import Drive,{ selectedCourse } from "../imports/Drive";
-    import DoenetViewer from './DoenetViewer';
-    import {
-      atom,
-      atomFamily,
-      selector,
-      selectorFamily,
-      RecoilRoot,
-      useSetRecoilState,
-      useRecoilValueLoadable,
-      useRecoilStateLoadable,
-      useRecoilState,
-      useRecoilValue,
-    } from 'recoil';
-  import view from './TreeView/components/drop-item/view';
-  
-  
-  export const roleAtom = atom({
-    key:"roleAtom",
-    default:'Instructor'
-  
-  })
-  export const assignmentAtom = atom({
-    key:"assignmentAtom",
-    default:''
-  
-  })
-  export const assignmentIdAtom = atom({
-    key:"assignmentIdAtom",
-    default:''
-  
-  })
-  
-  const AssignmentContent = (props) => {
-    return(
-      <div>...</div>
-    )
-  }
-  
-  const DisplayContent = (props) => {
-    console.log(">>> overview props", props.driveId)
-    const [doenetML, setDoenetMLUpdate] = useState('');
-    const [updateNumber, setUpdateNumber] = useState(0)
-    const role = useRecoilValue(roleAtom);
-    console.log(">>> role",role);
-  
-    const data = {
-      branchId: props.driveId,
-      contentId: "",
-      itemId:props.itemId,
-      ListOfContentId: "", 
-      List_Of_Recent_doenetML: [], 
-    }
-    const payload = {
-      params: data
-    }
-    const isCancelled = React.useRef(false);
-    
-    useEffect(() => {
-      let mounted = true; 
-      getDoenetML().then((response)=>{
-        if(mounted)
-        {
-          setDoenetMLUpdate(response);
-          setUpdateNumber(updateNumber+1)
-          console.log(">>> res",response)     
-        }
-      });
-      return () => { mounted = false };
-    }, [props.itemId]);
-  
-  const getDoenetML = () => {
-    try {
-      return axios.get(
-        `/media/${props.itemId}`
-      ).then((response) => {  
-        console.log(response);
-  
-        return response.data;
-      });    
-    } catch (e) {
-      console.log(e);
-    }
-  }
-  
-    return (
-      <div data-cy="overviewNavItem">
-        {console.log('>>> doenetML', doenetML,(doenetML != ""))}
-        {doenetML != "" ?
-         role === 'Student' ? 
-          <DoenetViewer
-          key={"loadoverview" + updateNumber}
-          //contentId={''}
-          doenetML={doenetML}
-          course={true}
-          // attemptNumber={updateNumber}
-          //  attemptNumber={latestAttemptNumber}
-  
-  
-          mode={{
-            solutionType: "displayed",
-            allowViewSolutionWithoutRoundTrip: false,
-            showHints: false,
-            showFeedback: true,
-            showCorrectness: true,
-            interactive: false,
-          }}
-  
-          /> 
-          :   <DoenetViewer
-          key={"load" + updateNumber}
-          //contentId={''}
-          doenetML={doenetML}
-          course={true}
-          // attemptNumber={updateNumber}
-          //  attemptNumber={latestAttemptNumber}
-  
-  
-          mode={{
-            solutionType: "displayed",
-            allowViewSolutionWithoutRoundTrip: true,
-            showHints: true,
-            showFeedback: true,
-            showCorrectness: true,
-            interactive: false,
-          }}
-  
-          /> 
-       
-        : null} 
-          
-  
-      </div>)
-  }
-  
-  const CourseComponent = (props) => {
-    const setAssignmentIdValue = useSetRecoilState(assignmentIdAtom);
-    let routeParams = "";
-    let id = "";
-    let type = '';
-    let itemId = ''; 
-    let assignmentID = '';
-    if (props.route){  
-      let paramsObj = Object.fromEntries(new URLSearchParams(props.route.location.search));  
-      if(Object.entries(paramsObj).length > 0)
-      {
-         console.log(">>> paramsObj",paramsObj); 
-         const path = paramsObj?.path;
-         type = paramsObj?.type;
-         if(type === 'assignment')
-         {
-              assignmentID = paramsObj?.itemId;
-              console.log("assignmentID", assignmentID)
-
-              setAssignmentIdValue(assignmentID);
-         }
-        else
-        {
-          setAssignmentIdValue('');
-          routeParams = path.split(":");  
-          if(routeParams[0])
-              id = routeParams[0]; 
-          type = routeParams[3];
-          itemId = paramsObj.itemId ? paramsObj.itemId:routeParams[2];
-  
-          console.log(">>> path ", id , type , itemId)
-        }
-      }
-    }
-  return (   
-    <>
-      {type === 'Folder' ? 
-       <AssignmentContent driveId={id} itemId={itemId}/>     
-       : <DisplayContent driveId={id} itemId={itemId}/>  }
-     </>  
-    )
-  }
-  
-  const updateAssignment = (payload) => {
-    try {
-      return axios.post(
-        `/api/updateAssignmentId.php`,payload
-      ).then((response) => {  
-        console.log(">>> updateAssignment",response);
-  
-        return response.data;
-      });    
-    } catch (e) {
-      console.log(e);
-    }
-  }
-  function AssignmentSettings()
-  {
-    const role = useRecoilValue(roleAtom);
-   return(
-     <>
-     {role === 'Student' ? <ViewAssignmentSettings/> : <EditAssignmentSettings/>}
-     </>
-   )
-  
-  }
-  
-  function ViewAssignmentSettings(){
-    const contentId = useRecoilValue(assignmentAtom);
-    const [dueDate,setDueDate] = useState('');
-    const getDuedate = () => {
-      const payload = {
-        contentId:contentId    }
-      try {      
-        return axios.post(
-          `/api/getAssignmentSettings.php`,payload
-        ).then((response) => {  
-          console.log(">>> saveDuedate",response);
-    
-          return response.data;
-        });    
-      } catch (e) {
-        console.log(e);
-      }
-    }
-    useEffect(() => {
-      getDuedate().then((data) => setDueDate(data.dueDate));
-    },[])
-    return(
-      <div>
-        {dueDate}
-      </div>
-    )
-  }
-  function EditAssignmentSettings(){
-    const contentId = useRecoilValue(assignmentAtom);
-    const [dueDate,setDueDate] = useState(''); 
-    const getDuedate = () => {
-      const payload = {
-        contentId:contentId    
-      }
-      try {      
-        return axios.post(
-          `/api/getAssignmentSettings.php`,payload
-        ).then((response) => {  
-          console.log(">>> saveDuedate",response);
-    
-          return response.data;
-        });    
-      } catch (e) {
-        console.log(e);
-      }
-    }
-    useEffect(() => {
-      getDuedate().then((data) => setDueDate(data.dueDate));
-    },[])
-    const saveDuedate = () => {
-      const payload = {
-        dueDate:dueDate,
-        contentId:contentId    }
-      try {      
-        return axios.post(
-          `/api/saveAssignmentSettings.php`,payload
-        ).then((response) => {  
-          console.log(">>> saveDuedate",response);
-    
-          return response.data;
-        });    
-      } catch (e) {
-        console.log(e);
-      }
-    }
-    return(<>
-      Due Date: <input type="text" 
-      value={dueDate?dueDate:""} 
-      onChange={(e)=>{setDueDate(e.target.value);}}
-      onKeyDown={saveDuedate}
-      />
-      </>
-    )
-  }
-  function AssignmentContentDoenetML(){
-
-
-  }
-  
-  function MakeAssignment(){
-    const role = useRecoilValue(roleAtom);
-    const contentId = useRecoilValue(assignmentAtom);
-    const setAssignmentIdValue = useSetRecoilState(assignmentIdAtom);
-    const assignid = useRecoilValue(assignmentIdAtom);
-    const [viewForm, setViewForm] = useState(false);
-    const makeAssignmentValueUpdate = () =>{
-      if(role === 'Instructor')
-      {
-        let assignmentId = nanoid();
-        setAssignmentIdValue(assignmentId);
-        setViewForm(true);
-        const payload = {
-          assignmentId:assignmentId,contentId:contentId        
-        }
-        updateAssignment(payload).then((data) => console.log(data));
-      }
-      else
-        return null;
-    }
-    // return role === 'Instructor' && contentId != ''  ? 
-    return role === 'Instructor' ? 
-
-    (
-      <>
-      {console.log(">>>>>////>>>", assignid,assignid === '')}
-    { assignid === '' ? contentId != '' ? <Button text="makeassignment" callback={makeAssignmentValueUpdate}></Button>: null : <CollapseSection >
-                 <AssignmentForm />  
-              </CollapseSection>}
-
-              
-             {/* { viewForm ? 
-              <CollapseSection >
-                 <AssignmentForm />  
-              </CollapseSection>
-              : null } */}
-  
-    </>
-     ): null;
-  }
-  export default function DoenetTool(props) {
-  
-    const [showHideNewOverLay, setShowHideNewOverLay] = useState(false);
-  
-    const showHideOverNewOverlayOnClick = () => {
-      setShowHideNewOverLay(!showHideNewOverLay);
-    };
-  
-    const [selectedCourse, setSelectedCourse] = useState({});
-    const [studentInstructor,setStudentInstructor] = useState("Student")
-    const [assignmentObj,setAssignmentObj] = useState({title:"test title"})
-    const [assignmentId,setAssignmentId] = useState("");
-   
-   
-   
-  
-    useEffect(() => {
-      getCourses_CI((courseListArray, selectedCourseObj) => { 
-        setSelectedCourse(selectedCourseObj) })  
-    }, [])
-  
-  
-    let menuStudentInstructor = null;
-  
-    if (selectedCourse.role === "Instructor"){
-      console.log(">>> inside role instructor", selectedCourse)
-      menuStudentInstructor = <MenuDropDown 
-      position={'left'}  
-      offset={-20} 
-      showThisMenuText={"Student"} 
-      options={[
-        {id:"Student", label:"Student", callBackFunction:()=>{setStudentInstructor("Student")}},
-        {id:"Instructor", label:"Instructor", callBackFunction:()=>{setStudentInstructor("Instructor")}},
-    ]} />;
-    }
-    function overlayOnClose() {
-      setModalOpen(false)
-      // const { location: { pathname = '' } } = history
-      // history.push(`${pathname}`)
-    }
-    let leftNavDrives = ['overview','syllabus','grades','assignments']
-  
-    if (studentInstructor === "Instructor"){ leftNavDrives.push('enrollment'); }
-  
-    //Assume student assignment in overlay
-    let overlaycontent = (<LearnerAssignment 
-      assignmentId={assignmentId}
-      assignmentObj={assignmentObj}
-    />)
-      console.log("assignmentObj!!!!!!!!!",assignmentObj)
-  
-    if (studentInstructor === "Instructor"){
-    overlaycontent = (<DoenetEditor hideHeader={true} 
-          branchId={"6soU1bOi77NmxYQz8nfnf"}
-          contentId={"18029ced9d03f2629636c4fdbdf5b6da76ecc624d51250863638f617045bb8be"}
-          headerTitleChange={"title here"}/> )
-    }
-    return (<>
-    
-      {/* <Overlay 
-               open={modalOpen} 
-               name="Assignment"
-               header= {assignmentObj.title}
-               body={ overlaycontent }
-               onClose={()=>overlayOnClose()} 
-              /> */}
-      {/* {modalOpen} */}
-  
-      <Tool
-            initSupportPanelOpen ={true}
-            onUndo={() => {
-              console.log(">>>undo clicked");
-            }}
-            onRedo={() => {
-              console.log(">>>redo clicked");
-            }}
-            title={"My Doc"}
-      
-          >
-            <navPanel>
-              {/* <Drive id="branch123" /> */}
-              {/* <Drive id="ZLHh5s8BWM2azTVFhazIH" /> */}
-              <Drive types={['course']} />
-  
-              {/* <Drive types={['content','course','Url','Folder','doenetML']} roleAtom={roleAtom} /> */}
-                   
-                <Menu label="Role">
-                      <MenuItem
-                        value="Student"
-                        onSelect={()=>console.log('text')}
-                      />
-                      <MenuItem
-                        value="Instructor"
-                        onSelect={() => console.log('text123')}
-                      />
-                    </Menu>
-                  <Link to='/?path=Fhg532fk9873412s:FolderId:Content3Id:assignment&type=assignment&itemId=JVLb6US3RhUDxmxp5OZ92'>Assignment 1</Link>
-  
-            </navPanel>
-  
-            <mainPanel >
-            {/* <Drive id="branch123" roleAtom={roleAtom}/> */}
-  
-              <Switch>
-                   <Route path="/" render={(routeprops) => 
-                   <CourseComponent route={{ ...routeprops }} {...props} />
-                   }>
-                   </Route>
-                 </Switch> 
-              {/* <Drive types={['content','course','Url','Folder','doenetML']} /> */}
-              {/* <Drive id="ZLHh5s8BWM2azTVFhazIH" /> */}
-  
-              {/* <Switch>
-                  <Route path="/" render={(routeprops) => <CourseComponent route={{ ...routeprops }} {...props} />}></Route>
-                </Switch>  */}
-                
-            </mainPanel>
-             
-      
-            <menuPanel>
-              
-              Menu Panel
-              <MakeAssignment />
-  
-                {/* <AssignmentSettings /> */}
-                {/* <EditAssignmentSettings /> */}
-                {/* <button>Make assignment</button>
-                <button>Edit assignment</button> */}
-          
-            </menuPanel>
-            
-          </Tool>
-      </>
-    );
-  }
-  const getAssignmentSettings = (payload) => {
-    try {
-      return axios.post(
-        `/api/getAssignmentSettingsNew.php`,payload
-      ).then((response) => {  
-        console.log(">>> updateAssignment",response);
-  
-        return response.data;
-      });    
-    } catch (e) {
-      console.log(e);
-    }
-  }
-  const AssignmentsSettingsView=()=>{
-    // const itemId = useRecoilValue(assignmentAtom);
-    const assignmentId = useRecoilValue(assignmentIdAtom);
-    if(assignmentId)
-    {
-      useEffect(()=>{
-        let payload = {
-          assignmentId
-        }
-        getAssignmentSettings(payload);
-      }
-      ,[])
-    }
-     
-    return(
-      <>
-       <div></div>
-      </>
-    )
-  }
-  let assignmentAtomData = atom({
-      key:'assignmentAtomData',
-      default:{title:'',assignedDate:'2021-01-01 01:10:01',dueDate:'2021-01-01 01:01:01',attempsAllowed:'0'}
-  });
-  let loadAssignment = selectorFamily({
-    key:"loadAssignment",
-    get: (assignmentId) => async ({get,set})=>{
-      const assignmentId = useRecoilValue(assignmentIdAtom);    
-      console.log("load assignment", assignmentId);
-      if(assignmentId)
-      {
-        let payload = {
-          assignmentId}       
-     
-        let data = await getAssignmentSettings(payload);
-        return data;
-      }
-      else
-        return null;
-    }
-  })
-  const AssignmentForm = () => {
-    const itemId = useRecoilValue(assignmentAtom);
-    const assignmentId = useRecoilValue(assignmentIdAtom);
-    // const [assignmentObjData,setAssignmentObjData ] = useRecoilStateLoadable(loadAssignment(assignmentId)); 
-    const [assignmentObjData,setAssignmentObjData ] = useState(); 
-
-    if(assignmentId){
-      useEffect(()=>{
-        let payload = {
-          assignmentId
-        }
-        getAssignmentSettings(payload).then(data => setAssignmentObjData(data));
-      },[assignmentId]) 
-    }
-     
-  const updateAssignmentSettings = (payload) => {
-    try {
-      return axios.post(
-        `/api/updateAssignmentSettings.php`,payload
-      ).then((response) => {  
-        return response.data;
-      });    
-    } catch (e) {
-      console.log(e);
-    }
-  }
-  const handleChange = (event) => {
-    let name = event.target.name;
-    let value = event.target.value;
-    setAssignmentObjData((prevState)=>Object.assign({},prevState,{[name]:value}));
-  }
-   
-    const handleSubmit = async(e) => {
-      e.preventDefault();
-      e.stopPropagation();
-      const payload = {...assignmentObjData,
-        itemId,
-        assignmentId
-      }
-      console.log('>>> form submit payload',payload)
-      await updateAssignmentSettings(payload).then((data) => console.log('successs'));
-    }
-    return(
-      <form onSubmit={handleSubmit} method="POST">
-        {console.log(">>>  ***",assignmentObjData)}
-            <div className="formGroup-12">
-              <label className="formLabel">Title</label>
-              <input className="formInput" required type="text" name="title" value={assignmentObjData && assignmentObjData.title}
-                placeholder="Title goes here" onBlur={handleSubmit} onChange={handleChange} data-cy="newCourseFormNameInput" />
-            </div>
-           
-              <div className="formGroup-12" >
-                <label className="formLabel">Assignmed Date</label>
-                <input className="formInput" required type="text" name="assignedDate" value={assignmentObjData && assignmentObjData.assignedDate}
-                  placeholder="0001-01-01 01:01:01" onBlur={handleSubmit} onChange={handleChange} data-cy="newCourseFormDepInput" />
-              </div>
-              <div className="formGroup-12">
-                <label className="formLabel">Due date</label>
-                <input className="formInput" required type="text" name="dueDate" value={assignmentObjData && assignmentObjData.dueDate}
-                  placeholder="0001-01-01 01:01:01" onBlur={handleSubmit} onChange={handleChange} data-cy="newCourseFormCodeInput" />
-              </div>
-              <div className="formGroup-12">
-                <label className="formLabel">attempts allowed</label>
-                <input className="formInput" type="number" name="attempsAllowed" value={assignmentObjData && assignmentObjData.attempsAllowed}
-                  placeholder="0" onBlur={handleSubmit} onChange={handleChange} data-cy="newCourseFormSectionInput" />
-              </div>
-            
-            <button id="formSubmitButton" type="submit" >Submit</button>
-        </form>    
-    )
-  } 
-  
-  // const treeNodeItem = (nodeItem) => {
-  //   //debugger;
-  //   console.log(nodeItem, "nodeItem");
-  //   const { title, icon, viewId } = nodeItem
-  //   // if(title) {
-  //   //   let viewId = selectedCourse[title.toLowerCase() === "overview" ? "overviewId" : title.toLowerCase() === "syllabus" ? "syllabusId" : title];
-  //   //   console.log(viewId);
-  //   // }
-  //   return <div>
-  //     {icon}
-  
-  //     <Link
-  //       to={title === "overview" || title === "syllabus" ? `/type=${title}&${title.concat('Id=').concat(viewId)}` : title}//course/?viewId=w35234
-  //       style={{
-  //         color: 'white',
-  //         textDecoration: 'none',
-  //         fontWeight: "700",
-  //         paddingLeft: "5px",
-  //         fontSize: "20px",
-  //         textTransform: 'capitalize',
-  //       }}>
-  //       {title}
-  //     </Link>
-  //   </div>
-  // };
-  
-  
-  // const CourseTreeView = (props) => {
-  //   console.log("inside tree view", props);
-  //   const [selectedCourse, setSelectedCourse] = useState({});
-  //   useEffect(() => {
-  //     getCourses_CI((courseListArray, selectedCourseObj) => { setSelectedCourse(selectedCourseObj) })
-  //   }, [])
-  //   const parentsInfo = {
-  //     root: {
-  //       childContent: [],
-  //       childFolders: [],
-  //       childUrls: [],
-  //       isPublic: false,
-  //       title: "Courses",
-  //       type: "folder",
-  //       viewId: ""
-  //     }
-  //   };
-  //   // localhost/course/#?path=abc123:abc123&type=assignment&itemId=aaa111
-  //   props.leftNavDrives.forEach(title => {
-  //     parentsInfo[title] = {
-  //       childContent: [],
-  //       childFolders: [],
-  //       childUrls: [],
-  //       isPublic: false,
-  //       isRepo: false,
-  //       numChild: 0,
-  //       parentId: "root",
-  //       publishDate: "",
-  //       rootId: "root",
-  //       title,
-  //       type: "folder",
-  //       viewId: selectedCourse[title+"Id"] ? selectedCourse[title+"Id"] : ""
-  //     }
-  //     parentsInfo.root.childFolders.push(title);
-  //   });
-  //   //console.log(parentsInfo, "info parents");
-  //   return (<TreeView
-  //     containerId={'courses'}
-  //     containerType={'course_assignments'}
-  //     loading={false}
-  //     parentsInfo={parentsInfo}
-  //     childrenInfo={{}}
-  //     parentNodeItem={treeNodeItem}
-  //     leafNodeItem={treeNodeItem}
-  //     specialNodes={new Set()}
-  //     hideRoot={true}
-  //     disableSearch={true}
-  //     treeNodeIcons={(itemType) => {
-  //       let map = {};
-  //       return map[itemType]
-  //     }}
-  //     hideRoot={true}
-  //     treeStyles={{
-  
-  //       specialParentNode: {
-  //         "title": {
-  //           color: "white",
-  //           paddingLeft: "5px"
-  //         },
-  //         "node": {
-  //           backgroundColor: "rgba(192, 220, 242,0.3)",
-  //           color: "white",
-  //           borderLeft: '8px solid #1b216e',
-  //           height: "2.6em",
-  //           width: "100%"
-  //         }
-  //       },
-  //       parentNode: {
-  //         "title": { color: "white", paddingLeft: '5px', fontWeight: "700" },
-  //         "node": {
-  //           width: "100%",
-  //           height: "2.6em",
-  //         },
-  
-  //       },
-  //       childNode: {
-  //         "title": {
-  //           color: "white",
-  //           paddingLeft: "5px"
-  //         },
-  //         "node": {
-  //           backgroundColor: "rgba(192, 220, 242,0.3)",
-  //           color: "white",
-  //           borderLeft: '8px solid #1b216e',
-  //           height: "2.6em",
-  //           width: "100%"
-  //         }
-  //       },
-  
-  //       emptyParentExpanderIcon: {
-  //         opened: <FontAwesomeIcon
-  //           style={{
-  //             padding: '1px',
-  //             width: '1.3em',
-  //             height: '1.2em',
-  //             border: "1px solid darkblue",
-  //             borderRadius: '2px',
-  //             marginLeft: "5px"
-  
-  //           }}
-  //           icon={faChevronDown} />,
-  //         closed: <FontAwesomeIcon
-  //           style={{
-  //             padding: '1px',
-  //             width: '1.3em',
-  //             height: '1.2em',
-  //             border: "1px solid darkblue",
-  //             borderRadius: '2px',
-  //             marginLeft: "5px"
-  
-  //           }}
-  //           icon={faChevronRight} />,
-  //       },
-  //     }}
-  //     onLeafNodeClick={(nodeId) => {
-  //      // console.log(nodeId)
-  //     //  console.log(nodeId, " leaf click");
-  //     //  console.log(props.selectedCourse['overviewId'], "child")
-  //     }}
-  //     onParentNodeClick={(nodeId) => {
-  //       console.log(nodeId, "parentclick");
-  //      console.log(props.selectedCourse, "parent")
-  //     }}
-  //       />)
-  // }
-  
-=======
 import {
   atom,
   atomFamily,
@@ -830,4 +37,3 @@
   </>
 }
 
->>>>>>> da499665
