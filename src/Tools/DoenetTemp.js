<<<<<<< HEAD
import React, { useEffect, ErrorBoundary, useState,useRef } from "react";
import Tool, { openOverlayByName } from "../imports/Tool/Tool";
import Drive, { globalSelectedNodesAtom } from "../imports/Drive";
import AddItem from "../imports/AddItem";
import Switch from "../imports/Switch";
// import Button from "../imports/Button";
import {
  atom,
  useSetRecoilState,
  useRecoilValue,
  selector,
  atomFamily,
  useRecoilState
} from "recoil";
import { BreadcrumbContainer } from "../imports/Breadcrumb";
import { supportVisible } from "../imports/Tool/SupportPanel";
import DoenetViewer from './DoenetViewer';


// function delaySaveDraft(doenetML,timeout) {

=======
import React from 'react';
import Date from '../imports/PanelHeaderComponents/Date.js';
import GlobalFont from '../fonts/GlobalFont.js';
>>>>>>> 072049ed

//   // var timeout;
//   // var timeout, promise,cancel;
//   var latestDoenetML = doenetML;
//   // console.log({timeout})

<<<<<<< HEAD
//   function myalert(){
//     timeout.current = setTimeout(function(){
//           alert(latestDoenetML)
//           timeout.current = null;
//         },5000)

//   }
//   console.log({timeout:timeout.current})
//   if (timeout.current === null){
//     myalert();
//   }
//   console.log({timeout:timeout.current})

  // cancel = function(){clearTimeout(timeout)}


  // console.log(">>>latestDoenetML",latestDoenetML);

  // promise = new Promise(function(resolve,reject){
  //   timeout = setTimeout(function(){
  //     resolve(doenetML)
  //   },4000)
  // })

=======
export default function app() {
return (
<>
<GlobalFont/>
<Date/>
</>
);
}
>>>>>>> 072049ed

  // return {promise,
  //         cancel}
// }

let doenetMLAtom = atom({
  key:"doenetMLAtom",
  default:""
})


let saveSelector = selector({
  key:"saveSelector",
  set: ({get,set})=>{
    const doenetML = get(doenetMLAtom);
    console.log(">>>doenetML",doenetML)
  }
})

export default function Temp() {

  // let delaySave = delaySaveDraft("Done!")
  const [doenetML,setDoenetML] = useRecoilState(doenetMLAtom)
  const setSave = useSetRecoilState(saveSelector);
  const timeout = useRef(null);


  return <><textarea value={doenetML} onChange={(e)=>{
    setDoenetML(e.target.value);
    if (timeout.current === null){
      timeout.current = setTimeout(function(){
        setSave()
        timeout.current = null;
      },3000)
    }
  }}
    onBlur={()=>{
      if (timeout.current !== null){
        clearTimeout(timeout.current)
        timeout.current = null;
        setSave();
      }
    }}
  />
  {/* <button onClick={()=>{
    // delaySaveDraft(doenetML,timeout)
    delaySaveDraft();
    // delaySave.promise.then((result)=>{
      // alert(result)
    // })
  }}>Create Promise</button>
  <button onClick={()=>{
    // delaySave.cancel();
  }}>Cancel</button> */}
  </>
  
}<|MERGE_RESOLUTION|>--- conflicted
+++ resolved
@@ -1,62 +1,12 @@
-<<<<<<< HEAD
-import React, { useEffect, ErrorBoundary, useState,useRef } from "react";
-import Tool, { openOverlayByName } from "../imports/Tool/Tool";
-import Drive, { globalSelectedNodesAtom } from "../imports/Drive";
-import AddItem from "../imports/AddItem";
-import Switch from "../imports/Switch";
-// import Button from "../imports/Button";
-import {
-  atom,
-  useSetRecoilState,
-  useRecoilValue,
-  selector,
-  atomFamily,
-  useRecoilState
-} from "recoil";
-import { BreadcrumbContainer } from "../imports/Breadcrumb";
-import { supportVisible } from "../imports/Tool/SupportPanel";
-import DoenetViewer from './DoenetViewer';
-
-
-// function delaySaveDraft(doenetML,timeout) {
-
-=======
 import React from 'react';
 import Date from '../imports/PanelHeaderComponents/Date.js';
 import GlobalFont from '../fonts/GlobalFont.js';
->>>>>>> 072049ed
 
 //   // var timeout;
 //   // var timeout, promise,cancel;
 //   var latestDoenetML = doenetML;
 //   // console.log({timeout})
 
-<<<<<<< HEAD
-//   function myalert(){
-//     timeout.current = setTimeout(function(){
-//           alert(latestDoenetML)
-//           timeout.current = null;
-//         },5000)
-
-//   }
-//   console.log({timeout:timeout.current})
-//   if (timeout.current === null){
-//     myalert();
-//   }
-//   console.log({timeout:timeout.current})
-
-  // cancel = function(){clearTimeout(timeout)}
-
-
-  // console.log(">>>latestDoenetML",latestDoenetML);
-
-  // promise = new Promise(function(resolve,reject){
-  //   timeout = setTimeout(function(){
-  //     resolve(doenetML)
-  //   },4000)
-  // })
-
-=======
 export default function app() {
 return (
 <>
@@ -65,7 +15,6 @@
 </>
 );
 }
->>>>>>> 072049ed
 
   // return {promise,
   //         cancel}
