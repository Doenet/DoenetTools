import React, {useState, useCallback, useEffect, useRef, useMemo, useContext} from 'react';
import './temp.css';
import axios from "axios";
import './util.css';
import nanoid from 'nanoid';
import {
  HashRouter as Router,
  Switch,
  Route,
  useHistory
} from "react-router-dom";
import {
  atom,
  atomFamily,
  selector,
  selectorFamily,
  RecoilRoot,
  useSetRecoilState,
  useRecoilValueLoadable,
  useRecoilStateLoadable,
  useRecoilState,
  useRecoilValue,
} from 'recoil';
import {
  DropTargetsProvider,
} from '../imports/DropTarget';
import { 
  BreadcrumbProvider 
} from '../imports/Breadcrumb';
<<<<<<< HEAD
import Drive, {folderDictionarySelector}from '../imports/Drive'
=======

import Drive, {folderDictionarySelector} from '../imports/Drive'
>>>>>>> 9755c133
import AddItem from '../imports/AddItem'
export default function app() {
return <RecoilRoot>
        <DropTargetsProvider>
          <BreadcrumbProvider>
           <Demo />        
          </BreadcrumbProvider>
        </DropTargetsProvider>
</RecoilRoot>
};
import Tool from "../imports/Tool/Tool";



function Demo(){
  console.log("=== Demo")
  let [hideUnpublished,setHideUnpublished] = useState(false)

<<<<<<< HEAD

  let setFolderInfo = useSetRecoilState(folderDictionarySelector({driveId:"Fhg532fk9873412s",folderId:"Fhg532fk9873412s"}))
  const publishContentButton = <button onClick={()=>{
    setFolderInfo({instructionType:"content was published",itemId:"11lUJQk5yZtaoUEhgfrt"})
  }}>Publish Content</button>
  const publishAssignmentButton = <button onClick={()=>{
    setFolderInfo({instructionType:"assignment was published",itemId:"11lUJQk5yZtaoUEhgfrt"})
  }}>Publish Assignment</button>



  let publishText = "Show Student View";
  if (hideUnpublished){publishText = "Show Instructor View"}
  
  
  let publishButton = <div><button onClick={()=>setHideUnpublished((old)=>!old)}>{publishText}</button></div>
  return <>
  {/* <Drive types={['course']} urlClickBehavior="select" /> */}
  {/* <Drive driveId='ZLHh5s8BWM2azTVFhazIH' rootCollapsible={true} /> */}
  {/* <h2>Select</h2> */}
<Tool> 
  <menuPanel>
    {publishContentButton}
    {publishAssignmentButton}
    {publishButton}
    </menuPanel> 
  {hideUnpublished ? <p>hideUnpublished is True</p> : <p>hideUnpublished is False</p>}
  <navPanel><Drive driveId='Fhg532fk9873412s' hideUnpublished={hideUnpublished} urlClickBehavior="select"/></navPanel>
  </Tool>

 
  {/* <Drive driveId='ZLHh5s8BWM2azTVFhazIH' hideUnpublished={hideUnpublished} urlClickBehavior="select"/> */}

=======
  let [hideUnpublished,setHideUnpublished] = useState(false)
  let setFolderInfo = useSetRecoilState(folderDictionarySelector({driveId:"ZLHh5s8BWM2azTVFhazIH",folderId:"ZLHh5s8BWM2azTVFhazIH"}))
  const publishContentButton = <button onClick={()=>{
    setFolderInfo({instructionType:"content was published",itemId:"29hfuBErLnrwTiDpltU9q"})
  }}>Publish Content</button>
  const publishAssignmentButton = <button onClick={()=>{
    setFolderInfo({instructionType:"assignment was published",itemId:"29hfuBErLnrwTiDpltU9q"})
  }}>Publish Assignment</button>
  
  
  let publishText = "Show Student View";
  if (hideUnpublished){publishText = "Show Instructor View"}
  
  let publishButton = <div><button onClick={()=>setHideUnpublished((old)=>!old)}>{publishText}</button></div>
  
  const publishContentButton = <button onClick={()=>{
    setFolderInfo({instructionType:"content was published",itemId:"29hfuBErLnrwTiDpltU9q"})
  }}>Publish Content</button>
  const publishAssignmentButton = <button onClick={()=>{
    setFolderInfo({instructionType:"assignment was published",itemId:"29hfuBErLnrwTiDpltU9q"})
  }}>Publish Assignment</button>
  
  return <>

  {/* <Drive types={['course']} urlClickBehavior="select" /> */}
  {/* <Drive driveId='ZLHh5s8BWM2azTVFhazIH' rootCollapsible={true} /> */}
  {/* <h2>Select</h2> */}
  {publishContentButton}
  {publishAssignmentButton}
  {publishButton}
  {hideUnpublished ? <p>hideUnpublished is True</p> : <p>hideUnpublished is False</p>}
  <Drive driveId='ZLHh5s8BWM2azTVFhazIH' hideUnpublished={hideUnpublished} urlClickBehavior="select"/>
>>>>>>> 9755c133
  {/* <Drive driveId='ZLHh5s8BWM2azTVFhazIH' urlClickBehavior="select"/> */}
  {/* <Drive driveId='ZLHh5s8BWM2azTVFhazIH' urlClickBehavior="new tab"/> */}
  {/* <h2>Default</h2>
  <Drive driveId='ZLHh5s8BWM2azTVFhazIH' /> */}
  </>
}





















// import React, {useState, useCallback, useEffect, useRef, useMemo, useContext} from 'react';
// import './temp.css';
// import axios from "axios";
// import './util.css';
// import nanoid from 'nanoid';
// import {
//   HashRouter as Router,
//   Switch,
//   Route,
//   useHistory
// } from "react-router-dom";

// import {
//   atom,
//   atomFamily,
//   selector,
//   selectorFamily,
//   RecoilRoot,
//   useSetRecoilState,
//   useRecoilValueLoadable,
//   useRecoilStateLoadable,
//   useRecoilState,
//   useRecoilValue,
// } from 'recoil';

// import {
//   DropTargetsProvider,
// } from '../imports/DropTarget';
// import { 
//   BreadcrumbProvider 
// } from '../imports/Breadcrumb';

// import Drive from '../imports/Drive'
// import AddItem from '../imports/AddItem'



// export default function app() {
// return <RecoilRoot>
//         <DropTargetsProvider>
//           <BreadcrumbProvider>
//            <Demo />        
//           </BreadcrumbProvider>
//         </DropTargetsProvider>
// </RecoilRoot>
// };


// function Demo(){
//   console.log("=== Demo")

//   return <>

//   <AddItem />
//   {/* <Drive types={['course']} urlClickBehavior="select" /> */}
//   {/* <Drive driveId='ZLHh5s8BWM2azTVFhazIH' rootCollapsible={true} /> */}
//   {/* <h2>Select</h2> */}

//   <Drive driveId='ZLHh5s8BWM2azTVFhazIH' />
//   <Drive driveId='ZLHh5s8BWM2azTVFhazIH' urlClickBehavior="select"/>
//   {/* <Drive driveId='ZLHh5s8BWM2azTVFhazIH' urlClickBehavior="new tab"/> */}
//   {/* <h2>Default</h2>
//   <Drive driveId='ZLHh5s8BWM2azTVFhazIH' /> */}

//   </>
// }

<|MERGE_RESOLUTION|>--- conflicted
+++ resolved
@@ -27,12 +27,8 @@
 import { 
   BreadcrumbProvider 
 } from '../imports/Breadcrumb';
-<<<<<<< HEAD
-import Drive, {folderDictionarySelector}from '../imports/Drive'
-=======
 
 import Drive, {folderDictionarySelector} from '../imports/Drive'
->>>>>>> 9755c133
 import AddItem from '../imports/AddItem'
 export default function app() {
 return <RecoilRoot>
@@ -51,41 +47,6 @@
   console.log("=== Demo")
   let [hideUnpublished,setHideUnpublished] = useState(false)
 
-<<<<<<< HEAD
-
-  let setFolderInfo = useSetRecoilState(folderDictionarySelector({driveId:"Fhg532fk9873412s",folderId:"Fhg532fk9873412s"}))
-  const publishContentButton = <button onClick={()=>{
-    setFolderInfo({instructionType:"content was published",itemId:"11lUJQk5yZtaoUEhgfrt"})
-  }}>Publish Content</button>
-  const publishAssignmentButton = <button onClick={()=>{
-    setFolderInfo({instructionType:"assignment was published",itemId:"11lUJQk5yZtaoUEhgfrt"})
-  }}>Publish Assignment</button>
-
-
-
-  let publishText = "Show Student View";
-  if (hideUnpublished){publishText = "Show Instructor View"}
-  
-  
-  let publishButton = <div><button onClick={()=>setHideUnpublished((old)=>!old)}>{publishText}</button></div>
-  return <>
-  {/* <Drive types={['course']} urlClickBehavior="select" /> */}
-  {/* <Drive driveId='ZLHh5s8BWM2azTVFhazIH' rootCollapsible={true} /> */}
-  {/* <h2>Select</h2> */}
-<Tool> 
-  <menuPanel>
-    {publishContentButton}
-    {publishAssignmentButton}
-    {publishButton}
-    </menuPanel> 
-  {hideUnpublished ? <p>hideUnpublished is True</p> : <p>hideUnpublished is False</p>}
-  <navPanel><Drive driveId='Fhg532fk9873412s' hideUnpublished={hideUnpublished} urlClickBehavior="select"/></navPanel>
-  </Tool>
-
- 
-  {/* <Drive driveId='ZLHh5s8BWM2azTVFhazIH' hideUnpublished={hideUnpublished} urlClickBehavior="select"/> */}
-
-=======
   let [hideUnpublished,setHideUnpublished] = useState(false)
   let setFolderInfo = useSetRecoilState(folderDictionarySelector({driveId:"ZLHh5s8BWM2azTVFhazIH",folderId:"ZLHh5s8BWM2azTVFhazIH"}))
   const publishContentButton = <button onClick={()=>{
@@ -118,7 +79,6 @@
   {publishButton}
   {hideUnpublished ? <p>hideUnpublished is True</p> : <p>hideUnpublished is False</p>}
   <Drive driveId='ZLHh5s8BWM2azTVFhazIH' hideUnpublished={hideUnpublished} urlClickBehavior="select"/>
->>>>>>> 9755c133
   {/* <Drive driveId='ZLHh5s8BWM2azTVFhazIH' urlClickBehavior="select"/> */}
   {/* <Drive driveId='ZLHh5s8BWM2azTVFhazIH' urlClickBehavior="new tab"/> */}
   {/* <h2>Default</h2>
