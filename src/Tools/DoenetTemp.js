--- conflicted
+++ resolved
@@ -1,6 +1,3 @@
-<<<<<<< HEAD
-  // import DoenetViewer from '../Tools/DoenetViewer';
-=======
 import React, {useState, useCallback, useEffect, useRef, useMemo, useContext} from 'react';
 import './temp.css';
 import axios from "axios";
@@ -12,7 +9,6 @@
   Route,
   useHistory
 } from "react-router-dom";
->>>>>>> b2030c72
 
 import {
   atom,
@@ -27,8 +23,6 @@
   useRecoilValue,
 } from 'recoil';
 
-<<<<<<< HEAD
-=======
 import {
   DropTargetsProvider,
 } from '../imports/DropTarget';
@@ -36,7 +30,6 @@
   BreadcrumbProvider 
 } from '../imports/Breadcrumb';
 
->>>>>>> b2030c72
 import Drive from '../imports/Drive'
 import AddItem from '../imports/AddItem'
 
@@ -44,15 +37,11 @@
 
 export default function app() {
 return <RecoilRoot>
-<<<<<<< HEAD
-    <Demo />
-=======
         <DropTargetsProvider>
           <BreadcrumbProvider>
            <Demo />        
           </BreadcrumbProvider>
         </DropTargetsProvider>
->>>>>>> b2030c72
 </RecoilRoot>
 };
 
@@ -63,10 +52,6 @@
   return <>
 
   <AddItem />
-<<<<<<< HEAD
-  {/* <Drive types={['course']} /> */}
-  <Drive driveId='ZLHh5s8BWM2azTVFhazIH' />
-=======
   {/* <Drive types={['course']} urlClickBehavior="select" /> */}
   {/* <Drive driveId='ZLHh5s8BWM2azTVFhazIH' rootCollapsible={true} /> */}
   {/* <h2>Select</h2> */}
@@ -76,7 +61,6 @@
   {/* <Drive driveId='ZLHh5s8BWM2azTVFhazIH' urlClickBehavior="new tab"/> */}
   {/* <h2>Default</h2>
   <Drive driveId='ZLHh5s8BWM2azTVFhazIH' /> */}
->>>>>>> b2030c72
 
   </>
 }
