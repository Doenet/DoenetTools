--- conflicted
+++ resolved
@@ -1,9 +1,5 @@
-<<<<<<< HEAD
-import React, {useState, useCallback, useEffect, useRef, useContext} from 'react';
+import React, {useState, useCallback, useEffect, useRef, useMemo, useContext} from 'react';
 import './temp.css';
-=======
-import React, {useState, useCallback, useEffect, useRef, useMemo} from 'react';
->>>>>>> 469db311
 import {
   useQuery,
   useQueryCache,
@@ -685,7 +681,6 @@
 
   // if (isFetching){ return <div>Loading...</div>}
 
-<<<<<<< HEAD
   function renderDragGhost(element) {
     const dragGhostId = `drag-ghost-${props.driveId}`;
     const numItems = Object.keys(selectedNodes).length;
@@ -696,9 +691,7 @@
   function deleteFolderHandler(nodeObj){
     deleteFolder(nodeObj);
   }
-=======
-  
->>>>>>> 469db311
+  
 
   function buildNodes({driveId,parentId,sortingOrder,nodesJSX=[],nodeIdArray=[],level=0}){
 
@@ -746,14 +739,8 @@
           } else if (DnDState.activeDropTargetId === nodeId) {
             appearance = "dropperview";
           }
-<<<<<<< HEAD
 
           let nodeJSX = <Node 
-=======
-            
-       
-          nodesJSX.push(<Node 
->>>>>>> 469db311
             key={`node${nodeId}`} 
             label={nodeObj.label}
             browserId={browserId.current}
@@ -769,7 +756,6 @@
             deleteItemHandler={deleteItemHandler}
             handleClickNode={handleClickNode}
             handleDeselectAll={handleDeselectAll}
-<<<<<<< HEAD
             level={level}/>;
           
           // navigation items not draggable
@@ -800,9 +786,6 @@
   
           nodesJSX.push(nodeJSX);
 
-=======
-            />)
->>>>>>> 469db311
           if (isOpen){
             buildNodes({driveId,parentId:nodeId,sortingOrder,nodesJSX,nodeIdArray,level:level+1})
           }
@@ -972,7 +955,8 @@
 const DragGhost = ({ id, element, numItems }) => {
 
   const containerStyle = {
-    transform: "rotate(-5deg)"
+    transform: "rotate(-5deg)",
+    zIndex: "10"
   }
 
   const singleItemStyle = {
