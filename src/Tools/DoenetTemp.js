import React, {useState, useCallback, useEffect, useRef, useContext} from 'react';
import {
  useQuery,
  useQueryCache,
  QueryCache,
  ReactQueryCacheProvider,
  useMutation,
  useInfiniteQuery,
} from 'react-query'
import axios from "axios";
import './util.css';
import nanoid from 'nanoid';
// import { useHistory } from "react-router-dom";
import { ReactQueryDevtools } from 'react-query-devtools'
import {
  HashRouter as Router,
  Switch,
  Route,
  useHistory
} from "react-router-dom";
import {
  DropTargetsProvider,
  DropTargetsContext,
  WithDropTarget  
} from '../imports/DropTarget';
import Draggable from '../imports/Draggable';

const queryCache = new QueryCache();

export default function app() {
  

return <>
  <DropTargetsProvider>
    <ReactQueryCacheProvider queryCache={queryCache}>
      <Tool />
      <ReactQueryDevtools />
    </ReactQueryCacheProvider>
  </DropTargetsProvider>
</>
};

//TODO: Replace with the real <Tool /> component
function Tool(props){

  const cache = useQueryCache();

  let selectedNodesArr = useRef({}); //{driveId:"id",selectedArr:[{parentId:"id",nodeId:"id"}]}
  let clearSelectionFunctions = useRef({}); //{driveId:"id",selectedArr:[{parentId:"id",nodeId:"id"}]}

  function regClearSelection(browserId,clearFunc){
    clearSelectionFunctions.current[browserId] = clearFunc;
  }

  const setSelectedNodes = useCallback((selectedNodes)=>{
    selectedNodesArr.current = selectedNodes;
  });

  const mutationMoveNodes = ({selectedNodes,destinationObj}) => {
    if (Object.keys(selectedNodes).length > 0){//Protect against no selection
       const payload = {selectedNodes, destinationObj}
       axios.post("/api/moveNodes.php", payload)
       .then((resp)=>{
         console.log(">>>MOVE resp")
         console.log(resp.data)
       })
      }
     return {selectedNodes, destinationObj}
   } 

  const [moveNodes] = useMutation(mutationMoveNodes, {
    onSuccess:(params)=>{
      if (params.selectedNodes.selectedArr !== undefined){ //Only run if something is selected
        const sourceDriveId = params.selectedNodes.driveId;
        const destinationDriveId = params.destinationObj.driveId;
        const destinationParentId = params.destinationObj.parentId;
        //Convert to new types
        //TODO: convert data from content to assignments 
        //and assignments to content
        console.log(`>>>move from drive ${sourceDriveId} to ${destinationDriveId}`)
        console.log(">>>selectedNodes",params.selectedNodes)
        console.log(">>>selectedNodes selectedArr",params.selectedNodes.selectedArr)
        if (sourceDriveId === destinationDriveId){
          console.log(">>>DRIVES MATCH")
          //move nodes in a drive
          cache.setQueryData(["nodes",sourceDriveId],
        (old)=>{
        old.push({
            move:{
              destinationParentId,
              nodeIds:params.selectedNodes.selectedArr,
            }
        })
        return old
        })
        }else{
          //move nodes to a new drive
          console.log(">>>DRIVES DONT MATCH")
  
          //copy node information
          let sourceData = cache.getQueryData(["nodes",sourceDriveId]);
          let selectedFullArr = [];
          
          for (let nodeObj of params.selectedNodes.selectedArr){
            const nodeId = nodeObj.nodeId;
            const nodeFullObj = sourceData[0].nodeObjs[nodeId];
            selectedFullArr.push({...nodeFullObj})
          }
  
          //delete from source drive
          cache.setQueryData(["nodes",sourceDriveId],
        (old)=>{
        old.push({
            deleteArr:params.selectedNodes.selectedArr
        })
        return old
        })
  
  
          //and add to desination drive
          cache.setQueryData(["nodes",destinationDriveId],
        (old)=>{
        old.push({
            addArr:{
              destinationParentId,
              nodeArr:selectedFullArr
            }
        })
        return old
        })
        }
      }
    }
  })


  return (<>
<AddNode type="Folder" />
<div>
  <button onClick={()=>{console.log(clearSelectionFunctions.current)}}>Log Registration</button>
<button 
      data-doenet-browser-stayselected = {true}
  onClick={()=>{
    moveNodes({selectedNodes:selectedNodesArr.current,destinationObj:{driveId:"content",parentId:"f1"}})
    .then((props)=>{
      //clear tool and browser selections
      clearSelectionFunctions.current[props.selectedNodes.browserId]();
      selectedNodesArr.current = {}
    })
  }} >Move to content folder 1</button>
  <button 
      data-doenet-browser-stayselected = {true}
  onClick={()=>{
    moveNodes({selectedNodes:selectedNodesArr.current,destinationObj:{driveId:"content",parentId:"f2"}})
    .then((props)=>{
      //clear tool and browser selections
      clearSelectionFunctions.current[props.selectedNodes.browserId]();
      selectedNodesArr.current = {}
    })

  }} >Move to content folder 2</button>
</div>
<div>
<button 
      data-doenet-browser-stayselected = {true}
  onClick={()=>{
    moveNodes({selectedNodes:selectedNodesArr.current,destinationObj:{driveId:"course",parentId:"h1"}})
    .then((props)=>{
      //clear tool and browser selections
      clearSelectionFunctions.current[props.selectedNodes.browserId]();
      selectedNodesArr.current = {}
    })

  }} >Move to course Header 1</button>
  <button 
      data-doenet-browser-stayselected = {true}
  onClick={()=>{
    moveNodes({selectedNodes:selectedNodesArr.current,destinationObj:{driveId:"course",parentId:"h2"}})
    .then((props)=>{
      //clear tool and browser selections
      clearSelectionFunctions.current[props.selectedNodes.browserId]();
      selectedNodesArr.current = {}
    })


  }} >Move to course Header 2</button>
</div>
  

  <div style={{display:"flex"}}> 
  <div>
  <BrowserRouted drive="content" isNav={true} />
  <BrowserRouted drive="course" isNav={true} />
  </div>
  <div>
  <BrowserRouted drive="content" setSelectedNodes={setSelectedNodes} regClearSelection={regClearSelection}/>
  <BrowserRouted drive="course" setSelectedNodes={setSelectedNodes} regClearSelection={regClearSelection}/>
  </div>
  </div>
  </>
  )
}



const addFolderMutation = ({label, driveId, parentId}) =>{
  const folderId = nanoid();

  const data = {driveId,parentId,folderId,label}
    const payload = {
      params: data
    }

    axios.get("/api/addFolder.php", payload)
    .then((resp)=>{
    })

  return {driveId,parentId,folderId,label}
} 

const deleteFolderMutation = ({driveId, parentId, folderId}) =>{

  const data = {driveId,parentId,folderId}
    const payload = {
      params: data
    }

    axios.get("/api/deleteFolder.php", payload)
    .then((resp)=>{
    })

  return {driveId,parentId,folderId}
} 

function AddNode(props){

  function AddNodeButton(props){
    const cache = useQueryCache();
    const [label,setLabel] = useState('')
    const [addFolder] = useMutation(addFolderMutation,{
      onSuccess:(obj)=>{
      cache.setQueryData(["nodes",obj.driveId],
      (old)=>{
      //Provide infinitequery with what we know of the new addition
      old.push({
          add:{
            driveId:obj.driveId,
            nodeObj:{
            id:obj.folderId,
            label,
            parentId:obj.parentId,
            type:"Folder"
            }
          }
      })
      return old
      })
     
      
    }});

    let routePathDriveId = "";
    let routePathFolderId = "";
    let driveFolderPath = props.route.location.pathname.split("/").filter(i=>i)[0] //filter out ""
    
    if (driveFolderPath !== undefined){
      [routePathDriveId,routePathFolderId] = driveFolderPath.split(":");
      if (routePathDriveId !== "" && routePathFolderId === ""){routePathFolderId = routePathDriveId;}
    }

    if (props.type === "Folder"){
      return (<span>
        <input data-doenet-browser-stayselected = {true} type="text" value={label} onChange={(e)=>setLabel(e.target.value)} />
        <button 
        data-doenet-browser-stayselected = {true}
        disabled={routePathFolderId === ""} 
      onClick={()=>{
        addFolder({driveId:routePathDriveId,parentId:routePathFolderId,label})
        setLabel('');  //reset input field
      }}>Add {props.type}</button></span>)
    }
      return <span>Unknown type {props.type}</span>
    
    
  }
  return <Router><Switch>
           <Route path="/" render={(routeprops)=><AddNodeButton route={{...routeprops}} {...props} />}></Route>
         </Switch></Router>
 }

const fetchChildrenNodes = async (queryKey,driveId,parentId) => {
  if (!parentId){return {init:true}} //First Query returns no data

  const { data } = await axios.get(
    `/api/loadFolderContent.php?parentId=${parentId}&driveId=${driveId}`
  );
  //TODO: Handle fail
  return data.results;
}

function BrowserRouted(props){
  return <Router><Switch>
           <Route path="/" render={(routeprops)=><Browser route={{...routeprops}} {...props} />}></Route>
         </Switch></Router>
 }

function Browser(props){
  console.log(`=== BROWSER='${props.drive}' isNav='${props.isNav}'`)
  let pathFolderId = props.drive; //default 
  let pathDriveId = props.drive; //default
  let routePathDriveId = "";
  let routePathFolderId = "";  
  if (props.route){
    let driveFolderPath = props.route.location.pathname.split("/").filter(i=>i)[0] //filter out ""
      //use defaults if not defined
      if (driveFolderPath !== undefined){
       [routePathDriveId,routePathFolderId] = driveFolderPath.split(":");
        if (routePathDriveId !== ""){pathDriveId = routePathDriveId;}
        if (routePathFolderId !== ""){pathFolderId = routePathFolderId;}
      }
    }
  //If navigation then build from root else build from path
  let rootFolderId = pathFolderId;
  if(props.isNav){
    rootFolderId = props.drive;
  }

  const [sortingOrder, setSortingOrder] = useState("alphabetical label ascending")
  const [toggleNodeId,setToggleNode] = useState([]);
  const [openNodesObj,setOpenNodesObj] = useState({});
  const [selectedNodes,setSelectedNodes] = useState({});
  const [refreshNumber,setRefresh] = useState(0)

  const {
    data,
    isFetching, 
    isFetchingMore, 
    fetchMore, 
    error} = useInfiniteQuery(['nodes',props.drive], fetchChildrenNodes, {
      refetchOnWindowFocus: false,
      onSuccess: (data) => {
        if (Object.keys(data[0])[0] === "init"){
          data[0] = {folderChildrenIds:{},nodeObjs:{}}
        }else if (data[1]){
          let actionOrId = Object.keys(data[1])[0];
          if (actionOrId === "add"){
            let parentId = data[1].add.nodeObj.parentId;
            let nodeId = data[1].add.nodeObj.id;
            if (data[0].folderChildrenIds[parentId]){
              //Append children and don't add if we haven't loaded the other items
              //TODO: test if this exists first????
              data[0].folderChildrenIds[parentId].defaultOrder.push(nodeId);
              data[0].nodeObjs[nodeId] = data[1].add.nodeObj;
            }
            data.pop();   
          }else if (actionOrId === "addArr"){
            let dParentId = data[1].addArr.destinationParentId;
            for (let nodeObj of data[1].addArr.nodeArr){
              let nodeId = nodeObj.id;
              let destArr = data[0].folderChildrenIds?.[dParentId]?.defaultOrder
              if (destArr){
                destArr.push(nodeId);
              }
              nodeObj.parentId = dParentId;
              data[0].nodeObjs[nodeId] = nodeObj;
            }
              data.pop(); 

          }else if (actionOrId === "delete"){
            let parentId = data[1].delete.parentId;
            let nodeId = data[1].delete.folderId;
            let childrenIds = data[0].folderChildrenIds[parentId].defaultOrder;
            childrenIds.splice(childrenIds.indexOf(nodeId),1);
            // delete data[0].nodeObjs[nodeId]; //Keep for undo?
            data.pop();    
          }else if (actionOrId === "deleteArr"){
            for (let nodeInfo of data[1].deleteArr){
              const nodeId = nodeInfo.nodeId;
              const parentId = nodeInfo.parentId;

              let childrenIds = data[0].folderChildrenIds[parentId].defaultOrder;
              childrenIds.splice(childrenIds.indexOf(nodeId),1);
            }
            data.pop();    
          }else if (actionOrId === "move"){
            let dParentId = data[1].move.destinationParentId;
            for (let nodeObj of data[1].move.nodeIds){
              let nodeId = nodeObj.nodeId;
              //update parentIds in nodeObjs
              data[0].nodeObjs[nodeId].parentId = dParentId;
              //add to destination
              let destArr = data[0].folderChildrenIds?.[dParentId]?.defaultOrder;
              //Only add if it exists
              if (destArr){
                destArr.push(nodeId);
              }
              //remove from source
              let sParentArr = data[0].folderChildrenIds?.[nodeObj.parentId]?.defaultOrder;
              //Only remove if it exists
              if (sParentArr){
                sParentArr.splice(sParentArr.indexOf(nodeId),1);
              }
            }
            data.pop();       
            
          }else{
            //handle fetchMore
            for (let cNodeId of Object.keys(data[1])){
              let contentIds = [];
              for (let gcNodeId of Object.keys(data[1][cNodeId])){
                let nodeObj = data[1][cNodeId][gcNodeId];
                // if (nodeObj === undefined){nodeObj = {}}
                contentIds.push(gcNodeId);
                data[0].nodeObjs[gcNodeId] = nodeObj;
              }
              data[0].folderChildrenIds[cNodeId] = {defaultOrder:contentIds};
            }
            data.pop();
          }
        }
     
      //   props.driveSync.update(props.drive,nodeIdToDataIndex.current,nodeIdToChildren.current)
      // }
        
        
      },
      getFetchMore: (lastGroup, allGroups) => {
        return lastGroup.nextCursor;
    }})

    const [deleteFolder] = useMutation(deleteFolderMutation,{
      onSuccess:(obj)=>{
      cache.setQueryData(["nodes",obj.driveId],
      (old)=>{
        old.push({delete:obj}); //Flag information about delete
        return old
      })
      
    }});

 
<<<<<<< HEAD

  const [sortingOrder, setSortingOrder] = useState("alphabetical label ascending")
  const [toggleNodeId,setToggleNode] = useState([]);
  const [openNodesObj,setOpenNodesObj] = useState({});
  const [selectedNodes,setSelectedNodes] = useState({});
  const [draggedId, setDraggedId] = useState(null);
  const [refreshNumber,setRefresh] = useState(0)
  const { dropState, dropActions } = useContext(DropTargetsContext);

=======
>>>>>>> 1a32383d
  let nodeIdRefArray = useRef([])
  let lastSelectedNodeIdRef = useRef("")
  let browserId = useRef("");
  
  const cache = useQueryCache();
  let history = useHistory();

  const handleFolderToggle = useCallback((nodeId)=>{
    setOpenNodesObj((old)=>{
      let newObj = {...old};
      if (newObj[nodeId]){
        delete newObj[nodeId];
      }else{
        newObj[nodeId] = true;
      }
      return newObj;
    })
  },[])

  const updateToolWithSelection = useCallback((nodeIdObj)=>{
      //{driveId:"id",selectedArr:[{parentId:"id",nodeId:"id",type:"folder"}]}
    let data = cache.getQueryData(["nodes",props.drive]);
    let selectedArr = [];
      for (let nodeId of Object.keys(nodeIdObj)){
        let obj = data[0].nodeObjs[nodeId];
        let parentId = obj.parentId;
        selectedArr.push({parentId,nodeId,type:obj.type})
      }
      if (props.setSelectedNodes){
        props.setSelectedNodes({
          browserId:browserId.current,
          driveId:props.drive,
          selectedArr
        });
      }
  },[])

  const handleClickNode = useCallback(({ nodeData, shiftKey, metaKey})=>{
    if (props.isNav){
      history.push(`/${props.drive}:${nodeData.id}/`)
    }else{
    
      if (!shiftKey && !metaKey){
        //Only select this node
        setSelectedNodes((old)=>{
          let newObj; 
          //if already selected then leave selections the way they are
          //else only select the current node
          if (old[nodeData.id]){
            newObj = {...old};
          }else{
            newObj = {};
            newObj[nodeData.id] = true;
          }
          lastSelectedNodeIdRef.current = nodeData.id;
          updateToolWithSelection(newObj)
          return newObj;
        })

      }else if (shiftKey && !metaKey){
        //Add selection to range including the end points 
        //of last selected to current nodeid      
        let indexOfLastSelected = 0;
        if (lastSelectedNodeIdRef.current !== ""){
          indexOfLastSelected = nodeIdRefArray.current.indexOf(lastSelectedNodeIdRef.current) 
        }
        let indexOfNode = nodeIdRefArray.current.indexOf(nodeData.id);
        let startIndex = Math.min(indexOfNode,indexOfLastSelected);
        let endIndex = Math.max(indexOfNode,indexOfLastSelected);
        
        setSelectedNodes((old)=>{
          let newObj = {...old};
          for (let i = startIndex; i <= endIndex;i++){
            newObj[nodeIdRefArray.current[i]] = true;
          }
          updateToolWithSelection(newObj)
          return newObj;
        })
      }else if (!shiftKey && metaKey){
        //Toggle select on this node
        setSelectedNodes((old)=>{
          let newObj = {...old};
          if (newObj[nodeData.id]){
            delete newObj[nodeData.id];
          }else{
            newObj[nodeData.id] = true;
            lastSelectedNodeIdRef.current = nodeData.id;
        }
          updateToolWithSelection(newObj)
          return newObj;
        })
      }
 
      
    }

    
  },[])

  const handleDeselectAll = useCallback(()=>{
    setSelectedNodes({})
    if (props.setSelectedNodes){
      props.setSelectedNodes({});
    }
  })

<<<<<<< HEAD
  const onDragStart = ({ id }) => {
    setDraggedId(id);
  };

  const onDrag = ({ clientX, clientY, translation, id }) => {
    dropActions.handleDrag(clientX, clientY, id);
  };

  const onDragOverContainer = ({ id }) => {
    // console.log("onDragOver", id);
    // how to insert dummy object?
  };

  const onDragEnd = () => {
    dropActions.handleDrop();
    setDraggedId(null);
  };

=======
  if (browserId.current === ""){ browserId.current = nanoid();}

  useEffect(()=>{
    if (props.regClearSelection){
      props.regClearSelection(browserId.current,handleDeselectAll);
    }
  },[])
>>>>>>> 1a32383d
 
  // //------------------------------------------
  // //****** End of use functions  ***********
  // //------------------------------------------


  
    //Only show non navigation when drive matches route
  if (!props.isNav && routePathDriveId !== props.drive){ return null;}
  


  // if (isFetching){ return <div>Loading...</div>}

  function renderDragGhost(element) {
    const dragGhostId = `drag-ghost-${props.driveId}`;
    // const numItems = state.mode == "DRAGGING" ? state.draggedItemData.draggedItemIds.size : 0;
    // const innerNode = state.mode == "DRAGGING" && state.draggedItemData.draggedNodeElement ?
    //   state.draggedItemData.draggedNodeElement :
    //   <div>Test</div>;    

    const numItems = 4;
    const innerNode = <div>Test</div>;    
    
    return <DragGhost id={dragGhostId} numItems={numItems} element={element} />;
  }

  function deleteFolderHandler(nodeObj){
    deleteFolder(nodeObj);
  }

  function buildNodes({driveId,parentId,sortingOrder,nodesJSX=[],nodeIdArray=[],level=0}){

    let childrenIdsArr = data[0]?.folderChildrenIds?.[parentId]?.defaultOrder;

    if (childrenIdsArr === undefined){
      //Need data
      nodesJSX.push(<LoadingNode key={`loading${nodeIdArray.length}`}/>);
      fetchMore(parentId);

    }else{
      if (childrenIdsArr.length === 0){nodesJSX.push(<EmptyNode key={`empty${nodeIdArray.length}`}/>)}

      for(let nodeId of childrenIdsArr){
        //If folder we need to know how many child nodes it has
        let grandChildrenIdsArr = data[0]?.folderChildrenIds?.[nodeId]?.defaultOrder;
        let numChildren = "?";
        if (grandChildrenIdsArr === undefined){
          //Need data
          fetchMore(nodeId);
        }else{
          numChildren = grandChildrenIdsArr.length;
        }
          nodeIdArray.push(nodeId); //needed to calculate shift click selections
          let nodeObj = data[0].nodeObjs[nodeId];
          let isOpen = false;
          if (openNodesObj[nodeId]){ isOpen = true;}
          
          let appearance = "default";
          if (props.isNav && pathFolderId === nodeId && pathDriveId === props.drive){
            //Only select the current path folder if we are a navigation browser
            appearance = "selected";
          }else if (selectedNodes[nodeId]){ 
            appearance = "selected";
          } else if (draggedId === nodeId) {
            appearance = "dragged";
          } else if (dropState.activeDropTargetId === nodeId) {
            appearance = "dropperview";
          }

          let nodeJSX = <Node 
            key={`node${nodeId}`} 
            browserId={browserId.current}
            node={nodeObj}
            nodeId={nodeId}
            driveId={props.drive}
            parentId={parentId}
            isOpen={isOpen} 
            appearance={appearance}
            numChildren={numChildren}
            handleFolderToggle={handleFolderToggle} 
            deleteFolderHandler={deleteFolderHandler}
            handleClickNode={handleClickNode}
            handleDeselectAll={handleDeselectAll}
            level={level}/>;
  
          nodeJSX = <Draggable
            id={nodeId}
            onDragStart={onDragStart}
            onDrag={onDrag}
            onDragEnd={onDragEnd}
            ghostElement={renderDragGhost(nodeJSX)}
          >
            { nodeJSX } 
          </Draggable>
  
          nodeJSX = <WithDropTarget
            id={nodeId}
            dropProps={{dropState: dropState, dropActions: dropActions}}
            dropCallbacks={{
              onDragOver: () => onDragOverContainer({ id: nodeId }),
              onDrop: () => {}
            }}
          >
            { nodeJSX } 
          </WithDropTarget>
  
          nodesJSX.push(nodeJSX);

          if (isOpen){
            buildNodes({driveId,parentId:nodeId,sortingOrder,nodesJSX,nodeIdArray,level:level+1})
          }
        
        
      }
    }
    return [nodesJSX,nodeIdArray];
  }

  let nodes = <></>
  let nodeIdArray = [];
  if (data){
    [nodes,nodeIdArray] = buildNodes({driveId:props.driveId,parentId:rootFolderId,sortingOrder});
    nodeIdRefArray.current = nodeIdArray;
  }
  

  return <>
  <div>
  <h3>{props.drive} {props.isNav?"Nav":null}</h3>
  </div>
  {nodes}
  </>
}

const EmptyNode =  React.memo(function Node(props){
  return (<div style={{
    width: "300px",
    padding: "4px",
    border: "1px solid black",
    backgroundColor: "white",
    margin: "2px"
  }} ><div className="noselect" style={{ textAlign: "center" }} >EMPTY</div></div>)
})

const LoadingNode =  React.memo(function Node(props){
  return (<div style={{
    width: "300px",
    padding: "4px",
    border: "1px solid black",
    backgroundColor: "white",
    margin: "2px"
  }} ><div className="noselect" style={{ textAlign: "center" }} >LOADING...</div></div>)
})

// const Node = function Node(props){
  const Node = React.memo(function Node(props){
  console.log(`=== NODE='${props.nodeId}' parentId='${props.parentId}'`)

  const indentPx = 20;
  let bgcolor = "#e2e2e2";
  if (props.appearance === "selected") { bgcolor = "#6de5ff"; }
  if (props.appearance === "dropperview") { bgcolor = "#53ff47"; }
  if (props.appearance === "dragged") { bgcolor = "#f3ff35"; }  

  // let numChildren = 0;
  // if (children && children.data){
  //   numChildren = Object.keys(children.data[props.nodeId]).length;
  // }

  //Toggle
  let openOrClose = "Open";
  if (props.isOpen){ openOrClose = "Close"}
  const toggle = <button 
  data-doenet-browserid={props.browserId}
  tabIndex={0}
  onMouseDown={e=>{ e.preventDefault(); e.stopPropagation(); }}
  onDoubleClick={e=>{ e.preventDefault(); e.stopPropagation(); }}
  onClick={(e)=>{
    e.preventDefault();
    e.stopPropagation();
    props.handleFolderToggle(props.nodeId);
  }}>{openOrClose}</button>

  //Delete
  const deleteNode = <button
  data-doenet-browserid={props.browserId}
  tabIndex={-1}
  onClick={(e)=>{
    e.preventDefault();
    e.stopPropagation();
    props.deleteFolderHandler({driveId:props.driveId,parentId:props.parentId,folderId:props.nodeId})
  }}
  onMouseDown={e=>{ e.preventDefault(); e.stopPropagation(); }}
  onDoubleClick={e=>{ e.preventDefault(); e.stopPropagation(); }}
  >X</button>

  return <>
  <div
    data-doenet-browserid={props.browserId}
    tabIndex={0}
    className="noselect nooutline" 
    onMouseDown={(e) => {
      // onClick={(e) => {
      props.handleClickNode({ nodeData:props.node, shiftKey: e.shiftKey, metaKey: e.metaKey })
    }} 
    onDoubleClick={(e) => {
      props.handleFolderToggle(props.nodeId)
    }} 
    onBlur={(e) => {
      //Only clear if focus goes outside of this node group
       if (e.relatedTarget === null ||
        (e.relatedTarget.dataset.doenetBrowserid !== props.browserId &&
        !e.relatedTarget.dataset.doenetBrowserStayselected)
        ){
      props.handleDeselectAll();
      }
    }}

  style={{
      cursor: "pointer",
      width: "300px",
      padding: "4px",
      border: "1px solid black",
      backgroundColor: bgcolor,
      margin: "2px"
    }} ><div 
    className="noselect" 
    style={{
      marginLeft: `${props.level * indentPx}px`
    }}>{toggle} [F] {props.node.label} ({props.numChildren}) {deleteNode}</div></div>
  
  </>
// }
})

const DragGhost = ({ id, element, numItems }) => {

  return (
    <div id={id}>
    {
      numItems < 2 ? 
        <div
          style={{
            boxShadow: 'rgba(0, 0, 0, 0.20) 3px 3px 3px 3px',
            borderRadius: '4px',
            animation: 'dragAnimation 2s',
            display: 'flex',
            justifyContent: 'center',
            alignItems: 'center',
            background: "#fff"
          }}>
          { element }
        </div>
      :
      <div style={{minWidth: "300px"}}>
        <div
          style={{
            position: 'absolute',
            zIndex: "5",
            top: "-10px",
            right: "-15px",
            borderRadius: '25px',
            background: '#bc0101',
            fontSize: '12px',
            color: 'white',
            width: '25px',
            height: '25px',
            display: 'flex',
            justifyContent: 'center',
            alignItems: 'center'
          }}>
          {numItems}
        </div>
        <div
          style={{
            boxShadow: 'rgba(0, 0, 0, 0.30) 4px 4px 2px 0px',
            borderRadius: '4px',
            padding: "0 5px 5px 0",
            display: 'flex',
            justifyContent: 'flex-start',
            alignItems: 'flex-start',
            zIndex: "1",
            background: "#fff"
          }}>
          <div
            style={{
              borderRadius: '4px',
              boxShadow: 'rgba(0, 0, 0, 0.20) 3px 3px 2px 2px',
              border: '1px solid rgba(0, 0, 0, 0.20)',
              display: 'flex',
              justifyContent: 'center',
              alignItems: 'center',
              zIndex: "2"
            }}>
            { element }
          </div>
        </div>
      </div>
    }      
    </div>
  )
}<|MERGE_RESOLUTION|>--- conflicted
+++ resolved
@@ -330,6 +330,8 @@
   const [openNodesObj,setOpenNodesObj] = useState({});
   const [selectedNodes,setSelectedNodes] = useState({});
   const [refreshNumber,setRefresh] = useState(0)
+  const [draggedId, setDraggedId] = useState(null);
+  const { dropState, dropActions } = useContext(DropTargetsContext);
 
   const {
     data,
@@ -439,18 +441,6 @@
     }});
 
  
-<<<<<<< HEAD
-
-  const [sortingOrder, setSortingOrder] = useState("alphabetical label ascending")
-  const [toggleNodeId,setToggleNode] = useState([]);
-  const [openNodesObj,setOpenNodesObj] = useState({});
-  const [selectedNodes,setSelectedNodes] = useState({});
-  const [draggedId, setDraggedId] = useState(null);
-  const [refreshNumber,setRefresh] = useState(0)
-  const { dropState, dropActions } = useContext(DropTargetsContext);
-
-=======
->>>>>>> 1a32383d
   let nodeIdRefArray = useRef([])
   let lastSelectedNodeIdRef = useRef("")
   let browserId = useRef("");
@@ -557,7 +547,6 @@
     }
   })
 
-<<<<<<< HEAD
   const onDragStart = ({ id }) => {
     setDraggedId(id);
   };
@@ -576,7 +565,6 @@
     setDraggedId(null);
   };
 
-=======
   if (browserId.current === ""){ browserId.current = nanoid();}
 
   useEffect(()=>{
@@ -584,7 +572,6 @@
       props.regClearSelection(browserId.current,handleDeselectAll);
     }
   },[])
->>>>>>> 1a32383d
  
   // //------------------------------------------
   // //****** End of use functions  ***********
