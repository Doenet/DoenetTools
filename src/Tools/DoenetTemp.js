import React, {useState, useCallback, useEffect, useRef, useMemo, useContext} from 'react';
import './temp.css';
import axios from "axios";
import './util.css';
import nanoid from 'nanoid';
import {
  HashRouter as Router,
  Switch,
  Route,
  useHistory
} from "react-router-dom";

import {
  atom,
  atomFamily,
  selector,
  selectorFamily,
  RecoilRoot,
  useSetRecoilState,
  useRecoilValueLoadable,
  useRecoilStateLoadable,
  useRecoilState,
  useRecoilValue,
} from 'recoil';

import Drive from '../imports/Drive'
import AddItem from '../imports/AddItem'



export default function app() {
return <RecoilRoot>
    <Demo />
</RecoilRoot>
};


function Demo(){
  console.log("=== Demo")

  return <>

<<<<<<< HEAD
  {/* <AddItem /> */}
  {/* <Drive types={['course']} urlClickBehavior="select" /> */}
  {/* <Drive driveId='ZLHh5s8BWM2azTVFhazIH' rootCollapsible={true} /> */}
  {/* <h2>Select</h2> */}

  <Drive driveId='ZLHh5s8BWM2azTVFhazIH' />
  <Drive driveId='ZLHh5s8BWM2azTVFhazIH' urlClickBehavior="select"/>
  {/* <Drive driveId='ZLHh5s8BWM2azTVFhazIH' urlClickBehavior="new tab"/> */}
  {/* <h2>Default</h2>
  <Drive driveId='ZLHh5s8BWM2azTVFhazIH' /> */}
=======
  <AddItem />
  {/* <Drive types={['course']} /> */}
  <Drive driveId='ZLHh5s8BWM2azTVFhazIH' />
>>>>>>> 4af77de3

  </>
}

<|MERGE_RESOLUTION|>--- conflicted
+++ resolved
@@ -40,8 +40,7 @@
 
   return <>
 
-<<<<<<< HEAD
-  {/* <AddItem /> */}
+  <AddItem />
   {/* <Drive types={['course']} urlClickBehavior="select" /> */}
   {/* <Drive driveId='ZLHh5s8BWM2azTVFhazIH' rootCollapsible={true} /> */}
   {/* <h2>Select</h2> */}
@@ -51,11 +50,6 @@
   {/* <Drive driveId='ZLHh5s8BWM2azTVFhazIH' urlClickBehavior="new tab"/> */}
   {/* <h2>Default</h2>
   <Drive driveId='ZLHh5s8BWM2azTVFhazIH' /> */}
-=======
-  <AddItem />
-  {/* <Drive types={['course']} /> */}
-  <Drive driveId='ZLHh5s8BWM2azTVFhazIH' />
->>>>>>> 4af77de3
 
   </>
 }
