--- conflicted
+++ resolved
@@ -16,13 +16,10 @@
 } from "recoil";
 import { BreadcrumbContainer } from "../imports/Breadcrumb";
 import { supportVisible } from "../imports/Tool/SupportPanel";
-<<<<<<< HEAD
 import GlobalFont from "../fonts/GlobalFont.js";
-=======
 import axios from "axios";
 import Button from "../imports/PanelHeaderComponents/Button.js";
 
->>>>>>> d2d2798b
 
 
 const itemVersionsSelector = selectorFamily({
