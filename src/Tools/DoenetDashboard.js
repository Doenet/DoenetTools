import React, { useState, useEffect, useRef } from "react";
import ToolLayout from "./ToolLayout/ToolLayout";
import ToolLayoutPanel from "./ToolLayout/ToolLayoutPanel";
import styled from "styled-components";
import axios from 'axios';
import { useTransition, a } from 'react-spring'
//import useMeasure from './useMeasure'
import useMedia from './useMedia'
import './dashboard.css'
import CourseCard from './DoenetCourseCard'
import {
  BrowserRouter as Router,
  Switch,
  Route,
  Link,
  useHistory
} from "react-router-dom";
<<<<<<< HEAD
import { getCourses, setSelected, updateCourses } from "../imports/courseInfo";
=======
import { getCourses, setSelected } from "../imports/courseInfo";
>>>>>>> 2ca0d430

const Button = styled.button`
  width: 60px;
  height: 30px;
  border: 1px solid lightgrey;
  position: relative;
  top: 5px;
  left: 20px;
`;


const alphabet =
  "a b c d e f g h i j k l m n o p q r s t u v w x y z a b c d e f g h i j k l m n o p q r s t u v w x y z a b c d e f g h i j k l m n o p q r s t u v w x y z a b c d e f g h i j k l m n o p q r s t u v w x y z a b c d e f g h i j k l m n o p q r s t u v w x y z a b c d e f g h i j k l m n o p q r s t u v w x y z a b c d e f g h i j k l m n o p q r s t u v w x y z a b c d e f g h i j k l m n o p q r s t u v w x y z a b c d e f g h i j k l m n o p q r s t u v w x y z a b c d e f g h i j k l m n o p q r s t u v w x y z a b c d e f g h i j k l m n o p q r s t u v w x y z a b c d e f g h i j k l m n o p q r s t u v w x y z a b c d e f g h i j k l m n o p q r s t u v w x y z a b c d e f g h i j k l m n o p q r s t u v w x y z a b c d e f g h i j k l m n o p q r s t u v w x y z a b c d e f g h i j k l m n o p q r s t u v w x y z a b c d e f g h i j k l m n o p q r s t u v w x y z ";

  function compare (x, y) {
    //console.log("XY: ", x, y);
    if(x.position != null && y.position != null){
      return x.position - y.position
    }else if(x.position != null){
      return -1
    }else if(y.position != null){
      return 1
    }else{
      return x.shortname.localeCompare(y.shortname)
    }
  }
  
  export default function DoenetDashboard(props){

    const [items, setItems] = useState(null);
  
    const [isLoaded, setIsLoaded] = useState(false)


    useEffect(() => {
      getCourses(updateCourseInfo);
    }, [])

    function updateCourseInfo(courseListArray,selectedCourseObj){
      console.log("courses",courseListArray);
      //console.log("selected",selectedCourseObj);
      //setSelected("NfzKqYtTgYRyPnmaxc7XB");
      setItems(courseListArray.sort(compare))
      if(courseListArray.length > 0){
        setIsLoaded(true)
      }
    }

<<<<<<< HEAD
=======

>>>>>>> 2ca0d430
    // useEffect(() => {
    //   axios.get(`/api/loadUserCourses.php?`).then(resp => {
        
    //     setItems(resp.data.sort(compare))
    //     setIsLoaded(true);
    //     //console.log(resp.data);
        
    //   }).catch(err => console.log("error"));
    // }, []);

    let [x, setX] = useState(0);
    const menuControls = [<Button>Search</Button>];
    const menuControlsEditor = [<Button>Edit</Button>];
    const menuControlsViewer = [<Button>Update</Button>];

  
    const columns = useMedia(
      ['(min-width: 1500px)', '(min-width: 1000px)', '(min-width: 600px)', '(min-width: 400px)'],
      [5, 4, 3, 2],
      1
    )
    //const [bind, { width }] = useMeasure()
    const ref = useRef()
    const bind = { ref }
    //console.log(bind);
    
    const [width, setWidth] = useState(window.innerWidth < 767 ? window.innerWidth : window.innerWidth - 206)
    

<<<<<<< HEAD
    function updateCourseColor(color, courseId){
      let mod = [...items]
      for (var index in mod){
        if(mod[index].courseId === courseId){
          mod[index].color = color;
        }
      }
      // console.log(mod);
      setItems(mod);

      updateCourses(mod);
      
    }
=======
>>>>>>> 2ca0d430
    // const updateWidth = () => {
    //   setWidth(window.innerWidth - 209);
    // };
    // console.log("width", width)
    
    // useEffect(() => {
    //     window.addEventListener("resize", updateWidth);
    //     return () => window.removeEventListener("resize", updateWidth);
    // });

    
    

    let gridItems = []
    let heights = []
    let routes = []

    if(isLoaded){
      console.log("loaded");
      heights = new Array(columns).fill(0) // Each column gets a height starting with zero
      gridItems = items.map((child, i) => {
        routes.push(<Route sensitive exact path={`/${child.courseId}`} key = {i}/>);
        const column = heights.indexOf(Math.min(...heights)) // Basic masonry-grid placing, puts tile into the smallest column using Math.min
        const xy = [(width / columns) * column, (heights[column] += 230) - 230] // X = container width / number of columns * column index, Y = it's just the height of the current column
        return { ...child, xy, width: width / columns, height: 230}
      })

    }
    


    const transitions = useTransition(gridItems, item => item.shortname, {
      from: ({ xy, width, height }) => ({ xy, width, height, opacity: 0 }),
      enter: ({ xy, width, height }) => ({ xy, width, height, opacity: 1 }),
      update: ({ xy, width, height }) => ({ xy, width, height }),
      leave: { height: 0, opacity: 0 },
      config: { mass: 5, tension: 500, friction: 100 },
      trail: 25
    })

    const toolPanelsWidthResize = function(leftW, middleW, rightW) {
      //console.log("leftWidth ---", leftW + " middleWidth ---", middleW + " rightWidth ---",  rightW);
      setWidth(middleW);
    };

    return (
      <Router basename = "/">
        <ToolLayout toolName="Dashboard" toolPanelsWidth = {toolPanelsWidthResize} leftPanelClose = {true}>

       <ToolLayoutPanel
            // menuControls={menuControls}
            panelName="context"
          >
          <div>
            {x}
            <button onClick={()=>setX(x + 1)}>Count</button>
            <p>test</p>
          </div>
          </ToolLayoutPanel> 

       <ToolLayoutPanel
            // menuControls={menuControlsEditor}
            panelName="Editor">

            <div className = "dashboardcontainer">

            {isLoaded ? 
            <div {...bind} className="list" style={{ height: Math.max(...heights) }}>
              {transitions.map(({ item, props: { xy, ...rest }}, index) => (
                <a.div key = {index} style={{ transform: xy.interpolate((x, y) => `translate3d(${x}px,${y}px,0)`), ...rest }}>
                  {/* {console.log(item)} */}
<<<<<<< HEAD
                  <Link to = {`/${item.courseId}`} style = {{textDecoration: 'none'}} onClick = {() => setSelected(item.courseId)}><CourseCard data = {item} updateCourseColor = {updateCourseColor}/></Link>
=======
                  <Link to = {`/${item.courseId}`} style = {{textDecoration: 'none'}}><CourseCard data = {item} /></Link>
>>>>>>> 2ca0d430
                  {/* <CourseCard data = {item} /> */}
                </a.div>
              ))}
            </div> : 
            <p>Loading..</p>
            }

            <Switch>
              {routes}
            </Switch>

            </div>
            
        </ToolLayoutPanel>

          {/* <ToolLayoutPanel menuControls={menuControlsViewer} panelName="Viewer">
            {alphabet} {alphabet} {alphabet} {alphabet}
          </ToolLayoutPanel>  */}
        </ToolLayout>
      </Router>
    );
  }
<|MERGE_RESOLUTION|>--- conflicted
+++ resolved
@@ -15,11 +15,7 @@
   Link,
   useHistory
 } from "react-router-dom";
-<<<<<<< HEAD
 import { getCourses, setSelected, updateCourses } from "../imports/courseInfo";
-=======
-import { getCourses, setSelected } from "../imports/courseInfo";
->>>>>>> 2ca0d430
 
 const Button = styled.button`
   width: 60px;
@@ -36,13 +32,17 @@
 
   function compare (x, y) {
     //console.log("XY: ", x, y);
+    // console.log("yoooooooooooo");
+    
     if(x.position != null && y.position != null){
+      console.log("not nullll");
       return x.position - y.position
     }else if(x.position != null){
       return -1
     }else if(y.position != null){
       return 1
     }else{
+      // console.log(x.shortname, y.shortname);////////////////////////////
       return x.shortname.localeCompare(y.shortname)
     }
   }
@@ -62,16 +62,14 @@
       console.log("courses",courseListArray);
       //console.log("selected",selectedCourseObj);
       //setSelected("NfzKqYtTgYRyPnmaxc7XB");
+      // console.log("hereeeeeee");////////////////////////////
+      
       setItems(courseListArray.sort(compare))
       if(courseListArray.length > 0){
         setIsLoaded(true)
       }
     }
 
-<<<<<<< HEAD
-=======
-
->>>>>>> 2ca0d430
     // useEffect(() => {
     //   axios.get(`/api/loadUserCourses.php?`).then(resp => {
         
@@ -101,7 +99,6 @@
     const [width, setWidth] = useState(window.innerWidth < 767 ? window.innerWidth : window.innerWidth - 206)
     
 
-<<<<<<< HEAD
     function updateCourseColor(color, courseId){
       let mod = [...items]
       for (var index in mod){
@@ -115,8 +112,6 @@
       updateCourses(mod);
       
     }
-=======
->>>>>>> 2ca0d430
     // const updateWidth = () => {
     //   setWidth(window.innerWidth - 209);
     // };
@@ -188,11 +183,7 @@
               {transitions.map(({ item, props: { xy, ...rest }}, index) => (
                 <a.div key = {index} style={{ transform: xy.interpolate((x, y) => `translate3d(${x}px,${y}px,0)`), ...rest }}>
                   {/* {console.log(item)} */}
-<<<<<<< HEAD
                   <Link to = {`/${item.courseId}`} style = {{textDecoration: 'none'}} onClick = {() => setSelected(item.courseId)}><CourseCard data = {item} updateCourseColor = {updateCourseColor}/></Link>
-=======
-                  <Link to = {`/${item.courseId}`} style = {{textDecoration: 'none'}}><CourseCard data = {item} /></Link>
->>>>>>> 2ca0d430
                   {/* <CourseCard data = {item} /> */}
                 </a.div>
               ))}
