import React, { useState, useEffect, useRef } from "react";
import ToolLayout from "./ToolLayout/ToolLayout";
import ToolLayoutPanel from "./ToolLayout/ToolLayoutPanel";
import styled from "styled-components";
<<<<<<< HEAD
=======
import axios from 'axios';
import { useTransition, a } from 'react-spring'
//import useMeasure from './useMeasure'
import useMedia from './useMedia'
import './dashboard.css'
import CourseCard from './DoenetCourseCard'
import {
  BrowserRouter as Router,
  Switch,
  Route,
  Link,
  useHistory
} from "react-router-dom";
import { getCourses, setSelected } from "../imports/courseInfo";

const Button = styled.button`
  width: 60px;
  height: 30px;
  border: 1px solid lightgrey;
  position: relative;
  top: 5px;
  left: 20px;
`;
>>>>>>> f6be21ea


const alphabet =
  "a b c d e f g h i j k l m n o p q r s t u v w x y z a b c d e f g h i j k l m n o p q r s t u v w x y z a b c d e f g h i j k l m n o p q r s t u v w x y z a b c d e f g h i j k l m n o p q r s t u v w x y z a b c d e f g h i j k l m n o p q r s t u v w x y z a b c d e f g h i j k l m n o p q r s t u v w x y z a b c d e f g h i j k l m n o p q r s t u v w x y z a b c d e f g h i j k l m n o p q r s t u v w x y z a b c d e f g h i j k l m n o p q r s t u v w x y z a b c d e f g h i j k l m n o p q r s t u v w x y z a b c d e f g h i j k l m n o p q r s t u v w x y z a b c d e f g h i j k l m n o p q r s t u v w x y z a b c d e f g h i j k l m n o p q r s t u v w x y z a b c d e f g h i j k l m n o p q r s t u v w x y z a b c d e f g h i j k l m n o p q r s t u v w x y z a b c d e f g h i j k l m n o p q r s t u v w x y z a b c d e f g h i j k l m n o p q r s t u v w x y z ";

  function compare (x, y) {
    //console.log("XY: ", x, y);
    if(x.position != null && y.position != null){
      return x.position - y.position
    }else if(x.position != null){
      return -1
    }else if(y.position != null){
      return 1
    }else{
      return x.shortname.localeCompare(y.shortname)
    }
  }
  
  export default function DoenetDashboard(props){

    const [items, setItems] = useState(null);
  
    const [isLoaded, setIsLoaded] = useState(false)


<<<<<<< HEAD
=======
    useEffect(() => {
      getCourses(updateCourseInfo);
    }, [])

    function updateCourseInfo(courseListArray,selectedCourseObj){
      console.log("courses",courseListArray);
      //console.log("selected",selectedCourseObj);
      //setSelected("NfzKqYtTgYRyPnmaxc7XB");
      setItems(courseListArray.sort(compare))
      if(courseListArray.length > 0){
        setIsLoaded(true)
      }
    }


    // useEffect(() => {
    //   axios.get(`/api/loadUserCourses.php?`).then(resp => {
        
    //     setItems(resp.data.sort(compare))
    //     setIsLoaded(true);
    //     //console.log(resp.data);
        
    //   }).catch(err => console.log("error"));
    // }, []);

    let [x, setX] = useState(0);
    const menuControls = [<Button>Search</Button>];
    const menuControlsEditor = [<Button>Edit</Button>];
    const menuControlsViewer = [<Button>Update</Button>];

  
    const columns = useMedia(
      ['(min-width: 1500px)', '(min-width: 1000px)', '(min-width: 600px)', '(min-width: 400px)'],
      [5, 4, 3, 2],
      1
    )
    //const [bind, { width }] = useMeasure()
    const ref = useRef()
    const bind = { ref }
    //console.log(bind);
    
    const [width, setWidth] = useState(window.innerWidth < 767 ? window.innerWidth : window.innerWidth - 206)
    

    // const updateWidth = () => {
    //   setWidth(window.innerWidth - 209);
    // };
    // console.log("width", width)
    
    // useEffect(() => {
    //     window.addEventListener("resize", updateWidth);
    //     return () => window.removeEventListener("resize", updateWidth);
    // });

    
    

    let gridItems = []
    let heights = []
    let routes = []

    if(isLoaded){
      console.log("loaded");
      heights = new Array(columns).fill(0) // Each column gets a height starting with zero
      gridItems = items.map((child, i) => {
        routes.push(<Route sensitive exact path={`/${child.courseId}`} key = {i}/>);
        const column = heights.indexOf(Math.min(...heights)) // Basic masonry-grid placing, puts tile into the smallest column using Math.min
        const xy = [(width / columns) * column, (heights[column] += 230) - 230] // X = container width / number of columns * column index, Y = it's just the height of the current column
        return { ...child, xy, width: width / columns, height: 230}
      })

    }
    


    const transitions = useTransition(gridItems, item => item.shortname, {
      from: ({ xy, width, height }) => ({ xy, width, height, opacity: 0 }),
      enter: ({ xy, width, height }) => ({ xy, width, height, opacity: 1 }),
      update: ({ xy, width, height }) => ({ xy, width, height }),
      leave: { height: 0, opacity: 0 },
      config: { mass: 5, tension: 500, friction: 100 },
      trail: 25
    })

    const toolPanelsWidthResize = function(leftW, middleW, rightW) {
      //console.log("leftWidth ---", leftW + " middleWidth ---", middleW + " rightWidth ---",  rightW);
      setWidth(middleW);
    };
>>>>>>> f6be21ea

    return (
      <Router basename = "/">
        <ToolLayout toolName="Dashboard" toolPanelsWidth = {toolPanelsWidthResize} leftPanelClose = {true}>

       <ToolLayoutPanel
            // menuControls={menuControls}
            panelName="context"
          >
          <div>
            {x}
            <button onClick={()=>setX(x + 1)}>Count</button>
            <p>test</p>
          </div>
          </ToolLayoutPanel> 

       <ToolLayoutPanel
            // menuControls={menuControlsEditor}
            panelName="Editor">

            <div className = "dashboardcontainer">

            {isLoaded ? 
            <div {...bind} className="list" style={{ height: Math.max(...heights) }}>
              {transitions.map(({ item, props: { xy, ...rest }}, index) => (
                <a.div key = {index} style={{ transform: xy.interpolate((x, y) => `translate3d(${x}px,${y}px,0)`), ...rest }}>
                  {/* {console.log(item)} */}
                  <Link to = {`/${item.courseId}`} style = {{textDecoration: 'none'}}><CourseCard data = {item} /></Link>
                  {/* <CourseCard data = {item} /> */}
                </a.div>
              ))}
            </div> : 
            <p>Loading..</p>
            }

            <Switch>
              {routes}
            </Switch>

            </div>
            
        </ToolLayoutPanel>

          {/* <ToolLayoutPanel menuControls={menuControlsViewer} panelName="Viewer">
            {alphabet} {alphabet} {alphabet} {alphabet}
          </ToolLayoutPanel>  */}
        </ToolLayout>
      </Router>
    );
  }
<|MERGE_RESOLUTION|>--- conflicted
+++ resolved
@@ -2,8 +2,6 @@
 import ToolLayout from "./ToolLayout/ToolLayout";
 import ToolLayoutPanel from "./ToolLayout/ToolLayoutPanel";
 import styled from "styled-components";
-<<<<<<< HEAD
-=======
 import axios from 'axios';
 import { useTransition, a } from 'react-spring'
 //import useMeasure from './useMeasure'
@@ -27,7 +25,6 @@
   top: 5px;
   left: 20px;
 `;
->>>>>>> f6be21ea
 
 
 const alphabet =
@@ -53,8 +50,6 @@
     const [isLoaded, setIsLoaded] = useState(false)
 
 
-<<<<<<< HEAD
-=======
     useEffect(() => {
       getCourses(updateCourseInfo);
     }, [])
@@ -143,7 +138,6 @@
       //console.log("leftWidth ---", leftW + " middleWidth ---", middleW + " rightWidth ---",  rightW);
       setWidth(middleW);
     };
->>>>>>> f6be21ea
 
     return (
       <Router basename = "/">
