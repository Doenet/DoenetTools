--- conflicted
+++ resolved
@@ -5,10 +5,7 @@
 import './toollayout.css';
 import "../../imports/doenet.css";
 import { useCookies } from 'react-cookie';
-<<<<<<< HEAD
-=======
 import axios from "axios";
->>>>>>> ea248cf1
 
 
 //This component deals with resizing and resizers
@@ -47,24 +44,13 @@
     roleStudent: "1",
     roleWatchdog: "0",
     studentId: null,
-<<<<<<< HEAD
-    toolAccess: ["Chooser", "Documentation", "Profile"],
-=======
     toolAccess: ["Chooser", "Documentation"],
->>>>>>> ea248cf1
     trackingConsent: "1",
     username: "anonymous",
   }
   const [cookieProfile, setCookieProfile] = useCookies('Profile');
   const [jwt, setjwt] = useCookies('JWT');
   let isSignedIn = false;
-<<<<<<< HEAD
-  if (Object.keys(jwt).includes("JWT")){
-    isSignedIn = true;
-  }
-
-  const [profile, setProfile] = useState(anonymousUserProfile);
-=======
   if (Object.keys(jwt).includes("JWT")) {
     isSignedIn = true;
   }
@@ -79,19 +65,10 @@
   
 
 
->>>>>>> ea248cf1
 
   useEffect(() => {
     //Fires each time you change the tool
 
-<<<<<<< HEAD
-    console.log("cookieProfile", cookieProfile)
-    if (Object.keys(cookieProfile).includes("Profile")) {
-      setProfile(cookieProfile.Profile);
-    }
-    else if (location.hostname !== "localhost") {
-      setProfile(anonymousUserProfile);
-=======
     if (Object.keys(cookieProfile).includes("Profile")) {
 
       if (Object.keys(cookieProfile.Profile).length < 3) {
@@ -121,7 +98,6 @@
     }
     else if (location.hostname !== "localhost") {
       setProfile(currentProfile);
->>>>>>> ea248cf1
 
     } else {
       //Start Signed In when local host development
@@ -152,8 +128,6 @@
 
   }, []);
 
-<<<<<<< HEAD
-=======
   if (Object.keys(cookieProfile).includes("Profile")) {
 
     if (Object.keys(cookieProfile.Profile).length < 3) {
@@ -161,7 +135,6 @@
     }
   }
 
->>>>>>> ea248cf1
   var w = window.innerWidth;
   let leftW;
   let rightW;
