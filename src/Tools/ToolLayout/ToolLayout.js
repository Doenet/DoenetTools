import React, { useState, useEffect, useRef } from "react";
import styled from "styled-components";
import PlacementContext from './PlacementContext';
import DoenetHeader from "../DoenetHeader";
import './toollayout.css';
import "../../imports/doenet.css";
import { useCookies } from 'react-cookie';
import axios from "axios";


//This component deals with resizing and resizers

// styled component for the toollayout container with no header
const Container = styled.div`
  display: flex;
  position: fixed;
  height:calc(100vh - 50px);
  overflow:hidden;
  z-index:0;
  width:100%;
`;

const widthToDevice = () => {
  let w = document.documentElement.clientWidth;
  if (w >= 768) {
    return "computer";
  }
  return "phone";
};

export default function ToolLayout(props) {
  let anonymousUserProfile = {
    accessAllowed: "0",
    adminAccessAllowed: "0",
<<<<<<< HEAD
    bio: "",
=======
>>>>>>> 6e722140
    email: "",
    firstName: "",
    lastName: "",
    profilePicture: "anonymous",
    roleCommunityTA: "0",
    roleCourseDesigner: "0",
    roleInstructor: "0",
    roleLiveDataCommunity: "0",
    roleStudent: "1",
    roleWatchdog: "0",
    studentId: null,
    toolAccess: ["Chooser", "Documentation"],
    trackingConsent: "1",
    username: "anonymous",
  }
<<<<<<< HEAD
  const [cookieProfile, setCookieProfile] = useCookies('Profile');
  const [jwt, setjwt] = useCookies('JWT');
  let isSignedIn = false;
  if (Object.keys(jwt).includes("JWT")) {
    isSignedIn = true;
  }

  let currentProfile = anonymousUserProfile;

  if (Object.keys(cookieProfile).includes("Profile")) {
    currentProfile = cookieProfile.Profile;
  }

  const [profile, setProfile] = useState(currentProfile);
  



  useEffect(() => {
    //Fires each time you change the tool

    if (Object.keys(cookieProfile).includes("Profile")) {

      if (Object.keys(cookieProfile.Profile).length < 3) {
        //Need to load profile from database 
        console.log("HERE!!!")
        //Ask Server for data which matches email address
        const phpUrl = '/api/loadProfile.php';
        const data = {
          emailaddress: cookieProfile.Profile.email,
          nineCode: cookieProfile.Profile.nineCode
        }
=======
  const [jwt, setjwt] = useCookies('JWT_JS');

  let isSignedIn = false;
  if (Object.keys(jwt).includes("JWT_JS")) {
    isSignedIn = true;
  }

  const [profile, setProfile] = useState({});

  useEffect(() => {
    //Fires each time you change the tool
    //Need to load profile from database each time
        const phpUrl = '/api/loadProfile.php';
        const data = {}
>>>>>>> 6e722140
        const payload = {
          params: data
        }
        axios.get(phpUrl, payload)
          .then(resp => {
<<<<<<< HEAD
            // console.log('resp', resp);
            if (resp.data.success === "1") {
              let profile = resp.data.profile;
              profile['nineCode'] = cookieProfile.Profile.nineCode;
              setCookieProfile("Profile",profile,{path:"/"});
              setProfile(profile);
            }
          })
          .catch(error => { this.setState({ error: error }) });
      }
    }
    else if (location.hostname !== "localhost") {
      setProfile(currentProfile);

    } else {
=======
            console.log(resp)
            if (resp.data.success === "1") {
              setProfile(resp.data.profile);
            }
          })
          .catch(error => { this.setState({ error: error }) });
        }, []); 
   
>>>>>>> 6e722140
      //Start Signed In when local host development
      //To Start Signed Out Clear the Cookies and comment the next line out
      // let devUserProfile = {
      //   accessAllowed: "1",
      //   adminAccessAllowed: "1",
<<<<<<< HEAD
      //   bio: "Hello, my name is Dev User. I appear in many databases. I like to think I'm very important. c:",
=======
>>>>>>> 6e722140
      //   email: "devuser@example.com",
      //   firstName: "Dev",
      //   lastName: "User",
      //   profilePicture: "emu",
      //   roleCommunityTA: "0",
      //   roleCourseDesigner: "0",
      //   roleInstructor: "1",
      //   roleLiveDataCommunity: "0",
      //   roleStudent: "1",
      //   roleWatchdog: "0",
      //   studentId: null,
      //   toolAccess: ["Chooser", "Course", "Profile", "Documentation", "Gradebook"],
      //   trackingConsent: "1",
      //   username: "devuser",
      // }
<<<<<<< HEAD
      // setCookieProfile("Profile", devUserProfile)
      // setProfile(devUserProfile);

    }

  }, []);

  if (Object.keys(cookieProfile).includes("Profile")) {

    if (Object.keys(cookieProfile.Profile).length < 3) {
      return (<h1>Loading...</h1>)
    }
  }
=======
      // setProfile(devUserProfile);

    

 


 
>>>>>>> 6e722140

  var w = window.innerWidth;
  let leftW;
  let rightW;

  if (props.children && Array.isArray(props.children)) {
    if (props.leftPanelWidth) {
      leftW = parseInt(props.leftPanelWidth, 10) > 300 ? 300 : props.leftPanelWidth;
    } else {
      leftW = 200;
    }
  }
  if (props.rightPanelWidth) {
    rightW = parseInt(props.rightPanelWidth, 10) > 500 ? 500 : props.rightPanelWidth;
  } else {
    rightW = 300;
  }
  const resizerW = 3;


  //Assume 3 if 1 child then we don't worry about middleW
  let middleW = w - (props.leftPanelClose ? 0 : leftW) - (props.rightPanelClose ? 0 : rightW) - resizerW - resizerW;
  if (props.children.length === 2) {
    middleW = w - (props.leftPanelClose ? 0 : leftW) - resizerW;
  }
  const [leftWidth, setLeftWidth] = useState(leftW);
  const [rightWidth, setRightWidth] = useState(rightW);
  const [isResizing, setIsResizing] = useState(false);
  const [currentResizer, setCurrentResizer] = useState("");
  const [firstPanelHidden, setFirstPanelHidden] = useState(false);
  const [leftCloseBtn, setLeftCloseBtn] = useState(!props.leftPanelClose);
  const [rightCloseBtn, setRightCloseBtn] = useState(!props.rightPanelClose);
  const [leftOpenBtn, setLeftOpenBtn] = useState(!!props.leftPanelClose);
  const [rightOpenBtn, setRightOpenBtn] = useState(!!props.rightPanelClose);
  const [sliderVisible, setSliderVisible] = useState(false);
  const [headerSectionCount, setHeaderSectionCount] = useState(1);
  const [phoneVisiblePanel, setPhoneVisiblePanel] = useState("middle");
  const [middleWidth, setMiddleWidth] = useState(middleW);
  const container = useRef();
  const [deviceType, setDeviceType] = useState(widthToDevice());

  useEffect(() => {

    if (deviceType === "computer") {
      window.addEventListener("mouseup", stopResize);
      window.addEventListener("touchend", stopResize);
      container && container.current && container.current.addEventListener("touchstart", startResize);
      container && container.current && container.current.addEventListener("touchmove", resizingResizer);
      container && container.current && container.current.addEventListener("mousedown", startResize);
      container && container.current && container.current.addEventListener("mousemove", resizingResizer);
      return () => {
        window.removeEventListener("touchend", stopResize);
        window.removeEventListener("mouseup", stopResize);
        container && container.current && container.current.removeEventListener("touchstart", startResize);
        container && container.current && container.current.removeEventListener("touchmove", resizingResizer);
        container && container.current && container.current.removeEventListener("mousedown", startResize);
        container && container.current && container.current.removeEventListener("mousemove", resizingResizer);
      };
    }
  });
  const windowResizeHandler = () => {
    let deviceWidth = widthToDevice();
    if (deviceType !== deviceWidth) {
      setDeviceType(deviceWidth);
    }
    let w = window.innerWidth;
    let middleW =
      w - (!!leftCloseBtn ? leftWidth : 0) - (!!rightCloseBtn ? rightWidth : 0) - resizerW - resizerW;
    if (props.children.length === 2) {
      middleW = w - (!!leftCloseBtn ? leftWidth : 0) - resizerW;
    }
    setMiddleWidth(middleW);
  };

  window.addEventListener("resize", windowResizeHandler);


  const startResize = (event) => {
    setCurrentResizer(event.target.id);
    setIsResizing(true);
  };

  const stopResize = () => {
    setIsResizing(false);
    setCurrentResizer("");
  };

  const resizingResizer = (e) => {

    if (isResizing) {
      const w = window.innerWidth;
      let event = {};
      if (e && e.changedTouches && e.changedTouches.length >= 0) {
        event = e.changedTouches[0];
      } else {
        event = e;
      }
      if (currentResizer === "first") {

        const firstResizer = document.querySelector('#first.resizer');
        let leftW = event.clientX - resizerW / 2;
        let rightW = (!!rightCloseBtn ? rightWidth : 0);
        if (leftW < 40) {
          leftW = 0;
          setLeftOpenBtn(true);
          firstResizer.className = 'resizer left-resizer';
        } else if (leftW < 100) {
          leftW = 100;
          setLeftCloseBtn(true);
          setLeftOpenBtn(false);
          firstResizer.className = 'resizer column-resizer';
        } else if (leftW >= 300) {
          leftW = 300;
          setLeftCloseBtn(true);
          setLeftOpenBtn(false);
          firstResizer.className = 'resizer right-resizer';
        } else if (firstPanelHidden) {
          setFirstPanelHidden(false);
        }
        let middleW = w - leftW - rightW - resizerW - resizerW;
        if (props.children.length === 2) {
          middleW = w - leftW - resizerW;
        }
        if (middleW < 100) {
          middleW = 100;
          leftW = w - rightW - resizerW - resizerW - middleW;
        }
        setLeftWidth(leftW);
        setMiddleWidth(middleW);
      } else if (currentResizer === "second") {
        const secondResizer = document.querySelector('#second.resizer');
        const leftW = (!!leftCloseBtn ? leftWidth : 0);
        let rightW = w - event.clientX - resizerW - resizerW;
        if (rightW < 40) {
          rightW = 0;
          setRightOpenBtn(true);
          secondResizer.className = 'resizer right-resizer';
        } else if (rightW < 100) {
          rightW = 100;
          setRightCloseBtn(true);
          setRightOpenBtn(false);
          secondResizer.className = 'resizer column-resizer';
        } else {
          setRightCloseBtn(true);
          setRightOpenBtn(false);
          secondResizer.className = 'resizer column-resizer';
        }
        middleW = w - leftW - resizerW - resizerW - rightW;
        if (middleW <= 100) {
          middleW = 100;
          secondResizer.className = 'resizer left-resizer';
          rightW = w - leftW - resizerW - resizerW - middleW;
          setRightCloseBtn(true);
          setRightOpenBtn(false);
        }
        setRightWidth(rightW);
        setMiddleWidth(middleW);
      }
    }
  };

  let allParts = [];


  const leftPanelHideable = () => {
    setLeftCloseBtn(false);
    setLeftOpenBtn(true);
    let middleW = w - resizerW - resizerW - (!!rightCloseBtn ? rightWidth : 0);
    if (props.children.length === 2) {
      middleW = w - (!!leftCloseBtn ? 0 : leftWidth) - resizerW;
    }
    setMiddleWidth(middleW);
  };

  const leftPanelVisible = () => {
    // if (middleWidth === 100) {
    //   return;
    // }
    let leftW = 0;
    if (!leftCloseBtn) {
      leftW = leftWidth;
    }
    if (leftWidth === 0) {
      leftW = 200;
    }
    setLeftCloseBtn(true);
    setLeftOpenBtn(false);
    let middleW = w - resizerW - resizerW - leftW - (!!rightCloseBtn ? rightWidth : 0);
    if (props.children.length === 2) {
      middleW = w - leftW - resizerW;
    }
    setLeftWidth(leftW);
    setMiddleWidth(middleW);
  };
  const rightPanelVisible = () => {
    let rightW = 0;
    if (!rightCloseBtn) {
      rightW = rightWidth;
    }
    if (rightWidth === 0) {
      rightW = 300;
    }
    setRightCloseBtn(true);
    setRightOpenBtn(false);
    let middleW = w - resizerW - resizerW - rightW - (!!leftCloseBtn ? leftWidth : 0);
    if (props.children.length === 2) {
      middleW = w - (!!leftCloseBtn ? 0 : leftWidth) - resizerW;
    }
    setRightWidth(rightW);
    setMiddleWidth(middleW);
  };

  const rightPanelHideable = () => {
    setRightCloseBtn(false);
    setRightOpenBtn(true);
    let middleW = w - resizerW - resizerW - (!!leftCloseBtn ? leftWidth : 0);
    setMiddleWidth(middleW);
  };


  const showCollapseMenu = (flag, count) => {
    setSliderVisible(flag);
    setHeaderSectionCount(count);
  }
  //Props children[0]
  let leftNavContent = props.children && Array.isArray(props.children) ? props.children[0] : props.children;
  let panelHeadersControlVisible = {
    sliderVisible: false,
    hideMenu: false,
    hideCollapse: false,
    showFooter: false,
    hideFooter: false,
    headerSectionCount
  };

  panelHeadersControlVisible.hideMenu = !Array.isArray(props.children) && !leftNavContent.props.panelHeaderControls;
  panelHeadersControlVisible.showFooter = deviceType === "phone" && !!Array.isArray(props.children) && props.children.length > 1;
  panelHeadersControlVisible.hideFooter = deviceType === "phone" && !Array.isArray(props.children);
  panelHeadersControlVisible.sliderVisible = deviceType === "phone" && sliderVisible;
  panelHeadersControlVisible.hideCollapse = !Array.isArray(props.children);

  let leftNav = <PlacementContext.Provider value={{ leftCloseBtn: leftCloseBtn, width: `${leftWidth}px`, position: 'left', panelHeadersControlVisible, leftPanelHideable, isResizing }}>{leftNavContent}</PlacementContext.Provider>

  !props.guestUser && allParts.push(<div key="part1" id="leftpanel" className="leftpanel" style={{ width: `${leftWidth}px`, marginLeft: `${leftOpenBtn ? `-${leftWidth}px` : '0px'} ` }} >{leftNav}</div>);

  //Resizer
  if (props.children.length === 2 || props.children.length === 3) {
    allParts.push(
      <div key="resizer1" id="first" className="resizer column-resizer" />

    );
  }

  //Props children[1]
  let middleNav
  if (props.children[1]) {
    middleNav = <PlacementContext.Provider value={{ splitPanel: props.splitPanel, rightOpenBtn, leftOpenBtn, position: 'middle', panelHeadersControlVisible, leftPanelVisible, rightPanelVisible, isResizing, leftWidth: leftWidth, guestUser: props.guestUser }}> {props.children[1]}</PlacementContext.Provider>
    allParts.push(<div key="part2" id="middlepanel" className="middlepanel" style={{ width: `${middleWidth}px`, display: `${middleWidth === 0 ? "none" : "flex"} ` }} >  {middleNav}</div>);
  }

  //Resizer2
  if (props.children.length >= 3) {
    allParts.push(
      <div key="resizer2" id="second" className="resizer column-resizer" />

    );
  }

  //Props children[2]
  let rightNav
  if (props.children[2]) {
    rightNav = <PlacementContext.Provider value={{ rightCloseBtn, position: 'right', panelHeadersControlVisible, rightPanelHideable, isResizing }}>{props.children[2]}  </PlacementContext.Provider>
    allParts.push(<div key="part3" id="rightpanel" className="rightpanel" style={{ width: `${rightWidth}px`, marginRight: `${rightOpenBtn ? `-${rightWidth}px` : '0px'}` }}>{rightNav}</div>);

  }
  const footerClass = props.children.length > 1 ? 'footer-on' : 'footer-off';

  
  //Show loading if profile if not loaded yet (loads each time)
  if (Object.keys(profile).length < 1) {
    return (<h1>Loading...</h1>)
  }

  return (
    <>
      <DoenetHeader
        profile={profile}
        isSignedIn={isSignedIn}
        toolName={props.toolName}
        headingTitle={props.headingTitle}
        headerRoleFromLayout={props.headerRoleFromLayout}
        headerChangesFromLayout={props.headerChangesFromLayout}
        guestUser={props.guestUser}
        onChange={showCollapseMenu} />
      {deviceType === "phone" ? <div ref={container}>
        <div className={footerClass}>
          {(phoneVisiblePanel === "left" || allParts.length === 1) &&
            <div key="part1" id="leftpanel" >{leftNav}</div>}
          {phoneVisiblePanel === "middle" &&
            <div key="part2" id="middlepanel" >{middleNav} </div>}
          {phoneVisiblePanel === "right" && allParts.length > 2 &&
            <div key="part3" id="rightpanel"  > {rightNav} </div>}
        </div>

        {props.children.length > 1 && <div className="phonebuttoncontainer" >
          {leftNav && middleNav && leftNav.props.children.props && middleNav.props.children[1].props && (
            <>
              {!props.guestUser && <button className="phonebutton"
                onClick={() => setPhoneVisiblePanel("left")}>{leftNav.props.children.props.panelName}</button>}
              <button className="phonebutton"
                onClick={() => setPhoneVisiblePanel("middle")}>{middleNav.props.children[1].props.panelName}</button>
            </>)}
          {rightNav && rightNav.props.children[0].props &&
            <button className="phonebutton"
              onClick={() => setPhoneVisiblePanel("right")}>{rightNav.props.children[0].props.panelName}</button>}
        </div>}
      </div>
        :
        <Container ref={container}>{allParts}</Container>
      }
    </>
  );
}<|MERGE_RESOLUTION|>--- conflicted
+++ resolved
@@ -32,10 +32,6 @@
   let anonymousUserProfile = {
     accessAllowed: "0",
     adminAccessAllowed: "0",
-<<<<<<< HEAD
-    bio: "",
-=======
->>>>>>> 6e722140
     email: "",
     firstName: "",
     lastName: "",
@@ -51,40 +47,6 @@
     trackingConsent: "1",
     username: "anonymous",
   }
-<<<<<<< HEAD
-  const [cookieProfile, setCookieProfile] = useCookies('Profile');
-  const [jwt, setjwt] = useCookies('JWT');
-  let isSignedIn = false;
-  if (Object.keys(jwt).includes("JWT")) {
-    isSignedIn = true;
-  }
-
-  let currentProfile = anonymousUserProfile;
-
-  if (Object.keys(cookieProfile).includes("Profile")) {
-    currentProfile = cookieProfile.Profile;
-  }
-
-  const [profile, setProfile] = useState(currentProfile);
-  
-
-
-
-  useEffect(() => {
-    //Fires each time you change the tool
-
-    if (Object.keys(cookieProfile).includes("Profile")) {
-
-      if (Object.keys(cookieProfile.Profile).length < 3) {
-        //Need to load profile from database 
-        console.log("HERE!!!")
-        //Ask Server for data which matches email address
-        const phpUrl = '/api/loadProfile.php';
-        const data = {
-          emailaddress: cookieProfile.Profile.email,
-          nineCode: cookieProfile.Profile.nineCode
-        }
-=======
   const [jwt, setjwt] = useCookies('JWT_JS');
 
   let isSignedIn = false;
@@ -99,29 +61,11 @@
     //Need to load profile from database each time
         const phpUrl = '/api/loadProfile.php';
         const data = {}
->>>>>>> 6e722140
         const payload = {
           params: data
         }
         axios.get(phpUrl, payload)
           .then(resp => {
-<<<<<<< HEAD
-            // console.log('resp', resp);
-            if (resp.data.success === "1") {
-              let profile = resp.data.profile;
-              profile['nineCode'] = cookieProfile.Profile.nineCode;
-              setCookieProfile("Profile",profile,{path:"/"});
-              setProfile(profile);
-            }
-          })
-          .catch(error => { this.setState({ error: error }) });
-      }
-    }
-    else if (location.hostname !== "localhost") {
-      setProfile(currentProfile);
-
-    } else {
-=======
             console.log(resp)
             if (resp.data.success === "1") {
               setProfile(resp.data.profile);
@@ -130,16 +74,11 @@
           .catch(error => { this.setState({ error: error }) });
         }, []); 
    
->>>>>>> 6e722140
       //Start Signed In when local host development
       //To Start Signed Out Clear the Cookies and comment the next line out
       // let devUserProfile = {
       //   accessAllowed: "1",
       //   adminAccessAllowed: "1",
-<<<<<<< HEAD
-      //   bio: "Hello, my name is Dev User. I appear in many databases. I like to think I'm very important. c:",
-=======
->>>>>>> 6e722140
       //   email: "devuser@example.com",
       //   firstName: "Dev",
       //   lastName: "User",
@@ -155,30 +94,14 @@
       //   trackingConsent: "1",
       //   username: "devuser",
       // }
-<<<<<<< HEAD
-      // setCookieProfile("Profile", devUserProfile)
       // setProfile(devUserProfile);
 
-    }
-
-  }, []);
-
-  if (Object.keys(cookieProfile).includes("Profile")) {
-
-    if (Object.keys(cookieProfile.Profile).length < 3) {
-      return (<h1>Loading...</h1>)
-    }
-  }
-=======
-      // setProfile(devUserProfile);
-
     
 
  
 
 
  
->>>>>>> 6e722140
 
   var w = window.innerWidth;
   let leftW;
