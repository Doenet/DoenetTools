--- conflicted
+++ resolved
@@ -164,14 +164,8 @@
     const splitPanelProps = splitLayoutPanel && splitLayoutPanel.props;
     return (
       <>
-<<<<<<< HEAD
-        {!this.context.panelHeadersControlVisible.hideMenu  
-          && this.props.isLeftPanel === undefined  
-        ? <div className="panels-header-content">
-=======
       {/* removed an exclamation point here ! */}
         {this.context.panelHeadersControlVisible.hideMenu ? <div className="panels-header-content">
->>>>>>> c1e7c368
           <div className="panels-header-controls">
             {!this.context.panelHeadersControlVisible.hideCollapse ? this.context.position === 'left' ? leftPanelCloseButton() :
               this.context.position === 'middle' ? middleOpenLeftRightButton() :
