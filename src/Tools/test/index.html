<!DOCTYPE html>
<html lang="en">
<head>
    <meta charset="utf-8">
    <meta name="viewport" content="width=device-width, initial-scale=1.0">
    <title>Doenet Test Tool</title>
    <link rel="shortcut icon" href="/favicon.ico" />
    <!-- <script type="text/javascript" async
  src="https://cdnjs.cloudflare.com/ajax/libs/mathjax/2.7.5/MathJax.js?config=TeX-AMS_CHTML">
</script>
<script type="text/x-mathjax-config"> window.MathJax.Hub.Config({ TeX: { equationNumbers: { autoNumber: "AMS" }, Macros: { lt: '<', gt: '>', amp: '&', var: ['\\mathrm{#1}',1] } }, tex2jax: {displayMath: [ ['\\[', '\\]' ] ]} }); </script> -->
<script type="text/javascript" charset="UTF-8"
 src="https://cdn.jsdelivr.net/npm/jsxgraph@1.4.3/distrib/jsxgraphcore.js"></script>
<link rel="stylesheet" type="text/css" href="https://cdn.jsdelivr.net/npm/jsxgraph@1.4.3/distrib/jsxgraph.css" />
<!-- <link rel="stylesheet" type="text/css" href="/src/css/handsontable.full.css" /> -->
<script type="text/javascript" src="/geogebra/scripts/deployggb.js"></script>
<script src="https://www.youtube.com/iframe_api"></script>
<!-- <link
  rel="stylesheet"
  href="//cdn.jsdelivr.net/npm/semantic-ui@2.4.2/dist/semantic.min.css"
/> -->
<style>
  @font-face {
    font-family: 'Open Sans';
    font-style: normal;
    font-weight: normal;
    src:
      /* url(OpenSansRegularWoffTwo) format('woff2'),
      url(OpenSansRegularWoff) format('woff'); */
      url('/fonts/files/open-sans-v18-latin-regular.woff2') format('woff2'),
      url('/fonts/files/open-sans-v18-latin-regular.woff') format('woff');
  }
 
  @font-face {
    font-family: 'Open Sans';
    font-style: italic;
    font-weight: normal;
    src:
      url('/fonts/files/open-sans-v18-latin-italic.woff2') format('woff2'),
      url('/fonts/files/open-sans-v18-latin-italic.woff') format('woff');
  }
 
  @font-face {
    font-family: 'Open Sans';
    font-style: normal;
    font-weight: 700;
    src:
      url('/fonts/files/open-sans-v18-latin-700.woff2') format('woff2'),
      url('/fonts/files/open-sans-v18-latin-700.woff') format('woff');
  }

  @font-face {
    font-family: 'Open Sans';
    font-style: normal;
    font-weight: 300;
    src:
      url('/fonts/files/open-sans-v18-latin-light.woff2') format('woff2'),
      url('/fonts/files/open-sans-v18-latin-light.woff') format('woff');
  }

  @font-face {
    font-family: 'Open Sans';
    font-style: italic;
    font-weight: 300;
    src:
      url('/fonts/files/open-sans-v18-latin-light-italic.woff2') format('woff2'),
      url('/fonts/files/open-sans-v18-latin-light-italic.woff') format('woff');
  }

  @font-face {
    font-family: 'Open Sans';
    font-style: italic;
    font-weight: 700;
    src:
      url('/fonts/files/open-sans-v18-latin-700italic.woff2') format('woff2'),
      url('/fonts/files/open-sans-v18-latin-700italic.woff') format('woff');
  }
      html {
        font-family: 'Open Sans' !important;
        --menuWidth: 220px;
        --mainBlue: #1a5a99;
        --lightBlue: hsl(209, 54%, 82%);
        --solidLightBlue: #8fb8de;
        --mainGray: #e3e3e3;
        --donutBody: #eea177;
        --donutTopping: #6d4445;
        --mainBorder: 2px solid black;
        --mainBorderRadius: 5px;
        --mainRed: #c1292e;
        --lightRed: hsl(0, 54%, 82%);
        --mainGreen: #459152;
        --canvas: white;
        --canvastext: black;
        --lightGreen: #a6f19f;
        --lightYellow: #f5ed85;
        --whiteBlankLink: #6d4445;
        --mainYellow: #94610a;
        --mainPurple: #4a03d9;
      }

      [data-theme='dark'] {
        font-family: 'Open Sans' !important;
        --menuWidth: 220px;
        --mainBlue: #1a5a99;
        --lightBlue: hsl(209, 54%, 82%);
        --solidLightBlue: #1a5a99;
        --mainGray: #a9a9a9;
        --donutBody: #eea177;
        --donutTopping: #6d4445;
        --mainBorder: 2px solid white;
        --mainBorderRadius: 5px;
        --mainRed: #c1292e;
        --lightRed: hsl(0, 54%, 82%);
        --mainGreen: #459152;
        --canvas: #121212;
        --canvastext: white;
        --lightGreen: #a6f19f;
        --lightYellow: #f5ed85;
        --whiteBlankLink: #a9abe5;
        --mainYellow: #efab34;
        --mainPurple: #4a03d9;
      }
  
</style>
</head>
<body>
    <div id="root">
    </div>
<<<<<<< HEAD
=======
    <script>
      /**
       * this is a hack for react-mathqill
       * error: global is not defined
       */
      var global = global || window;
    </script>
>>>>>>> 33c44264
    <script type="module" src="./index.jsx"></script>
</body>
</html><|MERGE_RESOLUTION|>--- conflicted
+++ resolved
@@ -126,8 +126,6 @@
 <body>
     <div id="root">
     </div>
-<<<<<<< HEAD
-=======
     <script>
       /**
        * this is a hack for react-mathqill
@@ -135,7 +133,6 @@
        */
       var global = global || window;
     </script>
->>>>>>> 33c44264
     <script type="module" src="./index.jsx"></script>
 </body>
 </html>