import React, { Component } from 'react';
import DoenetViewer from './DoenetViewer';
import doenetDefaultML from '../defaultCode.doenet';
import axios from 'axios';

class DoenetTest extends Component {
  constructor(props) {
    super(props);

    this.updateAfterMessage = this.updateAfterMessage.bind(this);
    this.newAttempt = this.newAttempt.bind(this);

    

    this.updateNumber = 1;
    this.assignmentId = "myassignmentid";

    let attemptNumberIsReady = false;
    if (this.assignmentId){
      const payload = { 
        assignmentId: this.assignmentId,
      }
      axios.post('/api/processAttemptNumber.php', payload)
        .then(resp => {
          console.log('processAttemptNumber-->>>',resp.data);
          this.attemptNumber = resp.data;
<<<<<<< HEAD
          this.setState({attemptNumberIsReady:true})
=======
          this.setState({attemptNumberIsReady:true,requestedVariant:{ index: this.attemptNumber }})
>>>>>>> 81bb8203
        });
    }else{
      attemptNumberIsReady = true;
    }

    this.state = {
      error: null,
      errorInfo: null,
      showCorrectness: true,
      doenetML: doenetDefaultML,
      readOnly: false,
      ignoreDatabase: false,
      attemptNumberIsReady,
<<<<<<< HEAD
=======
      requestedVariant:undefined,
      solutionDisplayMode: "button"
>>>>>>> 81bb8203
    };

    window.onmessage = this.updateAfterMessage;

  }

  updateAfterMessage(e) {

    if (e.data.doenetML !== undefined) {
      this.updateNumber++;
      window.MathJax.Hub.Queue(
        ["resetEquationNumbers", window.MathJax.InputJax.TeX],
      );
      // this.setState({ doenetML: e.data.doenetML, error: null, errorInfo: null });
      this.setState({
        doenetML: e.data.doenetML, error: null, errorInfo: null,
        requestedVariant: e.data.requestedVariant
      });
    }
  }

  // componentDidCatch(error, info) {

  //   this.setState({ error: error, errorInfo: info });
  // }
  newAttempt(){
    const payload = { 
      assignmentId: this.assignmentId,
      newAttempt:true,
    }
    axios.post('/api/processAttemptNumber.php', payload)
      .then(resp => {
        console.log('processAttemptNumber NEW ATTEMPT-->>>',resp.data);
        this.attemptNumber = resp.data;
      this.updateNumber++; //Need to run core again
<<<<<<< HEAD
        this.setState({attemptNumberIsReady:true})
=======
        this.setState({attemptNumberIsReady:true,requestedVariant:{ index: this.attemptNumber }})
>>>>>>> 81bb8203
      });
  }

  render() {

    if (!this.state.attemptNumberIsReady){
      return <p>Loading attempt number</p>
    }

    //We have an error so doen't show the viewer
    if (this.state.error) {

      return (<React.Fragment>
        <p style={{ color: "red" }}>{this.state.error && this.state.error.toString()}</p>
      </React.Fragment>);
    }


    return (<React.Fragment>
      <div style={{backgroundColor:"#e3e3e3"}}><h3>Test Tool</h3>
      <label>Attempt Number: {this.attemptNumber} <button onClick={()=>this.newAttempt()}>New Attempt</button></label>
      </div>
      <DoenetViewer
        key={"doenetviewer" + this.updateNumber}
        doenetML={this.state.doenetML}
        // contentId={"185fd09b6939d867d4faee82393d4a879a2051196b476acdca26140864bc967a"}
<<<<<<< HEAD
        flags={{ showCorrectness: this.state.showCorrectness, readOnly: this.state.readOnly }}
=======
        flags={{
          showCorrectness: this.state.showCorrectness,
          readOnly: this.state.readOnly,
          solutionDisplayMode: this.state.solutionDisplayMode,
        }}
>>>>>>> 81bb8203
        attemptNumber={this.attemptNumber}
        assignmentId={this.assignmentId}
        ignoreDatabase={this.state.ignoreDatabase}
        requestedVariant={this.state.requestedVariant}
      // collaborate={true}
      // free={{doenetCode: this.state.code, requestedVariant: this.state.requestedVariant}} 
      // mode={{
      //   solutionType:this.state.solutionType,
      //   allowViewSolutionWithoutRoundTrip:this.state.allowViewSolutionWithoutRoundTrip,
      //   showHints:this.state.showHints,
      //   showFeedback:this.state.showFeedback,
      //   showCorrectness:this.state.showCorrectness,
      // }}
      // viewerExternalFunctions = {{ allAnswersSubmitted: this.setAnswersSubmittedTrueCallback}}
      // functionsSuppliedByChild = {this.functionsSuppliedByChild}
      />
    </React.Fragment>);
  }
}

export default DoenetTest;

// mode={{solutionType:"displayed",allowViewSolutionWithoutRoundTrip:true}}<|MERGE_RESOLUTION|>--- conflicted
+++ resolved
@@ -24,11 +24,7 @@
         .then(resp => {
           console.log('processAttemptNumber-->>>',resp.data);
           this.attemptNumber = resp.data;
-<<<<<<< HEAD
-          this.setState({attemptNumberIsReady:true})
-=======
           this.setState({attemptNumberIsReady:true,requestedVariant:{ index: this.attemptNumber }})
->>>>>>> 81bb8203
         });
     }else{
       attemptNumberIsReady = true;
@@ -42,11 +38,8 @@
       readOnly: false,
       ignoreDatabase: false,
       attemptNumberIsReady,
-<<<<<<< HEAD
-=======
       requestedVariant:undefined,
       solutionDisplayMode: "button"
->>>>>>> 81bb8203
     };
 
     window.onmessage = this.updateAfterMessage;
@@ -82,11 +75,7 @@
         console.log('processAttemptNumber NEW ATTEMPT-->>>',resp.data);
         this.attemptNumber = resp.data;
       this.updateNumber++; //Need to run core again
-<<<<<<< HEAD
-        this.setState({attemptNumberIsReady:true})
-=======
         this.setState({attemptNumberIsReady:true,requestedVariant:{ index: this.attemptNumber }})
->>>>>>> 81bb8203
       });
   }
 
@@ -113,15 +102,11 @@
         key={"doenetviewer" + this.updateNumber}
         doenetML={this.state.doenetML}
         // contentId={"185fd09b6939d867d4faee82393d4a879a2051196b476acdca26140864bc967a"}
-<<<<<<< HEAD
-        flags={{ showCorrectness: this.state.showCorrectness, readOnly: this.state.readOnly }}
-=======
         flags={{
           showCorrectness: this.state.showCorrectness,
           readOnly: this.state.readOnly,
           solutionDisplayMode: this.state.solutionDisplayMode,
         }}
->>>>>>> 81bb8203
         attemptNumber={this.attemptNumber}
         assignmentId={this.assignmentId}
         ignoreDatabase={this.state.ignoreDatabase}
