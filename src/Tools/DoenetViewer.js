import React, { Component } from 'react';
import Core from '../Doenet/Core';
import axios from 'axios';
import crypto from 'crypto';

// TODO: dynamic loading of renderers fails if we don't load HotTable
// even though we don't use HotTable anywhere
// What is the cause of this dependency?
import { HotTable } from '@handsontable/react';

import { serializedStateReplacer, serializedStateReviver } from '../Doenet/utils/serializedStateProcessing';


class DoenetViewer extends Component {
  constructor(props) {
    super(props);
    this.update = this.update.bind(this);
    this.coreReady = this.coreReady.bind(this);
    this.createCore = this.createCore.bind(this);
    this.haveDoenetML = this.haveDoenetML.bind(this);
    this.loadState = this.loadState.bind(this);
    this.loadDoenetML = this.loadDoenetML.bind(this);
    this.localStateChanged = this.localStateChanged.bind(this);
    this.submitResponse = this.submitResponse.bind(this);
    this.recordSolutionView = this.recordSolutionView.bind(this);
    this.recordEvent = this.recordEvent.bind(this);

    this.rendererUpdateMethods = {};

    this.cumulativeStateVariableChanges = {};

    this.attemptNumber = props.attemptNumber;
    if (this.attemptNumber === undefined) {
      this.attemptNumber = 1;
    }

    this.assignmentId = props.assignmentId;

    this.requestedVariant = props.requestedVariant;
    if (this.requestedVariant === undefined) {
      this.requestedVariant = { index: 0 };
    }

    this.documentRenderer = <>Loading...</>

    if (props.contentId === undefined) {
      // use doenetML given via props
      let doenetML = props.doenetML;

      // calculate contentId from doenetML
      const hash = crypto.createHash('sha256');
      hash.update(doenetML);
      this.contentId = hash.digest('hex');

      this.haveDoenetML({ contentId: this.contentId, doenetML });

    } else {
      this.contentId = props.contentId;
      // load doenetML from database using contentId
      this.loadDoenetML(props.contentId, this.haveDoenetML)  //TODO: Does this work?
    }
  }

  haveDoenetML({ contentId, doenetML }) {


    this.contentId = contentId;
    this.doenetML = doenetML;

    // load statevariables/variant if in database from contentId, assignmentId, attemptNumber

    this.loadState(this.createCore);
  }
  

  createCore({ stateVariables, variant }) {
<<<<<<< HEAD
console.log("stateVariables",stateVariables)
=======

    if (stateVariables === undefined) {
      console.error(`error loading state variables`);
      this.cumulativeStateVariableChanges = null;
      variant = null;
    } else {
>>>>>>> 81bb8203
    this.cumulativeStateVariableChanges = JSON.parse(stateVariables, serializedStateReviver)
    }

    // if loaded variant from database,
    // then use that variant rather than requestedVariant from props
    if (variant !== null) {
      this.requestedVariant = JSON.parse(variant, serializedStateReviver);
    }

    // TODO: who is responsible for verifying that a contentId matches hash?
    // Core or viewer?
    // Argument for doing it in core: core will have to do it anyway for
    // <copy uri="doenetML:abc" />
    // Best option: viewer and the function passed in to retrieve content 
    // should verify hash



    this.core = new Core({
      coreReadyCallback: this.coreReady,
      coreUpdatedCallback: this.update,
      doenetML: this.doenetML,
      externalFunctions: {
        localStateChanged: this.localStateChanged,
        submitResponse: this.submitResponse,
        recordSolutionView: this.recordSolutionView,
        recordEvent: this.recordEvent,
      },
      flags: this.props.flags,
      requestedVariant: this.requestedVariant,
    });


    // this.databaseItemsToReload = props.databaseItemsToReload;

  }


  coreReady() {

    this.resultingVariant = this.core.document.state.selectedVariantInfo.value;

    if (this.cumulativeStateVariableChanges) {
      this.core.executeUpdateStateVariables({
        newStateVariableValues: this.cumulativeStateVariableChanges
      })
    } else {
      // if database doesn't contain contentId, cumulativeStateVariableChanges is null
      // so change to empty object
      this.cumulativeStateVariableChanges = {};
    }


    // TODO: look up the items and their weights
    // save info to user_assignment_attempt and user_assignment_attempt_item
    // if it is the first time (adds records to database if they don't exist?)
    // this.core.scoredItemWeights = [ weight1, weight2, weight3 ]


    //TODO: Handle if number of items changed. Handle if weights changed

    if (this.assignmentId){
      const payload = { 
        weights: this.core.scoredItemWeights, 
        contentId:this.contentId, 
        assignmentId: this.assignmentId,
        attemptNumber: this.attemptNumber
      }
      console.log("core ready payload:",payload)
      axios.post('/api/saveAssignmentWeights.php', payload)
        .then(resp => {
          console.log('saveAssignmentWeights-->>',resp.data);
      
        });
    }

    let renderPromises = [];
    let rendererClassNames = [];
    console.log('rendererTypesInDocument');
    console.log(this.core.rendererTypesInDocument);
    for (let rendererClassName of this.core.rendererTypesInDocument) {
      rendererClassNames.push(rendererClassName);
      // renderPromises.push(import(/* webpackMode: "lazy", webpackChunkName: "./renderers/[request]" */ `../Renderers/${rendererClassName}`));
      renderPromises.push(import(/* webpackMode: "lazy", webpackChunkName: "renderers/[request]" */ `../Renderers/${rendererClassName}`));
    }


    renderersloadComponent(renderPromises, rendererClassNames).then((rendererClasses) => {
      this.rendererClasses = rendererClasses;
      let documentComponentInstructions = this.core.renderedComponentInstructions[this.core.documentName];
      let documentRendererClass = this.rendererClasses[documentComponentInstructions.rendererType]

      this.documentRenderer = React.createElement(documentRendererClass,
        {
          key: documentComponentInstructions.componentName,
          componentInstructions: documentComponentInstructions,
          rendererClasses: this.rendererClasses,
          rendererUpdateMethods: this.rendererUpdateMethods,
          flags: this.props.flags,
        }
      )

      this.forceUpdate();
    });

  }

  localStateChanged({
    newStateVariableValues,
    contentId, sourceOfUpdate, transient = false
  }) {

    // TODO: what should we do with transient updates?
    if (transient || this.props.ignoreDatabase) {
      return;
    }


    for (let componentName in newStateVariableValues) {
      if (!this.cumulativeStateVariableChanges[componentName]) {
        this.cumulativeStateVariableChanges[componentName] = {}
      }
      for (let varName in newStateVariableValues[componentName]) {
        let cumValues = this.cumulativeStateVariableChanges[componentName][varName];
        // if cumValues is an object with mergeObject = true,
        // then merge attributes from newStateVariableValues into cumValues
        if (typeof cumValues === "object" && cumValues !== null && cumValues.mergeObject) {
          Object.assign(cumValues, newStateVariableValues[componentName][varName])
        } else {
          this.cumulativeStateVariableChanges[componentName][varName] = newStateVariableValues[componentName][varName];
        }
      }
    }

    let changeString = JSON.stringify(this.cumulativeStateVariableChanges, serializedStateReplacer);


    let variantString = JSON.stringify(this.resultingVariant, serializedStateReplacer);

    // save to database
    // check the cookie to see if allowed to record
    // display warning if is assignment for class and have returned off recording
    // maybe that's shown when enroll in class, and you cannot turn it off
    // without disenrolling from class



    // if (assignmentId) {
    //   //Save Assignment Info
    //   console.log('assignment')
    // }

    const phpUrl = '/api/recordContentInteraction.php';
    const data = {
      contentId,
      stateVariables: changeString,
      attemptNumber: this.attemptNumber,
      assignmentId: this.assignmentId,
      variant: variantString,
    }

    axios.post(phpUrl, data)
      .then(resp => {
        console.log('save', resp.data);
      });



  }

  loadDoenetML(contentId, callback) {

    const loadFromContentIdUrl = '/api/loadFromContentId.php';
    const data = {
      contentId,
    }

    axios.post(loadFromContentIdUrl, data)
      .then(resp => {
        if (callback) {
          callback({
            contentId, doenetML: resp.data.doenetML,
          })
        }
      });

  }

  loadState(callback) {

    if (this.props.ignoreDatabase) {
      callback({
        stateVariables: null,
        variant: null
      });
      return;
    }

    const phpUrl = '/api/loadContentInteractions.php';
    const data = {
      contentId: this.contentId,
      attemptNumber: this.attemptNumber,
      assignmentId: this.assignmentId,
    }
    const payload = {
      params: data
    }

    axios.get(phpUrl, payload)
      .then(resp => {
        console.log("load ci",resp.data)
        if (callback) {
          callback({
            stateVariables: resp.data.stateVariables,
            variant: resp.data.variant
          })
        }
      });

  }

  //offscreen then postpone that one
  update(instructions) {
    for (let instruction of instructions) {

      if (instruction.instructionType === "updateStateVariable") {
        for (let componentName of instruction.renderersToUpdate
          .filter(x => x in this.rendererUpdateMethods)
        ) {
          this.rendererUpdateMethods[componentName].update({
            sourceOfUpdate: instruction.sourceOfUpdate
          });
        }
      } else if (instruction.instructionType === "addRenderer") {
        if (instruction.parentName in this.rendererUpdateMethods)
          this.rendererUpdateMethods[instruction.parentName].addChildren(instruction)
      } else if (instruction.instructionType === "deleteRenderers") {
        if (instruction.parentName in this.rendererUpdateMethods)
          this.rendererUpdateMethods[instruction.parentName].removeChildren(instruction)
      } else if (instruction.instructionType === "swapChildRenderers") {
        if (instruction.parentName in this.rendererUpdateMethods)
          this.rendererUpdateMethods[instruction.parentName].swapChildren(instruction)
      }
    }


  }

  submitResponse({
    itemNumber,
    itemCreditAchieved,
    callBack,
  }){
    // console.log('CALLED!',
    //   itemNumber,
    //   itemCreditAchieved
    // )
    //
    if (this.assignmentId){
      const payload = { 
        assignmentId: this.assignmentId,
        attemptNumber: this.attemptNumber,
        credit:itemCreditAchieved,
        itemNumber,
      }
      axios.post('/api/saveCreditForItem.php', payload)
        .then(resp => {
          // console.log('saveCreditForItem-->>>',resp.data);
      
        });
    }

    callBack("submitResponse callback parameter");
<<<<<<< HEAD
=======
  }


  // TODO: if assignmentId, then need to record fact that student
  // viewed solution in user_assignment_attempt_item
  recordSolutionView({ itemNumber, scoredComponent, callBack }) {

    console.log(`reveal solution, ${itemNumber}`)

    if (this.assignmentId) {
      console.warn(`Need to record solution view in the database!!`);

      // TODO: is there a condition where we don't allow solution view?
      // Presumably some setting from course
      // But, should the condition be checked on the server?

      // TODO: call callBack as callBack from php call
      callBack({ allowView: true, message: "", scoredComponent })

    } else {

      // if not an assignment, immediately show solution
      callBack({ allowView: true, message: "", scoredComponent })

    }

  }


  recordEvent(event) {

    if (this.props.ignoreDatabase) {
      return;
    }

    const payload = {
      assignmentId: this.assignmentId,
      contentId: this.contentId,
      attemptNumber: this.attemptNumber,
      verb: event.verb,
      object: JSON.stringify(event.object, serializedStateReplacer),
      result: JSON.stringify(event.result, serializedStateReplacer),
      context: JSON.stringify(event.context, serializedStateReplacer),
      timestamp: event.timestamp,
      version: "0.1.0",
    }

    axios.post('/api/recordEvent.php', payload)
      .then(resp => {
        // console.log('recordEvent-->>>',resp.data);
      });

>>>>>>> 81bb8203
  }

  render() {
    return this.documentRenderer;
  }

}

export default DoenetViewer;



async function renderersloadComponent(promises, rendererClassNames) {

  var rendererClasses = {};
  for (let [index, promise] of promises.entries()) {
    try {
      let module = await promise;
      rendererClasses[rendererClassNames[index]] = module.default;
    } catch (error) {
      console.log(error)
      console.error(`Error: loading ${rendererClassNames[index]} failed.`)
    }

  }
  return rendererClasses;

}
<|MERGE_RESOLUTION|>--- conflicted
+++ resolved
@@ -74,16 +74,12 @@
   
 
   createCore({ stateVariables, variant }) {
-<<<<<<< HEAD
-console.log("stateVariables",stateVariables)
-=======
 
     if (stateVariables === undefined) {
       console.error(`error loading state variables`);
       this.cumulativeStateVariableChanges = null;
       variant = null;
     } else {
->>>>>>> 81bb8203
     this.cumulativeStateVariableChanges = JSON.parse(stateVariables, serializedStateReviver)
     }
 
@@ -357,8 +353,6 @@
     }
 
     callBack("submitResponse callback parameter");
-<<<<<<< HEAD
-=======
   }
 
 
@@ -398,6 +392,7 @@
       assignmentId: this.assignmentId,
       contentId: this.contentId,
       attemptNumber: this.attemptNumber,
+      variant: JSON.stringify(this.resultingVariant, serializedStateReplacer),
       verb: event.verb,
       object: JSON.stringify(event.object, serializedStateReplacer),
       result: JSON.stringify(event.result, serializedStateReplacer),
@@ -411,7 +406,6 @@
         // console.log('recordEvent-->>>',resp.data);
       });
 
->>>>>>> 81bb8203
   }
 
   render() {
