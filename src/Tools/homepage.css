body{
  background-color: #fff;
  padding: 0;
  margin: 0;
  font-family: 'Droid Serif','Georgia', 'Times New Roman', 'Times', 'serif';
}

.heading-banner {
  display: flex;
  position: relative;
  width: 100%;
  min-height: 340px;
  /* background-color: #333333; */
  background-color: #E3E2E2;
  /* background: -webkit-radial-gradient(left top, circle cover,#6de5ff 15%, #ececec 50%, #eda175 85%); */
  /* background: -webkit-radial-gradient(left top, circle cover,#6de5ff 15%, #777777 50%, #333333 85%); */
  justify-content: center;
  align-items: center;
}

.homepage-stripes-container{
  /* display:flex;
  flex-direction: column; */
<<<<<<< HEAD
  width: 100%;
=======
  width:100%;
>>>>>>> 8b355fd5
}

.section{
  padding:20px 10px 60px 10px;
  margin: 0px;
  justify-content: center;
  align-items: center;
  text-align: center;
}

.cloud-color{
  background-color: #fff;
  color:#333333;
  /* border: 2px solid black; */

}
.shadow-color{
  background-color: #e3d2d2;
  color:#333333;
  /* border: 2px solid black; */
}
.chocolate-color{
  background-color: #6d4445;
  color:#e3d2d2;
  /* border: 2px solid black; */
}
.chocolate-color a {
  color: #6de5ff;
}
.sky-color{
  background-color: #6de5ff;
  color:#333333;
  /* border: 2px solid black; */
}

.section-text {
  text-align: center;
  max-width: 800px;
  display: inline-block;
  /* margin: 2em; */
  /* margin-bottom: 30px; */
}

.footer {
  /* display: grid; */
  /* background: -webkit-radial-gradient(left top, circle cover,#6de5ff 15%, #ececec 50%, #eda175 85%); */
  /* background-color: #333333;
  color: #E3E2E2; */
  background-color: #E3E2E2;
  color: #333333;

  /* background: -webkit-radial-gradient(left top, circle cover,#333333 15%, #777777 50%, #333333 85%); */
  /* color: rgb(221, 221, 221); */
  /* color: #333333; */
  font-size: 14px;
  padding: 96px 40px;
  /* column-gap: 20px; */
  text-align: center;
}
<|MERGE_RESOLUTION|>--- conflicted
+++ resolved
@@ -21,11 +21,7 @@
 .homepage-stripes-container{
   /* display:flex;
   flex-direction: column; */
-<<<<<<< HEAD
-  width: 100%;
-=======
   width:100%;
->>>>>>> 8b355fd5
 }
 
 .section{
