--- conflicted
+++ resolved
@@ -5,28 +5,15 @@
     <meta name="viewport" content="width=device-width, initial-scale=1.0" />
     <title>Doenet Temp Tool</title>
     <link rel="shortcut icon" href="/favicon.ico" />
-<<<<<<< HEAD
-<link rel="stylesheet" type="text/css" href="https://cdn.jsdelivr.net/npm/jsxgraph@1.5.0/distrib/jsxgraph.css" />
-<!-- <link rel="OpenSansRegularWoffTwo" href="../../Media/fonts/files/open-sans-v18-latin-regular.woff2"/> -->
-<!-- <link rel="OpenSansRegularItalicWoffTwo" href="../../Media/fonts/files/open-sans-v18-latin-italic.woff2"/> -->
-<!-- <link rel="OpenSansBoldWoffTwo" href="../Media/fonts/files/open-sans-v18-latin-700.woff2"/> -->
-<!-- <link rel="OpenSansItalicBoldWoffTwo" href="../../Media/fonts/files/open-sans-v18-latin-700italic.woff2"/> -->
-=======
-    <script
-      type="text/javascript"
-      charset="UTF-8"
-      src="https://cdn.jsdelivr.net/npm/jsxgraph@1.4.3/distrib/jsxgraphcore.js"
-    ></script>
     <link
       rel="stylesheet"
       type="text/css"
-      href="https://cdn.jsdelivr.net/npm/jsxgraph@1.4.3/distrib/jsxgraph.css"
+      href="https://cdn.jsdelivr.net/npm/jsxgraph@1.5.0/distrib/jsxgraph.css"
     />
     <!-- <link rel="OpenSansRegularWoffTwo" href="./fonts/files/open-sans-v18-latin-regular.woff2"/> -->
     <!-- <link rel="OpenSansRegularItalicWoffTwo" href="./fonts/files/open-sans-v18-latin-italic.woff2"/> -->
     <!-- <link rel="OpenSansBoldWoffTwo" href="../Media/fonts/files/open-sans-v18-latin-700.woff2"/> -->
     <!-- <link rel="OpenSansItalicBoldWoffTwo" href="./fonts/files/open-sans-v18-latin-700italic.woff2"/> -->
->>>>>>> 8c19893c
 
     <!-- <link rel="OpenSansRegularWoff" href="./fonts/files/open-sans-v18-latin-regular.woff"/> -->
     <!-- <link rel="OpenSansRegularItalicWoff" href="./fonts/files/open-sans-v18-latin-italic.woff"/> -->
