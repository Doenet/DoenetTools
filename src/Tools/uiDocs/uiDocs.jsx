import React from "react";
import {
  BrowserRouter as Router,
  Routes,
  Link,
  Route,
  Outlet,
  useParams,
} from "react-router-dom";
import styled from "styled-components";

//=== COMPONENT IMPORTS ===
import ActionButton from "../../_reactComponents/PanelHeaderComponents/ActionButton.jsx";
import ActionButtonGroup from "../../_reactComponents/PanelHeaderComponents/ActionButtonGroup.jsx";
import SearchBar from "../../_reactComponents/PanelHeaderComponents/SearchBar.jsx";
import ToggleButton from "../../_reactComponents/PanelHeaderComponents/ToggleButton.jsx";
import ToggleButtonGroup from "../../_reactComponents/PanelHeaderComponents/ToggleButtonGroup.jsx";
import Button from "../../_reactComponents/PanelHeaderComponents/Button.jsx";
import ButtonGroup from "../../_reactComponents/PanelHeaderComponents/ButtonGroup.jsx";
import Form from "../../_reactComponents/PanelHeaderComponents/Form.jsx";
import Textfield from "../../_reactComponents/PanelHeaderComponents/Textfield.jsx";
import TextArea from "../../_reactComponents/PanelHeaderComponents/TextArea.jsx";
import UnitMenu from "../../_reactComponents/PanelHeaderComponents/UnitMenu.jsx";
import VerticalDivider from "../../_reactComponents/PanelHeaderComponents/VerticalDivider.jsx";
import { faCode, faFish } from "@fortawesome/free-solid-svg-icons";
import { FontAwesomeIcon } from "@fortawesome/react-fontawesome";
import Increment from "../../_reactComponents/PanelHeaderComponents/IncrementMenu.jsx";
import DropdownMenu from "../../_reactComponents/PanelHeaderComponents/DropdownMenu.jsx";
import DateTime from "../../_reactComponents/PanelHeaderComponents/DateTime.jsx";
// import ColorImagePicker from '../../_reactComponents/PanelHeaderComponents/ColorImagePicker.jsx';
import Card from "../../_reactComponents/PanelHeaderComponents/Card.jsx";
import CollapseSection from "../../_reactComponents/PanelHeaderComponents/CollapseSection.jsx";
import ProgressBar from "../../_reactComponents/PanelHeaderComponents/ProgressBar.jsx";
import RelatedItems from "../../_reactComponents/PanelHeaderComponents/RelatedItems.jsx";
import Checkbox from "../../_reactComponents/PanelHeaderComponents/Checkbox.jsx";
import Tooltip from "../../_reactComponents/PanelHeaderComponents/Tooltip.jsx";
import DueDateBar from "../../_reactComponents/PanelHeaderComponents/DueDateBar.jsx";
import { useState } from "react";

// === HOW TO ADD TO UI DOCS ===
// 1. Import the component in the COMPONENT IMPORTS SECTION above
// 2. Copy and paste this into the DATA STRUCTURE section below in alphabetical order
// {
//   name: 'Title of the component', EXAMPLE: 'UnitMenu'
//   id: 'Url addition, all lowercase', EXAMPLE: 'unitmenu'
//   code: component tag used to create it, same as import, no quotation marks, EXAMPLE: UnitMenu
//   codePreview: example of how the code looks for most basic form of the component, EXAMPLE: <UnitMenu {units: ['EM', 'PX', 'PT']}
//   req_props: {props needed for component to exist, null for most cases, written in this form: name: 'option}, EXAMPLE: {units: ['EM', 'PX', 'PT']}
//   req_children: children needed to show how the component works, null for most cases, EXAMPLE: null,
//   use: 'talk about why this thing exists', EXAMPLE: 'Adds added changable units for a textfield.'
//   props: [
//       {name: 'Title of prop', EXAMPLE: 'Label'
//       propPreview: 'example of the component code with the prop', EXAMPLE: '<UnitMenu units={['EM', 'PX', 'PT']} label='Label: '>'
//       propCode: {prop code written in this form: name: 'option'}, EXAMPLE: {units: ['EM', 'PT', 'PX'], label: 'Label: '}
//       description: 'talk about why this prop exists'}, EXAMPLE: 'Adds label in front of the component.'
//   ]
// },

const NavBar = styled.div`
  width: 240px;
  height: 100vh;
  position: fixed;
  background-color: var(--solidLightBlue);
  color: var(--canvastext);
  top: 0;
  left: 0;
  overflow-x: hidden;
  z-index: 1;
`;
const Content = styled.div`
  margin-left: 240px;
`;

const List = styled.ul`
  color: var(--canvastext);
`;

export default function Attempt() {
  const [actionResult, setActionResult] = useState("");

  const font = () => {};
  const vertical = () => {};
  const verticalLabel = () => {};
  const disabled = () => {};
  const absolute = () => {};
  const left = () => {};
  const noSearchButton = () => {};
  const donutIcon = () => {};
  const showProgress = () => {};

  //=== DATA STRUCTURE SECTION ===
  let dataStructure = [
    {
      name: "ActionButton",
      id: "actionbutton",
      code: ActionButton,
      codePreview: "<ActionButton/>",
      req_props: null,
      req_children: null,
      use: "This is the simpler button styling. Can be used in ActionButtonGroup to place related buttons together.",
      props: [
        {
          name: "Width - Menu Panel",
          propPreview: '<ActionButton width="menu" />',
          propCode: { width: "menu", dataTest: "ActionButton width example" },
          description: "Sets width to fill menu panel width",
        },
        {
          name: "Value",
          propPreview: '<ActionButton value="Edit"/>',
          propCode: {
            value: "Edit",
            dataTest: "ActionButton Edit Value example",
          },
          description: "Changes the text",
        },
        {
          name: "Icon",
          propPreview: "<ActionButton icon={<FontAwesomeIcon icon={faCode}}/>",
          propCode: { icon: <FontAwesomeIcon icon={faCode} /> },
          description:
            "See Style Guide for more info on how to use FontAwesomeIcons. Adds icon in button",
        },
        {
          name: "Value + Icon",
          propPreview:
            '<ActionButton icon={<FontAwesomeIcon icon={faCode}} value="code"/>',
          propCode: { icon: <FontAwesomeIcon icon={faCode} />, value: "code" },
          description:
            "See Style Guide for more info on how to use FontAwesomeIcons. Adds icon in button",
        },
        {
          name: "Label",
          propPreview: '<ActionButton label="What: "/>',
          propCode: { label: "What: " },
          description: "Adds label to button",
        },
        {
          name: "Vertical Label",
          propPreview: '<ActionButton label="What: " vertical/>',
          propCode: { label: "What: ", vertical },
          description: "Adds label to componenet on top",
        },
        {
          name: "Alert",
          propPreview: "<ActionButton alert/>",
          propCode: { alert },
          description: "Changes to alert mode (border is red)",
        },
        {
          name: "onClick",
          propPreview:
            '<ActionButton onClick={() => setActionResult("ActionButton clicked")} />',
          propCode: {
            dataTest: "ActionButton click example",
            onClick: () => setActionResult("ActionButton clicked"),
          },
          description: "Function called when button is clicked",
        },
        {
          name: "Disabled",
          propPreview: "<ActionButton disabled />",
          propCode: { disabled },
          description: "Makes button not able to be used.",
        },
      ],
    },
    {
      name: "ActionButtonGroup",
      id: "actionbuttongroup",
      code: ActionButtonGroup,
      codePreview:
        "<ActionButtonGroup> <ActionButton/> <ActionButton/> <ActionButton/> </ActionButtonGroup>",
      req_props: null,
      req_children: [
        React.createElement(ActionButton),
        React.createElement(ActionButton),
        React.createElement(ActionButton),
      ],
      use: "This groups related action buttons together.",
      props: [
        //     // {name: 'Width - Menu Panel',
        //     // propPreview: '<ActionButtonGroup width="menu" />',
        //     // propCode: {width: 'menu'},
        //     // description: 'Sets width to fill menu panel width'},
        //     // {name: 'Width - Custom',
        //     // propPreview: '<ActionButtonGroup width="500px" />',
        //     // propCode: {width: '500px'},
        //     // description: 'Sets width to custom dimensions'},
        {
          name: "Vertical",
          propPreview: "<ActionButtonGroup vertical />",
          propCode: { vertical },
          description: "Aligns buttons vertically",
        },
        {
          name: "Label",
          propPreview: '<ActionButtonGroup label="What: "/>',
          propCode: { label: "What: " },
          description: "Adds label to button",
        },
        {
          name: "Vertical Label",
          propPreview: '<ActionButtonGroup label="What: " verticalLabel/>',
          propCode: { label: "What: ", verticalLabel },
          description: "Adds label to component on top",
        },
      ],
    },
    {
      name: "Button",
      id: "button",
      code: Button,
      codePreview: "<Button/>",
      req_props: null,
      req_children: null,
      use: "This style is more eye-catching. It is meant to be used when you want the user to do this thing! Click this button here!!",
      props: [
        {
          name: "Width - Menu Panel",
          propPreview: '<Button width="menu" />',
          propCode: { width: "menu" },
          description: "Sets width to fill menu panel width",
        },
        {
          name: "Value",
          propPreview: '<Button value="This button is amazing!"/>',
          propCode: { value: "This button is amazing!" },
          description: "Changes the text",
        },
        {
          name: "Icon",
          propPreview: "<Button icon={<FontAwesomeIcon icon={faCode}}/>",
          propCode: { icon: <FontAwesomeIcon icon={faCode} /> },
          description:
            "See Style Guide for more info on how to use FontAwesomeIcons. Adds icon in button",
        },
        {
          name: "Value + Icon",
          propPreview:
            '<Button icon={<FontAwesomeIcon icon={faCode}} value="code"/>',
          propCode: { icon: <FontAwesomeIcon icon={faCode} />, value: "code" },
          description:
            "See Style Guide for more info on how to use FontAwesomeIcons. Adds icon in button",
        },
        {
          name: "Label",
          propPreview: '<Button label="What: "/>',
          propCode: { label: "What: " },
          description: "Adds label to button",
        },
        {
          name: "Vertical Label",
          propPreview: '<Button label="What: " vertical/>',
          propCode: { label: "What: ", vertical },
          description: "Adds label to component on top",
        },
        {
          name: "Alert",
          propPreview: "<Button alert/>",
          propCode: { alert },
          description: "Changes to alert mode (color is red)",
        },
        {
          name: "onClick",
          propPreview: '<Button onClick={() => console.log("clicked")} />',
          propCode: { onClick: () => console.log("clicked") },
          description: "Function called when button is clicked",
        },
        {
          name: "Disabled",
          propPreview: "<Button disabled />",
          propCode: { disabled },
          description: "Makes button not able to be used.",
        },
      ],
    },
    {
      name: "ButtonGroup",
      id: "buttongroup",
      code: ButtonGroup,
      codePreview: "<ButtonGroup> <Button/> <Button/> <Button/> </ButtonGroup>",
      req_props: null,
      req_children: [
        React.createElement(Button),
        React.createElement(Button),
        React.createElement(Button),
      ],
      use: "This groups related buttons together.",
      props: [
        {
          name: "Vertical",
          propPreview: "<ButtonGroup vertical />",
          propCode: { vertical },
          description: "Makes buttons align vertically",
        },
        // {name: 'Width - Menu Panel',
        // propPreview: '<ActionButtonGroup width="menu" />',
        // propCode: {width: 'menu'},
        // description: 'Sets width to fill menu panel width'},
        // {name: 'Width - Custom',
        // propPreview: '<ActionButtonGroup width="500px" />',
        // propCode: {width: '500px'},
        // description: 'Sets width to custom dimensions'},
      ],
    },
    {
      name: "Card",
      id: "card",
      code: Card,
      codePreview: "<Card/>",
      req_props: null,
      req_children: null,
      use: "Card is an eye-catching button that brings that user to more content or a new location.",
      props: [
        // {
        //   name: 'Width - Menu Panel',
        //   propPreview: '<Button width="menu" />',
        //   propCode: { width: 'menu' },
        //   description: 'Sets width to fill menu panel width',
        // },
        {
          name: "Value",
          propPreview: '<Card value="Click Me!"/>',
          propCode: { value: "Click Me!" },
          description: "Changes the text",
        },
        {
          name: "Icon",
          propPreview: "<Card icon={<FontAwesomeIcon icon={faCode}}/>",
          propCode: { icon: <FontAwesomeIcon icon={faCode} /> },
          description:
            "See Style Guide for more info on how to use FontAwesomeIcons. Adds icon in button",
        },
        {
          name: "Label",
          propPreview: '<Card label="What: "/>',
          propCode: { label: "What: " },
          description: "Adds label to card",
        },
        {
          name: "Vertical Label",
          propPreview: '<Card label="What: " vertical/>',
          propCode: { label: "What: ", vertical },
          description: "Adds label to component on top",
        },
        {
          name: "Alert",
          propPreview: "<Card alert/>",
          propCode: { alert },
          description: "Changes to alert mode (color is red)",
        },
        {
          name: "onClick",
          propPreview: '<Card onClick={() => console.log("clicked")} />',
          propCode: { onClick: () => console.log("clicked") },
          description: "Function called when button is clicked",
        },
        {
          name: "Disabled",
          propPreview: "<Card disabled />",
          propCode: { disabled },
          description: "Makes button not able to be used.",
        },
      ],
    },
    {
      name: "Checkbox",
      id: "checkbox",
      code: Checkbox,
      codePreview: "<Checkbox/>",
      req_props: null,
      req_children: null,
      use: "Shows state of item",
      props: [
        {
          name: "Checked",
          propPreview: "<Checkbox checked></Checkbox>",
          propCode: { checked: "true" },
          description: "Sets state of checkbox",
        },
        {
          name: "Checked Icon",
          propPreview:
            "<Checkbox checked checkedIcon={icon: <FontAwesomeIcon icon={faCode} />}></Checkbox>",
          propCode: {
            checkedIcon: <FontAwesomeIcon icon={faCode} />,
            checked: "true",
          },
          description: "Sets icon when checked",
        },
        {
          name: "Unchecked Icon",
          propPreview:
            "<Checkbox uncheckedIcon={icon: <FontAwesomeIcon icon={faFish} />}></Checkbox>",
          propCode: { uncheckedIcon: <FontAwesomeIcon icon={faFish} /> },
          description: "Sets icon when unchecked",
        },
        {
          name: "Label",
          propPreview: '<Checkbox label="What: "/>',
          propCode: { label: "What: " },
          description: "Adds label to button",
        },
        {
          name: "Vertical Label",
          propPreview: '<Checkbox label="What: " vertical/>',
          propCode: { label: "What: ", vertical },
          description: "Adds label to component on top",
        },
        {
          name: "Disabled",
          propPreview: "<Checkbox disabled></Checkbox>",
          propCode: { disabled: "true" },
          description: "Sets to disabled",
        },
      ],
    },
    {
      name: "CollapseSection",
      id: "collapsesection",
      code: CollapseSection,
      codePreview: "<CollapseSection/>",
      req_props: null,
      req_children: null,
      use: "Displays additional text when the header is clicked.",
      props: [
        {
          name: "Width - Menu Panel",
          propPreview: '<CollapseSection width="menu" />',
          propCode: { width: "menu" },
          description: "Sets width to fill menu panel width",
        },
        {
          name: "Title",
          propPreview: '<CollapseSection title="Look Here!"/>',
          propCode: { title: "Look Here!" },
          description: "Changes the title",
        },
        {
          name: "Vertical Label",
          propPreview: '<CollapseSection label="What: " vertical/>',
          propCode: { label: "What: ", vertical },
          description: "Adds label to component on top",
        },
        {
          name: "Disabled",
          propPreview: "<CollapseSection disabled />",
          propCode: { disabled },
          description: "Makes collapse section not able to be used",
        },
      ],
    },
    {
      name: "DateTime",
      id: "datetime",
      code: DateTime,
      codePreview: "<DateTime/>",
      req_props: null,
      req_children: null,
      use: "Allows user to pick date and time",
      props: [
        {
          name: "Width",
          propPreview: '<DateTime width="menu" />',
          propCode: { width: "menu" },
          description: "Sets width to fill menu panel width",
        },
        {
          name: "Value",
          propPreview: '<DateTime value={new Date("09/23/2000")}/>',
          propCode: { value: new Date("09/23/2000") },
          description: "Sets the value of the date-time picker",
        },
        {
          name: "Label",
          propPreview: '<DateTime label = "Datetime"/>',
          propCode: { label: "Datetime" },
          description: "Sets a label",
        },
        {
          name: "Vertical Label",
          propPreview: '<DateTime label = "Datetime" vertical/>',
          propCode: { label: "Datetime", vertical: true },
          description: "Sets a vertical label",
        },
        {
          name: "DatePicker",
          propPreview: "<DateTime datePicker={false}/>",
          propCode: { datePicker: false },
          description:
            "Toggle the date picker, set it to false if only the time picker is needed",
        },
        {
          name: "Timepicker",
          propPreview: "<DateTime timePicker={false}/>",
          propCode: { timePicker: false },
          description:
            "Toggle the time picker, set it to false if only the date picker is needed",
        },
        {
          name: "Precision",
          propPreview: '<DateTime precision = "seconds"/>',
          propCode: { precision: "seconds" },
          description: "Change precision of the time picker.",
        },
        {
          name: "Disabled",
          propPreview: "<DateTime disabled= {true} />",
          propCode: { disabled: true },
          description: "disables component",
        },
        {
          name: "Alert",
          propPreview: "<DateTime alert />",
          propCode: { alert: true },
          description: "alerts component",
        },
        {
          name: "Placeholder",
          propPreview: '<DateTime placeholder = "enter start date" />',
          propCode: { placeholder: "enter start date" },
          description: "Set custom placeholder.",
        },
        {
          name: "onChange",
          propPreview:
            "<DateTime onChange = {(value) => console.log(value)} />",
          propCode: { onChange: (value) => console.log(value) },
          description: "Function called when data changes.",
        },
        {
          name: "onBlur",
          propPreview: "<DateTime onBlur = {(value) => console.log(value)} />",
          propCode: { onBlur: (value) => console.log(value) },
          description: "Function called when component blurred.",
        },
        {
          name: "onKeyDown",
          propPreview: "<DateTime onKeyDown={(e) => console.log(e.key)} />",
          propCode: { onKeyDown: (e) => console.log(e.key) },
          description: "Function called when component a key is pressed",
        },
      ],
    },
    {
      name: "DropdownMenu",
      id: "dropdownmenu",
      code: DropdownMenu,
      codePreview: '<DropdownMenu items = {[[1, "one"], [2, "two"]]}/>',
      req_props: {
        items: [
          [1, "one"],
          [2, "two"],
        ],
      },
      req_children: null,
      use: "This is used for selecting one option out of multiple",
      props: [
        {
          name: "Items",
          propPreview:
            '<DropdownMenu items = {[[1, "one"], [2, "two"], [3, "three"]]} />',
          propCode: {
            items: [
              [1, "one"],
              [2, "two"],
              [3, "three"],
            ],
          },
          description: "Sets options",
        },
        {
          name: "Default Index",
          propPreview:
            '<DropdownMenu items = {[[1, "one"], [2, "two"]]} defaultIndex={"1"}/>',
          propCode: {
            items: [
              [1, "one"],
              [2, "two"],
            ],
            defaultIndex: "1",
          },
          description: "Sets default value index. Indexing starts at 1",
        },
        {
          name: "Label",
          propPreview:
            '<DropdownMenu items = {[[1, "one"], [2, "two"]]} label="Dropdown Menu" />',
          propCode: {
            items: [
              [1, "one"],
              [2, "two"],
            ],
            label: "Dropdown Menu",
          },
          description: "Sets a label",
        },
        {
          name: "Vertical Label",
          propPreview:
            '<DropdownMenu items = {[[1, "one"], [2, "two"]]} label = "Datetime" vertical/>',
          propCode: {
            items: [
              [1, "one"],
              [2, "two"],
            ],
            label: "Dropdown Menu",
            vertical: true,
          },
          description: "Sets a vertical label",
        },
        {
          name: "Title",
          propPreview:
            '<DropdownMenu items = {[[1, "one"], [2, "two"]]} title="Choose your favorite number"/>',
          propCode: {
            items: [
              [1, "one"],
              [2, "two"],
            ],
            title: "Choose your favorite number",
          },
          description: "Sets default text",
        },
        {
          name: "Value Index",
          propPreview:
            '<DropdownMenu items = {[[1, "one"], [2, "two"]]} valueIndex={"2"} title="Choose your favorite number"/>',
          propCode: {
            items: [
              [1, "one"],
              [2, "two"],
            ],
            title: "Choose your favorite number",
            valueIndex: "1",
          },
          description: "To manually set the value of the dropdown",
        },
        {
          name: "Absolute",
          propPreview:
            '<DropdownMenu items = {[[1, "one"], [2, "two"]]} absolute title="Choose your favorite number"/>',
          propCode: {
            items: [
              [1, "one"],
              [2, "two"],
            ],
            title: "Choose your favorite number",
            absolute: "absolute",
          },
          description:
            'To position the element absolutely - "absolute" or "relative" only',
        },
        {
          name: "Absolute Position",
          propPreview:
            '<DropdownMenu items = {[[1, "one"], [2, "two"]]} absolute left title="Choose your favorite number"/>',
          propCode: {
            items: [
              [1, "one"],
              [2, "two"],
            ],
            title: "Choose your favorite number",
            absolute: "absolute",
            left,
          },
          description:
            'To position the element when set to absolute - "top" or "bottom" or "right" or "left" only',
        },
        {
          name: "Width - Menu Panel",
          propPreview:
            '<DropdownMenu items = {[[1, "one"], [2, "two"]]} width="menu" />',
          propCode: {
            items: [
              [1, "one"],
              [2, "two"],
            ],
            width: "menu",
          },
          description: "Sets width to fill menu panel width",
        },
        {
          name: "Width - Custom",
          propPreview:
            '<DropdownMenu items = {[[1, "one"], [2, "two"]]} width="500px" />',
          propCode: {
            items: [
              [1, "one"],
              [2, "two"],
            ],
            width: "500px",
          },
          description: "Sets width to custom dimensions",
        },
        {
          name: "onChange",
          propPreview:
            '<DropdownMenu items = {[[1, "one"], [2, "two"]]} onChange={(({ value }) => console.log(">>>", value)} />',
          propCode: {
            items: [
              [1, "one"],
              [2, "two"],
            ],
            onChange: ({ value }) => console.log(">>>", value),
          },
          description: "Function called when data changes",
        },
        {
          name: "Disabled",
          propPreview:
            '<DropdownMenu items = {[[1, "one"], [2, "two"], [3, "three"]]} disabled/>',
          propCode: {
            items: [
              [1, "one"],
              [2, "two"],
              [3, "three"],
            ],
            disabled,
          },
          description: "Makes disabled",
        },
      ],
    },
    {
      name: "Due Date Bar",
      id: "duedatebar",
      code: DueDateBar,
      codePreview:
        '<DueDateBar startDate={new Date("2022-01-01 00:00:00")} dueDate={new Date("2025-12-31 23:59:59")} />',
      req_props: {
        startDate: new Date("2022-01-01 00:00:00"),
        endDate: new Date("2025-12-31 23:59:59"),
      },
      req_children: null,
      use: "To track if the assignment is completed, in progress, or overdue. Required props are startDate and endDate.",
      props: [
        {
          name: "Case: Overdue",
          propPreview:
            '<DueDateBar startDate={new Date("2022-01-01 00:00:00")} dueDate={new Date("2022-11-01 23:59:59")} />',
          propCode: {
            startDate: new Date("2022-01-01 00:00:00"),
            endDate: new Date("2022-11-01 23:59:59"),
          },
          description: "Set the due date bar to overdue state.",
        },
        {
          name: "isCompleted",
          propPreview:
            '<DueDateBar isCompleted startDate={new Date("2022-01-01 00:00:00")} dueDate={new Date("2025-12-31 23:59:59")} />',
          propCode: {
            isCompleted: true,
            startDate: new Date("2022-01-01 00:00:00"),
            endDate: new Date("2025-12-31 23:59:59"),
          },
          description: "Set the due date bar to completed state.",
        },
      ],
    },
    {
      name: "Increment",
      id: "increment",
      code: Increment,
      codePreview: "<Increment/>",
      req_props: null,
      req_children: null,
      use: "Text input with increment and decrement buttons. Also has dropdown menu to select given values",
      props: [
        {
          name: "Width",
          propPreview: '<Increment width="menu" />',
          propCode: { width: "menu" },
          description: "Sets width to fill menu panel width",
        },
        {
          name: "Font",
          propPreview: "<Increment font/>",
          propCode: { font },
          description: "Sets menu with default font values",
        },
        {
          name: "Min",
          propPreview: "<Increment min={-1} />",
          propCode: { min: -1 },
          description:
            "Restricts the menu to have values greater or equal to min",
        },
        {
          name: "Max",
          propPreview: "<Increment max={5}/>",
          propCode: { max: 5 },
          description:
            "Restricts the menu to have values smaller or equal to max",
        },
        {
          name: "Value",
          propPreview: "<Increment value=5 />",
          propCode: { value: 5 },
          description: "Sets value displayed",
        },
        {
          name: "Values",
          propPreview: '<Increment values={["A", "B", "C", "D", "F"]} />',
          propCode: { values: ["A", "B", "C", "D", "F"] },
          description: "Sets menu with given values",
        },
        {
          name: "Restricted",
          propPreview: "<Increment restricted values = {[1, 5, 9, 14]}/>",
          propCode: {
            values: [1, 5, 9, 14],
            restricted: true,
          },
          description:
            "Restricts the values to the ones in the menu. If all the values numeric and value entered not in the given values, the value is set to the closest one.",
        },
        {
          name: "Label",
          propPreview: '<Increment label="What: "/>',
          propCode: { label: "What: " },
          description: "Adds label to componenet",
        },
        {
          name: "Vertical Label",
          propPreview: '<Increment label="What: " vertical/>',
          propCode: { label: "What: ", vertical },
          description: "Adds label to component on top",
        },
        {
          name: "Alert",
          propPreview: "<Increment alert/>",
          propCode: { alert },
          description: "Changes to alert mode (main coloring is red)",
        },
        {
          name: "onChange",
          propPreview: "<Increment onChange={(data) => console.log(data)} />",
          propCode: { onChange: (data) => console.log(data) },
          description: "Function called when data changes",
        },
        {
          name: "onBlur",
          propPreview: "<Increment onBlur={(data) => console.log(data)} />",
          propCode: { onBlur: (data) => console.log(data) },
          description: "Function called when component blurred",
        },
        {
          name: "onKeyDown",
          propPreview: "<Increment onKeyDown={(e) => console.log(e.key)} />",
          propCode: { onKeyDown: (e) => console.log(e.key) },
          description: "Function called when a key is pressed",
        },
        {
          name: "Placeholder",
          propPreview: '<Increment placeholder = "Type a number" />',
          propCode: { placeholder: "Type a number" },
          description: "Add a placeholder for the field",
        },
        {
          name: "Disabled",
          propPreview: "<Increment disabled />",
          propCode: { disabled: true },
          description: "Makes button not able to be used.",
        },
      ],
    },
    {
      name: "ProgressBar",
      id: "progressbar",
      code: ProgressBar,
      codePreview: "<ProgressBar/>",
      req_props: null,
      req_children: null,
      use: "Currently used to track the progress of uploads. The progress prop must ALWAYS be defined.",
      props: [
        {
          name: "Donut Icon",
          propPreview: "<ProgressBar donutIcon />",
          propCode: { donutIcon, progress: 0.4 },
          description: "Progress bar with a donut icon",
        },
        {
          name: "Progress",
          propPreview: "<ProgressBar progress={0.4}/>",
          propCode: { progress: 0.4 },
          description: "Sets the progress of the bar",
        },
        {
<<<<<<< HEAD
          name: 'Rotate',
          propPreview: '<ProgressBar progress={0.4} rotated />',
          propCode: { progress: 0.4, rotated: true },
          description: 'Rotates the bar',
        },
        {
          name: 'Rotate + Donut Icon',
          propPreview: '<ProgressBar progress={0.4} rotated donutIcon/>',
          propCode: { progress: 0.4, rotated: true, donutIcon },
          description: 'Rotates the bar (with donut icon)',
        },
        {
          name: 'Width',
          propPreview: '<ProgressBar width="400px" />',
          propCode: { width: "400px", progress: 0.4 },
          description:
            'Changes the width of the component',
        },
        {
          name: 'Height',
          propPreview: '<ProgressBar height="20px" />',
          propCode: { height: "20px", progress: 0.4 },
          description:
            'Changes the height of the component',
        },
        {
          name: 'Radius',
          propPreview: '<ProgressBar height="20px" radius="10px" />',
          propCode: { height: "20px", radius: "10px", progress: 0.4 },
          description:
            'Changes the radius of the component',
        },
        {
          name: 'Color',
          propPreview: '<ProgressBar color="black" />',
          propCode: { color: "black", progress: 0.4 },
          description:
            'Changes the color of the component',
=======
          name: "Width",
          propPreview: "<ProgressBar width=400 />",
          propCode: { width: 400, progress: 0.4 },
          description:
            "Changes the width of the component in px; pass in the number without any units; default width is var(--menuWidth)=200px which must be updated manually",
>>>>>>> 060e0557
        },
        {
          name: "Progress Label",
          propPreview: '<ProgressBar showProgress"/>',
          propCode: { showProgress, progress: 0.4 },
<<<<<<< HEAD
          description: 'Adds progress label to component',
=======
          description: "Adds progress label to componenet",
>>>>>>> 060e0557
        },
        {
          name: "Label",
          propPreview: '<ProgressBar label="What: "/>',
<<<<<<< HEAD
          propCode: { label: 'What: ', progress: 0.4 },
          description: 'Adds label to component',
=======
          propCode: { label: "What: ", progress: 0.4 },
          description: "Adds label to componenet",
>>>>>>> 060e0557
        },
        {
          name: "Vertical Label",
          propPreview: '<ProgressBar label="What: " vertical/>',
          propCode: { label: "What: ", vertical, progress: 0.4 },
          description: "Adds label to component on top",
        },
      ],
    },
    {
      name: "RelatedItems",
      id: "relateditems",
      code: RelatedItems,
      codePreview: "<RelatedItems/>",
      req_props: null,
      req_children: null,
      use: "Currently used to track version history. The styling on this component could be improved in the future by making <option> a part of RelatedItems.",
      props: [
        {
          name: "Options",
          propPreview:
            "<RelatedItems options={[<option value='apple'>apple</option>, <option value='pear'>pear</option>, <option value='banana'>banana</option>]} />",
          propCode: {
            options: [
              <option key="apple" value="apple">
                apple
              </option>,
              <option key="pear" value="pear">
                pear
              </option>,
              <option key="banana" value="banana">
                banana
              </option>,
            ],
          },
          description: "Adds options to the select component",
        },
        {
          name: "Width - Menu Panel",
          propPreview: '<RelatedItems width="menu" />',
          propCode: { width: "menu" },
          description: "Sets width to fill menu panel width",
        },
        {
          name: "Width",
          propPreview: '<RelatedItems width="100px" />',
          propCode: { width: "100px" },
          description: "Sets width to custom amount",
        },
        {
          name: "Size",
          propPreview: '<RelatedItems size="8" />',
          propCode: { size: "8" },
          description: "Sets size (height) to custom amount",
        },
        {
          name: "Label",
          propPreview: '<RelatedItems label="What: "/>',
          propCode: { label: "What: " },
          description: "Adds label to componenet",
        },
        {
          name: "Vertical Label",
          propPreview: '<RelatedItems label="What: " vertical/>',
          propCode: { label: "What: ", vertical },
          description: "Adds label to component on top",
        },
        {
          name: "onChange",
          propPreview:
            "<RelatedItems onChange={(data) => console.log(data)} />",
          propCode: { onChange: (data) => console.log(data) },
          description: "Function called when data changes",
        },
        {
          name: "onClick",
          propPreview:
            '<RelatedItems onClick={() => console.log("clicked")} />',
          propCode: { onClick: () => console.log("clicked") },
          description: "Function called when component is clicked",
        },
        {
          name: "onBlur",
          propPreview:
            "<RelatedItems onBlur={(e) => console.log(e.target.value)} />",
          propCode: { onBlur: (e) => console.log(e.target.value) },
          description: "Function called when component blurs",
        },
        {
          name: "onKeyDown",
          propPreview: "<RelatedItems onKeyDown={(e) => console.log(e.key)} />",
          propCode: { onKeyDown: (e) => console.log(e.key) },
          description: "Function called when key hit with focus on component",
        },
        {
          name: "Alert",
          propPreview: "<RelatedItems alert/>",
          propCode: { alert },
          description: "Changes to alert mode (border is red)",
        },
        {
          name: "Disabled",
          propPreview: "<RelatedItems disabled />",
          propCode: { disabled },
          description: "Makes component not able to be used",
        },
      ],
    },
    {
      name: "SearchBar",
      id: "searchbar",
      code: SearchBar,
      codePreview: "<SearchBar/>",
      req_props: null,
      req_children: null,
      use: "Used for finding things.",
      props: [
        {
          name: "Width - Menu Panel",
          propPreview: '<SearchBar width="menu" />',
          propCode: { width: "menu" },
          description: "Sets width to fill menu panel width",
        },
        {
          name: "No Search Button",
          propPreview: "<SearchBar noSearchButton />",
          propCode: { noSearchButton, width: "menu" },
          description: "Removes button from search bar",
        },
        {
          name: "Placeholder",
          propPreview: '<SearchBar placeholder="Enter cat names..."/>',
          propCode: { placeholder: "Enter cat names..." },
          description: "Adds placeholder to component",
        },
        {
          name: "Label",
          propPreview: '<SearchBar label="What: "/>',
          propCode: { label: "What: " },
          description: "Adds label to componenet",
        },
        {
          name: "Vertical Label",
          propPreview: '<SearchBar label="What: " vertical/>',
          propCode: { label: "What: ", vertical },
          description: "Adds label to component on top",
        },
        {
          name: "onChange",
          propPreview: "<SearchBar onChange={(data) => console.log(data)} />",
          propCode: { onChange: (data) => console.log(data) },
          description: "Function called when data changes",
        },
        {
          name: "onBlur",
          propPreview:
            "<SearchBar onBlur={(e) => console.log(e.target.value)} />",
          propCode: { onBlur: (e) => console.log(e.target.value) },
          description: "Function called when component blurs",
        },
        {
          name: "onKeyDown",
          propPreview: "<SearchBar onKeyDown={(e) => console.log(e.key)} />",
          propCode: { onKeyDown: (e) => console.log(e.key) },
          description: "Function called when key hit with focus on component",
        },
        {
          name: "Alert",
          propPreview: "<SearchBar alert/>",
          propCode: { alert },
          description: "Changes to alert mode (border is red)",
        },
        {
          name: "Disabled",
          propPreview: "<SearchBar disabled />",
          propCode: { disabled },
          description: "Makes button not able to be used.",
        },
      ],
    },
    {
      name: "TextArea",
      id: "textarea",
      code: TextArea,
      codePreview: "<TextArea/>",
      req_props: null,
      req_children: null,
      use: "This is where you can enter text.",
      props: [
        {
          name: "Width - Menu Panel",
          propPreview: '<TextArea width="menu" />',
          propCode: { width: "menu" },
          description: "Sets width to fill menu panel width",
        },
        {
          name: "Value",
          propPreview: '<TextArea value="Enter cat names"/>',
          propCode: { value: "Enter cat names" },
          description: "Changes the text",
        },
        {
          name: "Placeholder",
          propPreview: '<TextArea placeholder="Enter cat names"/>',
          propCode: { placeholder: "Enter cat names" },
          description: "Adds placeholder to component",
        },
        {
          name: "Label",
          propPreview: '<TextArea label="What: "/>',
          propCode: { label: "What: " },
          description: "Adds label to componenet",
        },
        {
          name: "Vertical Label",
          propPreview: '<TextArea label="What: " vertical/>',
          propCode: { label: "What: ", vertical },
          description: "Adds label to component on top",
        },
        {
          name: "Alert",
          propPreview: "<TextArea alert/>",
          propCode: { alert },
          description: "Changes to alert mode (border is red)",
        },
        {
          name: "onChange",
          propPreview: "<TextArea onChange={(data) => console.log(data)} />",
          propCode: { onChange: (data) => console.log(data) },
          description: "Function called when data changes",
        },
        {
          name: "onBlur",
          propPreview:
            "<Textfield onBlur={(e) => console.log(e.target.value)} />",
          propCode: { onBlur: (e) => console.log(e.target.value) },
          description: "Function called when component blurs",
        },
        {
          name: "onKeyDown",
          propPreview: "<Textfield onKeyDown={(e) => console.log(e.key)} />",
          propCode: { onKeyDown: (e) => console.log(e.key) },
          description: "Function called when key hit with focus on component",
        },
        {
          name: "Disabled",
          propPreview: "<TextArea disabled />",
          propCode: { disabled },
          description: "Makes TextArea not able to be used.",
        },
      ],
    },
    {
      name: "Textfield",
      id: "textfield",
      code: Textfield,
      codePreview: "<Textfield/>",
      req_props: null,
      req_children: null,
      use: "This is where you can enter text.",
      props: [
        {
          name: "Width - Menu Panel",
          propPreview: '<Textfield width="menu" />',
          propCode: { width: "menu" },
          description: "Sets width to fill menu panel width",
        },
        {
          name: "Value",
          propPreview: '<Textfield value="Enter cat names"/>',
          propCode: { value: "Enter cat names" },
          description: "Changes the text",
        },
        {
          name: "Placeholder",
          propPreview: '<Textfield placeholder="Enter cat names"/>',
          propCode: { placeholder: "Enter cat names" },
          description: "Adds placeholder to component",
        },
        {
          name: "Label",
          propPreview: '<Textfield label="What: "/>',
          propCode: { label: "What: " },
          description: "Adds label to componenet",
        },
        {
          name: "Vertical Label",
          propPreview: '<Textfield label="What: " vertical/>',
          propCode: { label: "What: ", vertical },
          description: "Adds label to component on top",
        },
        {
          name: "Alert",
          propPreview: "<Textfield alert/>",
          propCode: { alert },
          description: "Changes to alert mode (border is red)",
        },
        {
          name: "onChange",
          propPreview:
            "<Textfield onChange={(e) => console.log(e.target.value)} />",
          propCode: { onChange: (e) => console.log(e.target.value) },
          description: "Function called when data changes",
        },
        {
          name: "onBlur",
          propPreview:
            "<Textfield onBlur={(e) => console.log(e.target.value)} />",
          propCode: { onBlur: (e) => console.log(e.target.value) },
          description: "Function called when component blurs",
        },
        {
          name: "onKeyDown",
          propPreview: "<Textfield onKeyDown={(e) => console.log(e.key)} />",
          propCode: { onKeyDown: (e) => console.log(e.key) },
          description: "Function called when key hit with focus on component",
        },
        {
          name: "Disabled",
          propPreview: "<Textfield disabled />",
          propCode: { disabled },
          description: "Makes Textf dield not able to be used.",
        },
      ],
    },
    {
      name: "Form",
      id: "form",
      code: Form,
      codePreview: "<Form/>",
      req_props: null,
      req_children: null,
      use: "This is where you can enter text.",
      props: [
        {
          name: "Width - Menu Panel",
          propPreview: '<Form width="menu" />',
          propCode: { width: "menu" },
          description: "Sets width to fill menu panel width",
        },
        {
          name: "Submit Button Text",
          propPreview: '<Form submitButton="add Text" />',
          propCode: { submitButton: "Add Text Here" },
          description: "Changes the button text",
        },
        {
          name: "Value",
          propPreview: '<Form value="Sprinkles"/>',
          propCode: { value: "Sprinkles" },
          description: "Changes the text",
        },
        {
          name: "Placeholder",
          propPreview: '<Form placeholder="Enter cat names"/>',
          propCode: { placeholder: "Enter cat names" },
          description: "Adds placeholder to component",
        },
        {
          name: "Label",
          propPreview: '<Form label="What: "/>',
          propCode: { label: "What: " },
          description: "Adds label to component",
        },
        {
          name: "Vertical Label",
          propPreview: '<Form label="What: " vertical/>',
          propCode: { label: "What: ", vertical },
          description: "Adds label to component on top",
        },
        {
          name: "Alert",
          propPreview: "<Form alert/>",
          propCode: { alert },
          description: "Changes to alert mode (border is red)",
        },
        {
          name: "onChange",
          propPreview: "<Form onChange={(data) => console.log(data)} />",
          propCode: { onChange: (data) => console.log(data) },
          description: "Function called when data changes",
        },
        {
          name: "onClick",
          propPreview: '<Form onClick={() => console.log("clicked")} />',
          propCode: { onClick: () => console.log("clicked") },
          description: "Function called when form button is clicked",
        },
        {
          name: "onBlur",
          propPreview: "<Form onBlur={(e) => console.log(e.target.value)} />",
          propCode: { onBlur: (e) => console.log(e.target.value) },
          description: "Function called when component blurs",
        },
        {
          name: "onKeyDown",
          propPreview: "<Form onKeyDown={(e) => console.log(e.key)} />",
          propCode: { onKeyDown: (e) => console.log(e.key) },
          description: "Function called when key hit with focus on component",
        },
        {
          name: "Disabled",
          propPreview: "<Form disabled />",
          propCode: { disabled },
          description: "Makes component not able to be used",
        },
        {
          name: "clearInput",
          propPreview:
            "<Form clearInput={(e) => {console.log(e.target.value)} />",
          propCode: { clearInput: () => console.log("clear") },
          description: "Makes clear button available",
        },
      ],
    },
    {
      name: "ToggleButton",
      id: "togglebutton",
      use: "This is button toggles back and forth. It is a controlled component, so you must always pass the button the status of its state using isSelected.",
      code: ToggleButton,
      codePreview: "<ToggleButton/>",
      req_props: null,
      req_children: null,
      props: [
        {
          name: "Width - Menu Panel",
          propPreview: '<ToggleButton width="menu" />',
          propCode: { width: "menu" },
          description: "Sets width to fill menu panel width",
        },
        {
          name: "Value",
          propPreview: '<ToggleButton value="Select me"/>',
          propCode: { value: "Select me" },
          description: "Changes the value",
        },
        {
          name: "isSelected",
          propPreview: "<ToggleButton isSelected=true/>",
          propCode: { isSelected: true },
          description: "Sets state of toggle button",
        },
        {
          name: "Label",
          propPreview: '<ToggleButton label="What: "/>',
          propCode: { label: "What: " },
          description: "Adds label to button",
        },
        {
          name: "Vertical Label",
          propPreview: '<Textfield label="What: " vertical/>',
          propCode: { label: "What: ", vertical },
          description: "Adds label to component on top",
        },
        {
          name: "Icon",
          propPreview: "<ToggleButton icon={<FontAwesomeIcon icon={faCode}}/>",
          propCode: { icon: <FontAwesomeIcon icon={faCode} /> },
          description:
            "See Style Guide for more info on how to use FontAwesomeIcons. Adds icon in button",
        },
        {
          name: "Value + Icon",
          propPreview:
            '<ToggleButton icon={<FontAwesomeIcon icon={faCode}} value="code"/>',
          propCode: { icon: <FontAwesomeIcon icon={faCode} />, value: "code" },
          description:
            "See Style Guide for more info on how to use FontAwesomeIcons. Adds icon in button",
        },
        {
          name: "Alert",
          propPreview: "<ToggleButton alert/>",
          propCode: { alert },
          description: "Changes to alert mode (main coloring is red)",
        },
        {
          name: "onClick",
          propPreview: "<ToggleButton onClick={(data) => console.log(data)} />",
          propCode: { onClick: (data) => console.log(data) },
          description:
            "Function called when toggle button is clicked. Use with isSelected to change state on click",
        },
        {
          name: "Disabled",
          propPreview: "<Increment disabled />",
          propCode: { disabled },
          description: "Makes button not able to be used.",
        },
      ],
    },
    {
      name: "ToggleButtonGroup",
      id: "togglebuttongroup",
      code: ToggleButtonGroup,
      codePreview:
        "<ToggleButtonGroup> <ToggleButton/> <ToggleButton/> <ToggleButton/> </ToggleButtonGroup>",
      req_props: null,
      req_children: [
        React.createElement(ToggleButton),
        React.createElement(ToggleButton),
        React.createElement(ToggleButton),
      ],
      use: "This groups related Toggle buttons together.",
      props: [
        //     // {name: 'Width - Menu Panel',
        //     // propPreview: '<ToggleButtonGroup width="menu" />',
        //     // propCode: {width: 'menu'},
        //     // description: 'Sets width to fill menu panel width'},
        //     // {name: 'Width - Custom',
        //     // propPreview: '<ToggleButtonGroup width="500px" />',
        //     // propCode: {width: '500px'},
        //     // description: 'Sets width to custom dimensions'},
        {
          name: "Vertical",
          propPreview: "<ToggleButtonGroup vertical />",
          propCode: { vertical },
          description: "Aligns buttons vertically",
        },
      ],
    },
    {
      name: "Tooltip",
      id: "tooltip",
      code: Tooltip,
      codePreview: "<Tooltip/>",
      req_props: null,
      req_children: null,
      use: "Adds description of elements",
      props: [
        {
          name: "Icon",
          propPreview: "<Tooltip  icon={<FontAwesomeIcon icon={faCode}/>}> />",
          propCode: { icon: <FontAwesomeIcon icon={faCode} /> },
          description:
            "See Style Guide for more info on how to use FontAwesomeIcons. Changes icon in circle",
        },
        {
          name: "Text",
          propPreview: '<Tooltip text="This is the tooltip for a tooltip"/>',
          propCode: { text: "This is the tooltip for a tooltip" },
          description: "Changes text in textbox",
        },
      ],
    },
    {
      name: "UnitMenu",
      id: "unitmenu",
      code: UnitMenu,
      codePreview: '<UnitMenu units={["EM", "PT", "PX"]}/>',
      req_props: { units: ["EM", "PT", "PX"] },
      req_children: null,
      use: "Textfield with attached menu. Current application is displaying and changing units of values",
      props: [
        {
          name: "Value",
          propPreview: "<UnitMenu value=5 />",
          propCode: { value: 5, units: ["EM", "PT", "PX"] },
          description: "Sets value displayed",
        },
        {
          name: "Units",
          propPreview: '<UnitMenu units={["EM", "PT", "PX"]}/>',
          propCode: { units: ["EM", "PT", "PX"] },
          description:
            "Adds the units to the menu. Required for the component to work.",
        },
        {
          name: "Defaults",
          propPreview:
            '<UnitMenu units={["EM", "PT", "PX"]} defaults={["None", "Auto"]}/>',
          propCode: { units: ["EM", "PT", "PX"], defaults: ["None", "Auto"] },
          description:
            "Defaults are unitless values defined by us somewhere else. The word in the array will appear in the textfield and a - will appear on the main button.",
        },
        {
          name: "Label",
          propPreview:
            '<UnitMenu units={["EM", "PT", "PX"]} defaults={["None", "Auto"]} label="Label: ">',
          propCode: {
            units: ["EM", "PT", "PX"],
            defaults: ["None", "Auto"],
            label: "Label: ",
          },
          description:
            "Adds label in front of the component. Dragging on the label will increment the value.",
        },
        {
          name: "Vertical Label",
          propPreview:
            '<UnitMenu units={["EM", "PT", "PX"]} defaults={["None", "Auto"]} label="Label: " vertical>',
          propCode: {
            units: ["EM", "PT", "PX"],
            defaults: ["None", "Auto"],
            label: "Label: ",
            vertical,
          },
          description:
            "Adds label on top of the component. Dragging on the label will increment the value.",
        },
        {
          name: "Alert",
          propPreview:
            '<UnitMenu units={["EM", "PT", "PX"]} defaults={["None", "Auto"]} alert>',
          propCode: {
            units: ["EM", "PT", "PX"],
            defaults: ["None", "Auto"],
            alert,
          },
          description: "Changes color to red",
        },
        {
          name: "onChange",
          propPreview: "<UnitMenu onChange={(data) => console.log(data)} />",
          propCode: {
            onChange: (data) => console.log(data),
            units: ["EM", "PT", "PX"],
          },
          description: "Function called when data changes",
        },
        {
          name: "Disabled",
          propPreview: "<UnitMenu disabled />",
          propCode: { disabled, units: ["EM", "PT", "PX"] },
          description: "Makes button not able to be used.",
        },
      ],
    },
    {
      name: "VerticalDivider",
      id: "verticaldivider",
      code: VerticalDivider,
      codePreview: "<VerticalDivider/>",
      req_props: null,
      req_children: null,
      use: "Creates visual separation.",
      props: [
        {
          name: "Height",
          propPreview: '<VerticalDivider height="200px" />',
          propCode: {
            height: "200px",
          },
          description: "Changes height of divider",
        },
      ],
    },
  ];
  // === END OF DATA STRUCTURE SECTION ===

  //HOME PAGE
  function Home() {
    return (
      <div>
        <h1>Hi!</h1>
        <p>
          This is the UI Component Library. Here you can find information on all
          the the React UI Components.
        </p>
        <p style={{ display: "inline" }}>You will need </p>
        <p style={{ color: "blue", display: "inline" }}>
          import ComponentName from
          "../imports/PanelHeaderComponents/ComponentName.js"
        </p>
        <p style={{ display: "inline" }}>
          {" "}
          to add the component to a new file.
        </p>
      </div>
    );
  }

  //NEW COMPONENT PAGE
  function New() {
    return (
      <div>
        <h1>Features of A Standard Doenet Component</h1>
        <p>
          These are the guidelines for creating components for user input on
          Doenet. They are guidelines -- you can break them (and should if
          something looks ridiculous), but make sure you have a reason why you
          need to and that you can convince someone else of that reason. Once
          you’ve created or fixed a component, add the documentation for it to
          this file ../src/Tools/uiDocs.js and update the component spreadsheet
          <a
            href="https://docs.google.com/spreadsheets/d/16aaVroOz-l_DX3QGsVN9m-z0yE5LGFPH9HHLsUQKZCs/edit?usp=sharing"
            target="_blank"
            rel="noreferrer"
          >
            {" "}
            here
          </a>
          .{" "}
        </p>
        <hr />

        <h2>Comments on Accessibility</h2>
        <p>
          All clickable elements need to have a focus indicator. Our standard is
          a 2px border that matches the element's current border with a 2px
          offset. See styling
          <a
            href="https://docs.google.com/document/d/16YDi2lUs6CjUYHfZBwjbBBtaWgJyY1uNbSRf3cj44D8/edit#bookmark=id.u2sku2msba84"
            target="_blank"
            rel="noreferrer"
          >
            {" "}
            here{" "}
          </a>{" "}
        </p>
        <p>
          All clickable elements also need an aria-label. Some elements, like
          buttons, do this for you, so adding an additional aria-label is
          considered bad practice. The naming techniques and accessible name
          guidance sections will be the most helpful. Read more
          <a
            href="https://www.w3.org/WAI/ARIA/apg/practices/names-and-descriptions/"
            target="_blank"
            rel="noreferrer"
          >
            {" "}
            here{" "}
          </a>
        </p>
        <p>
          All components must follow standard keyboard and aria practices for
          that specific element. Find the element you are working on here and
          add the required keyboard interactions and aria information that it
          lists. Here is the
          <a
            href="https://www.w3.org/WAI/ARIA/apg/patterns/"
            target="_blank"
            rel="noreferrer"
          >
            {" "}
            link{" "}
          </a>
        </p>
        <hr />

        <h2>States to Consider (* denotes required)</h2>
        <p>
          *<i>disabled</i> - remove ability for user to interact with component,
          see styling
          <a
            href="https://docs.google.com/document/d/16YDi2lUs6CjUYHfZBwjbBBtaWgJyY1uNbSRf3cj44D8/edit#bookmark=id.997keaoy7se2"
            target="_blank"
            rel="noreferrer"
          >
            {" "}
            here
          </a>
        </p>
        <p>
          *<i>alert</i> - if component requires user's attention, give red
          #C1292E border, see styling
          <a
            href="https://docs.google.com/document/d/16YDi2lUs6CjUYHfZBwjbBBtaWgJyY1uNbSRf3cj44D8/edit#bookmark=id.tptn3i5d03g0"
            target="_blank"
            rel="noreferrer"
          >
            {" "}
            here
          </a>
        </p>
        <hr />

        <h2>Standard Props (* denotes required)</h2>
        <p>
          <i>width</i> = menu (235px) is the only option, otherwise the size
          should be a default based on input (text, icons, ...)
        </p>
        <p>
          <i>value</i> = information expected to be shown on component (text on
          Button)
        </p>
        <p>
          <i>icon</i> = small image that can be displayed, if it can show text -
          it can have an icon. More info
          <a
            href="https://docs.google.com/document/d/16YDi2lUs6CjUYHfZBwjbBBtaWgJyY1uNbSRf3cj44D8/edit#bookmark=id.lsq5rugnowwg"
            target="_blank"
            rel="noreferrer"
          >
            {" "}
            here
          </a>
        </p>
        <p>
          <i>value + icon</i> = ability to have icon and value together
        </p>
        <p>
          <i>label</i> = text before componenet telling user what it is for,
          14px font size
        </p>
        <p>
          <i>vertical label</i> = ability to have label stack on top of
          component, label must be there for vertical label to work
        </p>
        <p>
          <i>placeholder</i> = default shown before user input
        </p>
        <p>
          *<i>margin</i> = default is 0px, make 4px left and right margin with
          2px bottom margin on label if prop margin
        </p>
        <p>
          *<i>aria-label</i> = built in HTML accessibility requirement
        </p>
        <p>
          <i>onClick</i> = you know what this is, don’t use callback function
        </p>
        <p>
          <i>onChange</i> = okay you probably know this as well, no callback
          function!
        </p>
        <p>
          <i>onBlur</i> = same idea
        </p>
        <p>
          <i>onKeyDown</i> = same thing here
        </p>
        {/* <p>
          <i>onHover</i> = you can guess this, see
          <a
            href="https://docs.google.com/document/d/16YDi2lUs6CjUYHfZBwjbBBtaWgJyY1uNbSRf3cj44D8/edit#bookmark=id.4fxdjra8uv4t"
            target="_blank"
          >
            {' '}
            here{' '}
          </a>
        </p> */}
        {/* <p>
          <i>onFocus</i> = yeah, you know this, too; styling shown
          <a
            href="https://docs.google.com/document/d/16YDi2lUs6CjUYHfZBwjbBBtaWgJyY1uNbSRf3cj44D8/edit#bookmark=id.u2sku2msba84"
            target="_blank"
          >
            {' '}
            here{' '}
          </a>
        </p> */}
        <hr />

        <h2>Comments on Styling</h2>
        <p>
          Only use the colors found on the
          <a
            href="https://docs.google.com/document/d/16YDi2lUs6CjUYHfZBwjbBBtaWgJyY1uNbSRf3cj44D8/edit#bookmark=id.i1tjp0kzqemb"
            target="_blank"
            rel="noreferrer"
          >
            {" "}
            Style Guide!!{" "}
          </a>{" "}
          (Unless you've talked to Clara or Kevin about it...)
        </p>
        <p>
          Give it a border or a color, as shown
          <a
            href="https://docs.google.com/document/d/16YDi2lUs6CjUYHfZBwjbBBtaWgJyY1uNbSRf3cj44D8/edit#bookmark=id.53fu07uoic4t"
            target="_blank"
            rel="noreferrer"
          >
            {" "}
            here{" "}
          </a>
        </p>
        <p>
          Don’t apply the font to the component, fonts will be called in the
          Tool that loads it
        </p>
      </div>
    );
  }

  //COMPONENT PAGES
  function Components() {
    const { componentId } = useParams();
    const component = dataStructure.find(({ id }) => id === componentId);
    var display = component.code;
    var children = component.req_children;

    //PROPS SECTION
    function Props(component) {
      if (component.props) {
        return component.props.map(
          ({ name, propPreview, propCode, description }) => (
            <div key={name}>
              <h3 key={name}>{name}</h3>
              <p key={name + "code"} style={{ color: "blue" }}>
                {propPreview}
              </p>
              <p key={description}>{description}</p>
              {React.createElement(display, propCode, children)}
            </div>
          ),
        );
      } else {
        return <p>Nothing to see here</p>;
      }
    }
    return (
      <div>
        <h1>{component.name}</h1>
        <p style={{ color: "blue" }}>{component.codePreview}</p>
        {React.createElement(
          display,
          component.req_props,
          component.req_children,
        )}

        <hr />

        <h2>Why would I use this?</h2>
        <p>{component.use}</p>

        <hr />

        <h2>Props</h2>
        {Props(component)}
      </div>
    );
  }

  //CENTRAL LAYOUT
  function Layout() {
    return (
      <>
        <NavBar>
          <div style={{ marginLeft: "10px" }}>
            <h1>Components</h1>
            {actionResult == "" ? null : (
              <>
                <p data-test="action result">{actionResult}</p>
                <button
                  onClick={() => setActionResult("")}
                  data-test="clear action result"
                >
                  Clear actionResult
                </button>
              </>
            )}
            {/* <SearchBar width='110px'/> */}
          </div>
          <h3>
            <Link to={`new_components`} style={{ color: "black" }}>
              New Component Guidelines
            </Link>
          </h3>
          <List>
            {dataStructure.map(({ name, id }) => (
              <li key={id} data-test={`componentLink${id}`}>
                <Link to={`component/${id}`} style={{ color: "black" }}>
                  {name}
                </Link>
              </li>
            ))}
          </List>
        </NavBar>
        <Content>
          <Outlet />
        </Content>
      </>
    );
  }

  //ROUTER SECTION
  return (
    <Router basename="/src/Tools">
      <Routes>
        <Route path="/uiDocs" element={<Layout />}>
          <Route index element={<Home />} />
          <Route path={`new_components`} element={<New />} />
          <Route path={`component/:componentId`} element={<Components />} />
        </Route>
      </Routes>
    </Router>
  );
}<|MERGE_RESOLUTION|>--- conflicted
+++ resolved
@@ -888,7 +888,6 @@
           description: "Sets the progress of the bar",
         },
         {
-<<<<<<< HEAD
           name: 'Rotate',
           propPreview: '<ProgressBar progress={0.4} rotated />',
           propCode: { progress: 0.4, rotated: true },
@@ -927,40 +926,18 @@
           propCode: { color: "black", progress: 0.4 },
           description:
             'Changes the color of the component',
-=======
-          name: "Width",
-          propPreview: "<ProgressBar width=400 />",
-          propCode: { width: 400, progress: 0.4 },
-          description:
-            "Changes the width of the component in px; pass in the number without any units; default width is var(--menuWidth)=200px which must be updated manually",
->>>>>>> 060e0557
         },
         {
           name: "Progress Label",
           propPreview: '<ProgressBar showProgress"/>',
           propCode: { showProgress, progress: 0.4 },
-<<<<<<< HEAD
           description: 'Adds progress label to component',
-=======
-          description: "Adds progress label to componenet",
->>>>>>> 060e0557
         },
         {
           name: "Label",
           propPreview: '<ProgressBar label="What: "/>',
-<<<<<<< HEAD
           propCode: { label: 'What: ', progress: 0.4 },
           description: 'Adds label to component',
-=======
-          propCode: { label: "What: ", progress: 0.4 },
-          description: "Adds label to componenet",
->>>>>>> 060e0557
-        },
-        {
-          name: "Vertical Label",
-          propPreview: '<ProgressBar label="What: " vertical/>',
-          propCode: { label: "What: ", vertical, progress: 0.4 },
-          description: "Adds label to component on top",
         },
       ],
     },
