--- conflicted
+++ resolved
@@ -770,7 +770,6 @@
       req_children: null,
       use: 'This is where you can enter text.',
       props: [
-<<<<<<< HEAD
         {name: 'Width - Menu Panel',
         propPreview: '<Form width="menu" />',
         propCode: {width: 'menu'},
@@ -825,64 +824,6 @@
             description: 'Makes Form not able to be used.'},
         ]
       },
-=======
-        {
-          name: 'Width - Menu Panel',
-          propPreview: '<Form width="menu" />',
-          propCode: { width: 'menu' },
-          description: 'Sets width to fill menu panel width',
-        },
-        {
-          name: 'Submit Button Text',
-          propPreview: '<Form submitButton="add Text" />',
-          propCode: { submitButton: 'add Text' },
-          description: 'Changes the button text',
-        },
-        {
-          name: 'Value',
-          propPreview: '<Form value="Enter cat names"/>',
-          propCode: { value: 'Enter cat names' },
-          description: 'Changes the text',
-        },
-        {
-          name: 'Label',
-          propPreview: '<Form label="What: "/>',
-          propCode: { label: 'What: ' },
-          description: 'Adds label to componenet',
-        },
-        {
-          name: 'Vertical Label',
-          propPreview: '<Form label="What: " vertical/>',
-          propCode: { label: 'What: ', vertical },
-          description: 'Adds label to component on top',
-        },
-        {
-          name: 'Alert',
-          propPreview: '<Form alert/>',
-          propCode: { alert },
-          description: 'Changes to alert mode (border is red)',
-        },
-        {
-          name: 'onChange',
-          propPreview: '<Form onChange={(data) => console.log(data)} />',
-          propCode: { onChange: (data) => console.log(data) },
-          description: 'Function called when data changes',
-        },
-        {
-          name: 'onClick',
-          propPreview: '<Form onClick={() => console.log("clicked")} />',
-          propCode: { onClick: () => console.log('clicked') },
-          description: 'Function called when form button is clicked',
-        },
-        {
-          name: 'Disabled',
-          propPreview: '<Form disabled />',
-          propCode: { disabled },
-          description: 'Makes Form not able to be used.',
-        },
-      ],
-    },
->>>>>>> 52ff122a
     {
       name: 'ToggleButton',
       id: 'togglebutton',
