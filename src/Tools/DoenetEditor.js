--- conflicted
+++ resolved
@@ -1,4 +1,4 @@
-import React, { Component, useEffect } from 'react';
+import React, { Component } from 'react';
 import axios from 'axios';
 import crypto from 'crypto';
 import DoenetViewer from './DoenetViewer';
@@ -7,51 +7,10 @@
 import ErrorBoundary from './ErrorBoundary';
 import ToolLayout from './ToolLayout/ToolLayout';
 import ToolLayoutPanel from './ToolLayout/ToolLayoutPanel';
+import MonacoEditor from 'react-monaco-editor';
 import PlacementContext from "./ToolLayout/PlacementContext";
 
-//CodeMirror 6 Imports
-import {EditorState} from '@codemirror/next/state';
-import {EditorView} from '@codemirror/next/view';
-import {basicSetup} from '@codemirror/next/basic-setup';
-import {javascript} from '@codemirror/next/lang-javascript';
-
-console.log("Editor mounted in DoenetEditor");
-
-function View(props) {
-    
-    useEffect(() =>{//May result in inefficiency from constant rerenders
-        let startState = EditorState.create({
-            doc: props.content,
-            extensions: [basicSetup, javascript()]
-        })
-    
-        let { mountKey } = props;
-        const containerRoot = document.getElementById(mountKey);
-    
-        let view = new EditorView({
-            state: startState,
-            parent: containerRoot
-        })
-    });
-
-    return(null)
-}
-
-function Editor(props) {
-    
-    //The edtior needs to be mounted onto a div
-    //This div needs to be ID'd uniquely
-    let { mountKey } = props;
-
-    //Might be more efficient to use context to pass down content
-    return(
-        <>
-        <h2>This is the Editor!</h2>
-        <div id={mountKey} />
-        <View mountKey={mountKey} content={props.content}/>
-        </>
-    )
-}
+
 
 class DoenetEditor extends Component {
   constructor(props) {
@@ -282,6 +241,24 @@
     this.setState({viewerDoenetML:this.state.editorDoenetML});
   }
 
+  // updateEditor(editorDoenetML, e){
+  //   console.log('updateEditor',editorDoenetML);
+  //   console.log('state viewerDoenetML',this.state.viewerDoenetML);
+    
+  //   if (editorDoenetML !== this.state.editorDoenetML){
+  //   // this.editorDOM.setValue(editorDoenetML)
+  //   // this.setState({editorDoenetML})
+  //   this.setState({viewerDoenetML:editorDoenetML})
+  //   }
+  // }
+
+    // editorDidMount(editor, monaco){
+  //   this.editorDOM = editor;
+  //   this.monacoDOM = monaco;
+  //   // this.updateEditor();
+  //   this.editorDOM.focus();
+  // }
+
   onChange = (newValue) => {
 
     // console.log("This is the word until ", model.getWordUntilPosition(position).word);
@@ -334,8 +311,6 @@
     })
   };
 
-<<<<<<< HEAD
-=======
   // onSelectionsChange = (selection,secondarySelections) => {
   //   if (secondarySelections){
   //     // console.log('secondary!')
@@ -348,7 +323,6 @@
 
   // }
 
->>>>>>> f5c5d38f
   render() {
 
     if (this.state.loading){
@@ -404,6 +378,7 @@
    
         let title_text = `${this.state.documentTitle} (version ${this.state.version})`;
     
+        // console.log('RENDER REFRESH')
       return (
       <ToolLayout toolName="Editor" hideHeader={this.props.hideHeader} headingTitle={title_text} leftPanelClose={true} rightPanelWidth="500">
         <ToolLayoutPanel panelHeaderControls={[contextPanelMenu]} panelName="left nav">
@@ -414,14 +389,8 @@
          
         </ToolLayoutPanel>
         <ToolLayoutPanel panelHeaderControls={[textEditorMenu]} panelName="DoenetML" disableScroll={true}>
-<<<<<<< HEAD
-        {/* <div style={{width:"100%",height:"100%",overflow:hidden}} > */}
-        <div>
-         {/* <MonacoEditor
-=======
         <div style={{width:"100%",height:"100%",backgroundColor:"blue",overflow:"hidden"}} >
          <MonacoEditor
->>>>>>> f5c5d38f
           width="100%"
           height="100%"
           language="xml"
@@ -438,12 +407,7 @@
           editorDidMount={this.editorDidMount}
           theme="vs-light"
           ref="monaco"
-<<<<<<< HEAD
-        /> */}
-         <Editor mountKey="mount-point" content={editorDoenetML}/>
-=======
         />
->>>>>>> f5c5d38f
         </div>
        
 
@@ -589,5 +553,4 @@
   return {tagString:tagString,tagType:tagType,tagIndex:tagIndex,tagProps:tagProps};
 }
 
-export default DoenetEditor;
-
+export default DoenetEditor;