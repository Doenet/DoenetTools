--- conflicted
+++ resolved
@@ -25,17 +25,9 @@
   selector,
   useRecoilValueLoadable,
   useRecoilStateLoadable,
-<<<<<<< HEAD
-  useRecoilCallback,
-} from 'recoil';
-import axios from 'axios';
-import 'codemirror/lib/codemirror.css';
-import 'codemirror/theme/material.css';
-=======
   useRecoilCallback
 } from "recoil";
 import axios from "axios";
->>>>>>> 91600eea
 
 /**
  * Internal dependencies
@@ -144,7 +136,6 @@
           <div key={`remove${props.userId}`}>
             <Button
               data-doenet-removeButton={props.userId}
-<<<<<<< HEAD
               value="Remove"
               callback={(e) => {
                 e.preventDefault();
@@ -169,15 +160,10 @@
             data-doenet-removebutton={props.userId}
             value="Promote to Owner"
             callback={(e) => {
-=======
-            value="Remove" 
-            onClick={(e)=>{
->>>>>>> 91600eea
               e.preventDefault();
               e.stopPropagation();
               onClick('');
               props.setDriveUsers({
-<<<<<<< HEAD
                 driveId: props.driveId,
                 type: 'To Owner',
                 userId: props.userId,
@@ -210,64 +196,6 @@
             />
           </div>,
         );
-=======
-                driveId:props.driveId,
-                type:"Remove User",
-                userId:props.userId,
-                userRole:props.userRole
-              })
-            
-            
-            }
-            }/>
-           
-            </div>
-            )
-        }
-        
-      }
-      if (props.isOwner && props.userRole == "admin"){
-        
-        buttons.push(
-          <div key={`promote${props.userId}`}>
-            <Button 
-          data-doenet-removebutton={props.userId}
-          value="Promote to Owner" onClick={(e)=>{
-            e.preventDefault();
-            e.stopPropagation();
-            onClick("")
-          props.setDriveUsers({
-              driveId:props.driveId,
-              type:"To Owner",
-              userId:props.userId,
-              userRole:props.userRole
-            })
-          }
-          } /></div>
-          )
-      }
-      if (props.isOwner && props.userRole == "owner"){
-        if (!(props.userRole === 'owner' && props.numOwners < 2)){
-          //Only show demote if two or more owners
-        buttons.push(
-          <div key={`demote${props.userId}`}>
-            <Button 
-          data-doenet-removebutton={props.userId}
-          value="Demote to Admin" onClick={(e)=>{
-            e.preventDefault();
-            e.stopPropagation();
-            onClick("")
-            props.setDriveUsers({
-              driveId:props.driveId,
-              type:"To Admin",
-              userId:props.userId,
-              userRole:props.userRole
-            })
-          }
-          }/></div>
-          )
-        }
->>>>>>> 91600eea
       }
     }
 
@@ -340,7 +268,6 @@
     }
   }
 
-<<<<<<< HEAD
   return (
     <>
       <div>
@@ -366,22 +293,6 @@
       </div>
       <Button value="Submit" callback={() => addUser()} />
       <Button value="Cancel" callback={() => props.open(false)} />
-=======
-  return <><div>
-    <label>User&#39;s Email Address<br />
-    <input type="text" value={email} 
-    onChange={(e)=>{setEmail(e.target.value)}}
-    onKeyDown={(e)=>{if (e.keyCode === 13){ 
-      addUser();
-    }}}
-    onBlur={()=>{
-      addUser();
-    }}
-    /></label>
-  </div>
-    <Button value="Submit" onClick={()=>addUser()}/>
-    <Button value="Cancel" onClick={()=>props.open(false)}/>
->>>>>>> 91600eea
     </>
   );
 }
@@ -418,7 +329,6 @@
 
   let addOwners = null;
   let addOwnersButton = null;
-<<<<<<< HEAD
   if (isOwner) {
     addOwnersButton = (
       <Button
@@ -428,12 +338,6 @@
         }}
       />
     );
-=======
-  if (isOwner){
-    addOwnersButton = <Button value="+ Add Owner" onClick={()=>{
-      setAddOwners(true);
-    }} />
->>>>>>> 91600eea
   }
 
   if (shouldAddOwners) {
@@ -448,7 +352,6 @@
     addOwnersButton = null;
   }
   let addAdmins = null;
-<<<<<<< HEAD
   let addAdminsButton = (
     <Button
       value="+ Add Administrator"
@@ -466,13 +369,6 @@
         setDriveUsers={setDriveUsers}
       />
     );
-=======
-  let addAdminsButton = <Button value="+ Add Administrator" onClick={()=>{
-    setAddAdmins(true);
-  }} />
-  if (shouldAddAdmins){
-    addAdmins = <NewUser open={setAddAdmins} driveId={driveId} type="Add Admin" setDriveUsers={setDriveUsers}/>
->>>>>>> 91600eea
     addAdminsButton = null;
   }
 
@@ -521,7 +417,6 @@
     );
   }
   let deleteCourseButton = null;
-<<<<<<< HEAD
   if (isOwner) {
     deleteCourseButton = (
       <>
@@ -542,23 +437,6 @@
         <br />
       </>
     );
-=======
-  if (isOwner){
-    deleteCourseButton = <>
-    <Button value="Delete Course" onClick={()=>{
-    // alert("Delete Drive")
-    setDrivesInfo({
-      color:props.color,
-      label:driveLabel,
-      image:props.image,
-      newDriveId:props.driveId,
-      type:"delete drive"
-    })
-  }} />
-  <br />
-  <br />
-    </>
->>>>>>> 91600eea
   }
 
   return (
@@ -650,51 +528,7 @@
       },
       itemId: itemInfo.itemId,
       itemType: itemInfo.itemType,
-<<<<<<< HEAD
       newLabel: newLabel,
-=======
-      newLabel: newLabel
-    });
-    result.then((resp)=>{
-      if (resp.data.success){
-        addToast(`Renamed item to '${newLabel}'`, ToastType.SUCCESS);
-      }else{
-        onRenameItemError({errorMessage: resp.data.message});
-      }
-    }).catch((e)=>{
-      onRenameItemError({errorMessage: e.message});
-    })
-  }
-  
-  return <>
-  <h2 data-cy="infoPanelItemLabel">{fIcon} {itemInfo.label}</h2>
-
-  <label>Folder Label<input type="text" 
-  data-cy="infoPanelItemLabelInput"
-  value={label} 
-  onChange={(e)=>setLabel(e.target.value)} 
-  onKeyDown={(e)=>{
-      //Only rename if label has changed
-    if (e.key === "Enter"){
-      if (itemInfo.label !== label){
-        renameItemCallback(label);
-      }
-    }
-  }}
-  onBlur={()=>{
-    //Only rename if label has changed
-      if (itemInfo.label !== label){
-        renameItemCallback(label);
-      }
-  }}/></label>
-  <br />
-  <br />
-  <Button data-cy="deleteFolderButton" value="Delete Folder" onClick={()=>{
-    const result = deleteItem({
-      driveIdFolderId: {driveId:itemInfo.driveId, folderId:itemInfo.parentFolderId},
-      itemId:itemInfo.itemId,
-      driveInstanceId:itemInfo.driveInstanceId
->>>>>>> 91600eea
     });
   };
 
@@ -775,75 +609,7 @@
       itemType: itemInfo.itemType,
       newLabel: newLabel,
     });
-<<<<<<< HEAD
   };
-=======
-    result.then((resp)=>{
-      if (resp.data.success){
-        addToast(`Renamed item to '${newLabel}'`, ToastType.SUCCESS);
-      }else{
-        onRenameItemError({errorMessage: resp.data.message});
-      }
-    }).catch((e)=>{
-      onRenameItemError({errorMessage: e.message});
-    })
-  }
-  
-  return <>
-  <h2 data-cy="infoPanelItemLabel">{dIcon} {itemInfo.label}</h2>
-
-  <label>DoenetML Label<input type="text" 
-  data-cy="infoPanelItemLabelInput"
-  value={label} 
-  onChange={(e)=>setLabel(e.target.value)} 
-  onKeyDown={(e)=>{
-
-    if (e.key === "Enter"){
-      //Only rename if label has changed
-      if (itemInfo.label !== label){
-        renameItemCallback(label);
-      }
-    }
-  }}
-  onBlur={()=>{
-      //Only rename if label has changed
-      if (itemInfo.label !== label){
-        renameItemCallback(label);
-      }
-  }}/></label>
-  <br />
-  <br />
-  <Button value="Edit DoenetML" onClick={()=>{
-    openOverlay({
-      type:"editor",
-      doenetId:itemInfo.doenetId,
-      title:itemInfo.label,
-      driveId:itemInfo.driveId,
-      folderId:itemInfo.parentFolderId,
-      itemId:itemInfo.itemId
-    })
-  }} />
-  <br />
-  <br />
-  <Button data-cy="deleteDoenetMLButton" value="Delete DoenetML" onClick={()=>{
-    const result = deleteItem({
-      driveIdFolderId: {driveId:itemInfo.driveId, folderId:itemInfo.parentFolderId},
-      itemId:itemInfo.itemId,
-      driveInstanceId:itemInfo.driveInstanceId
-    });
-    result.then((resp)=>{
-      if (resp.data.success){
-        addToast(`Deleted item '${itemInfo?.label}'`, ToastType.SUCCESS);
-      }else{
-        onDeleteItemError({errorMessage: resp.data.message});
-      }
-    }).catch((e)=>{
-      onDeleteItemError({errorMessage: e.message});
-    })
-  }} />
-  </>
-}
->>>>>>> 91600eea
 
   return (
     <>
@@ -978,7 +744,6 @@
   const [addToast, ToastType] = useToast();
   // const setDrivePath = useSetRecoilState(drivePathSyncFamily("main"))
 
-<<<<<<< HEAD
   const createNewDrive = useRecoilCallback(
     ({ set }) =>
       async ({ label, newDriveId, image, color }) => {
@@ -1019,42 +784,6 @@
         return result;
       },
   );
-=======
-  const createNewDrive = useRecoilCallback(({set})=> 
-  async ({label,newDriveId,image,color})=>{
-    let newDrive = {
-      driveId:newDriveId,
-      isShared:"0",
-      isPublic:"0",
-      label,
-      type: "course",
-      image,
-      color,
-      subType:"Administrator",
-      role:["Owner"]
-    }
-    const payload = { params:{
-      driveId:newDriveId,
-      isPublic:"0",
-      label,
-      type:"new course drive",
-      image,
-      color,
-    } }
-    const result = axios.get("/api/addDrive.php", payload)
-
-    result.then((resp) => {
-      if (resp.data.success){
-        set(fetchDrivesQuery,(oldDrivesInfo)=>{
-          let newDrivesInfo = {...oldDrivesInfo}
-          newDrivesInfo.driveIdsAndLabels = [newDrive,...oldDrivesInfo.driveIdsAndLabels]
-          return newDrivesInfo
-        })
-      }
-    })
-    return result;
-  });
->>>>>>> 91600eea
 
   // const deleteNewDrive = useRecoilCallback(({snapshot,set})=>
   // async (newDriveId)=>{
@@ -1080,7 +809,6 @@
     addToast(`Course not created. ${errorMessage}`, ToastType.ERROR);
   }
 
-<<<<<<< HEAD
   return (
     <Button
       value="Create a New Course"
@@ -1121,31 +849,6 @@
       }}
     />
   );
-=======
-  return <Button value="Create a New Course" data-cy="createNewCourseButton" onClick={()=>{
-    let driveId = null;
-    let newDriveId = nanoid();
-    let label = "Untitled";
-    let image = driveImages[Math.floor(Math.random() * driveImages.length)];
-    let color = driveColors[Math.floor(Math.random() * driveColors.length)];
-    const result = createNewDrive({label,driveId,newDriveId,image,color});
-    result.then((resp)=>{
-      if (resp.data.success){
-        addToast(`Created a new course named '${label}'`, ToastType.SUCCESS);
-      }else{
-        onError({errorMessage: resp.data.message});
-      }
-    }).catch((e)=>{
-      onError({errorMessage: e.message});
-    })
-  //  setDrivePath({
-  //   driveId:":",
-  //   parentFolderId:":",
-  //   itemId:":",
-  //   type:""
-  // })
-  }}/>
->>>>>>> 91600eea
 }
 
 function AddMenuPanel(props) {
@@ -1161,7 +864,6 @@
   );
   const { addItem } = useSockets('drive');
 
-<<<<<<< HEAD
   let addDrives = (
     <>
       <Suspense fallback={<p>Failed to make add course drive button</p>}>
@@ -1208,68 +910,6 @@
       />
 
       {/* <h3>URL</h3>
-=======
-  let addDrives = <>
-   <Suspense fallback={<p>Failed to make add course drive button</p>} >
-     <AddCourseDriveButton  />
-   </Suspense>
-   </>
-
-  if (driveId === ""){ 
-    return <>
-    <h3>Course</h3>
-  {addDrives}
-  </>; }
-
-
-  return <>
-
-  <h3>Folder</h3>
-  <Button 
-    value="Add Folder" 
-    data-cy="addFolderButton"
-    onClick={()=>{
-      const result = addItem({
-        driveIdFolderId: {driveId: driveId, folderId: folderId},
-        label: "Untitled",
-        itemType: "Folder"
-      });
-      result.then(resp => {
-        if (resp.data?.success){
-          addToast(`Add new item 'Untitled'`, ToastType.SUCCESS);
-        }else{
-          onAddItemError({errorMessage: resp.data});
-        }
-      }).catch( e => {
-        onAddItemError({errorMessage: e.message});
-      })
-    }} 
-  />
-
-  <h3>DoenetML</h3>
-  <Button 
-    value="Add DoenetML" 
-    data-cy="addDoenetMLButton"
-    onClick={()=>{
-      const result = addItem({
-        driveIdFolderId: {driveId: driveId, folderId: folderId},
-        label:"Untitled",
-        itemType:"DoenetML"
-      });
-      result.then(resp => {
-        if (resp.data.success){
-          addToast(`Add new item 'Untitled'`, ToastType.SUCCESS);
-        }else{
-          onAddItemError({errorMessage: resp.data});
-        }
-      }).catch( e => {
-        onAddItemError({errorMessage: e.message});
-      })
-    }} 
-  />
- 
-  {/* <h3>URL</h3>
->>>>>>> 91600eea
   <div>
     <label>Label <input size="10" type="text" onChange={(e)=>setURLLabel(e.target.value)} value={URLLabel} /></label>
   </div>
@@ -1387,25 +1027,14 @@
     }
   }, []);
 
-<<<<<<< HEAD
   const history = useHistory();
-=======
+
+  const profile = useContext(ProfileContext);
+
   if (profile.signedIn === "0" && !window.Cypress){
     return (<>
      {/* <GlobalFont/> */}
     <Tool>
-
-      <headerPanel title="Library">
-      </headerPanel>
->>>>>>> 91600eea
-
-  const profile = useContext(ProfileContext);
-
-  if (profile.signedIn === '0' && !window.Cypress) {
-    return (
-      <>
-        <GlobalFont />
-        <Tool>
           <headerPanel title="Library"></headerPanel>
 
           <mainPanel>
@@ -1469,8 +1098,7 @@
 
   return (
     <>
-<<<<<<< HEAD
-      <GlobalFont />
+    {/* <GlobalFont/> */}
       <URLPathSync route={props.route} />
       <Tool>
         <navPanel isInitOpen>
@@ -1488,18 +1116,6 @@
             </div>
           </div>
         </navPanel>
-=======
-    {/* <GlobalFont/> */}
-    <URLPathSync route={props.route}/>
-    <Tool>
-      <navPanel isInitOpen>
-      <div style={{height:"100vh"}} data-cy="navPanel" onClick={()=>useOutsideDriveSelector(setDrivePath)} >
-         <div  style={{paddingBottom:"40px"}}>
-        <Drive types={['content','course']}  foldersOnly={true} drivePathSyncKey="main"/>
-      </div>
-      </div>
-      </navPanel>
->>>>>>> 91600eea
 
         <headerPanel title="Library" />
 
@@ -1534,7 +1150,6 @@
             </Container>
           </div>
 
-<<<<<<< HEAD
           <div
             onClick={cleardrivecardSelection}
             data-cy="mainPanel"
@@ -1569,35 +1184,19 @@
               }}
             />
           </Container>
-=======
-        </div>
-       
-        <div 
-        onClick={
-          cleardrivecardSelection
-        }
-        data-cy="mainPanel"
-        tabIndex={0}
-        className={routePathDriveId ? '' : 'mainPanelStyle' }
-        >
-       <DriveCards
-       drivePathSyncKey="main"
-       types={['course']}
-      //  subTypes={['Administrator']}
-       />
-        </div>
-        
-          
-        </mainPanel>
-      <supportPanel>
-        {supportBreadcrumbContainer}
-      <Container>
-
-      <Drive 
-        drivePathSyncKey="support"
-        types={['content','course']}  
-        // columnTypes={['Due Date','Released','Assigned','Public']}
-            columnTypes={['Released','Public']}
+
+          <div
+            onClick={cleardrivecardSelection}
+            tabIndex={0}
+            className={routePathDriveId ? '' : 'mainPanelStyle'}
+          >
+            <DriveCards
+              drivePathSyncKey="support"
+              types={['course']}
+              subTypes={['Administrator']}
+            />
+          </div>
+        </supportPanel>
 
         urlClickBehavior="select" 
         doenetMLDoubleClickCallback={(info)=>{
@@ -1636,28 +1235,9 @@
       </menuPanel>
 
      
->>>>>>> 91600eea
-
-          <div
-            onClick={cleardrivecardSelection}
-            tabIndex={0}
-            className={routePathDriveId ? '' : 'mainPanelStyle'}
-          >
-            <DriveCards
-              drivePathSyncKey="support"
-              types={['course']}
-              subTypes={['Administrator']}
-            />
-          </div>
-        </supportPanel>
-
-        <menuPanel title="Selected" isInitOpen>
-          <ItemInfo />
-        </menuPanel>
-        <menuPanel title="+ Add Items" isInitOpen>
-          <AddMenuPanel route={props.route} />
-        </menuPanel>
-      </Tool>
+
+     
+    </Tool>
     </>
   );
 }