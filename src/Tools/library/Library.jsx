/**
 * External dependencies
 */
import React, { useEffect, useState, Suspense, useContext } from "react";
import { nanoid } from 'nanoid';
import { 
  faChalkboard,
  faCode,
  faFolder,
  faUserCircle
 } from '@fortawesome/free-solid-svg-icons';
import { FontAwesomeIcon } from '@fortawesome/react-fontawesome';
import {
  useHistory
} from "react-router-dom";
import {
  atom,
  useSetRecoilState,
  useRecoilValue,
  selector,
  selectorFamily,
  useRecoilValueLoadable,
  useRecoilStateLoadable,
  useRecoilCallback
} from "recoil";
import axios from "axios";
import 'codemirror/lib/codemirror.css';
import 'codemirror/theme/material.css';

/**
 * Internal dependencies
 */
import Drive, { 
  folderDictionarySelector, 
  globalSelectedNodesAtom, 
  folderDictionary, 
  clearDriveAndItemSelections,
  fetchDrivesSelector,
  encodeParams,
  fetchDriveUsers,
  fetchDrivesQuery,
} from "../../_reactComponents/Drive/Drive";
import { 
  useAddItem,
  useDeleteItem,
  useRenameItem
} from "../../_reactComponents/Drive/DriveActions";
import { BreadcrumbContainer } from "../../_reactComponents/Breadcrumb";
import Button from "../../_reactComponents/PanelHeaderComponents/Button";
import DriveCards from "../../_reactComponents/Drive/DriveCards";
import "../../_reactComponents/Drive/drivecard.css";
import DoenetDriveCardMenu from "../../_reactComponents/Drive/DoenetDriveCardMenu";
import '../../_utils/util.css';
import GlobalFont from '../../_utils/GlobalFont';
import { driveColors, driveImages } from '../../_reactComponents/Drive/util';
import Tool from '../_framework/Tool';
import { useToolControlHelper , ProfileContext } from '../_framework/ToolRoot';
import { useToast } from '../_framework/Toast';


function Container(props){
  return <div
  style={{
      maxWidth: "850px",
      // border: "1px red solid",
      margin: "20px",
  }
  }
  >
      {props.children}
  </div>
}

export const drivecardSelectedNodesAtom = atom({
  key:'drivecardSelectedNodesAtom',
  default:[]
})

const selectedDriveInformation = selector({
  key:"selectedDriveInformation",
   get: ({get})=>{
    const driveSelected = get(drivecardSelectedNodesAtom);
    return driveSelected;
  },
  set:(newObj)=>({set})=>{
    set(drivecardSelectedNodesAtom,(old)=>[...old,newObj])
  }
})

const selectedInformation = selector({
  key:"selectedInformation",
  get: ({get})=>{
    const globalSelected = get(globalSelectedNodesAtom);
    if (globalSelected.length !== 1){
      return {number:globalSelected.length,itemObjs:globalSelected}
    }
    //Find information if only one item selected
    const driveId = globalSelected[0].driveId;
    const folderId = globalSelected[0].parentFolderId;
    const driveInstanceId = globalSelected[0].driveInstanceId;
    let folderInfo = get(folderDictionary({driveId,folderId})); 

    const itemId = globalSelected[0].itemId;
    let itemInfo = {...folderInfo.contentsDictionary[itemId]};
    itemInfo['driveId'] = driveId;
    itemInfo['driveInstanceId'] = driveInstanceId;

    return {number:globalSelected.length,itemInfo}
  }
})

function User(props){
  let onClick = props.onClick;
  if (!onClick){onClick = ()=>{}}
  let emailAddress = null;
  let emailStyle = {}
  let buttons = [];
  let star = null;
  let screenName = props.screenName;
  if (screenName === "" || screenName === null){ screenName = "Unknown" }
  if (props.isUser){
    star = <FontAwesomeIcon icon={faUserCircle}/>;
  }
    emailAddress = <span style={emailStyle}>{props.email}</span>;
  let containerStyle = {}
    if (props.isSelected){
      if (props.isOwner || props.userRole == "admin"){
        if (!(props.userRole === 'owner' && props.numOwners < 2)){
          //Only show remove if two or more owners
          buttons.push(
            <div key={`remove${props.userId}`}>
              <Button 
              data-doenet-removeButton={props.userId}
            value="Remove" 
            callback={(e)=>{
              e.preventDefault();
              e.stopPropagation();
              onClick("")
              props.setDriveUsers({
                driveId:props.driveId,
                type:"Remove User",
                userId:props.userId,
                userRole:props.userRole
              })
            
            
            }
            }/>
           
            </div>
            )
        }
        
      }
      if (props.isOwner && props.userRole == "admin"){
        
        buttons.push(
          <div key={`promote${props.userId}`}>
            <Button 
          data-doenet-removebutton={props.userId}
          value="Promote to Owner" callback={(e)=>{
            e.preventDefault();
            e.stopPropagation();
            onClick("")
          props.setDriveUsers({
              driveId:props.driveId,
              type:"To Owner",
              userId:props.userId,
              userRole:props.userRole
            })
          }
          } /></div>
          )
      }
      if (props.isOwner && props.userRole == "owner"){
        if (!(props.userRole === 'owner' && props.numOwners < 2)){
          //Only show demote if two or more owners
        buttons.push(
          <div key={`demote${props.userId}`}>
            <Button 
          data-doenet-removebutton={props.userId}
          value="Demote to Admin" callback={(e)=>{
            e.preventDefault();
            e.stopPropagation();
            onClick("")
            props.setDriveUsers({
              driveId:props.driveId,
              type:"To Admin",
              userId:props.userId,
              userRole:props.userRole
            })
          }
          }/></div>
          )
        }
      }
      
      containerStyle = {backgroundColor:"#B8D2EA"}
      emailStyle = {border:"solid 1px black"}
  }
  
  return <>
    <div 
    tabIndex={0}
    className="noselect nooutline" 
    onClick={()=>onClick(props.userId)}
    onBlur={(e)=>{
      if (e.relatedTarget?.dataset?.doenetRemovebutton !== props.userId){
      // setTimeout(()=>onClick(""),500);
      onClick("")
      }
    }}
    >
      <div style={containerStyle} >
      <div>{star}{screenName}</div>
      <div>{emailAddress}</div>
      </div>
      {buttons}
    </div>
    </>
}

function validateEmail(email) {
  const re = /^(([^<>()[\]\\.,;:\s@"]+(\.[^<>()[\]\\.,;:\s@"]+)*)|(".+"))@((\[[0-9]{1,3}\.[0-9]{1,3}\.[0-9]{1,3}\.[0-9]{1,3}\])|(([a-zA-Z\-0-9]+\.)+[a-zA-Z]{2,}))$/;
  return re.test(String(email).toLowerCase());
}

function NewUser(props){
  const [email,setEmail] = useState("")


  function addUser(){
    if (validateEmail(email)){
      props.setDriveUsers({
          driveId:props.driveId,
          type:props.type,
          email,
          callback
        })
      props.open(false);
    }else{
      //Toast invalid email
      console.log(`Not Added: Invalid email ${email}`)
    }

    //TODO: when set async available replace this.
    function callback(resp){

      if (resp.success){
        props.setDriveUsers({
          driveId:props.driveId,
          type:`${props.type} step 2`,
          email,
          screenName:resp.screenName,
          userId:resp.userId
        })
      }else{
        console.log(">>>Toast ",resp.message)
      }
      
    }
    
  }

  return <><div>
    <label>User&#39;s Email Address<br />
    <input type="text" value={email} 
    onChange={(e)=>{setEmail(e.target.value)}}
    onKeyDown={(e)=>{if (e.keyCode === 13){ 
      addUser();
    }}}
    onBlur={()=>{
      addUser();
    }}
    /></label>
  </div>
    <Button value="Submit" callback={()=>addUser()}/>
    <Button value="Cancel" callback={()=>props.open(false)}/>
    </>

}

const DriveInfoPanel = function(props){
  const [driveLabel,setDriveLabel] = useState(props.label);
  const [panelDriveLabel,setPanelDriveLabel] = useState(props.label);
  const setDrivesInfo = useSetRecoilState(fetchDrivesSelector);
  const driveId = props.driveId;
  const [driveUsers,setDriveUsers] = useRecoilStateLoadable(fetchDriveUsers(driveId));

  const [selectedUserId,setSelectedUserId] = useState("");
  const [shouldAddOwners,setAddOwners] = useState(false);
  const [shouldAddAdmins,setAddAdmins] = useState(false);

  if (driveUsers.state === "loading"){ return null;}
    if (driveUsers.state === "hasError"){ 
      console.error(driveUsers.contents)
      return null;}

  let isOwner = false;
  if (driveUsers.contents.usersRole === "Owner"){
    isOwner = true;
  }
  let dIcon = <FontAwesomeIcon icon={faChalkboard}/>

  let admins = [];
  let owners = [];

  let addOwners = null;
  let addOwnersButton = null;
  if (isOwner){
    addOwnersButton = <Button value="+ Add Owner" callback={()=>{
      setAddOwners(true);
    }} />
  }
  

  if (shouldAddOwners){ 
    addOwners = <NewUser open={setAddOwners} driveId={driveId} type="Add Owner" setDriveUsers={setDriveUsers}/>
    addOwnersButton = null;
  }
  let addAdmins = null;
  let addAdminsButton = <Button value="+ Add Administrator" callback={()=>{
    setAddAdmins(true);
  }} />
  if (shouldAddAdmins){
    addAdmins = <NewUser open={setAddAdmins} driveId={driveId} type="Add Admin" setDriveUsers={setDriveUsers}/>
    addAdminsButton = null;
  }



  

  for (let owner of driveUsers.contents.owners){
    let isSelected = false;
    if (owner.userId === selectedUserId){
      isSelected = true;
    }
    owners.push(<User 
      key={`User${owner.userId}`} 
      isSelected={isSelected}
      onClick={setSelectedUserId}
      userId={owner.userId} 
      driveId={driveId} 
      email={owner.email} 
      isUser={owner.isUser} 
      screenName={owner.screenName}
      setDriveUsers={setDriveUsers}
      userRole="owner"
      isOwner={isOwner}
      numOwners={driveUsers.contents.owners.length}
      />)
  }
  for (let admin of driveUsers.contents.admins){
    let isSelected = false;
    if (admin.userId === selectedUserId){
      isSelected = true;
    }
    
    admins.push(<User 
      key={`User${admin.userId}`} 
      isSelected={isSelected}
      onClick={setSelectedUserId}
      userId={admin.userId} 
      driveId={driveId} 
      email={admin.email} 
      isUser={admin.isUser} 
      screenName={admin.screenName}
      setDriveUsers={setDriveUsers}
      userRole="admin"
      isOwner={isOwner}
      />)

  }
  let deleteCourseButton = null;
  if (isOwner){
    deleteCourseButton = <>
    <Button value="Delete Course" callback={()=>{
    // alert("Delete Drive")
    setDrivesInfo({
      color:props.color,
      label:driveLabel,
      image:props.image,
      newDriveId:props.driveId,
      type:"delete drive"
    })
  }} />
  <br />
  <br />
    </>
  }

  return <>
  <h2>{dIcon} {panelDriveLabel}</h2>
  <label>Course Name<input type="text" 
  value={driveLabel} 
  onChange={(e)=>setDriveLabel(e.target.value)} 
  onKeyDown={(e)=>{
    if (e.keyCode === 13){
      setPanelDriveLabel(driveLabel)
      setDrivesInfo({
        color:props.color,
        label:driveLabel,
        image:props.image,
        newDriveId:props.driveId,
        type:"update drive label",
      })
    }
  }}
  onBlur={()=>{
    setPanelDriveLabel(driveLabel)
    setDrivesInfo({
      color:props.color,
      label:driveLabel,
      image:props.image,
      newDriveId:props.driveId,
      type:"update drive label",
    })
  }}/></label>
  <br />
  <br />
  <DoenetDriveCardMenu
  key={`colorMenu${props.driveId}`}
  colors={driveColors} 
  initialValue={props.color}
  callback={(color)=>{
        setDrivesInfo({
          color,
          label:driveLabel,
          image:props.image,
          newDriveId:props.driveId,
          type:"update drive color"
        })
  }}
  />
  <br />
  <br />
  {deleteCourseButton}
  <h3>Owners</h3>
  {owners}
  {addOwners}
  {addOwnersButton}
  <h3>Admins</h3>
  {admins}
  {addAdmins}
  {addAdminsButton}

  </>
}

const FolderInfoPanel = function(props){
  const itemInfo = props.itemInfo;

  const setFolder = useSetRecoilState(folderDictionarySelector({driveId:itemInfo.driveId,folderId:itemInfo.parentFolderId}))
  const { deleteItem, onDeleteItemError } = useDeleteItem();
  const { renameItem, onRenameItemError } = useRenameItem();
  const [addToast, ToastType] = useToast();

  const [label,setLabel] = useState(itemInfo.label);

  let fIcon = <FontAwesomeIcon icon={faFolder}/>
  
  const renameItemCallback = (newLabel) => {
    const result = renameItem({
      driveIdFolderId: {driveId:itemInfo.driveId, folderId:itemInfo.parentFolderId},
      itemId: itemInfo.itemId,
      itemType: itemInfo.itemType,
      newLabel: newLabel
    });
    result.then((resp)=>{
      if (resp.data.success){
        addToast(`Renamed item to '${newLabel}'`, ToastType.SUCCESS);
      }else{
        onRenameItemError({errorMessage: resp.data.message});
      }
    }).catch((e)=>{
      onRenameItemError({errorMessage: e.message});
    })
  }
  
  return <>
  <h2 data-cy="infoPanelItemLabel">{fIcon} {itemInfo.label}</h2>

  <label>Folder Label<input type="text" 
  value={label} 
  onChange={(e)=>setLabel(e.target.value)} 
  onKeyDown={(e)=>{
    if (e.key === "Enter"){
      renameItemCallback(label);
    }
  }}
  onBlur={()=>{
    renameItemCallback(label);
  }}/></label>
  <br />
  <br />
  <Button data-cy="deleteFolderButton" value="Delete Folder" callback={()=>{
    const result = deleteItem({
      driveIdFolderId: {driveId:itemInfo.driveId, folderId:itemInfo.parentFolderId},
      itemId:itemInfo.itemId,
      driveInstanceId:itemInfo.driveInstanceId
    });
    result.then((resp)=>{
      if (resp.data.success){
        addToast(`Deleted item '${itemInfo?.label}'`, ToastType.SUCCESS);
      }else{
        onDeleteItemError({errorMessage: resp.data.message});
      }
    }).catch((e)=>{
      onDeleteItemError({errorMessage: e.message});
    })
  }} />
  </>
}

const DoenetMLInfoPanel = function(props){
  const itemInfo = props.itemInfo;

  const setFolder = useSetRecoilState(folderDictionarySelector({driveId:itemInfo.driveId,folderId:itemInfo.parentFolderId}))
  const { deleteItem, onDeleteItemError } = useDeleteItem();
  const [addToast, ToastType] = useToast();
  const { renameItem, onRenameItemError } = useRenameItem();

  const [label,setLabel] = useState(itemInfo.label);

  const { openOverlay } = useToolControlHelper();

  let dIcon = <FontAwesomeIcon icon={faCode}/>

  const renameItemCallback = (newLabel) => {
    const result = renameItem({
      driveIdFolderId: {driveId: itemInfo.driveId, folderId: itemInfo.parentFolderId},
      itemId: itemInfo.itemId,
      itemType: itemInfo.itemType,
      newLabel: newLabel
    });
    result.then((resp)=>{
      if (resp.data.success){
        addToast(`Renamed item to '${newLabel}'`, ToastType.SUCCESS);
      }else{
        onRenameItemError({errorMessage: resp.data.message});
      }
    }).catch((e)=>{
      onRenameItemError({errorMessage: e.message});
    })
  }
  
  return <>
  <h2 data-cy="infoPanelItemLabel">{dIcon} {itemInfo.label}</h2>

  <label>DoenetML Label<input type="text" 
  value={label} 
  onChange={(e)=>setLabel(e.target.value)} 
  onKeyDown={(e)=>{

    if (e.key === "Enter"){
      renameItemCallback(label);
    }
  }}
  onBlur={()=>{
    renameItemCallback(label);
  }}/></label>
  <br />
  <br />
  <Button value="Edit DoenetML" callback={()=>{
    openOverlay({type:"editor",branchId:itemInfo.branchId,title:itemInfo.label})
    // open("editor", itemInfo.branchId, itemInfo.label);
  }} />
  <br />
  <br />
  <Button data-cy="deleteDoenetMLButton" value="Delete DoenetML" callback={()=>{
    const result = deleteItem({
      driveIdFolderId: {driveId:itemInfo.driveId, folderId:itemInfo.parentFolderId},
      itemId:itemInfo.itemId,
      driveInstanceId:itemInfo.driveInstanceId
    });
    result.then((resp)=>{
      if (resp.data.success){
        addToast(`Deleted item '${itemInfo?.label}'`, ToastType.SUCCESS);
      }else{
        onDeleteItemError({errorMessage: resp.data.message});
      }
    }).catch((e)=>{
      onDeleteItemError({errorMessage: e.message});
    })
  }} />
  </>
}

const ItemInfo = function (){
  // console.log("=== 🧐 Item Info")
  //Temp: Delete Soon

  const infoLoad = useRecoilValueLoadable(selectedInformation);
  const driveSelections = useRecoilValue(selectedDriveInformation);

    if (infoLoad.state === "loading"){ return null;}
    if (infoLoad.state === "hasError"){ 
      console.error(infoLoad.contents)
      return null;}

  
   
      let itemInfo = infoLoad?.contents?.itemInfo;

    if (infoLoad.contents?.number > 1){
      // let itemIds = [];
      // for (let itemObj of infoLoad.contents?.itemObjs){
      //   let key = `itemId${itemObj.itemId}`;
      //   itemIds.push(<div key={key}>{itemObj.itemId}</div>)
      // }
      return <>
      <h1>{infoLoad.contents.number} Items Selected</h1>
      {/* {itemIds} */}
      </>
    }else if (driveSelections.length > 1){
      return  <h1>{driveSelections.length} Drives Selected</h1>

    }else if (infoLoad.contents?.number < 1 && driveSelections.length < 1){
      if (!itemInfo) return <h3>No Items Selected</h3>;

    }else if (driveSelections.length === 1){
      const dInfo = driveSelections[0];

      return <DriveInfoPanel 
      key={`DriveInfoPanel${dInfo.driveId}`}
      label={dInfo.label} 
      color={dInfo.color}
      image={dInfo.image}
      driveId={dInfo.driveId} 
      />

    }else if (infoLoad.contents?.number === 1){
      if (itemInfo?.itemType === "DoenetML"){
        return <DoenetMLInfoPanel
        key={`DoenetMLInfoPanel${itemInfo.itemId}`}
        itemInfo={itemInfo}
        />
      }else if (itemInfo?.itemType === "Folder"){
        return <FolderInfoPanel
        key={`FolderInfoPanel${itemInfo.itemId}`}
        itemInfo={itemInfo}
        />
      }
   
    }
  
}

function AddCourseDriveButton(props){
  const history = useHistory();
  const [addToast, ToastType] = useToast();

  const createNewDrive = useRecoilCallback(({set})=> 
  async ({label,newDriveId,newCourseId,image,color})=>{
    let newDrive = {
      courseId:newCourseId,
      driveId:newDriveId,
      isShared:"0",
      label,
      type: "course",
      image,
      color,
      subType:"Administrator"
    }
    const payload = { params:{
      driveId:newDriveId,
      courseId:newCourseId,
      label,
      type:"new course drive",
      image,
      color,
    } }
    const result = axios.get("/api/addDrive.php", payload)

    result.then((resp) => {
      if (resp.data.success){
        set(fetchDrivesQuery,(oldDrivesInfo)=>{
          let newDrivesInfo = {...oldDrivesInfo}
          newDrivesInfo.driveIdsAndLabels = [newDrive,...oldDrivesInfo.driveIdsAndLabels]
          return newDrivesInfo
        })
      }
    })
    return result;
  });

  const deleteNewDrive = useRecoilCallback(({snapshot,set})=> 
  async (newDriveId)=>{
    console.log(">>>deleting newDriveId",newDriveId)
    //Filter out drive which was just added
    set(fetchDrivesQuery,(oldDrivesInfo)=>{
      //Could just unshift the first drive but that could break
      //this is less brittle
      let newDrivesInfo = {...oldDrivesInfo}
      let newDriveIdsAndLabels = [];
      for (let driveAndLabel of oldDrivesInfo.driveIdsAndLabels){
        if (driveAndLabel.driveId !== newDriveId){
          newDriveIdsAndLabels.push(driveAndLabel);
        }
      }
      newDrivesInfo.driveIdsAndLabels = newDriveIdsAndLabels;
      return newDrivesInfo
    })

  });


  function onError({errorMessage}){
    addToast(`Course not created. ${errorMessage}`, ToastType.ERROR);
  }

  return <Button 
    value="Create a New Course" 
    data-cy="createNewCourseButton"
    callback={()=>{
      let driveId = null;
      let newDriveId = nanoid();
      let newCourseId = nanoid();
      let label = "Untitled";
      let image = driveImages[Math.floor(Math.random() * driveImages.length)];
      let color = driveColors[Math.floor(Math.random() * driveColors.length)];
      const result = createNewDrive({label,driveId,newDriveId,newCourseId,image,color});
      result.then((resp)=>{
        if (resp.data.success){
          addToast(`Created a new course named '${label}'`, ToastType.SUCCESS);
        }else{
          onError({errorMessage: resp.data.message});
        }
      }).catch((e)=>{
        onError({errorMessage: e.message});
      })
      let urlParamsObj = Object.fromEntries(new URLSearchParams(props.route.location.search));
      let newParams = {...urlParamsObj} 
      newParams['path'] = `:::`
      history.push('?'+encodeParams(newParams))
    }}
  />
}

function AddMenuPanel(props){
  let path = ":";
  if (props?.route?.location?.search){
      path = Object.fromEntries(new URLSearchParams(props.route.location.search))?.path;
  }
  let [driveId,folderId] = path.split(":");
  const [_, setFolderInfo] = useRecoilStateLoadable(folderDictionarySelector({driveId, folderId}))
  const { addItem, onAddItemError } = useAddItem();
  const [addToast, ToastType] = useToast();

  let addDrives = <>
   <Suspense fallback={<p>Failed to make add course drive button</p>} >
     <AddCourseDriveButton route={props.route} />
   </Suspense>
   </>

  if (driveId === ""){ return <>{addDrives}</>; }


  return <>
  <h3>Course</h3>
   {addDrives}
  <h3>Folder</h3>
  <Button 
    value="Add Folder" 
    data-cy="addFolderButton"
    callback={()=>{
      const result = addItem({
        driveIdFolderId: {driveId: driveId, folderId: folderId},
        label: "Untitled",
        itemType: "Folder"
      });
      result.then(resp => {
        if (resp.data.success){
          addToast(`Add new item 'Untitled'`, ToastType.SUCCESS);
        }else{
          onAddItemError({errorMessage: resp.data.message});
        }
      }).catch( e => {
        onAddItemError({errorMessage: e.message});
      })
    }} 
  />

  <h3>DoenetML</h3>
  <Button 
    value="Add DoenetML" 
    data-cy="addDoenetMLButton"
    callback={()=>{
      const result = addItem({
        driveIdFolderId: {driveId: driveId, folderId: folderId},
        label:"Untitled",
        itemType:"DoenetML"
      });
      result.then(resp => {
        if (resp.data.success){
          addToast(`Add new item 'Untitled'`, ToastType.SUCCESS);
        }else{
          onAddItemError({errorMessage: resp.data.message});
        }
      }).catch( e => {
        onAddItemError({errorMessage: e.message});
      })
    }} 
  />
 
  {/* <h3>URL</h3>
  <div>
    <label>Label <input size="10" type="text" onChange={(e)=>setURLLabel(e.target.value)} value={URLLabel} /></label>
  </div>
  <div>
    <label>URL <input size="10" type="text" onChange={(e)=>setURLLink(e.target.value)} value={URLLink}/></label>
  <Button callback={()=>{
    setFolderInfo({instructionType:"addItem",
    label:URLLabel === "" ? "Untitled" : URLLabel,
    url:URLLink,
    itemType:"url"
    })
    setURLLink("");
  }} value="Add" />

  </div> */}

  </>
}

function AutoSelect(props){
  const { activateMenuPanel } = useToolControlHelper();

  const infoLoad = useRecoilValueLoadable(selectedInformation);

  if (infoLoad?.contents?.number > 0){
    activateMenuPanel(0);
  }else{
    activateMenuPanel(1);
  }
  return null;
}

export default function Library(props) {
  // console.log("=== 📚 Doenet Library Tool",props);  

  const { openOverlay, activateMenuPanel } = useToolControlHelper();

  // const setSupportVisiblity = useSetRecoilState(supportVisible);
  const clearSelections = useSetRecoilState(clearDriveAndItemSelections);
  const setDrivecardSelection = useSetRecoilState(drivecardSelectedNodesAtom)
  let routePathDriveId = "";
  let urlParamsObj = Object.fromEntries(
    new URLSearchParams(props.route.location.search)
  );
  if (urlParamsObj?.path !== undefined) {
    [
      routePathDriveId
    ] = urlParamsObj.path.split(":");
  }

  //Select +Add menuPanel if no drives selected on startup
  useEffect(()=>{
    if (routePathDriveId === ""){
      activateMenuPanel(1)
    }
  },[]);
  
  const history = useHistory();

  const profile = useContext(ProfileContext)

  if (profile.signedIn === "0"){
    return (<>
     <GlobalFont/>
    <Tool>

      <headerPanel title="Library">
      </headerPanel>

      <mainPanel>
        <div style={{border:"1px solid grey",borderRadius:"20px",margin:"auto",marginTop:"10%",padding:"10px",width:"50%"}}>
          <div style={{textAlign:"center",alignItems:"center",marginBottom:"20px"}}>
          <h2>You are not signed in</h2>
          <h2>Library currently requires sign in for use</h2> 
          <button style={{background:"#1a5a99",borderRadius:"5px"}}><a href='/signin' style={{color:"white",textDecoration:"none"}}>Sign in with this link</a></button>
          </div>
          </div>
      </mainPanel>
    
     
    </Tool>
    </>
    )
  }


  function useOutsideDriveSelector() {
    let newParams = {};
    newParams["path"] = `:::`;
    history.push("?" + encodeParams(newParams));
  }

  function cleardrivecardSelection(){
    setDrivecardSelection([]);
    // let newParams = {};
    // newParams["path"] = `:::`;
    // history.push("?" + encodeParams(newParams));
  }

 
  // Breadcrumb container
  let breadcrumbContainer = null;
  if (routePathDriveId) {
    breadcrumbContainer = <BreadcrumbContainer />;
  }

  const driveCardSelection = ({item}) => {
    let newParams = {};
    newParams["path"] = `${item.driveId}:${item.driveId}:${item.driveId}:Drive`;
    history.push("?" + encodeParams(newParams));
  }

  return (
    <>
    <GlobalFont/>
    <Tool>
      <navPanel isInitOpen>
<<<<<<< HEAD
      <div style={{height:"100vh"}} onClick={useOutsideDriveSelector}>
         <div  style={{paddingBottom:"40px"}}>
        <Drive types={['content','course']}  foldersOnly={true} />
      </div>
=======
      <div data-cy="navPanel" style={{marginBottom:"40px",height:"100vh"}} 
       onClick={useOutsideDriveSelector} >
      <Drive types={['content','course']}  foldersOnly={true} />
>>>>>>> 02c3a2a6
      </div>
      </navPanel>

      <headerPanel title="Library">
      </headerPanel>

      <mainPanel > 
      <AutoSelect />
      {breadcrumbContainer}
        <div 
        onClick={()=>{
          clearSelections()
        }}
        data-cy="mainPanel"
        className={routePathDriveId ? 'mainPanelStyle' : ''}
        >
          <Container>
          <Drive types={['content','course']}  urlClickBehavior="select" 
        doenetMLDoubleClickCallback={(info)=>{
          openOverlay({type:"editor",branchId: info.item.branchId,title: info.item.label});
          }}/>
          </Container>
        

        </div>
       
        <div 
        onClick={
          cleardrivecardSelection
        }
        data-cy="mainPanel"
        tabIndex={0}
        className={routePathDriveId ? '' : 'mainPanelStyle' }
        >
       <DriveCards
       types={['course']}
       subTypes={['Administrator']}
       routePathDriveId={routePathDriveId}
       driveDoubleClickCallback={({item})=>{driveCardSelection({item})}}
       />
        </div>
        
          
        </mainPanel>
      <supportPanel>
      <Container>

      <Drive types={['content','course']}  urlClickBehavior="select" />
      </Container>
      </supportPanel>

      <menuPanel title="Selected" isInitOpen>
        <ItemInfo  />
      </menuPanel>
      <menuPanel title="+ Add Items" isInitOpen>
       <AddMenuPanel route={props.route} />
      </menuPanel>

     

     
    </Tool>
    </>
  );
}<|MERGE_RESOLUTION|>--- conflicted
+++ resolved
@@ -922,16 +922,10 @@
     <GlobalFont/>
     <Tool>
       <navPanel isInitOpen>
-<<<<<<< HEAD
       <div style={{height:"100vh"}} onClick={useOutsideDriveSelector}>
          <div  style={{paddingBottom:"40px"}}>
         <Drive types={['content','course']}  foldersOnly={true} />
       </div>
-=======
-      <div data-cy="navPanel" style={{marginBottom:"40px",height:"100vh"}} 
-       onClick={useOutsideDriveSelector} >
-      <Drive types={['content','course']}  foldersOnly={true} />
->>>>>>> 02c3a2a6
       </div>
       </navPanel>
 
