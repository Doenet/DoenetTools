--- conflicted
+++ resolved
@@ -24,2943 +24,6 @@
 
     return (
       <>
-<<<<<<< HEAD
-        {/* <span className="Section-Text">Assignment is loading if not already here</span> */}
-        {this.assignmentDoenetML != "" && this.assignmentDoenetML != null ?
-
-          <DoenetViewer
-            key={"doenetviewer" + this.assignmentDoenetML}
-            // free={{doenetCode: this.assignmentDoenetML}}
-            doenetML={this.assignmentDoenetML}
-
-            course={true}
-            attemptNumber={this.latestAttemptNumber}
-            mode={{
-              solutionType: "displayed",
-              allowViewSolutionWithoutRoundTrip: false,
-              showHints: false,
-              showFeedback: true,
-              showCorrectness: true,
-              interactive: false,
-            }}
-          /> : <p>Not yet available</p>}
-      </>
-
-      // </React.Fragment>
-    )
-  }
-}
-class DoenetCourse extends Component {
-  constructor(props) {
-    super(props);
-    this.selectedCourseId = 0;
-    this.parentUpdateDownloadPermission = true
-    this.permissionRoles = [];
-    this.rightToEdit = false
-    this.rightToView = false
-    // this.instructorRights = false
-    this.assignmentIndex = 0;
-    this.loadingScreen = (<React.Fragment><p>Loading...</p></React.Fragment>);
-    this.showSelectionItem = true;
-    this.editCategoryButton = null
-    this.switchCategoryButton = null
-    this.state = { currentNode: null };
-    this.AssignmentInfoPackageReady = false
-    this.thisAssignmentInfo = ""
-    this.grade_route = null
-    this.assignmentName = null;
-    this.individualize = false;
-    this.multipleAttempts = false;
-    this.showSolution = false;
-    this.showFeedback = false;
-    this.showHints = false;
-    this.showCorrectness = false;
-    this.proctorMakesAvailable = false;
-    this.assignment_branchId = null;
-    this.dueDate = "";
-    this.gradeCategory = ""
-    this.totalPointsOrPercent = ""
-    this.assignedDate = "";
-    this.timeLimit = null;
-    this.numberOfAttemptsAllowed = 0;
-    this.assignmentsIndexAndDoenetML = {}
-    this.coursesToChoose = [];
-    this.allElementsCopy = {}
-    this.listOfOptions = ["None", "Gateway", "Problem Sets", "Projects", "Exams", "Participation"]
-
-    this.alreadyHadAssignmentsIndexAndDoenetML = false
-    const envurl = '/api/env01.php';
-    // this.adminAccess = 0;
-    // this.accessAllowed = 0;
-    this.roleStudent = 0;
-    this.roleInstructor = 0;
-    this.phone_info_style = {}
-
-    this.coursesPermissions = {}
-    axios.get(envurl)
-      .then(resp => {
-        this.coursesPermissions = resp.data
-        //console.log("forceUpdate from getting this.coursesPermissions !!!")
-        this.forceUpdate();
-      });
-
-
-
-
-    let url_string = window.location.href;
-    var url = new URL(url_string);
-
-    this.username = "";
-    this.assignmentOnScreen = false;
-    this.treeOnScreen = true;
-    this.courseId = "aI8sK4vmEhC5sdeSP3vNW"; //Temporary TODO: Choose courses
-    this.courseName = "";
-    this.alreadyLoadAllCourses = false;
-    this.gradeCategories = ['Gateway', 'Problem Sets', 'Projects', 'Exams', 'Participation'];
-    this.assignmentId = url.searchParams.get("assignmentId");
-    this.activeSection = window.location.hash.substring(2);
-    // console.log("active section is "+this.activeSection)
-    this.assignment_state_1 = url.searchParams.get("assignment"); // get false
-
-    this.courseId = COURSE_ID // TODO: get from url
-    this.scores = {};
-    this.subTotals = {};
-    this.gradeCategories = ['Gateway', 'Problem Sets', 'Projects', 'Exams', 'Participation'];
-    this.resetTreeArray = false
-    this.gradeComponent = null
-    this.enableThese = []
-    this.alreadyLoadAssignment = []
-    this.loadFirstTrue = null;
-    this.trueList = []
-    this.assignmentTree = null;
-    this.showsAllAssignment = false;
-    this.alreadyMadeTree = false;
-    this.LoadAssignmentFromTheBeginningFlag = false;
-    this.loadAssignmentFromGrade = false;
-    this.assignmentDoenetML = ""
-    this.ListOfAlreadyDownLoadDoenetML = {}  // {assignmentId:doenetML}
-    this.overview_branchId = ""
-    this.syllabus_branchId = ""
-    this.selectedAssignmentId = ""
-    this.alreadyLoadOverview = false;
-    this.Overview_doenetML = ""
-    this.alreadyLoadSyllabus = false;
-    this.Syllabus_doenetML = ""
-    this.componentLoadedFromNavigationBar = null;
-    this.newChange = false
-    this.state = {
-      courseId: "",
-      error: null,
-      errorInfo: null,
-      outlineType: "outline",
-      overview: null,
-      grade: null,
-      assignment: null,
-      syllabus: null,
-      showTree: false,
-      selectedAssignmentId: "",
-      newChange: false,
-      error: null,
-      errorInfo: null,
-      dataLoaded: false,
-      headerRoleFromLayout: {
-        permissionRoles: [],
-        currentRole: 'N/A',
-
-      }
-    };
-
-
-    this.assignmentsData = null;
-    this.DoneLoading = false;
-    this.assignments_and_headings_loaded = false;
-    /**
-         * to construct a tree:
-         * construct an array that contains objects 
-         * (key is id with no pId, value is level, which is 0)
-         * secondly,
-         *  place pointer at first Id and find what id that it is a pId.
-         *  level is value of first id +1. if found
-         *  then add that right after the first Id with the current level
-         *  when reach the end of this.arr_return, place pointer at second.
-         * thirdly, we level is value of second id +1, it will find its children
-         */
-
-    // getting info for creating tree from DB
-    this.result_arr = [];
-    const url_header_assignment = "/api/getHeaderAndAssignmentInfo.php";
-    this.arr_return = [];
-    this.id_arr = [];
-    this.courseIdsArray = []
-    this.assignmentName = "";
-    this.assignment_branchId = null;
-    this.dueDate = null;
-    this.assignedDate = null;
-    this.numberOfAttemptsAllowed = null;
-
-    this.AddedAssignmentObjArray = [
-      // this contains contentIds NOT assignmentId,
-      // assignmentId created 
-      'T0XvjDItzSs_GXBixY8fa',
-      'z3rOQm9o6XXjInAZrz6tV',
-      'nwrAL9TIEup9ItRdqYhfR'
-    ]
-    this.makeTreeArray = []; // filled in buildTreeArray
-    this.tree = [] // made in buildTree
-    this.tree_route = []
-    this.tree_route_right_column = []
-    this.alreadyMadeLink = []
-    this.headerId_arr = []
-    this.assignmentId_arr = []
-    this.doenetML = ""
-    // this.buildTreeArray()
-    // this.buildTree()
-    this.obj_return = {};
-    this.heading_obj = {};
-    this.assignment_obj = {};
-    this.listOfAssignmentIdNeedDeletingFromDB = []
-    this.enableMode = "remove"
-
-    this.overview_link = null;
-    this.syllabus_link = null;
-    this.grade_link = null;
-    this.assignment_link = null;
-    this.assignmentIsClicked = false;
-
-
-    this.enableOverview = false
-    this.enableSyllabus = false
-    this.enableGrade = false
-    this.enableAssignment = false
-
-
-    this.loadAllCourses()
-
-    this.courseInfo = {};
-    this.alreadyHasCourseInfo = false
-    this.finishedContructor = false;
-
-
-
-
-    //Get code and mode from the database
-    const loadOutlineUrl = '/api/loadOutline.php';
-    const data = {
-      courseId: this.courseId,
-    }
-    const payload = {
-      params: data
-    }
-
-
-
-    this.usingDefaultCourseId = true
-    this.updateNumber = 0;
-    this.buildAssignmentGrades = this.buildAssignmentGrades.bind(this);
-    this.buildItemGrade = this.buildItemGrade.bind(this);
-    this.findEnabledCategory = this.findEnabledCategory.bind(this)
-    this.buildAttemptItemGradesHelper = this.buildAttemptItemGradesHelper.bind(this);
-    this.loadGrades = this.loadGrades.bind(this);
-    this.loadOverview = this.loadOverview.bind(this);
-    this.buildTree = this.buildTree.bind(this);
-    this.makeTreeVisible = this.makeTreeVisible.bind(this);
-    this.deleteHeader = this.deleteHeader.bind(this);
-    this.deleteAssignment = this.deleteAssignment.bind(this);
-    this.moveHeaderDown = this.moveHeaderDown.bind(this);
-    this.moveHeaderUp = this.moveHeaderUp.bind(this);
-    this.addAssignmentIdsUnderHeader = this.addAssignmentIdsUnderHeader.bind(this)
-    this.axiosDeleteAssignmentFromDB = this.axiosDeleteAssignmentFromDB.bind(this)
-    this.ToggleList = this.ToggleList.bind(this);
-
-  }
-
-  getCurrentRole(roles) {
-    if (!!roles.length) {
-      return roles[0].id;
-    } else {
-      return 'N/A';
-    }
-    this.loadCourseHeadingsAndAssignments = this.loadCourseHeadingsAndAssignments.bind(this);
-  }
-
-  loadAllCourses() {
-    this.makeTreeArray = []
-    this.alreadyLoadOverview = false
-    this.alreadyLoadSyllabus = false
-    this.alreadyLoadAssignment = []
-    this.Overview_doenetML = ""
-    this.Syllabus_doenetML = ""
-    this.assignmentTree = null
-    const loadCoursesUrl = '/api/loadAllCourses.php';
-    const data = {
-      overview: 0,
-      syllabus: 0,
-      grade: 0,
-      assignment: 0
-    }
-    const payload = {
-      params: data
-    }
-    if (!this.alreadyHasCourseInfo) {
-      axios.get(loadCoursesUrl, payload)
-        .then(resp => {
-
-          let location = window.location.hash;
-          this.alreadyHasCourseInfo = true;
-          this.courseInfo = resp.data.courseInfo;
-          this.courseIdsArray = resp.data.courseIds;
-          this.coursesToChoose = [];
-          this.courseIdsArray.map((id) => {
-            this.coursesToChoose.push({
-              id,
-              label: this.courseInfo[id]['courseName'],
-              callBackFunction: (e) => { // changing
-                this.updateNumber += 1
-                this.alreadyHasCourseInfo = false
-                this.alreadyLoadAssignment = []
-                this.alreadyMadeLink = []
-                this.tree_route = []
-                this.tree_route_right_column = []
-
-
-                this.overview_branchId = ""
-                this.syllabus_branchId = ""
-
-                this.currentCourseId = e.id;
-                this.selectedCourseId = e.id;
-                this.roleInstructor= this.coursesPermissions['courseInfo'][this.currentCourseId]['roleInstructor'];
-                this.roleStudent= this.coursesPermissions['courseInfo'][this.currentCourseId]['roleStudent'];
-                
-                if (this.roleStudent === "1") {
-                  this.rightToView = true;
-                  this.rightToEdit = false;
-                }
-                if (this.roleInstructor === "1") {
-                  this.rightToView = true;
-                  this.rightToEdit = true;
-                }
-                this.usingDefaultCourseId = false;
-                this.alreadyLoadAllCourses = false;
-              }
-            })
-          })
-
-          if (this.usingDefaultCourseId) {
-            this.currentCourseId = resp.data.courseIds[0] // default when first load
-          }
-
-          if (this.coursesPermissions['courseInfo']) {
-            this.roleInstructor= this.coursesPermissions['courseInfo'][this.currentCourseId]['roleInstructor'];
-            this.roleStudent= this.coursesPermissions['courseInfo'][this.currentCourseId]['roleStudent'];
-           
-            if (this.roleStudent === "1") {
-              this.rightToView = true;
-              this.rightToEdit = false;
-            }
-             if (this.roleInstructor === "1") {
-              this.rightToView = true;
-              this.rightToEdit = true;
-            }
-          }
-
-          this.permissionRoles = [];
-          if (this.roleInstructor === "1") {
-            this.permissionRoles.push({
-              id: 'Instructor',
-              label: 'Instructor',
-              callBackFunction: (e) => { this.permissionCallBack({ e: e }) }
-            })
-          }
-          if (this.roleStudent === "1") {
-            this.permissionRoles.push({
-              id: 'Student',
-              label: 'Student',
-              callBackFunction: (e) => { this.permissionCallBack({ e: e }) }
-            })
-          }
-          this.setState({
-            headerRoleFromLayout: {
-              permissionRoles: this.permissionRoles,
-              currentRole: this.getCurrentRole(this.permissionRoles)
-            }
-          });
-          this.alreadyLoadAllCourses = true;
-          this.courseName = this.courseInfo[this.currentCourseId]['courseName']
-          //////////////////
-          this.enableOverview = !!(+(resp.data.courseInfo[this.currentCourseId]["overviewEnabled"]))
-          if (this.enableOverview || this.rightToEdit) {
-            this.trueList.push("overview")
-            this.overview_branchId = resp.data.courseInfo[this.currentCourseId]["overviewId"]
-          }
-          this.enableSyllabus = !!(+(resp.data.courseInfo[this.currentCourseId]["syllabusEnabled"]))
-          if (this.enableSyllabus || this.rightToEdit) {
-            this.trueList.push("syllabus")
-            this.syllabus_branchId = resp.data.courseInfo[this.currentCourseId]["syllabusId"]
-          }
-          this.enableGrade = !!(+(resp.data.courseInfo[this.currentCourseId]["gradeEnabled"]))
-          if (this.enableGrade || this.rightToEdit) {
-            this.trueList.push("grades")
-          }
-          this.enableAssignment = !!(+(resp.data.courseInfo[this.currentCourseId]["assignmentEnabled"]))
-          if (this.enableAssignment || this.rightToEdit) {
-            this.trueList.push("assignments")
-          }
-          this.DoneLoading = true;
-          if (location == "#/" || location == "") {
-            if (this.trueList != []) {
-              this.activeSection = this.trueList[0]
-            }
-          }
-          else if (location == "#/overview") {
-            this.activeSection = "overview"
-          } else if (location == "#/syllabus") {
-            this.activeSection = "syllabus"
-          } else if (location == "#/grades") {
-            this.activeSection = "grades"
-          } else {
-            this.activeSection = "assignments"
-            this.LoadAssignmentFromTheBeginning({ location: location })
-          }
-          this.loadSection()
-          this.forceUpdate()
-        });
-    }
-    else {
-      // console.log("ALREADY LOAD ALL COURSES")
-      this.alreadyLoadAllCourses = true;
-      this.courseName = this.courseInfo[this.currentCourseId]['courseName']
-      //////////////////
-      this.enableOverview = !!(+(this.courseInfo[this.currentCourseId]["overviewEnabled"]))
-      if (this.enableOverview) {
-        this.trueList.push("overview")
-        this.overview_branchId = this.courseInfo[this.currentCourseId]["overviewId"]
-      }
-      this.enableSyllabus = !!(+(this.courseInfo[this.currentCourseId]["syllabusEnabled"]))
-      if (this.enableSyllabus) {
-        this.trueList.push("syllabus")
-        this.syllabus_branchId = this.courseInfo[this.currentCourseId]["syllabusId"]
-      }
-      this.enableGrade = !!(+(this.courseInfo[this.currentCourseId]["gradeEnabled"]))
-      if (this.enableGrade) {
-        this.trueList.push("grades")
-      }
-      this.enableAssignment = !!(+(this.courseInfo[this.currentCourseId]["assignmentEnabled"]))
-      if (this.enableAssignment) {
-        this.trueList.push("assignments")
-      }
-      this.DoneLoading = true;
-      if (location == "#/" || location == "") {
-        if (this.trueList != []) {
-          this.activeSection = this.trueList[0]
-        }
-      }
-      else if (location == "#/overview") {
-        this.activeSection = "overview"
-      } else if (location == "#/syllabus") {
-        this.activeSection = "syllabus"
-      } else if (location == "#/grades") {
-        this.activeSection = "grades"
-      } else {
-        this.activeSection = "assignments"
-        this.LoadAssignmentFromTheBeginning({ location: location })
-      }
-      this.loadSection()
-      this.makeTreeVisible({ loadSpecificId: "" })
-      //console.log("after calling makeTreeVisible()")
-      this.forceUpdate()
-    }
-  }
-  permissionCallBack({ e }) {
-    if (e === "Student") {
-      this.rightToEdit = false;
-      this.rightToView = true;
-    }
-    if (e === "Instructor") {
-      this.rightToEdit = true;
-      this.rightToView = true;
-    }
-
-    this.makeTreeArray = [];
-    this.alreadyLoadOverview = false;
-    this.alreadyLoadSyllabus = false;
-    this.Overview_doenetML = "";
-    this.Syllabus_doenetML = "";
-    this.assignmentTree = null;
-
-    this.alreadyLoadAssignment = [];
-    this.alreadyMadeLink = [];
-    this.tree_route = [];
-    this.tree_route_right_column = [];
-    this.overview_link = null;
-    this.syllabus_link = null;
-    this.grade_link = null;
-    this.assignment_link = null;
-    if (this.activeSection === "assignments" && this.enableAssignment) {
-      this.makeTreeVisible({ loadSpecificId: "" });
-    }
-    this.forceUpdate();
-  }
-  findEnabledCategory() {
-    const loadUrl = '/api/loadEnable.php';
-    this.payLoad = {
-      overview: 0,
-      syllabus: 0,
-      grade: 0,
-      assignment: 0
-    }
-    let location = window.location.hash
-
-    axios.get(loadUrl, this.payLoad)
-      .then(resp => {
-        if (this.enableOverview) {
-          this.trueList.push("overview")
-          this.overview_branchId = resp.data["overview_branchId"]
-
-        }
-        if (this.enableSyllabus) {
-          this.trueList.push("syllabus")
-          this.syllabus_branchId = resp.data["syllabus_branchId"]
-        }
-        if (this.enableGrade) {
-          this.trueList.push("grades")
-        }
-        if (this.enableAssignment) {
-          this.trueList.push("assignments")
-        }
-        this.forceUpdate()
-      });
-  }
-  ToggleList() {
-    const url = '/api/save_enable_disable_category.php'
-    const data = {
-      courseId: this.currentCourseId,
-      overview: Number(this.enableOverview),
-      grade: Number(this.enableGrade),
-      syllabus: Number(this.enableSyllabus),
-      assignment: Number(this.enableAssignment)
-    }
-    axios.post(url, data)
-      .then(function (response) {
-
-      })
-      .catch(function (error) {
-        this.setState({ error: error });
-
-      })
-    // adding list
-    this.newChange = false
-    this.loadSection()
-    // this.forceUpdate()
-
-
-  }
-
-  loadThisAssignmentInfo({ link }) {
-    this.rightSideInfoColumn = null
-    const urlDownload = "/api/loadAssignmentInfo.php";
-    const data = { assignmentId: this.thisAssignmentInfo }
-    const payload = {
-      params: data
-    }
-    this.assignment_branchId = this.assignment_obj[this.thisAssignmentInfo]['branchId']
-    axios.get(urlDownload, payload)
-      .then(resp => {
-        // console.log(resp.data)
-        this.assignmentName = resp.data['assignmentName']
-        this.assignedDate = resp.data['assignedDate']
-        this.dueDate = resp.data['dueDate']
-        this.numberOfAttemptsAllowed = resp.data['numberOfAttemptsAllowed']
-        this.timeLimit = resp.data['timeLimit']
-        this.gradeCategory = resp.data['gradeCategory']
-        this.totalPointsOrPercent = resp.data['totalPointsOrPercent']
-
-        this.individualize = resp.data['individualize'] === "1" ? true : false
-        this.multipleAttempts = resp.data['multipleAttempts'] === "1" ? true : false
-        this.showSolution = resp.data['showSolution'] === "1" ? true : false
-        this.showFeedback = resp.data['showFeedback'] === "1" ? true : false
-        this.showHints = resp.data['showHints'] === "1" ? true : false
-        this.showCorrectness = resp.data['showCorrectness'] === "1" ? true : false
-        this.proctorMakesAvailable = resp.data['proctorMakesAvailable'] === "1" ? true : false
-        // this.buildRightSideInfoColumn()
-        this.AssignmentInfoPackageReady = true
-        this.buildRightSideInfoColumn()
-        // console.log("link is "+link)
-        this.makeTreeRoute({ link: link, assignmentId: this.thisAssignmentInfo })
-
-        this.makeTreeVisible({ loadSpecificId: this.thisAssignmentInfo })
-        // this.forceUpdate();
-
-      });
-  }
-  changeCurrentAssignmentRoute({ id }) {
-    let link = "/assignments/" + id
-    this.thisAssignmentInfo = id
-    let position = this.assignmentsIndexAndDoenetML[id]['indexInRouterArray']
-    this.assignmentDoenetML = this.assignmentsIndexAndDoenetML[id]['doenetML']
-    this.tree_route_temp = []
-    this.tree_route_right_column_temp = []
-    for (let i = 0; i < this.tree_route.length; i++) {
-      if (i != position) {
-        this.tree_route_temp.push(this.tree_route[i])
-      }
-    }
-    this.tree_route = this.tree_route_temp
-    ///
-    for (let i = 0; i < this.tree_route_right_column.length; i++) {
-      if (i != position) {
-        this.tree_route_right_column_temp.push(this.tree_route[i])
-      }
-    }
-    this.tree_route_right_column = this.tree_route_right_column_temp
-    ///
-    this.alreadyMadeLink_temp = []
-    for (let i = 0; i < this.alreadyMadeLink.length; i++) {
-      if (i != position) {
-        this.alreadyMadeLink_temp.push(this.alreadyMadeLink[i])
-      }
-    }
-    this.alreadyMadeLink = this.alreadyMadeLink_temp
-
-
-    this.buildRightSideInfoColumn()
-    this.makeTreeRoute({ link: link, assignmentId: id })
-
-
-  }
-  saveAssignmentInfo() {
-    const urlDownload = "/api/saveAssignmentInfo.php";
-    this.resetTreeArray = true
-
-    this.changeCurrentAssignmentRoute({ id: this.thisAssignmentInfo })
-    const data = {
-      assignmentId: this.thisAssignmentInfo,
-      assignmentName: this.assignmentName,
-      assignedDate: this.assignedDate,
-
-      gradeCategory: this.gradeCategory,
-      totalPointsOrPercent: (this.totalPointsOrPercent === null ? 0 : this.totalPointsOrPercent),
-      individualize: (this.individualize === true ? 1 : 0),
-      multipleAttempts: (this.multipleAttempts === true ? 1 : 0),
-      showSolution: (this.showSolution === true ? 1 : 0),
-      showFeedback: (this.showFeedback === true ? 1 : 0),
-      showHints: (this.showHints === true ? 1 : 0),
-      showCorrectness: (this.showCorrectness === true ? 1 : 0),
-      proctorMakesAvailable: (this.proctorMakesAvailable === true ? 1 : 0),
-
-      dueDate: this.dueDate,
-      numberOfAttemptsAllowed: (this.numberOfAttemptsAllowed === "" ? 0 : this.numberOfAttemptsAllowed),
-      timeLimit: (this.timeLimit === "" ? "00:00:00" : this.timeLimit)
-    }
-
-
-    axios.post(urlDownload, data)
-      .then(resp => {
-        // console.log("resp")
-        // console.log(resp.data)
-      })
-      .catch(error => { this.setState({ error: error }) });
-  }
-
-
-
-  buildRightSideInfoColumn() {
-    let evenOrOdd = 0
-
-    this.rightSideInfoColumn = (
-      <div
-      >
-
-        <span className="Section-Icon-Box">
-          <FontAwesomeIcon className="Section-Icon" onClick={() => window.location.href = "/editor/?branchId=" + this.assignment_branchId} icon={faEdit} />
-        </span>
-        {/* <SettingContainer> */}
-
-        <DoenetBox key={"title" + (this.updateNumber++)}
-          readPriviledge={this.rightToView}
-          writePriviledge={this.rightToEdit}
-          evenOrOdd={evenOrOdd += 1}
-          parentFunction={(e) => {
-            this.updateNumber += 1
-            this.assignmentName = e;
-            this.AssignmentInfoChanged = true;
-            this.forceUpdate()
-          }}
-          type="text"
-          title="Assignment Name: "
-          value={this.assignmentName ? this.assignmentName : ""} />
-
-        <DoenetBox key={"duedate" + (this.updateNumber++)}
-          readPriviledge={this.rightToView}
-          writePriviledge={this.rightToEdit}
-          evenOrOdd={evenOrOdd += 1}
-          parentFunction={(e) => {
-            this.updateNumber += 1
-            let date = e.split(" ")
-            let result = date[3] + "-" + this.months[date[1]] + "-" + date[2] + " " + date[4]
-            this.dueDate = result;
-            this.AssignmentInfoChanged = true;
-            //console.log("from DoenetBox parentFunction")
-            this.forceUpdate()
-          }}
-          type="Calendar"
-          title="Due Date: "
-          value={this.dueDate ? this.dueDate : ""}
-        />
-
-        <DoenetBox key={"assignedDate" + (this.updateNumber++)}
-          readPriviledge={this.rightToView}
-          writePriviledge={this.rightToEdit}
-          evenOrOdd={evenOrOdd += 1}
-          parentFunction={(e) => {
-            this.updateNumber += 1
-            let date = e.split(" ")
-            let result = date[3] + "-" + this.months[date[1]] + "-" + date[2] + " " + date[4]
-            this.assignedDate = result;
-
-            this.AssignmentInfoChanged = true;
-            //console.log("from DoenetBox parentFunction")
-
-            this.forceUpdate()
-          }}
-          type="Calendar"
-          title="Assigned Date: "
-          value={this.assignedDate ? this.assignedDate : ""} />
-
-        <DoenetBox key={"TimeLimit" + (this.updateNumber++)}
-          readPriviledge={this.rightToView}
-          writePriviledge={this.rightToEdit}
-          evenOrOdd={evenOrOdd += 1}
-          parentFunction={(e) => {
-            this.updateNumber += 1
-            this.timeLimit = e;
-            this.AssignmentInfoChanged = true;
-            //console.log("from DoenetBox parentFunction")
-
-            this.forceUpdate()
-          }}
-          type="text"
-          title="Time Limit: "
-          value={this.timeLimit ? this.timeLimit : ""} />
-
-        <DoenetBox key={"attempts" + (this.updateNumber++)}
-          readPriviledge={this.rightToView}
-          writePriviledge={this.rightToEdit}
-          evenOrOdd={evenOrOdd += 1}
-          parentFunction={(e) => {
-            this.updateNumber += 1
-            this.numberOfAttemptsAllowed = e;
-            if (!this.multipleAttempts) {
-              this.numberOfAttemptsAllowed = 0
-            }
-            this.AssignmentInfoChanged = true;
-            //console.log("from DoenetBox parentFunction")
-
-            this.forceUpdate()
-          }}
-          type="number"
-          title="Number Of Attempts: "
-          value={this.numberOfAttemptsAllowed ? this.numberOfAttemptsAllowed : ""} />
-
-        <DoenetBox key={"points" + (this.updateNumber++)}
-          readPriviledge={this.rightToView}
-          writePriviledge={this.rightToEdit}
-          evenOrOdd={evenOrOdd += 1}
-          parentFunction={(e) => {
-            this.updateNumber += 1
-            this.totalPointsOrPercent = e;
-            this.AssignmentInfoChanged = true;
-            //console.log("from DoenetBox parentFunction")
-
-            this.forceUpdate()
-          }}
-          type="number"
-          title="Total Points Or Percent: "
-          value={this.totalPointsOrPercent ? this.totalPointsOrPercent : ""} />
-
-        <DoenetBox key={"category" + (this.updateNumber++)}
-          readPriviledge={this.rightToView}
-          writePriviledge={this.rightToEdit}
-          evenOrOdd={evenOrOdd += 1}
-          parentFunction={(e) => {
-            this.updateNumber += 1
-            this.gradeCategory = e;
-            this.AssignmentInfoChanged = true;
-            //console.log("from DoenetBox parentFunction")
-
-            this.forceUpdate()
-          }}
-          type="select"
-          options={this.listOfOptions}
-          title="Grade Category: "
-          value={this.gradeCategory} />
-
-        <DoenetBox key={"indiv" + (this.updateNumber++)}
-          readPriviledge={this.rightToView}
-          writePriviledge={this.rightToEdit}
-          evenOrOdd={evenOrOdd += 1}
-          parentFunction={(e) => {
-            this.updateNumber += 1
-            this.individualize = e;
-            this.AssignmentInfoChanged = true;
-            //console.log("from DoenetBox parentFunction")
-
-            this.forceUpdate()
-          }}
-          type="checkbox"
-          title="Individualize: "
-          value={this.individualize} />
-        <DoenetBox key={"multiple att" + (this.updateNumber++)}
-          readPriviledge={this.rightToView}
-          writePriviledge={this.rightToEdit}
-          evenOrOdd={evenOrOdd += 1}
-          parentFunction={(e) => {
-            this.updateNumber += 1
-            this.multipleAttempts = e;
-            if (!this.multipleAttempts) {
-              this.numberOfAttemptsAllowed = 0
-            }
-            this.AssignmentInfoChanged = true;
-            //console.log("from DoenetBox parentFunction")
-
-            this.forceUpdate()
-          }}
-          type="checkbox"
-          title="Multiple Attempts: "
-          value={this.multipleAttempts} />
-        <DoenetBox key={"show sol" + (this.updateNumber++)}
-          readPriviledge={this.rightToView}
-          writePriviledge={this.rightToEdit}
-          evenOrOdd={evenOrOdd += 1}
-          parentFunction={(e) => {
-            this.updateNumber += 1
-            this.showSolution = e;
-            this.AssignmentInfoChanged = true;
-            //console.log("from DoenetBox parentFunction")
-
-            this.forceUpdate()
-          }}
-          type="checkbox"
-          title="Show solution: "
-          value={this.showSolution} />
-        <DoenetBox key={"show fback" + (this.updateNumber++)}
-          readPriviledge={this.rightToView}
-          writePriviledge={this.rightToEdit}
-          evenOrOdd={evenOrOdd += 1}
-          parentFunction={(e) => {
-            this.updateNumber += 1
-            this.showFeedback = e;
-            this.AssignmentInfoChanged = true;
-            //console.log("from DoenetBox parentFunction")
-
-            this.forceUpdate()
-          }}
-          type="checkbox"
-          title="Show feedback: "
-          value={this.showFeedback} />
-        <DoenetBox key={"show hints" + (this.updateNumber++)}
-          readPriviledge={this.rightToView}
-          writePriviledge={this.rightToEdit}
-          evenOrOdd={evenOrOdd += 1}
-          parentFunction={(e) => {
-            this.updateNumber += 1
-            this.showHints = e;
-            this.AssignmentInfoChanged = true;
-            //console.log("from DoenetBox parentFunction")
-
-            this.forceUpdate()
-          }}
-          type="checkbox"
-          title="Show hints: "
-          value={this.showHints} />
-        <DoenetBox key={"show corr" + (this.updateNumber++)}
-          readPriviledge={this.rightToView}
-          writePriviledge={this.rightToEdit}
-          evenOrOdd={evenOrOdd += 1}
-          parentFunction={(e) => {
-            this.updateNumber += 1
-            this.showCorrectness = e;
-            this.AssignmentInfoChanged = true;
-            //console.log("from DoenetBox parentFunction")
-
-            this.forceUpdate()
-          }}
-          type="checkbox"
-          title="Show correctness: "
-          value={this.showCorrectness} />
-        <DoenetBox key={"proctor" + (this.updateNumber++)}
-          readPriviledge={this.rightToView}
-          writePriviledge={this.rightToEdit}
-          evenOrOdd={evenOrOdd += 1}
-          lastComponet={true}
-          parentFunction={(e) => {
-            this.updateNumber += 1
-            this.proctorMakesAvailable = e;
-            this.AssignmentInfoChanged = true;
-            //console.log("from DoenetBox parentFunction")
-
-            this.forceUpdate()
-          }}
-          type="checkbox"
-          title="Proctor make available: "
-          value={this.proctorMakesAvailable} />
-      </div>)
-    this.AssignmentInfoPackageReady = false
-    //console.log("from buildRightSideInfoColumn")
-
-    this.forceUpdate()
-  }
-  buildGrades() {
-    this.total = { possible: 0, score: 0, percentage: '0%' }
-
-    for (let gcat of this.gradeCategories) {
-      this.scores[gcat] = [];
-      this.subTotals[gcat] = { possible: 0, score: 0, percentage: '0%' };
-
-      for (let dObj of this.assignmentsData) {
-        if (dObj.gradeCategory === gcat) {
-          let possible = dObj.totalPointsOrPercent;
-          let percentFLAG = false;
-          if (possible === null) {
-            possible = '--';
-            percentFLAG = true;
-          } else {
-            possible = Number(possible);
-            this.subTotals[gcat].possible += possible;
-          }
-          let score = dObj.credit;
-          if (score === null || possible === null) {
-            score = '--';
-            percentFLAG = true;
-          } else {
-            score = Number(score) * possible;
-            if (!(isNaN(score))) {
-              this.subTotals[gcat].score += score;
-            }
-          }
-          let percentage;
-          if (percentFLAG) {
-            percentage = '--';
-          } else {
-            percentage = Math.round(score / possible * 1000) / 10 + '%';
-          }
-
-          if (isNaN(score)) {
-            score = "--";
-          }
-
-          this.scores[gcat].push({
-            gradeItem: dObj.assignmentName,
-            assignmentId: dObj.assignmentId,
-            possible: possible,
-            score: score,
-            percentage: percentage
-          });
-        }
-      }
-
-      if (this.subTotals[gcat].score > 0 && this.subTotals[gcat].possible > 0) {
-        this.subTotals[gcat].percentage = Math.round(this.subTotals[gcat].score / this.subTotals[gcat].possible * 1000) / 10 + '%';
-        this.total.score += Number(this.subTotals[gcat].score);
-        this.total.possible += Number(this.subTotals[gcat].possible);
-      }
-
-    }
-    this.total.percentage = '0%';
-    if (!isNaN(this.total.score / this.total.possible * 1000) / 10) {
-      this.total.percentage = Math.round(this.total.score / this.total.possible * 1000) / 10 + '%';
-    }
-
-  }
-  LoadAssignmentFromTheBeginning({ location }) {
-    this.assignmentOnScreen = true
-    this.treeOnScreen = false;
-    let path = "#/assignments/"
-    let index = path.length
-    if (location.length == (path.length + 21)) {
-      let currentAssignmentId = location.substring(index)
-      this.thisAssignmentInfo = currentAssignmentId
-
-      this.LoadAssignmentFromTheBeginningFlag = true
-      this.makeTreeVisible({ loadSpecificId: currentAssignmentId })
-
-    }
-    else {
-      this.makeTreeVisible({ loadSpecificId: "" })
-      //console.log("before this.makeTreeVisible line 1630")
-      this.forceUpdate()
-    }
-  }
-  buildTreeArray() {
-
-    this.makeTreeArray = []
-    if (this.heading_obj.length != 1) {
-
-      let iterator = 0;
-      this.headerId_arr = []
-      let already_built_header_id = {}
-      this.assignmentId_arr = []
-      this.makeTreeArray = []
-      // create a header_id_arr to access header_obj
-
-      this.headerId_arr = Object.keys(this.heading_obj)
-      let headerObjectLength = this.headerId_arr.length;
-
-      iterator = 0;
-      this.assignmentId_arr = Object.keys(this.assignment_obj)
-
-      iterator = 0;
-      // establish level 0
-      this.heading_obj["root"]["childHeadings"].forEach(element => {
-        element = element.toString()
-        let title = this.heading_obj[element]["title"]
-        let object = { id: element, title: title, type: "header", level: 0 }
-        this.makeTreeArray.unshift(object)
-      })
-      // console.log("this.makeTreeArray1")
-      // console.log(this.makeTreeArray)
-      // add header first, level = level's parent + 1
-      iterator = 0;
-      while (iterator < this.makeTreeArray.length) {
-        let currentHeaderObject =
-          this.heading_obj[this.makeTreeArray[iterator]["id"]];
-
-        if (currentHeaderObject["childHeadings"] != undefined) {
-          (currentHeaderObject["childHeadings"]).forEach(header => {
-            header = header.toString();
-            let title = this.heading_obj[header]["title"];
-            let type = "header"
-            let newLevel = this.makeTreeArray[iterator]["level"] + 1;
-            let object = { id: header, title: title, type: type, level: newLevel }
-            this.makeTreeArray.splice(iterator + 1, 0, object)
-            already_built_header_id[header] = true;
-            //}
-          })
-        }
-
-        iterator++;
-      }
-
-      //add assignments
-      // add arrow when this.enableMode==='assignment'
-      iterator = 0;
-      while (iterator < this.makeTreeArray.length) {
-        if (this.makeTreeArray[iterator]["type"] === "header") {
-          let indexOfHeader = this.headerId_arr.indexOf(this.makeTreeArray[iterator]["id"])
-          let currentHeaderObject =
-            this.heading_obj[this.makeTreeArray[iterator]["id"]];
-          let assignment_list = currentHeaderObject["childAssignments"]
-          if (assignment_list != []) {
-            (assignment_list).forEach(e => {
-              // assume unique assignment has unique headers
-              let title = this.assignment_obj[e.toString()]["title"];
-              let newLevel = this.makeTreeArray[iterator]["level"] + 1;
-              let type = "assignment"
-              let object1 = { id: e.toString(), title: title, type: type, level: newLevel }
-              this.makeTreeArray.splice(iterator + 1, 0, object1)
-            })
-          }
-        }
-      }
-
-    }}
-    buildTree(){
-      let ClassName = "headerSelection"
-      // making space
-      this.tree = [];
-      let addHeaderToTheEndOfUltimateHeader = (<span className="Section-Icon-Box">
-        <FontAwesomeIcon className="Section-Icon"
-          onClick={() => { this.addNewHeaderAtTheEndUltimateHeader() }} icon={faPlus} /></span>);
-      let addingAssignmentArray = this.AddedAssignmentObjArray
-
-      if (this.makeTreeArray.length > 0) {
-
-        let leftArrow = null;
-        let rightArrow = null;
-        let upArrow = null;
-        let downArrow = null;
-        let addHeaderPlus = null;
-        let addAssignmentPlus = null;
-        let remove = null;
-        let addingArrowAfterAssignment = null;
-        let addingArrowUnderHeader = null;
-
-        let addHeaderPlusUnderRoot = null;
-
-        this.makeTreeArray.forEach((element, index) => {
-          let title = element["title"]
-          let level = element["level"];
-          let id = element["id"]; // id of either header or assignment
-
-          let type = element["type"]
-          let headerParentId = null;
-          if (type === 'header') {
-            headerParentId = this.heading_obj[id]['parentId']
-
-            let id1 = element["id"];
-
-            if (this.enableMode === 'remove') {
-              remove = (<span className="Section-Icon-Box">
-                <FontAwesomeIcon className="Section-Icon" data-cy={"close" + index}
-                  onClick={() => {
-                    this.deleteHeader({ headerObj: element }); this.buildTreeArray();
-                    this.buildTree();
-                    this.makeTreeVisible({ loadSpecificId: "" });
-                  }} icon={faWindowClose} /></span>)
-            } else if (this.enableMode === 'header') {
-              addHeaderPlus = (<span className="Section-Icon-Box">
-                <FontAwesomeIcon className="Section-Icon" data-cy={"plus" + index}
-                  onClick={() => { this.addNewHeaderToHeader({ headerObj: element }); this.makeTreeVisible({ loadSpecificId: "" }) }} icon={faPlus} /></span>)
-            }
-            else if (this.enableMode === 'assignments') {
-              id = element["id"];
-              let parentId = this.heading_obj[id]['parentId']
-              addingArrowUnderHeader = (<div style={{ marginLeft: leftMargin }}><span className="Section-Icon-Box">
-                <FontAwesomeIcon className="Section-Icon" data-cy={"arrowLeft" + index}
-                  onClick={
-                    () => {
-                      this.addAssignmentIdsUnderHeader({ currentHeaderId: id, arrayOfIncomingAssignments: this.AddedAssignmentObjArray });
-                      this.makeTreeVisible({ loadSpecificId: "" })
-                    }}
-                  icon={faArrowLeft} /></span></div>)
-            }
-
-
-          }
-          let leftMargin = `${level * 20}px`;
-          let contentID = null;
-          let branchID = null;
-          // making up, down Arrow
-          if (type == "assignment") {
-            let myParent = this.assignment_obj[id]['parentId']
-            ClassName = "AssignmentSelection"
-            contentID = this.assignment_obj[id]['contentId']
-            branchID = this.assignment_obj[id]['branchId']
-            let myParentHeadingIdArray = this.heading_obj[myParent]['childAssignments']
-            if (this.enableMode === 'position') {
-              // if (myParentHeadingIdArray.indexOf(id)!=((myParentHeadingIdArray.length)-1)){
-              //   upArrow=(<span className="Section-Icon-Box">         
-              //   <FontAwesomeIcon className="Section-Icon" data-cy={"arrowUp"+index}
-              //    onClick ={()=>{this.moveAssignmentUp({assignmentObj:element})}} icon={faArrowUp}/></span>)
-              // }
-              // if (myParentHeadingIdArray.indexOf(id)!=0){
-              //   downArrow=(<span className="Section-Icon-Box">         
-              // <FontAwesomeIcon className="Section-Icon" data-cy={"arrowDown"+index}
-              //  onClick ={()=>{this.moveAssignmentDown({assignmentObj:element})}} icon={faArrowDown}/></span>)
-              // }
-            } else if (this.enableMode === 'remove') {
-              remove = (<span className="Section-Icon-Box">
-                <FontAwesomeIcon className="Section-Icon" data-cy={"close" + index}
-                  onClick={() => { this.deleteAssignment({ assignmentObj: element }); this.makeTreeVisible({ loadSpecificId: "" }) }} icon={faWindowClose} /></span>)
-            } else if (this.enableMode === 'assignments') {
-              id = element["id"];
-              addingArrowAfterAssignment = (<div style={{ marginLeft: leftMargin }}><span className="Section-Icon-Box">
-                <FontAwesomeIcon className="Section-Icon" data-cy={"arrowLeft" + index}
-                  onClick=
-                  {() => {
-                    this.addAssignmentIdsAfterAnAssignment({ currentAssignmentId: id, arrayOfIncomingAssignments: this.AddedAssignmentObjArray });
-                    this.makeTreeVisible({ loadSpecificId: "" })
-                  }}
-                  icon={faArrowLeft} /></span></div>)
-            }
-          }
-          let data_cy = type + index
-          let styleAssignment = { marginLeft: leftMargin, display: "flex" }
-          if (this.selectedAssignmentId === id) {
-            styleAssignment = { marginLeft: leftMargin, display: "flex", backgroundColor: "#979B97" }
-          }
-          let link = "/assignments/" + id
-          if (!this.alreadyHadAssignmentsIndexAndDoenetML) {
-            this.assignmentsIndexAndDoenetML[id] = { doenetML: "", indexInRouterArray: -1 }
-          }
-
-          // console.log("link is "+link)
-          if (level == 0) { // only header can have level 0
-            if (this.enableMode === 'header') {
-              addHeaderPlusUnderRoot = (<span className="Section-Icon-Box">
-                <FontAwesomeIcon className="Section-Icon" data-cy="plus"
-                  onClick={() => {
-                    this.addNewHeaderUnderRoot({ headerObj: element });
-                    this.makeTreeVisible({ loadSpecificId: "" })
-                  }} icon={faPlus} /></span>)
-            }
-          }
-          let tree_branch = null;
-          if (!this.rightToEdit) {
-            leftArrow = null;
-            rightArrow = null;
-            upArrow = null;
-            downArrow = null;
-            addHeaderPlus = null;
-            addAssignmentPlus = null;
-            remove = null;
-            addingArrowAfterAssignment = null;
-            addingArrowUnderHeader = null;
-          }
-          if (type === "assignment") {
-            tree_branch =
-              (
-                <Link to={link} key={"tree_branch" + index}
-                  data-cy={data_cy} className={ClassName} style={styleAssignment}
-                  onClick={() => {
-                  this.thisAssignmentInfo = id;
-                    // console.log("clicking link")
-                    this.loadAssignmentContent({ contentId: contentID, branchId: branchID, assignmentId: id });
-                  }}
-                >
-                  <span className="Section-Text" >
-                    {title}
-                  </span>
-                  {leftArrow}
-                  {rightArrow}
-                  {upArrow}
-                  {downArrow}
-                  {remove}
-                </Link>
-              )
-          }
-
-
-          if (type === "header") {
-            tree_branch = (<div to={link} key={"tree_branch" + index}
-              data-cy={data_cy} className={ClassName} style={styleAssignment}
-            >
-              <span className="Section-Text" >
-                {title}
-              </span>
-              {leftArrow}
-              {rightArrow}
-              {upArrow}
-              {downArrow}
-              {addHeaderPlus}
-              {remove}
-            </div>)
-          }
-          // this.tree.push(tree_branch)
-          if (addHeaderPlusUnderRoot != null && type === 'header') {
-            this.tree.push(addHeaderPlusUnderRoot)
-          }
-          this.tree.push(tree_branch)
-          if (addingArrowAfterAssignment != null && type === 'assignment') {
-            this.tree.push(addingArrowAfterAssignment)
-          }
-
-          if (addingArrowUnderHeader != null && type === 'header'
-            && headerParentId != null) {
-            this.tree.push(addingArrowUnderHeader);
-          }
-
-        // if (addingArrowUnderHeader != null && type === 'header'
-        //   && headerParentId != null) {
-        //   this.tree.push(addingArrowUnderHeader);
-        // }
-
-        })
-      } else {
-        //console.log("EMPTY TREE")
-        //  this.tree.push(<p>Empty Tree</p>)
-      }
-      if (this.enableMode === 'header') {
-        this.tree.push(addHeaderToTheEndOfRoot)
-      }
-
-    }
-
-    saveTree = ({courseId, headingsInfo, assignmentsInfo, callback=(()=>{})}) => {
-      // console.log("saving the tree")
-      /**
-       * here passing in a payload of
-       * for UPDATE:
-       *  a assignment set where all row in assignment match the id will be updated in parentId
-       * for DELETE:
-       *  a header set where all row in course's heading match the id will be deleted
-       * for INSERT:
-       *  for inserting into assignment
-       *   a set of assignment id
-       *   a list of parent id as 1 header Id can have multiple assignment id
-       *   index of children id associated with index of assignment id
-       *  for inserting into heading
-       *    a list of header id where duplicate may occur as a header may contain several different children id
-       *    a set of children id as no children Id can be owned by 2 different parents
-       * 
-       * delete multiple rows: DELETE FROM table WHERE col1 IN (1,2,3,4,5)
-          insert multiple rows:
-          INSERT INTO 
-                projects(name, start_date, end_date)
-          VALUES
-                ('AI for Marketing','2019-08-01','2019-12-31'),
-                ('ML for Sales','2019-05-15','2019-11-20');
-       */
-      let assignmentId_parentID_array = [];
-      let assignmentId_array = Object.keys(assignmentsInfo)
-      assignmentId_array.forEach(id=>{
-        assignmentId_parentID_array.push(assignmentsInfo[id]['parentId']);
-      })
-      let headerID_array = Object.keys(headingsInfo);
-      let headerID_array_to_payload = []
-      let headerID_childrenId_array_to_payload=[]
-      let headerID_parentId_array_to_payload = []
-      let headerID_name = []
-      headerID_array.forEach(currentHeaderId=>{
-        let currentHeaderObj=headingsInfo[currentHeaderId]
-        let name = currentHeaderObj['title']
-        if (name==null){
-          name="NULL"
-        }
-        let currentHeaderObjHeadingIdArray = currentHeaderObj['childFolders']
-        let lengthOfHeadingId = currentHeaderObjHeadingIdArray.length
-        let currentHeaderObjAssignmentIdArray = currentHeaderObj['childContent']
-        let currentHeaderObjParentId = currentHeaderObj['parentId']
-        let lengthOfAssigmentId = currentHeaderObjAssignmentIdArray.length
-        let iterator = 0
-        if (lengthOfHeadingId==0 && lengthOfAssigmentId==0){
-          headerID_array_to_payload.push(currentHeaderId)
-          if (currentHeaderObjParentId==null){
-            headerID_parentId_array_to_payload.push("NULL")
-          } else {
-          headerID_parentId_array_to_payload.push(currentHeaderObjParentId)
-          }
-          headerID_childrenId_array_to_payload.push("NULL")
-          headerID_name.push(name);
-        }
-        while (iterator < lengthOfHeadingId){
-          headerID_array_to_payload.push(currentHeaderId)
-          headerID_childrenId_array_to_payload.push(currentHeaderObjHeadingIdArray[iterator])
-          headerID_name.push(name);
-          if (currentHeaderObjParentId==null){
-            headerID_parentId_array_to_payload.push("NULL")
-          } else {
-          headerID_parentId_array_to_payload.push(currentHeaderObjParentId)
-          }
-          iterator+=1
-        }
-        iterator = 0
-        while (iterator < lengthOfAssigmentId){
-          headerID_array_to_payload.push(currentHeaderId)
-          headerID_childrenId_array_to_payload.push(currentHeaderObjAssignmentIdArray[iterator])
-          headerID_name.push(name);
-          if (currentHeaderObjParentId==null){
-            headerID_parentId_array_to_payload.push("NULL")
-          } else {
-          headerID_parentId_array_to_payload.push(currentHeaderObjParentId)
-          }
-          iterator+=1
-        }
-      })
-      const urlGetCode = '/api/saveTree.php';
-      const data = {
-        assignmentId_array: assignmentId_array,
-        assignmentId_parentID_array: assignmentId_parentID_array,
-        headerID_array_to_payload:headerID_array_to_payload,
-        headerID_name:headerID_name,
-        headerID_parentId_array_to_payload:headerID_parentId_array_to_payload,
-        headerID_childrenId_array_to_payload:headerID_childrenId_array_to_payload,
-        courseId: courseId
-      }
-      axios.post(urlGetCode,data)
-      .then(resp=>{
-        callback();
-      })
-      .catch(error=>{this.setState({error:error})});
-    }
-
-    moveHeaderUp({ headerObj }){
-      /**
-      * posses up arrow iff your id not first appear inside your parentId's headerId array
-      * get the id of the current header
-      * find current header parentId in this.header_obj
-      * find current header parent obj in this.header_obj base on parentId
-      * get current header index inside current header parent obj headerId
-      * swap it with the element whose index before
-      */
-
-      let currentHeaderId = headerObj["id"]
-
-      let myParentId = this.heading_obj[currentHeaderId]["parentId"]
-      let parentObj = this.heading_obj[myParentId];
-
-      let currentHeaderIndexInParentHeaderIdArray = parentObj["childHeadings"].indexOf(currentHeaderId)
-      let previousIndex = currentHeaderIndexInParentHeaderIdArray + 1;
-
-      let previousId = parentObj["childHeadings"][previousIndex]
-      let temp = previousId;
-      // swapping
-      parentObj["childHeadings"][previousIndex] = currentHeaderId;
-      parentObj["childHeadings"][currentHeaderIndexInParentHeaderIdArray] = temp;
-
-      this.buildTreeArray();
-      this.buildTree();
-      this.forceUpdate();
-      this.saveTree();
-    }
-    moveAssignmentUp({ assignmentObj }){
-      /**
-      * posses up arrow iff your id not first appear inside your parentId's assignment array
-      * get the id of the current assignment
-      * find current assignment parentId in this.header_obj
-      * find current assignment's parent obj in this.header_obj base on parentId
-      * get current assignment index inside current header's parent obj assignmentId
-      * swap it with the element whose index before
-      */
-      let currentAssignmentId = assignmentObj["id"]
-      let myParentId = this.assignment_obj[currentAssignmentId]["parentId"]
-      let parentObj = this.heading_obj[myParentId];
-      let currentHeaderIndexInParentHeaderIdArray = parentObj["childAssignments"].indexOf(currentAssignmentId)
-      let previousIndex = currentHeaderIndexInParentHeaderIdArray + 1;
-      let previousId = parentObj["childAssignments"][previousIndex]
-      let temp = previousId;
-      // swapping
-      parentObj["childAssignments"][previousIndex] = currentAssignmentId;
-      parentObj["childAssignments"][currentHeaderIndexInParentHeaderIdArray] = temp;
-      this.buildTreeArray();
-      this.buildTree();
-      this.forceUpdate();
-      this.saveTree();
-    }
-    moveHeaderDown({ headerObj }){
-      /**
-       * posses down arrow iff your id not last appear inside your parentId's headerId array
-       * get the id of the current header
-       * find current header parentId in this.header_obj
-       * find current header parent obj in this.header_obj base on parentId
-       * get current header index inside current header parent obj headerId
-       * swap it with the element whose index after
-       */
-      let currentHeaderId = headerObj["id"]
-      let myParentId = this.heading_obj[currentHeaderId]["parentId"]
-      let parentObj = this.heading_obj[myParentId];
-      let currentHeaderIndexInParentHeaderIdArray = parentObj["childHeadings"].indexOf(currentHeaderId)
-      let previousIndex = currentHeaderIndexInParentHeaderIdArray - 1;
-      let previousId = parentObj["childHeadings"][previousIndex]
-      let temp = previousId;
-      // swapping
-      parentObj["childHeadings"][previousIndex] = currentHeaderId;
-      parentObj["childHeadings"][currentHeaderIndexInParentHeaderIdArray] = temp;
-      this.buildTreeArray();
-      this.buildTree();
-      this.forceUpdate();
-      this.saveTree();
-    }
-    moveAssignmentDown({ assignmentObj }){
-      /**
-     * posses down arrow iff your id not lasr appear inside your parentId's assignment array
-     * get the id of the current assignment
-     * find current assignment parentId in this.header_obj
-     * find current assignment's parent obj in this.header_obj base on parentId
-     * get current assignment index inside current header's parent obj assignmentId
-     * swap it with the element whose index after
-     */
-      let currentAssignmentId = assignmentObj["id"]
-      let myParentId = this.assignment_obj[currentAssignmentId]["parentId"]
-      let parentObj = this.heading_obj[myParentId];
-      let currentHeaderIndexInParentHeaderIdArray = parentObj["childAssignments"].indexOf(currentAssignmentId)
-      let previousIndex = currentHeaderIndexInParentHeaderIdArray - 1;
-      let previousId = parentObj["childAssignments"][previousIndex]
-      let temp = previousId;
-      // swapping
-      parentObj["childAssignments"][previousIndex] = currentAssignmentId;
-      parentObj["childAssignments"][currentHeaderIndexInParentHeaderIdArray] = temp;
-      this.buildTreeArray();
-      this.buildTree();
-      this.forceUpdate();
-      this.saveTree();
-
-    }
-    moveHeaderLeft({ headerObj }){
-      /**
-       * possess a left arrow when exists parent that not "root"
-       * get the id of the current header as currentHeaderId
-       * find currentHeaderId's parentId in this.header_obj
-       * splice currentHeaderId out of currentHeaderId's parentId headingId array
-       * store parentId of currentHeaderId's parentId as newParentId
-       * change currentHeaderId's parentId type value to newParentId
-       */
-      let currentHeaderId = headerObj["id"]
-      let myparentId = this.heading_obj[currentHeaderId]["parentId"]
-      let myNewParentId = this.heading_obj[myparentId]["parentId"]
-      let myParentHeaderIdArray = this.heading_obj[myparentId]["childHeadings"]
-      let currentHeaderIdIndexInsidemyParentHeaderIdArray = myParentHeaderIdArray.indexOf(currentHeaderId)
-      this.heading_obj[myparentId]["childHeadings"].splice(currentHeaderIdIndexInsidemyParentHeaderIdArray, 1)
-      this.heading_obj[currentHeaderId]["parentId"] = myNewParentId;
-      if (currentHeaderIdIndexInsidemyParentHeaderIdArray === (myParentHeaderIdArray - 1)) {
-        this.heading_obj[myNewParentId]["childHeadings"].push(currentHeaderId)   // when u last
-      } else {
-        this.heading_obj[myNewParentId]["childHeadings"].unshift(currentHeaderId)
-      }
-      // console.log("moveHeaderLeft")
-      // console.log(this.heading_obj)
-      this.buildTreeArray();
-      this.buildTree();
-      this.forceUpdate();
-      this.saveTree();
-
-    }
-    moveHeaderRight({ headerObj }){
-      /**
-       * possess right arrow when my id not the only in my parentID's headerId
-       * get the id of the current header as id
-       * find the next header inside the current header's parent headingId
-       * find the index of the previous header inside headerId_arr
-       * continue to seek previous header by decreasing the index
-       * when found a header where its level is at least current header
-       *    then store the header Id as newParentID. Then look parentID up in header_obj
-       *    then access its headerId array and append id to the array
-       * change id's parent to newParentID
-       */
-      let currentHeaderId = headerObj['id']
-      let myParentId = this.heading_obj[currentHeaderId]['parentId']
-      let myParentHeadingIdArray = this.heading_obj[myParentId]["childHeadings"]
-      let prevHeaderIndexInsidemyParentHeadingIdArray = myParentHeadingIdArray.indexOf(currentHeaderId) + 1
-      if (prevHeaderIndexInsidemyParentHeadingIdArray === myParentHeadingIdArray.length) {
-        prevHeaderIndexInsidemyParentHeadingIdArray = myParentHeadingIdArray.indexOf(currentHeaderId) - 1
-      }
-      let prevHeaderId = myParentHeadingIdArray[prevHeaderIndexInsidemyParentHeadingIdArray]
-      let prevHeaderObj = this.heading_obj[prevHeaderId]
-      let currentHeaderIdIndexInsideParentObjHeadingIdArray = this.heading_obj[myParentId]['childHeadings'].indexOf(currentHeaderId)
-      if (currentHeaderIdIndexInsideParentObjHeadingIdArray == this.heading_obj[myParentId]['childHeadings'].length - 1) {
-        prevHeaderObj['childHeadings'].push(currentHeaderId)  // when u last
-      } else {
-        prevHeaderObj['childHeadings'].unshift(currentHeaderId)  // when u not last
-      }
-      this.heading_obj[currentHeaderId]['parentId'] = prevHeaderId
-      this.heading_obj[myParentId]['childHeadings'].splice(currentHeaderIdIndexInsideParentObjHeadingIdArray, 1)
-      this.buildTreeArray();
-      this.buildTree();
-      this.forceUpdate();
-      this.saveTree();
-
-    }
-    addAssignmentIdsAfterAnAssignment({ currentAssignmentId, arrayOfIncomingAssignments }){
-      /**
-       * create a fake assignment array of assignment obj
-       * get the parentId of the current assignment
-       * look up parentId obj in header_obj
-       * iterate thru the each element and add the key id to parentId obj's assignmentId array
-       */
-
-      let arr = arrayOfIncomingAssignments
-      let myParentID = this.assignment_obj[currentAssignmentId]['parentId'];
-      let myParentObj = this.heading_obj[myParentID];
-      let assignmentIdArray = myParentObj['childAssignments']
-      let length = arr.length;
-      let currentAssignmentIdIndexInsideParentAssignmentIdArray =
-        myParentObj['childAssignments'].indexOf(currentAssignmentId)
-      let addAtIndex = currentAssignmentIdIndexInsideParentAssignmentIdArray
-      let iterator = 0;
-      while (iterator < length) {
-        let addedAssignmentId = arr[iterator];
-        let ID = nanoid();
-        this.heading_obj[myParentID]['childAssignments'].splice(addAtIndex, 0, ID)
-        // console.log("NEW ID is.."+ID)
-        let title = "untitle assignment " + iterator;
-        this.assignment_obj[ID] = { title: title, parentId: myParentID, contentId: addedAssignmentId }
-        iterator += 1;
-      }
-      // change enableMode to "position" .Adding duplicate assignmentId will break the rule of adding arrow
-      // as one ID can both a middle and first element at the same time
-      this.buildTreeArray();
-      this.buildTree();
-      this.forceUpdate();
-      this.saveTree();
-
-    }
-    addAssignmentIdsUnderHeader({ currentHeaderId, arrayOfIncomingAssignments }){
-      /**
-      * get headerId as id
-      * look up id to get the id obj in header_obj
-      * iterate thru the each element and add the key id to id obj's assignmentId array
-      */
-      /*Assume AddedAssignmentIdsArray is fully filled and 
-      stores only {IdOfAssignment:<someID>,name:<someName>} */
-      let arr = arrayOfIncomingAssignments
-      let currentHeaderObj = this.heading_obj[currentHeaderId];
-      let iterator = arr.length - 1; // last index of Adding AssignmentID
-      while (iterator >= 0) {
-        let ID = nanoid();
-        // console.log("NEW ID is.."+ID)
-        let title = "untitle assignment " + iterator;
-        this.assignment_obj[ID] = { title: title, parentId: currentHeaderId, contentId: arr[iterator] }
-        // adding ID to currentHeaderId's assignmentId array
-        this.heading_obj[currentHeaderId]['childAssignments'].push(ID);
-        iterator--;
-      }
-      this.buildTreeArray();
-      this.buildTree();
-      this.forceUpdate();
-      this.saveTree();
-
-    }
-    addNewHeaderUnderRoot({ headerObj }){
-      let currentHeaderId = headerObj['id']
-      let myParentObj = this.heading_obj["root"];
-      let length = myParentObj['childHeadings'].length
-      let currentHeaderIdIndexInsideParentHeadingIdArray =
-        myParentObj['childHeadings'].indexOf(currentHeaderId)
-      let addAtIndex = currentHeaderIdIndexInsideParentHeadingIdArray
-      let ID = nanoid();
-
-      if (addAtIndex === 0) {
-        // console.log("case 1")
-        this.heading_obj["root"]['childHeadings'].unshift(ID)
-      } else if (addAtIndex === (length - 1)) {
-        // console.log("case 2")
-        this.heading_obj["root"]['childHeadings'].push(ID)
-      } else {
-        // console.log("case 3")
-        this.heading_obj["root"]['childHeadings'].splice(addAtIndex + 1, 0, ID)
-      }
-      this.heading_obj[ID] = { title: "untitled header", parentId: "root", childAssignments: [], childHeadings: [] }
-
-    }
-    addNewHeaderAtTheEndUltimateHeader() {
-      let ID = nanoid();
-      this.heading_obj["UltimateHeader"]['headingId'].unshift(ID)
-      this.heading_obj[ID] = { name: "untitled header", parent: "UltimateHeader", assignmentId: [], headingId: [] }
-      this.buildTreeArray();
-      this.buildTree();
-      this.forceUpdate();
-      this.saveTree();
-
-    }
-    addNewHeaderAtTheEndRoot(){
-      let ID = nanoid();
-      this.heading_obj["root"]['childHeadings'].unshift(ID)
-      this.heading_obj[ID] = { title: "untitled header", parentId: "root", childAssignments: [], childHeadings: [] }
-      this.buildTreeArray();
-      this.buildTree();
-      this.forceUpdate();
-      this.saveTree();
-
-    }
-    addNewHeaderToHeader({ headerObj }){
-      /**
-       * create a new id from nanoid as newId
-       * add a new header object to header_obj with newId empty headerId and assignmentId
-       * get the current header id as id
-       * add newId to id's headerId array
-       */
-      /*Assume addedHeader is fully filled and 
-      stores only {IdOfAssignment:<someID>,title:<someName>} */
-      // TODO: header can't be added under Root
-      // console.log("running addNewHeaderToHeader")
-      let currentHeaderId = headerObj['id']
-      let newHeaderId = nanoid();
-      let newHeaderName = "untitled header";
-      this.heading_obj[newHeaderId] = { title: newHeaderName, childAssignments: [], childHeadings: [], parentId: currentHeaderId }
-      this.heading_obj[currentHeaderId]['childHeadings'].unshift(newHeaderId)
-      this.buildTreeArray();
-      this.buildTree();
-      this.forceUpdate();
-      this.saveTree();
-
-    }
-    deleteHeader({ headerObj }){
-      /**
-       * delete header will delete its children including header and assignment
-       */
-      // console.log("deleting obj")
-      // console.log(headerObj)
-      let id = headerObj['id']
-      // delete it as heading, get parent
-      // let indexOfHeader = this.headerId_arr.indexOf(id)
-      let currentHeaderObject =
-        this.heading_obj[id];
-      let parentId;
-      //if (currentHeaderObject["parentId"]!="root"){
-      parentId = currentHeaderObject["parentId"]
-
-      //}
-      let listOfMyAssignment = currentHeaderObject["childAssignments"]
-      let listOfDeletingAssignment = []
-      listOfMyAssignment.forEach(element => {
-        listOfDeletingAssignment.push(element.toString())
-      })
-      // before deleting myself, delete all my assignment object
-      this.deleteChildrenAssignment({ list: listOfDeletingAssignment })
-      // before deleting myself, delete all my header object
-      let listOfMyHeaders = currentHeaderObject["childHeadings"]
-      // console.log("listOfMyHeaders")
-      // console.log(listOfMyHeaders)
-      let listOfDeletingHeader = []
-      listOfMyHeaders.forEach(element => {
-        let currentChildHeaderObjID = element
-        let title = this.heading_obj[element]['title']
-        let type = "header"
-        let parentId = this.heading_obj[element]['parentId']
-        let currentChildHeaderObjHeadingId = this.heading_obj[element]["childHeadings"]
-        let currentChildHeaderObjAssignmentId = this.heading_obj[element]["childAssignments"]
-
-        let currentChildHeaderObj = { id: currentChildHeaderObjID, title: title, type: type, parentId: parentId, childHeadings: currentChildHeaderObjHeadingId, childAssignments: currentChildHeaderObjAssignmentId }
-        this.deleteHeader({ headerObj: currentChildHeaderObj })
-      })
-
-      delete this.heading_obj[id]
-      // let currentHeaderObjectParentHeadingId =
-      //   this.heading_obj[parentId]["childHeadings"];
-      // let indexOfCurrentHeaderInsideItsParentHeadingId = currentHeaderObjectParentHeadingId.indexOf(id)
-      // this.heading_obj[parentId]["childHeadings"].splice(indexOfCurrentHeaderInsideItsParentHeadingId, 1)
-
-
-      this.axiosDeleteAssignmentFromDB({ listOfAssignment: this.listOfAssignmentIdNeedDeletingFromDB })
-
-      let currentHeaderObjectParentHeadingId =
-        this.heading_obj[parentId]["headingId"];
-      let indexOfCurrentHeaderInsideItsParentHeadingId = currentHeaderObjectParentHeadingId.indexOf(id)
-      this.heading_obj[parentId]["headingId"].splice(indexOfCurrentHeaderInsideItsParentHeadingId, 1)
-
-
-    }
-    deleteChildrenAssignment({ list }){
-      list.forEach(element => {
-        this.listOfAssignmentIdNeedDeletingFromDB.push(element);
-        delete this.assignment_obj[element]
-      })
-    }
-    deleteAssignment({ assignmentObj }){
-      let id = assignmentObj['id']
-      let indexOfAssignment = this.assignmentId_arr.indexOf(id)
-      let myParentId = this.assignment_obj[id]["parentId"]
-      //delete me from parent
-      let indexOfHeaderParent = this.headerId_arr.indexOf(myParentId)
-      let currentHeaderObjectParentAssignmentId =
-        this.heading_obj[myParentId]["childAssignments"]
-      delete this.assignment_obj[id]
-      //this.assignment_obj.splice(indexOfAssignment,1)
-
-      this.heading_obj[myParentId]["childAssignments"].splice(currentHeaderObjectParentAssignmentId.indexOf(id), 1)
-      this.listOfAssignmentIdNeedDeletingFromDB = [id]
-      this.axiosDeleteAssignmentFromDB({ listOfAssignment: this.listOfAssignmentIdNeedDeletingFromDB })
-
-
-    }
-    deleteChildrenAssignment({ list }) {
-      list.forEach(element => {
-        this.listOfAssignmentIdNeedDeletingFromDB.push(element);
-        delete this.assignment_obj[element]
-      })
-    }
-    deleteAssignment({ assignmentObj }) {
-      let id = assignmentObj['id']
-      let indexOfAssignment = this.assignmentId_arr.indexOf(id)
-      let myParentId = this.assignment_obj[id]["parent"]
-      //delete me from parent
-      let indexOfHeaderParent = this.headerId_arr.indexOf(myParentId)
-      let currentHeaderObjectParentAssignmentId =
-        this.heading_obj[myParentId]["assignmentId"]
-      delete this.assignment_obj[id]
-      //this.assignment_obj.splice(indexOfAssignment,1)
-
-      this.heading_obj[myParentId]["assignmentId"].splice(currentHeaderObjectParentAssignmentId.indexOf(id), 1)
-      this.listOfAssignmentIdNeedDeletingFromDB = [id]
-      this.axiosDeleteAssignmentFromDB({ listOfAssignment: this.listOfAssignmentIdNeedDeletingFromDB })
-
-
-
-
-    }
-    axiosDeleteAssignmentFromDB({ listOfAssignment }) {
-
-      let list = listOfAssignment
-      const urlGetCode1 = '/api/deleteAssignment.php';
-      const data = {
-        list: list
-      }
-
-      axios.post(urlGetCode1, data)
-        .then(resp => {
-          // console.log(resp.data)
-          this.buildTreeArray();
-          this.buildTree();
-          this.forceUpdate();
-          this.saveTree();
-        })
-        .catch(error => { this.setState({ error: error }) });
-    }
-
-    makeTreeRoute({ link, assignmentId }) {
-
-      this.assignmentsIndexAndDoenetML[assignmentId]['doenetML'] = this.assignmentDoenetML
-      if (!(this.alreadyMadeLink.includes(link)) && link) {
-        //console.log("===Making route====")
-        let tree_route_right_column_branch =
-          (
-            <Route key={link} exact path={link}>
-              <>
-
-                {this.rightSideInfoColumn}
-              </>
-
-            </Route>
-
-          )
-        this.tree_route_right_column.push(tree_route_right_column_branch);
-
-        let tree_route_branch =
-          (
-            <Route key={link} exact path={link}>
-              <>
-                <Assignments assignmentDoenetML={this.assignmentDoenetML} />
-
-              </>
-            </Route>
-          )
-        this.tree_route.push(tree_route_branch);
-        this.alreadyMadeLink.push(link)
-        this.assignmentsIndexAndDoenetML[assignmentId]['indexInRouterArray'] = this.tree_route.length - 1
-
-      }
-
-
-    }
-
-    loadAssignmentContent({ contentId, branchId, assignmentId }) {
-      this.thisAssignmentInfo = assignmentId;
-      this.assignmentDoenetML = ""
-      this.assignmentOnScreen = true
-      this.treeOnScreen = false;
-      this.componentLoadedFromNavigationBar = null
-
-      //console.log("=======DOWNLOADING ASSIGNMENTS========")
-      this.selectedAssignmentId = assignmentId
-      this.assignmentName = this.assignment_obj[assignmentId]['title']
-      this.assignment_branchId = this.assignment_obj[assignmentId]['branchId']
-      this.dueDate = this.assignment_obj[assignmentId]['dueDate']
-      this.assignedDate = this.assignment_obj[assignmentId]['assignedDate']
-      this.numberOfAttemptsAllowed = this.assignment_obj[assignmentId]['numberOfAttemptsAllowed']
-      contentId = this.assignment_obj[assignmentId]['contentId']
-      branchId = this.assignment_obj[assignmentId]['branchId']
-      const urlGetCode = '/api/getDoenetML.php';
-      //console.log(contentId)
-      const data = {
-        branchId: branchId,
-        contentId: contentId
-
-      }
-      const payload = {
-        params: data
-      }
-      let link = null;
-      if (!(this.alreadyLoadAssignment.includes(assignmentId))) {
-        this.alreadyLoadAssignment.push(assignmentId)
-        axios.get(urlGetCode, payload)
-          .then(resp => {
-            let doenetML = resp.data.doenetML;
-
-            this.updateNumber++;
-            this.assignmentDoenetML = doenetML;
-            this.ListOfAlreadyDownLoadDoenetML[assignmentId] = this.assignmentDoenetML
-            //console.log("DOENET ML !!")
-            //console.log(resp.data)
-            link = "/assignments/" + assignmentId
-            this.loadThisAssignmentInfo({ link: link })
-            if (this.LoadAssignmentFromTheBeginningFlag) {
-              //console.log("===LOADING ASSIGNMENT FROM URL===")
-              this.componentLoadedFromNavigationBar = (<Assignments assignmentDoenetML={this.assignmentDoenetML} />)
-              this.LoadAssignmentFromTheBeginningFlag = false
-            }
-          })
-          .catch(error => { this.setState({ error: error }) });
-      }
-      else {
-        this.thisAssignmentInfo = assignmentId
-        this.loadThisAssignmentInfo({ link: link })
-        //console.log("==ALREADY DOWNLOAD THAT ASSIGNMENT===")
-      }
-
-    }
-
-
-
-
-    loadOverview() {
-
-      this.doenetML = "";
-      const phpUrl = '/api/getDoenetML.php';
-      const data = {
-        branchId: this.overview_branchId,
-        contentId: "",
-        ListOfContentId: "", //this is to store all contentID of one branchID for publish indication 
-        List_Of_Recent_doenetML: [], // this is to store list of (date:doenetML) 
-      }
-      const payload = {
-        params: data
-      }
-
-      axios.get(phpUrl, payload)
-        .then(resp => {
-          let doenetML = resp.data.doenetML;
-          this.updateNumber++;
-          this.doenetML = doenetML;
-          this.Overview_doenetML = this.doenetML;
-          this.alreadyLoadOverview = true
-          this.loadFirstTrue = (this.Overview_doenetML != "" ? <Overview doenetML={this.Overview_doenetML} /> : null)
-          //console.log("from loadOverview line 2606")
-          this.forceUpdate();
-        })
-        .catch(error => { this.setState({ error: error }) });
-
-
-    }
-
-    buildOverview() {
-      this.mainSection = this.loadingScreen;
-      //talk to database to load fresh info
-      this.overview = (<div className="assignmentContent">
-        {this.doenetML != "" ?
-
-          <DoenetViewer
-            key={"doenetviewer" + this.updateNumber} //each component has their own key, change the key will trick Reach to look for new component
-            doenetML={this.Overview_doenetML}
-            mode={{
-              solutionType: this.state.solutionType,
-              allowViewSolutionWithoutRoundTrip: this.state.allowViewSolutionWithoutRoundTrip,
-              showHints: this.state.showHints,
-              showFeedback: this.state.showFeedback,
-              showCorrectness: this.state.showCorrectness,
-            }}
-          /> : null}
-      </div>)
-
-      this.mainSection = this.overview;
-    }
-
-    loadSyllabus() {
-      //console.log("loading SYLLABUS")
-      this.doenetML = "";
-
-      const phpUrl = '/api/getDoenetML.php';
-      const data = {
-        branchId: this.syllabus_branchId,
-        contentId: "",
-        ListOfContentId: "", //this is to store all contentID of one branchID for publish indication 
-        List_Of_Recent_doenetML: [], // this is to store list of (date:doenetML) 
-      }
-      const payload = {
-        params: data
-      }
-
-      axios.get(phpUrl, payload)
-        .then(resp => {
-          let doenetML = resp.data.doenetML;
-
-          this.updateNumber++;
-          this.doenetML = doenetML;
-
-
-          this.Syllabus_doenetML = this.doenetML;
-          this.alreadyLoadSyllabus = true
-          this.loadFirstTrue = (<Syllabus doenetML={this.Syllabus_doenetML} />)
-
-          //console.log("from loadSyllabus line 2666")
-          this.forceUpdate();
-        })
-        .catch(error => { this.setState({ error: error }) });
-
-
-    }
-
-    buildSyllabus() {
-      this.mainSection = this.loadingScreen;
-
-      //talk to database to load fresh info
-      this.overview = (<React.Fragment>
-        {this.doenetML != "" ?
-          <div><DoenetViewer
-            key={"doenetviewer" + this.updateNumber} //each component has their own key, change the key will trick Reach to look for new component
-            doenetML={this.Syllabus_doenetML}
-
-            mode={{
-              solutionType: this.state.solutionType,
-              allowViewSolutionWithoutRoundTrip: this.state.allowViewSolutionWithoutRoundTrip,
-              showHints: this.state.showHints,
-              showFeedback: this.state.showFeedback,
-              showCorrectness: this.state.showCorrectness,
-            }}
-          /></div> : null}
-      </React.Fragment>)
-
-      this.mainSection = this.overview;
-    }
-
-
-    loadGrades() {
-      this.scores = {};
-      this.subTotals = {};
-
-      const loadGradsUrl = '/api/loadGradsLearner.php';
-
-      // this.courseId
-      const data = {
-        courseId: this.courseId,
-      }
-      const payload = {
-        params: data
-      }
-
-
-      axios.get(loadGradsUrl, payload)
-        .then(resp => {
-          this.assignmentsData = resp.data.grades;
-          this.student = resp.data.student;
-          this.course = resp.data.course;
-          this.section = resp.data.section;
-          this.group = resp.data.group;
-          //console.log("from loadGrades line 2722")
-          this.forceUpdate();
-
-        })
-        .catch(error => { this.setState({ error: error }) });
-    }
-
-
-
-    buildGradesHelper() {
-
-      this.total = { possible: 0, score: 0, percentage: '0%' }
-
-      for (let gcat of this.gradeCategories) {
-        this.scores[gcat] = [];
-        this.subTotals[gcat] = { possible: 0, score: 0, percentage: '0%' };
-
-        for (let dObj of this.assignmentsData) {
-          if (dObj.gradeCategory === gcat) {
-            let possible = dObj.totalPointsOrPercent;
-            let percentFLAG = false;
-            if (possible === null) {
-              possible = '--';
-              percentFLAG = true;
-            } else {
-              possible = Number(possible);
-              this.subTotals[gcat].possible += possible;
-            }
-            let score = dObj.credit;
-            if (score === null || possible === null) {
-              score = '--';
-              percentFLAG = true;
-            } else {
-              score = Number(score) * possible;
-              if (!isNaN(score)) {
-                this.subTotals[gcat].score += score;
-              }
-            }
-            let percentage;
-            if (percentFLAG) {
-              percentage = '--';
-            } else {
-              percentage = Math.round(score / possible * 1000) / 10 + '%';
-            }
-
-            if (isNaN(score)) {
-              score = "--";
-            }
-
-            this.scores[gcat].push({
-              gradeItem: dObj.assignmentName,
-              assignmentId: dObj.assignmentId,
-              possible: possible,
-              score: score,
-              percentage: percentage
-            });
-          }
-        }
-
-        if (this.subTotals[gcat].score > 0 && this.subTotals[gcat].possible > 0) {
-          this.subTotals[gcat].percentage = Math.round(this.subTotals[gcat].score / this.subTotals[gcat].possible * 1000) / 10 + '%';
-          this.total.score += Number(this.subTotals[gcat].score);
-          this.total.possible += Number(this.subTotals[gcat].possible);
-        }
-
-      }
-      this.total.percentage = '0%';
-      if (!isNaN(this.total.score / this.total.possible * 1000) / 10) {
-        this.total.percentage = Math.round(this.total.score / this.total.possible * 1000) / 10 + '%';
-      }
-
-      //talk to database to load fresh info
-      this.overview = (<React.Fragment>
-        <h2 data-cy="sectionTitle">Grades</h2>
-        <div style={{ marginLeft: "10px" }}>
-          <div>Student: {this.student}</div>
-          {/* <div>Course: {this.course}</div> */}
-          <div>Section: {this.section}</div>
-          {this.group !== '' ? <div>Group: {this.group}</div> : null}
-        </div>
-
-
-
-        <table id="grades">
-          <tbody>
-            <tr className="colHeadingsRow">
-              <th width="581">Grade item</th>
-              <th width="75">Possible points</th>
-              <th width="56">Score</th>
-              <th width="95">Percentage</th>
-            </tr>
-
-            {this.gradeCategories.map(cat => <React.Fragment key={'option' + cat}>
-
-              <tr>
-                <td className="typeHeadingRow" colSpan="4">{cat}</td>
-              </tr>
-
-
-              {this.scores[cat].map(
-                (score) => <React.Fragment key={'score_row' + score.assignmentId}>
-                  <tr className="typeDataRow">
-                    <td><span className="assignmentLink" onClick={() => {
-                      this.buildAssignmentGrades({ assignment: score });
-
-                    }}>{score.gradeItem}</span></td>
-                    <td>{score.possible}</td>
-                    <td>{score.score}</td>
-                    <td>{score.percentage}</td>
-                  </tr>
-                </React.Fragment>
-              )}
-
-              <tr className="typeSubTotalDataRow">
-                <td><span>Subtotal for {cat}</span></td>
-                <td>{this.subTotals[cat].possible}</td>
-                <td>{this.subTotals[cat].score}</td>
-                <td>{this.subTotals[cat].percentage}</td>
-              </tr>
-
-
-            </React.Fragment>)}
-
-
-            <tr className="colTotalRow">
-              <td>Total</td>
-              <td>{this.total.possible}</td>
-              <td>{this.total.score}</td>
-              <td>{this.total.percentage}</td>
-            </tr>
-
-          </tbody>
-        </table>
-      </React.Fragment>)
-      this.mainSection = this.overview;
-    }
-
-    buildAssignmentGrades({ assignment }) {
-      this.mainSection = this.loadingScreen;
-      this.assignment = assignment;
-      this.assignmentId = assignment.assignmentId;
-
-      const url = '/api/loadItemGrades.php';
-
-      const data = {
-        courseId: this.courseId,
-        assignmentId: assignment.assignmentId,
-      }
-      const payload = {
-        params: data
-      }
-
-
-      axios.get(url, payload)
-        .then(resp => {
-          this.assignmentItems = resp.data.assignmentItems;
-
-          this.latestAttemptNumber = resp.data.attemptNumber;
-          this.latestAttemptCredit = resp.data.attemptCredit;
-
-          this.buildAssignmentGradesHelper();
-        })
-        .catch(error => { this.setState({ error: error }) });
-    }
-
-    buildAssignmentGradesHelper() {
-      let latestAttemptPercentage = Math.round(Number(this.latestAttemptCredit) * 10000, 2) / 100;
-      latestAttemptPercentage = `${latestAttemptPercentage}%`;
-      for (var item of this.assignmentItems) {
-        let percentage = Math.round(Number(item.credit) * 10000, 2) / 100;
-        item.percentage = `${percentage}%`;
-
-      }
-
-
-      this.mainSection = (<React.Fragment>
-        <button onClick={() => {
-          this.buildGradesHelper({ data: this.assignmentsData });
-        }}>Back to grades</button>
-        <h2 style={{ marginLeft: "10px" }}>{this.assignment.gradeItem}</h2>
-        {this.latestAttemptNumber > 1 ? <p style={{ marginLeft: "10px", fontSize: "16px" }}>Attempt Number: {this.latestAttemptNumber} </p> : null}
-
-        <table id="grades" style={{ width: "400px" }}>
-          <tbody>
-            <tr className="colHeadingsRow">
-              <th width="581">Grade item</th>
-              <th width="95">Percentage</th>
-            </tr>
-
-            {this.assignmentItems.map(
-              (item) => <React.Fragment key={'assignmentItem' + item.title}>
-                <tr className="typeDataRow">
-                  <td><span className="assignmentLink" onClick={() => {
-                    // this.buildAssignmentGrades({assignment:score});
-                    this.buildItemGrade({ item });
-
-                  }}>{item.title}</span></td>
-                  <td>{item.percentage}</td>
-                </tr>
-              </React.Fragment>
-            )}
-
-
-            {this.latestAttemptNumber > 1 ?
-              <tr className="colTotalRow">
-                <td>Total for attempt {this.latestAttemptNumber}</td>
-                <td>{latestAttemptPercentage}</td>
-              </tr>
-              : null}
-
-            <tr className="colTotalRow">
-              <td>Total</td>
-              <td>{this.assignment.percentage}</td>
-            </tr>
-          </tbody>
-        </table>
-      </React.Fragment>);
-
-      this.forceUpdate();
-
-    }
-
-    buildItemGrade({ item }) {
-
-
-      const url = '/api/loadItemAttemptGrades.php';
-
-      // this.courseId
-      const data = {
-        assignmentId: this.assignmentId,
-        itemNumber: item.itemNumber,
-        attemptNumber: this.latestAttemptNumber,
-      }
-      const payload = {
-        params: data
-      }
-
-
-      axios.get(url, payload)
-        .then(resp => {
-
-          this.buildAttemptItemGradesHelper({
-            itemTitle: item.title,
-            itemState: resp.data.itemState,
-            submissionNumber: resp.data.submissionNumber,
-            submittedDate: resp.data.submittedDate,
-            valid: resp.data.valid,
-          });
-        })
-        .catch(error => { this.setState({ error: error }) });
-
-    }
-
-    buildAttemptItemGradesHelper({ itemTitle, itemState, submissionNumber, submittedDate, valid, }) {
-
-
-      this.mainSection = (<React.Fragment>
-        <button onClick={() => {
-          this.buildGradesHelper({ data: this.assignmentsData });
-        }}>Back to grades</button>
-        <button onClick={() => {
-          this.buildAssignmentGradesHelper();
-        }}>Back to {this.assignment.gradeItem}</button>
-        <h2 style={{ marginLeft: "10px" }}>{this.assignment.gradeItem}: {itemTitle}</h2>
-        {this.latestAttemptNumber > 1 ? <p style={{ marginLeft: "10px", fontSize: "16px" }}>Attempt Number: {this.latestAttemptNumber} </p> : null}
-
-        <DoenetViewer
-          key={"doenetviewer"}
-          //   free={{
-          //   doenetState: itemState,
-          // }} 
-          course={true}
-          attemptNumber={this.latestAttemptNumber}
-          mode={{
-            solutionType: "displayed",
-            allowViewSolutionWithoutRoundTrip: false,
-            showHints: false,
-            showFeedback: true,
-            showCorrectness: true,
-            interactive: false,
-          }}
-        />
-
-      </React.Fragment>);
-      this.forceUpdate();
-    }
-
-
-    componentDidCatch(error, info) {
-      this.setState({ error: error, errorInfo: info });
-    }
-
-
-    loadingGrade() {
-      const loadGradsUrl = '/api/loadGradsLearner.php';
-      const data = {
-        courseId: this.courseId,
-      }
-      const payload = {
-        params: data
-      }
-
-      axios.get(loadGradsUrl, payload)
-        .then(resp => {
-          this.assignmentsData = resp.data.grades;
-          this.student = resp.data.student;
-          this.course = resp.data.course;
-          this.section = resp.data.section;
-          this.group = resp.data.group;
-
-          this.buildGrades();
-          this.loadFirstTrue = (<Grades parentFunction={(e) => {
-            this.activeSection = "assignments";
-            this.loadAssignmentFromGrade = true;
-            this.makeTreeVisible({ loadSpecificId: e })
-          }} />)
-
-
-          this.forceUpdate()
-        })
-        .catch(error => { this.setState({ error: error }) });
-    }
-    loadSection() {
-
-      this.loadFirstTrue = null
-      //console.log("loading section !")
-      if (this.activeSection === "overview") {
-
-
-        if (!this.alreadyLoadOverview) {
-          this.loadOverview();
-        }
-      } else if (this.activeSection === "syllabus") {
-
-
-        if (!this.alreadyLoadSyllabus) {
-          this.loadSyllabus();
-        }
-      } else if (this.activeSection === "grades") {
-        this.editCategoryButton = null
-
-
-        this.loadingGrade();
-      }
-      else if (this.activeSection === "assignments") {
-        this.editCategoryButton = null
-        this.assignments_and_headings_loaded = false;
-        //console.log("loading assignment")
-
-        this.assignmentIsClicked = true;
-        this.showsAllAssignment = !this.showsAllAssignment;
-        this.assignmentOnScreen = false;
-        this.treeOnScreen = true;
-        this.thisAssignmentInfo = ""
-        this.componentLoadedFromNavigationBar = null;
-        if (this.enableAssignment) {
-          this.makeTreeVisible({ loadSpecificId: "" })
-        }
-      }
-
-
-    }
-
-    loadCourseHeadingsAndAssignments(courseId) {
-      this.assignments_and_headings_loaded = false;
-      const url = "/api/getHeaderAndAssignmentInfo.php";
-      const data = {
-        courseId: courseId
-      }
-      const payload = {
-        params: data
-      }
-      axios.get(url, payload).then(resp => {
-        //console.log(resp.data);
-        let tempHeadingsInfo = {};
-        let tempAssignmentsInfo = {};
-        let tempUrlsInfo = {};
-        Object.keys(resp.data).map(itemId => {
-          if (resp.data[itemId]["type"] == "folder") {
-            tempHeadingsInfo[itemId] = resp.data[itemId];
-            tempHeadingsInfo[itemId]["type"] = "folder";
-            if (itemId == "root") tempHeadingsInfo[itemId]["title"] = this.courseInfo[courseId]["courseName"];
-            // process children
-            for (let i in resp.data[itemId]["childrenId"]) {
-              let childId = resp.data[itemId]["childrenId"][i];
-              if (childId == "") continue;
-              if (resp.data[childId]["type"] == "folder") {
-                tempHeadingsInfo[itemId]["childFolders"].push(childId);
-              } else if (resp.data[childId]["type"] == "content") {
-                tempHeadingsInfo[itemId]["childContent"].push(childId);
-              } else {
-                tempHeadingsInfo[itemId]["childUrls"].push(childId);
-              }
-            }
-          } else if (resp.data[itemId]["type"] == "content") {
-            tempAssignmentsInfo[itemId] = resp.data[itemId];
-            tempAssignmentsInfo[itemId]["type"] = "content";
-          }
-        })
-        this.headingsInfo = Object.assign({}, this.headingsInfo, { [courseId]: tempHeadingsInfo });
-        this.assignmentsInfo = Object.assign({}, this.assignmentsInfo, { [courseId]: tempAssignmentsInfo });
-        this.assignments_and_headings_loaded = true;
-        this.forceUpdate();
-      }).catch(error => {
-        this.setState({ error: error })
-      });
-    }
-
-    makeTreeVisible({ loadSpecificId }) {
-      this.loadCourseHeadingsAndAssignments(this.currentCourseId);
-    }
-
-    // makeTreeVisible({loadSpecificId}) {
-    //   const url_header_assignment = "/api/getHeaderAndAssignmentInfo.php";
-    //   this.assignment_obj = {}
-    //   this.heading_obj = {}
-    //   const data={        
-    //     courseId:this.currentCourseId
-    //   }
-    //   const payload = {
-    //     params: data
-    //   }
-    //     axios.get(url_header_assignment,payload)
-    //   .then (resp=>{
-    //     this.obj_return = resp.data;
-
-    //     this.alreadyMadeTree=true;
-    //     let iterator=0;      
-    //     let keys = (Object.keys(this.obj_return));
-    //     let length = keys.length;
-    //     while (iterator<length){
-    //       let currentId = keys[iterator];
-    //       let title = this.obj_return[currentId]['title'];
-    //       let parentId = this.obj_return[currentId]['parentId']
-    //       if (parentId==null || parentId=="null" || parentId==""){
-    //         parentId=null;
-    //       }
-    //       let currentIdAttribute = this.obj_return[currentId]['type']
-    //       if (currentIdAttribute==='header'){
-    //         let childAssignments = this.obj_return[currentId]['childAssignments']
-    //         let childHeadings = this.obj_return[currentId]['childHeadings']
-    //         let childrenArray = this.obj_return[currentId]['childrenId'];
-
-    //           childrenArray.forEach(element=>{
-    //             if (element!=null && element!=""){
-    //               let childAttribute = this.obj_return[element]['type']
-    //               if (childAttribute==="header"){
-    //                 childHeadings.push(element)
-    //               } else {
-    //                 childAssignments.push(element)
-    //               }
-    //             }               
-    //           })
-
-    //         this.heading_obj [currentId]={title:title,type:"header",parentId:parentId,childHeadings:childHeadings,childAssignments:childAssignments}
-    //       } else {
-    //         let contentId = this.obj_return[currentId]['contentId']
-    //         let branchId = this.obj_return[currentId]['branchId']
-    //         let assignedDate = this.obj_return[currentId]['assignedDate']
-    //         let dueDate = this.obj_return[currentId]['dueDate']
-    //         let numberOfAttemptsAllowed = this.obj_return[currentId]['numberOfAttemptsAllowed']
-    //         this.assignment_obj [currentId]={title:title,type:"assignment",
-    //         parentId:parentId,branchId:branchId,contentId:contentId,
-    //         assignedDate:assignedDate,dueDate:dueDate,numberOfAttemptsAllowed:numberOfAttemptsAllowed
-    //       }
-    //       }
-    //       iterator++;
-    //     }
-    //       this.buildTreeArray()
-    //       this.buildTree()
-    //       this.alreadyHadAssignmentsIndexAndDoenetML = true
-    //       this.assignmentTree = (<div 
-    //         // className="homeActiveSectionMainTree"
-    //       >{this.tree}</div>);
-
-    //       if (this.LoadAssignmentFromTheBeginningFlag) {
-    //       this.loadAssignmentContent({contentId:null,branchId:null,assignmentId:loadSpecificId})
-    //       this.LoadAssignmentFromTheBeginningFlag=false
-    //       }
-    //       if (this.loadAssignmentFromGrade){
-    //       this.loadAssignmentContent({contentId:null,branchId:null,assignmentId:loadSpecificId})
-    //       this.loadAssignmentFromGrade=false
-    //       }
-    //     this.forceUpdate();
-
-    //   }).catch(error=>{this.setState({error:error})});
-
-
-    // }
-
-    updateLocationBar(assignmentId = this.assignmentId, activeSection = this.activeSection){
-      window.location.href = "/course/#/" + this.activeSection
-
-    }
-    makingSwitchAndEditButton() {
-      this.editCategoryButton = null
-      this.switchCategoryButton = null;
-      if (this.rightToEdit) {
-        if (this.activeSection === "overview") {
-          this.editCategoryButton = (
-            <button
-              style={{
-                backgroundColor: "#4CAF50",
-                border: "none",
-                color: "white",
-                padding: "1px 15px",
-                textAlign: "center",
-                textDecoration: "none",
-                display: "inline-block",
-                fontSize: "16px",
-                margin: "4px 2px",
-                cursor: "pointer"
-              }}
-              onClick={() => window.location.href = "/editor/?branchId=" + this.overview_branchId}
-            >
-              <FontAwesomeIcon className="Section-Icon" icon={faEdit} />
-            </button>
-          )
-          this.switchCategoryButton = (
-            <div style={{ padding: "2px 2px 2px 2px", margin: "5px 2px 2px 2px" }}>
-              <label className="switch">
-                <input
-                  type="checkbox"
-                  checked={this.enableOverview}
-                  onChange={(e) => {
-                    this.enableOverview = !this.enableOverview;
-                    this.newChange = true;
-                    this.findEnabledCategory();
-                  }} />
-                <span className="slider round"></span>
-              </label>
-            </div>
-          )
-        }
-        else if (this.activeSection === "syllabus") {
-
-          this.editCategoryButton = (
-            <button
-              style={{
-                backgroundColor: "#4CAF50",
-                border: "none",
-                color: "white",
-                padding: "1px 15px",
-                textAlign: "center",
-                textDecoration: "none",
-                display: "inline-block",
-                fontSize: "16px",
-                margin: "4px 2px",
-                cursor: "pointer"
-              }}
-              onClick={() => window.location.href = "/editor/?branchId=" + this.syllabus_branchId}
-            >
-              <FontAwesomeIcon className="Section-Icon" icon={faEdit} />
-            </button>
-          )
-          this.switchCategoryButton = (
-            <div style={{ padding: "2px 2px 2px 2px", margin: "5px 2px 2px 2px" }}>
-              <label className="switch">
-                <input
-                  type="checkbox"
-                  checked={this.enableSyllabus}
-                  onChange={(e) => {
-                    this.enableSyllabus = !this.enableSyllabus;
-                    this.newChange = true;
-                    this.findEnabledCategory();
-                  }} />
-                <span className="slider round"></span>
-              </label>
-            </div>
-          )
-        }
-        else if (this.activeSection === "grades") {
-          this.editCategoryButton = null
-          this.switchCategoryButton = (
-            <div style={{ padding: "2px 2px 2px 2px", margin: "5px 2px 2px 2px" }}>
-              <label className="switch">
-                <input
-                  type="checkbox"
-                  checked={this.enableGrade}
-                  onChange={(e) => {
-                    this.enableGrade = !this.enableGrade;
-                    this.newChange = true;
-                    this.findEnabledCategory();
-                  }} />
-                <span className="slider round"></span>
-              </label>
-            </div>
-          )
-        }
-        else if (this.activeSection === "assignments") {
-          this.editCategoryButton = null
-          this.switchCategoryButton = (
-            <div style={{ padding: "2px 2px 2px 2px", margin: "5px 2px 2px 2px" }}>
-              <label className="switch">
-                <input
-                  type="checkbox"
-                  checked={this.enableAssignment}
-                  onChange={(e) => {
-                    this.enableAssignment = !this.enableAssignment;
-                    this.newChange = true;
-                    this.findEnabledCategory();
-                  }} />
-                <span className="slider round"></span>
-              </label>
-            </div>
-          )
-        }
-      }
-    }
-    render() {
-      //console.log("====RENDER====");
-
-      this.makingSwitchAndEditButton()
-      this.overview_link = null
-      this.syllabus_link = null
-      this.grade_link = null
-      this.assignment_link = null
-
-      if (!this.alreadyLoadAllCourses) {
-        this.loadAllCourses()
-      }
-      if (this.courseIdsArray == []) {
-        //console.log(" from line 3240, this.courseIdsArray==[]")
-        this.forceUpdate()
-      }
-      let found = false
-      this.trueList.forEach(e => {
-        if (e === this.activeSection && found === false) {
-          found = true
-        }
-      });
-      if (this.DoneLoading === true && found === false && this.activeSection != null) {
-        this.activeSection = this.trueList[0]
-        this.updateLocationBar() // this make sure it has the correct URL
-      }
-
-
-      if (this.newChange === true) {
-        this.ToggleList();
-      }
-      let overview_class = "SectionContainer";
-      let syllabus_class = "SectionContainer";
-      let grade_class = "SectionContainer";
-      let assignment_class = "SectionContainer";
-
-      let overview_class_text = "Section-Text";
-      let syllabus_class_text = "Section-Text";
-      let grade_class_text = "Section-Text";
-      let assignment_class_text = "Section-Text";
-      if (!this.enableOverview) {
-        overview_class_text += " disabled"
-      }
-      if (!this.enableSyllabus) {
-        syllabus_class_text += " disabled"
-      }
-      if (!this.enableGrade) {
-        grade_class_text += " disabled"
-      }
-      if (!this.enableAssignment) {
-        assignment_class_text += " disabled"
-      }
-      if (this.activeSection === "overview") {
-        overview_class = "SectionContainer-Active";
-      } else if (this.activeSection === "syllabus") {
-        syllabus_class = "SectionContainer-Active";
-      } else if (this.activeSection === "grades") {
-        grade_class = "SectionContainer-Active";
-      } else if (this.activeSection === "assignments") {
-        assignment_class = "SectionContainer-Active";
-      }
-      if (this.rightToEdit || (this.rightToView && this.enableOverview)) {
-        this.allElementsCopy['element01'] = {
-          type: "IndependentItem",
-          thisElementLabel: "overview",
-          grayOut: !this.enableOverview,
-          callBack: (() => {
-            this.activeSection = "overview";
-            this.thisAssignmentInfo = "";
-            this.loadSection();
-            this.componentLoadedFromNavigationBar = null;
-            //console.log("clicking overview_link")
-            this.forceUpdate()
-          }
-          ),
-        }
-
-      }
-      if (this.rightToEdit || (this.rightToView && this.enableSyllabus)) {
-        this.allElementsCopy['element02'] = {
-          type: "IndependentItem",
-          thisElementLabel: "syllabus",
-          grayOut: !this.enableSyllabus,
-          callBack: (() => {
-            this.activeSection = "syllabus";
-            this.thisAssignmentInfo = "";
-            this.loadSection();
-            this.componentLoadedFromNavigationBar = null;
-            //console.log("clicking syllabus_link")
-            this.forceUpdate()
-          }
-          ),
-        }
-
-
-      }
-      //console.log(this.assignment_obj);
-      //console.log(this.heading_obj);
-      if (this.rightToEdit || (this.rightToView && this.enableGrade)) {
-        this.allElementsCopy['element03'] = {
-          type: "IndependentItem",
-          thisElementLabel: "grades",
-          grayOut: !this.enableGrade,
-          callBack: (() => {
-            this.activeSection = "grades";
-            this.thisAssignmentInfo = "";
-            this.loadSection();
-            this.componentLoadedFromNavigationBar = null;
-            this.editCategoryButton = null
-            //console.log("clicking grade_link")
-            this.forceUpdate()
-          }
-          ),
-        }
-
-        this.grade_route = (
-          <Route key="grades" exact path="/grades">
-            <Grades parentFunction={(e) => { this.activeSection = "assignments"; this.loadAssignmentFromGrade = true; this.makeTreeVisible({ loadSpecificId: e }) }} />
-            {/* //this.props.student, this.props.sections, this.props.group,
-                  // this.props.gradeCategories, this.props.score, this.props.subtotal
-                  // this.props.total */}
-            {/* {this.gradeComponent} */}
-          </Route>
-        )
-      }
-      if (this.rightToEdit || (this.rightToView && this.enableAssignment)) {
-        this.allElementsCopy['element04'] = {
-          type: "IndependentItem",
-          thisElementLabel: "assignments",
-          grayOut: !this.enableAssignment,
-          callBack: (() => {
-            this.activeSection = "assignments";
-            this.thisAssignmentInfo = "";
-            this.loadSection();
-            this.componentLoadedFromNavigationBar = null;
-            this.editCategoryButton = null
-            //console.log("clicking assignment_link")
-            this.forceUpdate()
-          }
-          ),
-        }
-
-
-      }
-
-      if (this.AssignmentInfoChanged) {
-        this.AssignmentInfoChanged = false;
-        this.saveAssignmentInfo()
-      }
-      // making courses to choose
-      if (this.courseIdsArray != []) {
-        this.coursesToChoose = [];
-        this.courseIdsArray.map((id) => {
-          this.coursesToChoose.push({
-            id,
-            label: this.courseInfo[id]['courseName'],
-            callBackFunction: (e) => { // changing
-              this.updateNumber += 1
-              this.alreadyHasCourseInfo = false
-              this.alreadyLoadAssignment = []
-              this.alreadyMadeLink = []
-              this.tree_route = []
-              this.tree_route_right_column = []
-
-
-              this.overview_branchId = ""
-              this.syllabus_branchId = ""
-
-              this.overview_link = null
-              this.syllabus_link = null
-              this.grade_link = null
-              this.assignment_link = null
-              this.currentCourseId = e.id;
-              this.selectedCourseId = e.id;
-
-              this.roleInstructor = this.coursesPermissions['courseInfo'][this.currentCourseId]['roleInstructor'];
-              this.roleStudent = this.coursesPermissions['courseInfo'][this.currentCourseId]['roleStudent'];
-              
-              if (this.roleStudent === "1") {
-                this.rightToView = true;
-                this.rightToEdit = false;
-              }
-              if (this.roleInstructor === "1") {
-                this.rightToView = true;
-                this.rightToEdit = true;
-              }
-
-              this.usingDefaultCourseId = false;
-              this.alreadyLoadAllCourses = false;
-              this.forceUpdate()
-            }
-          })
-        })
-      }
-  const currentCourseName = this.selectedCourseId && this.courseInfo ? (this.courseInfo[this.selectedCourseId]['courseName']) : "";
-      return (
-        <React.Fragment>
-          {/* <div className="courseContainer"> */}
-
-      <ToolLayout
-        headerRoleFromLayout={this.state.headerRoleFromLayout}
-         toolName="Course"
-         headingTitle={currentCourseName}
-         >
-            <ToolLayoutPanel
-              key={"TLP01" + this.updateNumber++}
-              panelName="context"
-              panelHeaderControls={[
-                (this.coursesToChoose ?
-                  <MenuDropDown
-                    currentTool={"something"}
-                    appendToBody={true}
-                    width={"200px"}
-                    key={"menu00" + (this.updateNumber++)}
-                    showThisMenuText={this.selectedCourseId}
-                    options={this.coursesToChoose}
-                    offsetPos={-20}
-                    // menuWidth={"200px"}
-                    placeholder={"Select Course"}
-                  />
-                  : null)
-              ]}
-            >
-              <Router>
-                <>
-
-
-
-                  {/* {this.activeSection==="assignments"?this.assignmentTree:null}  */}
-
-
-                </>
-              </Router>
-              <div style={{display:'block', width:'100%'}}>
-              <SelectionSet
-                key={"SelectSet1" + (this.updateNumber++)}
-                // CommonCallBack={(e)=>{console.log(e)}}
-                allElements={this.allElementsCopy}
-                type={"Link"}
-                forceSelected={this.activeSection}
-                gradeOut={[this.listGrayOut]}
-              />
-              </div>
-             
-              {/* {this.activeSection==="assignments"?this.assignmentTree:null} */}
-              {/* <SelectionSet 
-            key={"SelectSet1"+(this.updateNumber++)}
-            CommonCallBack={(e)=>{console.log("common callback: "+e)}} //default callBack for every choices
-            allElements={
-              {
-                element01:{
-                  type:"IndependentItem",
-                  thisElementLabel:"choice01",
-                  // callBack:(()=>{console.log("choice001")}),
-                },
-                element02:{
-                  type:"IndependentSet",
-                  thisElementLabel:"Set01",
-                  subSet:["choiceA","choiceB","choiceC"],
-                  OverloadingFunctionOnItems:{
-                    "choiceB":(()=>{console.log("IT IS choiceB")})
-                  }
-                },
-                element03:{
-                  type:"IndependentSet",
-                  thisElementLabel:"Set02",
-                  subSet:["choiceX","choiceY","choiceZ"],
-                  OverloadingFunctionOnItems:{
-                    "choiceZ":(()=>{console.log("choiceZZZ")})
-                  }
-                }
-              }
-            }
-            /> */}
-
-            </ToolLayoutPanel>
-
-            <ToolLayoutPanel
-              key={"TLP02" + this.updateNumber++}
-              panelName="Editor"
-              panelHeaderControls={[
-               <div style={{display:'flex'}}> {(this.activeSection === "grades" || this.activeSection === "assignments" ? null :
-               this.editCategoryButton)}
-             {this.switchCategoryButton}
-             </div>
-
-              ]}
-            >
-              <div style={{display:'flex', flexDirection:'column'}}>
-              <Router>
-                <>
-                  <Switch>
-                    <Route key="overview" exact path="/overview">
-                      {this.Overview_doenetML != "" && this.Overview_doenetML != undefined ?
-                        <Overview doenetML={this.Overview_doenetML}
-
-                        />
-                        : null}
-                    </Route>
-                    <Route key="syllabus" exact path="/syllabus">
-                      {this.Syllabus_doenetML != "" && this.Syllabus_doenetML != undefined ? <Syllabus doenetML={this.Syllabus_doenetML} /> : null}
-                    </Route>
-                    {this.grade_route}
-                    <Route key="/" exact path="/">
-                      {this.loadFirstTrue}
-                    </Route>
-                    <Route key="assignments" exact path='/Assignments'>
-                      {this.assignments_and_headings_loaded && <DoenetAssignmentTree
-                        loading={!this.assignments_and_headings_loaded}
-                        containerId={this.currentCourseId}
-                        treeHeadingsInfo={this.headingsInfo[this.currentCourseId] ? this.headingsInfo[this.currentCourseId] : {}}
-                        treeAssignmentsInfo={this.assignmentsInfo[this.currentCourseId] ? this.assignmentsInfo[this.currentCourseId] : {}}
-                        updateHeadingsAndAssignments={() => this.saveTree({
-                          courseId: this.currentCourseId,
-                          headingsInfo: this.headingsInfo[this.currentCourseId],
-                          assignmentsInfo: this.assignmentsInfo[this.currentCourseId],
-                        })}
-                      />}
-                      
-                    </Route>
-                    {/* {this.tree_route} */}
-                  </Switch>
-                </>
-              </Router>
-              </div>
-              
-            </ToolLayoutPanel>
-
-            <ToolLayoutPanel
-              key={"TLP03" + this.updateNumber++}>
-              <Router>
-                <>
-                  <Switch>
-                    {this.tree_route_right_column}
-                  </Switch>
-                </>
-              </Router>
-            </ToolLayoutPanel>
-          </ToolLayout>
-
-          {/* </div> */}
-
-
-
-        </React.Fragment>)
-
-    }
-=======
         <ToolLayout toolName="Course" headingTitle="Course Name Here">
 
        <ToolLayoutPanel
@@ -2990,5 +53,4 @@
         </ToolLayout>
       </>
     );
->>>>>>> 6e722140
   }
