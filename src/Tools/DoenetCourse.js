--- conflicted
+++ resolved
@@ -35,10 +35,7 @@
 } from 'recoil';
 import Switch from "../imports/Switch";
 import AddItem from '../imports/AddItem'
-<<<<<<< HEAD
-=======
 import { supportVisible } from "../imports/Tool/SupportPanel";
->>>>>>> dc3fce8c
 
 
 export const roleAtom = atom({
@@ -46,7 +43,6 @@
   default: 'Instructor'
 
 })
-<<<<<<< HEAD
 const fileByContent = atomFamily({
   key:"fileByContent",
   default: selectorFamily({
@@ -140,122 +136,11 @@
 
 })
 
-=======
-export const contentIdAtom = atom({
-  key: "contentIdAtom",
-  default: ''
-
-})
-// export const assignmentIdAtom = atom({
-//   key: "assignmentIdAtom",
-//   default: ''
-
-// })
-
-const DisplayCourseContent = (props) => {
-  const [doenetML, setDoenetMLUpdate] = useState('');
-  const [updateNumber, setUpdateNumber] = useState(0)
-  const role = useRecoilValue(roleAtom);
-  const data = {
-    branchId: props.driveId,
-    contentId: "",
-    contentId: props.contentId,
-    ListOfContentId: "",
-    List_Of_Recent_doenetML: [],
-  }
-  const payload = {
-    params: data
-  }
-
-  useEffect(() => {
-    let mounted = true;
-    getDoenetML().then((response) => {
-      if (mounted) {
-        setDoenetMLUpdate(response);
-        setUpdateNumber(updateNumber + 1)
-      }
-    });
-    return () => { mounted = false };
-  }, [props.contentId]);
-
-  const getDoenetML = () => {
-    try {
-      return axios.get(
-        `/media/${props.contentId}`
-      ).then((response) => {
-        console.log(response);
-
-        return response.data;
-      });
-    } catch (e) {
-      console.log(e);
-    }
-  }
-
-  return (
-    <div data-cy="doenetviewerItem">
-      {doenetML != "" ?
-        role === 'Student' ?
-          <DoenetViewer
-            key={"doenetviewer" + updateNumber}
-            doenetML={doenetML}
-            course={true}
-            // attemptNumber={latestAttemptNumber}
-            mode={{
-              solutionType: "displayed",
-              allowViewSolutionWithoutRoundTrip: false,
-              showHints: false,
-              showFeedback: true,
-              showCorrectness: true,
-              interactive: false,
-            }}
-          />
-          : <DoenetViewer
-            key={"load" + updateNumber}
-            //contentId={''}
-            doenetML={doenetML}
-            course={true}
-            // attemptNumber={updateNumber}
-            //  attemptNumber={latestAttemptNumber}
-            mode={{
-              solutionType: "displayed",
-              allowViewSolutionWithoutRoundTrip: true,
-              showHints: true,
-              showFeedback: true,
-              showCorrectness: true,
-              interactive: false,
-            }}
-          />
-        : null}
-    </div>
-  )
-}
-
-
-export default function DoenetCourse(props) {
-  console.log("=== DoenetCourse");
-  return (
-    <DoenetCourseRouted props={props} />
-  )
-}
-
-const loadAssignmentSelector = selectorFamily({
-  key: 'loadAssignmentSelector',
-  get: (courseIdassignmentId) => async({ get, set }) => {
-    const { data } = await axios.get(
-      `/api/getAllAssignmentSettings.php?courseId=${courseIdassignmentId.courseId}`
-    );
-    return data;
-  }
-})
-
->>>>>>> dc3fce8c
 
 export const assignmentDictionary = atomFamily({
   key: "assignmentDictionary",
   default: selectorFamily({
     key: "assignmentDictionary/Default",
-<<<<<<< HEAD
     get: (driveIdcourseIditemIdparentFolderId) => async ({ get },instructions) => {
       let folderInfoQueryKey = {
         driveId:driveIdcourseIditemIdparentFolderId.driveId,
@@ -395,101 +280,12 @@
           assignment_isPublished: "1",
           courseId:driveIdcourseIditemIdparentFolderId.courseId
         }
-=======
-    get: (courseIdassignmentId) => ({ get },instructions) => {
-      // console.log(">> cid aid", courseIdassignmentId);
-      const assignmentInfo = get(loadAssignmentSelector(courseIdassignmentId))
-      // console.log(">>assignmentInfo", assignmentInfo);
-      return courseIdassignmentId.assignmentId ? 
-      assignmentInfo?.assignments.filter((item) => item.assignmentId === courseIdassignmentId.assignmentId)[0]
-      : assignmentInfo?.assignments.filter((item) => item.itemId === courseIdassignmentId.itemId)[0]
-    }
-  })
-})
-
-let assignmentIdAtom = atom({
-  key: "assignmentIdAtom",
-  default:''
-});
-
-let assignmentIdSelector = selector ({
-  key: "assignmentIdSelector",
-  get:({get})=>{
-    return get(assignmentIdAtom());
-  },
-  set:({set},instructions) => {
-    set(assignmentIdAtom(),instructions);
-  } 
-});
-
-let getAssignmentIdSelector = selectorFamily({
-  key: "getAssignmentIdSelector",
-  get: (courseIdassignmentId) => ({ get }) => {
-    let getAllAssignments = get(assignmentDictionary(courseIdassignmentId));
-    //let assignmentId = getAllAssignments.itemId === courseIdassignmentId.itemId ? getAllAssignments.assignmentId :'';
-    return  getAllAssignments ?  getAllAssignments.assignmentId : '';
-  }
-})
-let assignmentDictionarySelector = selectorFamily({ //recoilvalue(assignmentDictionarySelector(assignmentId))
-  key: "assignmentDictionarySelector",
-  get: (courseIdassignmentId) => ({ get }) => {
-    return get(assignmentDictionary(courseIdassignmentId));
-  },
-  set: (courseIdassignmentId) => async ({set,get},instructions)=>{
-    if(courseIdassignmentId.assignmentId === '')
-    {
-      courseIdassignmentId = {...courseIdassignmentId,assignmentId:instructions.newAssignmentObj.assignmentId}
-    }
-    // console.log(">>>assignInfo",courseIdassignmentId);
-    // console.log(">>>cid aid instructions",instructions);
-    const assignInfo = get(assignmentDictionary(courseIdassignmentId)); // get 
-    // console.log(">>> cid aid assignInfo new ", assignInfo);
-    let {type , ...value} = instructions;
-    switch(type){
-        case "change settings" :
-        // console.log(">>> cid aid assignInfo change", assignInfo);
-        let assignment =  {...assignInfo,...value};
-        set(assignmentDictionary(courseIdassignmentId),assignment);
-        break;
-        case "save assignment settings" :
-        // make copy
-        // console.log("save assign info", assignInfo);
-          let saveAssignment =  {...assignInfo,...value};     
-        set(assignmentDictionary(courseIdassignmentId), saveAssignment);
-        const payload = {
-          ...saveAssignment,
-          assignmentId:courseIdassignmentId.assignmentId ? courseIdassignmentId.assignmentId : instructions.newAssignmentObj.assignmentId,
-          assignment_isPublished: 0
-        }
-  
-        axios.post("/api/saveAssignmentToDraft.php", payload)
-          .then((resp) => {
-            console.log(resp.data)
-        
-          }
-          )
-        break;
-        case "make new assignment":        
-          // console.log("assignmentInfo before making >>>",instructions.newAssignmentObj);          
-          set(assignmentDictionary(courseIdassignmentId),instructions.newAssignmentObj);
-          break;
-        case "assignment was published" :
-          let publishAssignment =  {...assignInfo};     
-        set(assignmentDictionary(courseIdassignmentId), publishAssignment);
-        const payloadPublish = {
-          ...publishAssignment,
-          assignmentId:courseIdassignmentId.assignmentId ? courseIdassignmentId.assignmentId : instructions.newAssignmentObj.assignmentId,
-          assignment_isPublished: 1,
-          courseId:courseIdassignmentId.courseId
-        }
->>>>>>> dc3fce8c
         axios.post("/api/publishAssignment.php", payloadPublish)
         .then((resp) => {
           console.log(resp.data)
         }
         )  
           break;
-<<<<<<< HEAD
           case "update new assignment": 
           let editAssignment = get(assignmentDictionary(driveIdcourseIditemIdparentFolderId));
          
@@ -707,286 +503,25 @@
       assignmentId, itemId, courseId
     }
     setMakeNewAssignment(false);
-=======
-    }
-  }
-})
-// let assignmentDictionarySelector =  selectorFamily({ //recoilvalue(assignmentDictionarySelector(assignmentId))
-//   key:"assignmentDictionarySelector",
-//   get: (assignmentId) => async ({get,set})=>{
-//    const assignmentData = get(loadAssignmentSelector(assignmentId))
-//     console.log(">>>assignmentData settings",assignmentData);
-//     }      
-//   })
-
-function DoenetCourseRouted(props) {
-  const role = useRecoilValue(roleAtom);
-  // const assignmentIdSettings = useRecoilValueLoadable(assignmentDictionarySelector(assignmentId))
-  const [assignmentIdValue, setAssignmentId] = useRecoilState(assignmentIdAtom);
-  const setOverlayOpen = useSetRecoilState(openOverlayByName);
-  let [hideUnpublished, setHideUnpublished] = useState(role === 'Instructor' ? false : true);
-  const setSupportVisiblity = useSetRecoilState(supportVisible);
-  let pathItemId = '';
-  let routePathDriveId = '';
-  let routePathFolderId = '';
-  let itemType = '';
-  let urlParamsObj = Object.fromEntries(new URLSearchParams(props.props.route.location.search));
-  const [assignid, setAssignmentIdValue] = useRecoilState(assignmentIdAtom);
-  if (urlParamsObj?.path !== undefined) {
-    [routePathDriveId, routePathFolderId, pathItemId, itemType] = urlParamsObj.path.split(":");
-  }
-  const [folderInfoObj, setFolderInfo] = useRecoilStateLoadable(folderDictionarySelector({ driveId: routePathDriveId, folderId: routePathFolderId }))
-  let courseId = 'Fhg532fk9873412s65';
-  if (urlParamsObj?.courseId !== undefined) {
-    courseId = urlParamsObj?.courseId;
-  }
-
-  const [openEnrollment, setEnrollmentView] = useState(false);
-  const [assignmentSelected, setAssignmentSelected] = useState(false);
-
-  let makeassignmentIsSelected = false;
-
-  const enrollCourseId = { courseId: courseId };
-  let contentId = '';
-    const [makeContent, setMakeContent] = useState(false);
-    const loadBackAssignmentIdSelector = useRecoilValueLoadable(getAssignmentIdSelector({courseId:courseId,itemId:pathItemId}));
-    //  console.log(">>loadBackAssignmentId --->>> ",loadBackAssignmentIdSelector);
-    if ( loadBackAssignmentIdSelector?.state === 'hasValue' && loadBackAssignmentIdSelector?.contents) {
-      setAssignmentId(loadBackAssignmentIdSelector?.contents);      
-    }
-    else{
-      // console.log('>>> makeasiign selected',assignmentSelected)
-      if(!assignmentSelected)
-          setAssignmentId('');
-    }
-
-  let displayAssignmentSettings = '';
-  // const assignmentObjInfo = useRecoilValueLoadable(assignmentDictionary({ courseId: courseId, assignmentId: props.assignmentId }))
-  // const [makeContent, setMakeContent] = useState(false);
-  // if (assignmentObjInfo.state === 'hasValue' && assignmentObjInfo.contents) {
-  //   for (let assignment of assignmentObjInfo.contents.assignments) {
-  //     if (assignment.itemId === pathItemId) {
-  //       // if (assignment.itemId === props.itemId){
-  //       displayAssignmentSettings = assignment;
-  //       console.log(">>>displayAssignmentSettings", assignment);
-  //       contentId = assignment.contentId;
-  //       //setMakeContent(true);
-  //       //setAssignmentId(assignment.assignmentId);
-  //     }
-  //   }
-  // }
-  if (contentId === '') {
-    let data = folderInfoObj.contents.contentsDictionary;
-    if (data) {
-      contentId = data[pathItemId]?.contentId;
-    }
-  }
-  const setAssignmentSettings = useSetRecoilState(assignmentDictionarySelector({courseId:courseId,assignmentId:assignmentIdValue}))
-
-  const AssignmentForm = (props) => {
-    const role = useRecoilValue(roleAtom);
-    const loadBackAssignmentState = useRecoilValueLoadable(assignmentDictionary({courseId:props.courseId,assignmentId:props.assignmentId}))
-    const setAssignmentSettings = useSetRecoilState(assignmentDictionarySelector({courseId:props.courseId,assignmentId:props.assignmentId}))
-    // console.log("loadBackAssignmentState",loadBackAssignmentState);
-    let assignmentInfo = '';
-    if ( loadBackAssignmentState?.state === 'hasValue' && loadBackAssignmentState?.contents) {      
-        if (loadBackAssignmentState?.contents.itemId === props.itemId) {
-            assignmentInfo = loadBackAssignmentState?.contents;
-            // console.log(">>>assignment info in form", assignmentInfo);
-        }
-    }
-    // const [assignmentInfo, setAssignmentInfo] = useState({});
-    const handleChange = (event) => {
-      let name = event.target.name;
-      let value = event.target.type === 'checkbox' ? event.target.checked : event.target.value;
-      setAssignmentSettings({ type: 'change settings',[name]: value});
-    }
-    const handleOnBlur = async (e) => {
-      let name = e.target.name;
-      let value = e.target.type === 'checkbox' ? e.target.checked : e.target.value;
-      setAssignmentSettings({ type: 'save assignment settings',[name]: value});
-      
-    }
-    const handleSubmit = (e) => {
-      const payload = {
-        ...assignmentInfo,
-        assignmentId: assignmentIdValue ? assignmentIdValue : displayAssignmentSettings.assignmentId,
-        assignment_isPublished: 1,
-        courseId: courseId
-      }
-    
-        setAssignmentSettings({ type: "assignment was published", itemId: pathItemId, assignedData: payload })
-    }
-
-    const loadBackAssignment = () => {
-      // console.log("load back assignment", assignmentObjInfo.contents.assignments);
-      if (loadBackAssignmentState?.contents) {
-        for (let assignment of loadBackAssignmentState?.contents?.assignments) {
-          // console.log('Assignments ->>> ', loadBackAssignmentState?.contents)
-          if (assignment.itemId === props.itemId) {
-            // if (assignment.itemId === props.itemId){
-              assignmentInfo = assignment;
-          }
-        }
-      }  
-    }
-    return (
-      role === 'Instructor'  ?
-        <>
-             {role === 'Instructor' && displayAssignmentSettings.isAssignment === '0' ? <Button text="load Assignment" callback={loadBackAssignment} /> : null}
-
-          <div>
-            <label>Assignment Name :</label>
-            <input required type="text" name="title" value={assignmentInfo?.title}
-              placeholder="Title goes here" onBlur={handleOnBlur} onChange={handleChange} />
-          </div>
-          <div >
-            <label >Assigned Date:</label>
-            <input required type="text" name="assignedDate" value={assignmentInfo?.assignedDate}
-              placeholder="0001-01-01 01:01:01 " onBlur={handleOnBlur} onChange={handleChange} />
-          </div>
-          <div >
-            <label >Due date: </label>
-            <input required type="text" name="dueDate" value={assignmentInfo?.dueDate}
-              placeholder="0001-01-01 01:01:01" onBlur={handleOnBlur} onChange={handleChange} />
-          </div>
-
-          <div>
-            <label>Time Limit:</label>
-            <input required type="time" name="timeLimit" value={assignmentInfo?.timeLimit}
-              placeholder="01:01:01" onBlur={handleOnBlur} onChange={handleChange} />
-          </div>
-          <div >
-            <label >Number Of Attempts:</label>
-            <input required type="number" name="numberOfAttemptsAllowed" value={assignmentInfo?.numberOfAttemptsAllowed}
-              onBlur={handleOnBlur} onChange={handleChange} />
-          </div>
-          <div>
-            <label >Attempt Aggregation :</label>
-            <input required type="text" name="attemptAggregation" value={assignmentInfo?.attemptAggregation}
-              onBlur={handleOnBlur} onChange={handleChange} />
-          </div>
-          <div >
-            <label>Total Points Or Percent: </label>
-            <input required type="number" name="totalPointsOrPercent" value={assignmentInfo?.totalPointsOrPercent}
-              onBlur={handleOnBlur} onChange={handleChange} />
-          </div>
-          <div >
-            <label>Grade Category: </label>
-            <input required type="select" name="gradeCategory" value={assignmentInfo?.gradeCategory}
-              onBlur={handleOnBlur} onChange={handleChange} />
-          </div>
-          <div >
-            <label>Individualize: </label>
-            <input required type="checkbox" name="individualize" value={assignmentInfo?.individualize}
-              onBlur={handleOnBlur} onChange={handleChange} />
-          </div>
-          <div >
-            <label >Multiple Attempts: </label>
-            <input required type="checkbox" name="multipleAttempts" value={assignmentInfo?.multipleAttempts}
-              onBlur={handleOnBlur} onChange={handleChange} />
-          </div>
-          <div >
-            <label >Show solution: </label>
-            <input required type="checkbox" name="showSolution" value={assignmentInfo?.showSolution}
-              onBlur={handleOnBlur} onChange={handleChange} />
-          </div>
-          <div >
-            <label >Show feedback: </label>
-            <input required type="checkbox" name="showFeedback" value={assignmentInfo?.showFeedback}
-              onBlur={handleOnBlur} onChange={handleChange} />
-          </div>
-          <div >
-            <label >Show hints: </label>
-            <input required type="checkbox" name="showHints" value={assignmentInfo?.showHints}
-              onBlur={handleOnBlur} onChange={handleChange} />
-          </div>
-          <div >
-            <label >Show correctness: </label>
-            <input required type="checkbox" name="showCorrectness" value={assignmentInfo?.showCorrectness}
-              onBlur={handleOnBlur} onChange={handleChange} />
-          </div>
-          <div >
-            <label >Proctor make available: </label>
-            <input required type="checkbox" name="proctorMakesAvailable" value={assignmentInfo?.proctorMakesAvailable}
-              onBlur={handleOnBlur} onChange={handleChange} />
-          </div>
-          <div>
-            <ToggleButton text="Publish" switch_text="publish changes" callback={handleSubmit} type="submit" ></ToggleButton>
-          </div>
-        </>
-        : <div>
-          <div>
-            <h1>{assignmentInfo?.title}</h1>
-            <p>Due: {assignmentInfo?.dueDate}</p>
-            <p>Time Limit: {assignmentInfo?.timeLimit}</p>
-            <p>Number of Attempts Allowed: {assignmentInfo?.numberOfAttemptsAllowed}</p>
-            <p>Points: {assignmentInfo?.totalPointsOrPercent}</p>
-          </div>
-        </div>
-    )
-  }
- 
-  const handleMakeAssignment = () => {
-    makeassignmentIsSelected = true;
-    let assignmentId = nanoid();
-    setAssignmentSelected(true);
-    setAssignmentId(assignmentId);
-    let newAssignmentObj = {
-      assignmentId:assignmentId,
-      title:'Untitled Assignment New',
-      assignedDate: "",
-      attemptAggregation: "",
-      dueDate: "",
-      gradeCategory: "",
-      individualize: "0",
-      isAssignment: "1",
-      isPublished: "0",
-      itemId: pathItemId,
-      multipleAttempts: "0",
-      numberOfAttemptsAllowed: "0",
-      proctorMakesAvailable: "0",
-      showCorrectness: "1",
-      showFeedback: "1",
-      showHints: "1",
-      showSolution: "1",
-      timeLimit: "",
-      totalPointsOrPercent: "0"
-        }
-    setAssignmentSettings({ type: 'make new assignment',newAssignmentObj});
-    let payload = {
-      assignmentId, pathItemId, courseId
-    }
->>>>>>> dc3fce8c
     axios.post(
       `/api/makeNewAssignment.php`, payload
     ).then((response) => {
       console.log(response.data);
     });
-<<<<<<< HEAD
-=======
-
->>>>>>> dc3fce8c
   }
 
   const handlePublishContent = () => {
     let payload = {
-<<<<<<< HEAD
       itemId: itemId
     }
     setFolderInfo({ instructionType: "content was published", itemId: itemId, payload: payload })
 
-=======
-      itemId: pathItemId
-    }
->>>>>>> dc3fce8c
     axios.post(
       `/api/handlePublishContent.php`, payload
     ).then((response) => {
       console.log(response.data);
     });
   }
-<<<<<<< HEAD
  
   const [makecontent,setMakeContent] =useState(false);
 
@@ -1001,20 +536,11 @@
       itemId: itemId
     }
     setMakeContent(false);
-=======
-
-  const handleMakeContent = () => {
-    let payload = {
-      itemId: pathItemId,
-    }
-    setMakeContent(true);
->>>>>>> dc3fce8c
     axios.post(
       `/api/handleMakeContent.php`, payload
     ).then((response) => {
       console.log(response.data);
     });
-<<<<<<< HEAD
     setAssignmentSettings({ type: 'handle make content',assignmentInfo});
     setFolderInfo({ instructionType: "handle make content", itemId: itemId, assignedDataSavenew: payload })
   }  
@@ -1056,7 +582,7 @@
       {role === 'Instructor' && ( assignmentInfo?.isAssignment == '1')  && <button text="Make Content" onClick={handleMakeContent}>Make Content</button>} 
       {/* {( assignmentInfo?.isAssignment === '1')  ? <Button text="Make Content" callback={handleMakeContent}></Button>: null}  */}
               
-        { role === 'Instructor' && (assignmentId && assignmentInfo?.isAssignment == '0') ? <button text="load Assignment" onClick={loadBackAssignment} >load back Assignment</button> : null}
+        { role === 'Instructor' && (assignmentId && assignmentInfo?.isAssignment == '0') ? <button text="load Assignment" onClick={loadBackAssignment} >Make Assignment</button> : null}
 
         </div>
         ) 
@@ -1133,62 +659,8 @@
             routePathFolderId={routePathFolderId}
             itemId={pathItemId}
              />}
-=======
-    setFolderInfo({ instructionType: "handle make content", itemId: pathItemId, assignedDataSavenew: payload })
-  }
-
-  return (
-    <Tool>
-      <navPanel>
-        <Drive types={['course']} hideUnpublished={hideUnpublished} urlClickBehaviour="select" /><br />
-        {role === 'Instructor' ?  <Menu label="Role"><MenuItem value="Student" onSelect={() => setHideUnpublished(true)} /><MenuItem value="Instructor" onSelect={() => setHideUnpublished(false)} /></Menu> : null}
-        {role === 'Instructor' && <Button text="Course Enrollment" callback={() => { setEnrollmentView(!openEnrollment) }}> </Button>}
-      </navPanel>
-
-      <headerPanel title="my title">
-        <Switch
-          onChange={(value) => {
-            setSupportVisiblity(value);
-          }}
-        />
-      </headerPanel>
-      <mainPanel>
-
-        {contentId && routePathDriveId ?
-          <DisplayCourseContent
-            driveId={routePathDriveId}
-            contentId={contentId} />
-          : null}
-        {openEnrollment ? <Enrollment selectedCourse={enrollCourseId} /> : null}
-
-      </mainPanel>
-      <menuPanel title="Content Info">
-        {role === 'Instructor' && itemType === 'DoenetML' && displayAssignmentSettings == '' && !makeassignmentIsSelected && !assignmentIdValue ?
-                                   <><Button text="Make Assignment" callback={handleMakeAssignment}></Button>
-                                   <ToggleButton text="Publish Content" switch_text="Published" callback={handlePublishContent}></ToggleButton> </>: null}
-        {role === 'Instructor' && itemType === 'Url' ? <><ToggleButton text="Publish Content" switch_text="Published" callback={handlePublishContent}></ToggleButton> </> : null}
-        {role === 'Instructor' && itemType === 'Folder'? <><ToggleButton text="Publish Content" switch_text="Published" callback={handlePublishContent}></ToggleButton></>: null}
-        {/* {role === 'Instructor' && makeContent ? <Button text="load Assignment" callback={loadBackAssignment} /> : null} */}
-       {/* {console.log("----->>assignmentIdValue",assignmentIdValue)} */}
-        {assignmentIdValue ?
-          <>
-            {  <AssignmentForm
-              courseId={courseId}
-              assignmentId={assignmentIdValue}
-              assignment={displayAssignmentSettings}
-              itemId={pathItemId} />}
-
-          {/* {role === 'Instructor' && !makeContent  ? <Button text="Make Content" callback={handleMakeContent}></Button> : null} */}
-          </> : null}
-
->>>>>>> dc3fce8c
       </menuPanel>
     </Tool>
   );
 }
 
-<<<<<<< HEAD
-=======
-
-
->>>>>>> dc3fce8c
