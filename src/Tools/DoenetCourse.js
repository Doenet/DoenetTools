--- conflicted
+++ resolved
@@ -639,11 +639,7 @@
       
       <navPanel>
         
-<<<<<<< HEAD
-        <Drive types={['course']} hideUnpublished={hideUnpublished} urlClickBehaviour="select" /><br />
-=======
         <Drive types={['course']} hideUnpublished={hideUnpublished} urlClickBehavior="select" /><br />
->>>>>>> 5d329327
         {role === 'Instructor' && <Button text="Course Enrollment" callback={() => { setEnrollmentView(!openEnrollment) }}> </Button>}
       </navPanel>
 
