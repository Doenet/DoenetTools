import DoenetViewer from '../Tools/DoenetViewer';
import axios from 'axios';
// import './course.css';
// import nanoid from 'nanoid';
// import query from '../queryParamFuncs';
import DoenetBox from '../Tools/DoenetBox';
// import DoenetAssignmentTree from "./DoenetAssignmentTree"

import {
  HashRouter as Router,
  Switch,
  Route,
  Link,
} from "react-router-dom";
import React, { useState } from "react";
import ToolLayout from "./ToolLayout/ToolLayout";
import ToolLayoutPanel from "./ToolLayout/ToolLayoutPanel";
import styled from "styled-components";
import { getCourses, setSelected } from "../imports/courseInfo";

export default function DoenetCourse(props){

  
  getCourses(updateCourseInfo);

  function updateCourseInfo(courseListArray,selectedCourseObj){
<<<<<<< HEAD
    console.log('called back');
    console.log("courses",courseListArray);
    console.log("selected",selectedCourseObj);
    setSelected("NfzKqYtTgYRyPnmaxc7XB");
=======
    // console.log('example****> called back');
    // console.log("courses",courseListArray);
    // console.log("selected",selectedCourseObj);
    // setSelected("NfzKqYtTgYRyPnmaxc7XB");
>>>>>>> 0d29fc81
  }

    return (
      <>
        <ToolLayout toolName="Course" headingTitle="Course Name Here">

       <ToolLayoutPanel
            // menuControls={menuControls}
            panelName="Left Nav"
          >
            <div style={{display:"flex",flexDirection:"column"}}>
            <button>Overview</button>
           <button>Syllabus</button>
           <button>Grades</button>
           <button>Assignments</button>
            </div>
           
          </ToolLayoutPanel> 

       <ToolLayoutPanel
            // menuControls={menuControlsEditor}
            panelName="Content">
              <p>Content Here</p>
          </ToolLayoutPanel>

          <ToolLayoutPanel
          // menuControlsViewermenuControls={menuControlsViewer} 
          panelName="Rt. Nav">
             <p>Assignment Control Panel</p>
          </ToolLayoutPanel> 
        </ToolLayout>
      </>
    );
  }
<|MERGE_RESOLUTION|>--- conflicted
+++ resolved
@@ -24,17 +24,10 @@
   getCourses(updateCourseInfo);
 
   function updateCourseInfo(courseListArray,selectedCourseObj){
-<<<<<<< HEAD
-    console.log('called back');
-    console.log("courses",courseListArray);
-    console.log("selected",selectedCourseObj);
-    setSelected("NfzKqYtTgYRyPnmaxc7XB");
-=======
     // console.log('example****> called back');
     // console.log("courses",courseListArray);
     // console.log("selected",selectedCourseObj);
     // setSelected("NfzKqYtTgYRyPnmaxc7XB");
->>>>>>> 0d29fc81
   }
 
     return (
