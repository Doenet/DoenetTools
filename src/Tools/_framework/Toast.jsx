import React, { useRef } from 'react';
import {
  atom,
  useRecoilValue,
  useSetRecoilState,
  useRecoilCallback,
} from 'recoil';
import styled from 'styled-components';
import { animated, useSpring } from '@react-spring/web';
import { FontAwesomeIcon } from '@fortawesome/react-fontawesome';
import { faTimes } from '@fortawesome/free-solid-svg-icons';
// import { toastType } from './ToastTypes';

const ToastContainer = styled.div`
  position: fixed;
  width: 0 auto;
  top: unset;
  left: unset;
  bottom: 50px;
  right: 20px;
  display: flex;
  flex-direction: column;
  pointer-events: none;
  align-items: center;
  gap: 5px;
`;

const Message = styled(animated.div)`
  box-sizing: border-box;
  position: relative;
  overflow: hidden;
  width: 40ch;
  @media (max-width: 680px) {
    width: 100%;
  }
  border-radius: 4px;
`;

const Content = styled('div')`
  color: var(--canvastext);
  /* background:  */
  /* opacity: 0.9; */
  background: var(--canvas);
  padding: 12px 22px;
  font-size: 1em;
  display: grid;
  grid-template-columns: ${(props) =>
    props.canClose === false ? '1fr' : '1fr auto'};
  grid-gap: 10px;
  overflow: hidden;
  height: auto;
  border-radius: 3px;
  border: 2px solid var(--mainGray);
  border-left: 12px solid;
  border-left-color: ${({ type }) => type?.background};
`;

const Life = styled(animated.div)`
  position: absolute;
  bottom: ${(props) => (props.top ? '10px' : '0')};
  left: 0px;
  width: auto;
  background-image: linear-gradient(130deg, var(--mainBlue), var(--solidLightBlue));
  height: 5px;
`;

const Button = styled('button')`
  cursor: pointer;
  pointer-events: all;
  border: none;
  border-radius: 20px;
  background: transparent;
  display: flex;
  align-items: center;
  overflow: hidden;
  margin-top: 14px;
  padding: 0;
  height: 20px;
  // color: var(--canvas);
  // :hover {
  //   color: var(--canvas);
  // }
  color: var(--canvastext);
  font-size: 1em;
  &: focus {
    outline: 2px solid var(--canvastext);
    outline-offset: 2px;
  }
`;

const toastStack = atom({
  key: 'toastStack',
  default: [],
});

let id = 0;

export const recoilAddToast = ({ set }) =>
(msg, type = toastType.INFO, action = null) => {
  set(toastStack, (old) => [
    ...old,
    <ToastMessage
      key={id}
      type={type}
      action={action}
      duration={type.timeout}
      tId={id}
    >
      {msg}
    </ToastMessage>,
  ]);
  id++;
}

export const useToast = () => {
  const addToast = useRecoilCallback(
    recoilAddToast,
    [],
  );
  return addToast;
};

export const toastType = Object.freeze({
  //Color contrast with accessibility -- no text on color
  ERROR: {
    // process failed or error occured, user must dissmis
    timeout: -1,
    background: 'var(--mainRed)',
    gradientEnd: 'rgba()',
  },
  ALERT: {
    // user attetion reqired to dissmiss
    timeout: -1,
    background: 'var(--lightYellow)',
  },
  ACTION: {
    // requires user interaction
    timeout: -1,
    background: 'rgba()',
  },
  INFO: {
    // non-interactive information
    timeout: -1,
    background: 'var(--mainBlue)',
  },
  SUCCESS: {
    // confirm action
    timeout: -1,
    background: 'var(--mainGreen)',
  },
  CONFIRMATION: {
    //confirm action and offer undo
    timeout: -1,
    background: 'var(--mainBlue)',
  },
});

export default function Toast() {
  const toasts = useRecoilValue(toastStack);

  return <ToastContainer>{toasts.map((toast) => toast)}</ToastContainer>;
}

function ToastMessage({
  defConfig = { tension: 125, friction: 20, precision: 0.1 },
  type,
  action,
  duration,
  tId,
  children,
}) {
  const setToasts = useSetRecoilState(toastStack);
  const ref = useRef();
  const props = useSpring({
    from: { opacity: 0, height: 0, life: '100%' },
    to: async (next, cancel) => {
      ref.current.cancel = cancel;
      // console.log(">>>offsetHight", ref.current.offsetHeight);
      await next({ opacity: 1, height: ref.current.offsetHeight });
      if (duration > 0) {
        await next({ life: '0%', config: { duration: duration } });
        await next({ opacity: 0 });
        await next({ height: 0 });
      }
    },
    config: defConfig,
    onRest: () => {
      if (duration > 0) {
        setToasts((old) => old.filter((i) => i.props.tId !== tId));
      }
    },
  });
  return (
<<<<<<< HEAD
    <Message style={props} role="alert">
      <Content ref={ref} key={tId} type={type}>
=======
    <Message style={props}>
      <Content ref={ref} key={tId} type={type} data-test="toast">
>>>>>>> 494813c4
        <Life style={{ right: props.life }} />
        <p id="alert-message">{children}</p>
        <Button
        data-test="toast cancel button"
          onClick={(e) => {
            e.stopPropagation();
            ref.current.cancel();
            setToasts((old) => old.filter((i) => i.props.tId !== tId));
          }}
          aria-label="Close alert:"
          aria-labelledby='alert-message'
        >
          <FontAwesomeIcon icon={faTimes} />
        </Button>
      </Content>
    </Message>
  );
}<|MERGE_RESOLUTION|>--- conflicted
+++ resolved
@@ -191,13 +191,8 @@
     },
   });
   return (
-<<<<<<< HEAD
     <Message style={props} role="alert">
-      <Content ref={ref} key={tId} type={type}>
-=======
-    <Message style={props}>
       <Content ref={ref} key={tId} type={type} data-test="toast">
->>>>>>> 494813c4
         <Life style={{ right: props.life }} />
         <p id="alert-message">{children}</p>
         <Button
