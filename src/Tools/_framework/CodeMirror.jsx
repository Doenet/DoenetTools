--- conflicted
+++ resolved
@@ -231,11 +231,7 @@
     //should rewrite using compartments once a more formal config component is established
     return (
         <>
-<<<<<<< HEAD
-        <div ref={parent}></div>
-=======
         <div ref={parent} style={{paddingBottom: "50vh"}}></div>
->>>>>>> d5a9bbe8
         </>
     )
 }
