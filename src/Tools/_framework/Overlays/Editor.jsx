--- conflicted
+++ resolved
@@ -35,24 +35,6 @@
   fileByContentId,
 } from '../../../_sharedRecoil/content';
 
-<<<<<<< HEAD
-// export const fileByContentId = atomFamily({
-//   key:"fileByContentId",
-//   default: selectorFamily({
-//     key:"fileByContentId/Default",
-//     get:(contentId)=> async ()=>{
-//       if (!contentId){
-//         return "";
-//       }
-
-//     const ls = localStorage.getItem(contentId);
-//       if (ls){ return ls}
-//       return await axios.get(`/media/${contentId}.doenet`)
-//     }
-//   })
-
-// })
-=======
 import CollapseSection from '../../../_reactComponents/PanelHeaderComponents/CollapseSection';
 import { FontAwesomeIcon } from '@fortawesome/react-fontawesome';
 import { 
@@ -65,7 +47,6 @@
 
 import { useToast } from '../../_framework/Toast';
 import { CopyToClipboard } from 'react-copy-to-clipboard';
->>>>>>> 583c071d
 
 const editorDoenetMLAtom = atom({
   key: 'editorDoenetMLAtom',
@@ -77,29 +58,8 @@
   default: { updateNumber: 0, doenetML: '' },
 });
 
-<<<<<<< HEAD
-// const itemHistoryAtom = atomFamily({
-//   key:"itemHistoryAtom",
-//   default: selectorFamily({
-//     key:"itemHistoryAtom/Default",
-//     get:(branchId)=> async ()=>{
-//       if (!branchId){
-//         return [];
-//       }
-//       const { data } = await axios.get(
-//         `/api/loadVersions.php?branchId=${branchId}`
-//       );
-//       return data.versions
-//     }
-//   })
-// })
-
-const getSHAofContent = (doenetML) => {
-  if (doenetML === undefined) {
-=======
 const getSHAofContent = (doenetML)=>{
   if (doenetML === undefined){
->>>>>>> 583c071d
     return;
   }
   //NOTICE: JSON.stringify CHANGES THE CONTENT SO IT DOESN'T MATCH
@@ -121,33 +81,6 @@
 
 function ReturnToEditingButton(props) {
   const selectedVersionId = useRecoilValue(versionHistorySelectedAtom);
-<<<<<<< HEAD
-  const returnToEditing = useRecoilCallback(({ snapshot, set }) => async () => {
-    set(versionHistorySelectedAtom, '');
-    const versionHistory = await snapshot.getPromise(
-      itemHistoryAtom(props.branchId),
-    );
-    let contentId;
-    for (let version of versionHistory) {
-      if (version.isDraft === '1') {
-        contentId = version.contentId;
-        break;
-      }
-    }
-
-    let loadableDoenetML = await snapshot.getPromise(
-      fileByContentId(contentId),
-    );
-    const doenetML = loadableDoenetML.data;
-    set(editorDoenetMLAtom, doenetML);
-    set(viewerDoenetMLAtom, (was) => {
-      let newObj = { ...was };
-      newObj.doenetML = doenetML;
-      newObj.updateNumber = was.updateNumber + 1;
-      return newObj;
-    });
-  });
-=======
   const returnToEditing = useRecoilCallback(({snapshot,set})=> async ()=>{
     // set(versionHistorySelectedAtom,"")
     // const versionHistory = await snapshot.getPromise((itemHistoryAtom(props.branchId)));
@@ -162,7 +95,6 @@
     //   newObj.updateNumber = was.updateNumber+1;
     //   return newObj});
   })
->>>>>>> 583c071d
 
   if (selectedVersionId === '') {
     return null;
@@ -173,25 +105,10 @@
   );
 }
 
-<<<<<<< HEAD
-function EditorInfoPanel(props) {
-  const versionHistory = useRecoilValueLoadable(
-    itemHistoryAtom(props.branchId),
-  );
-
-  if (versionHistory.state === 'loading') {
-    return null;
-  }
-  if (versionHistory.state === 'hasError') {
-    console.error(versionHistory.contents);
-    return null;
-  }
-=======
 function EditorInfoPanel(props){
   const [addToast, ToastType] = useToast();
 
   const link = `http://${window.location.host}/content/#/?branchId=${props.branchId}`
->>>>>>> 583c071d
 
   return <div style={{margin:"6px"}}>
   <div>DonetML Name (soon)</div>
@@ -204,12 +121,6 @@
   }}>copy link <FontAwesomeIcon icon={faClipboard}/></button> 
   </CopyToClipboard>
 
-<<<<<<< HEAD
-  for (let version of versionHistory.contents) {
-    if (version.isDraft === '1') {
-      contentId = version.contentId;
-      break;
-=======
   <button onClick={
     ()=>window.open(link, '_blank')
   }>visit <FontAwesomeIcon icon={faExternalLinkAlt}/></button>
@@ -255,7 +166,6 @@
       if (props.title !== currentTitle){
         renameVersion(props.branchId,props.versionId,currentTitle);
       }
->>>>>>> 583c071d
     }
 
     if (!textFieldFlag){
@@ -283,67 +193,6 @@
   }
   
 
-<<<<<<< HEAD
-  const link = `http://doenet.org/content/#/?contentId=${contentId}`;
-  // const quoteLink = `'${link}'`
-
-  return (
-    <>
-      {/* <p><a href={quoteLink} >Content Tool Link</a></p> */}
-      <p>
-        <input type="text" value={link} />
-      </p>
-    </>
-  );
-}
-
-function VersionHistoryPanel(props) {
-  const versionHistory = useRecoilValueLoadable(
-    itemHistoryAtom(props.branchId),
-  );
-  const selectedVersionId = useRecoilValue(versionHistorySelectedAtom);
-  const [editingVersionId, setEditingVersionId] =
-    useRecoilState(EditingVersionIdAtom);
-
-  const saveNamedVersion = useRecoilCallback(
-    ({ snapshot, set }) =>
-      async (branchId, versionId, newTitle) => {
-        set(itemHistoryAtom(branchId), (was) => {
-          let newHistory = [...was];
-          let newVersion;
-          for (const [i, version] of was.entries()) {
-            if (versionId === version.versionId) {
-              newVersion = { ...version };
-              newVersion.title = newTitle;
-              newHistory.splice(i, 1, newVersion);
-            }
-          }
-          let newDBVersion = { ...newVersion, isNewTitle: '1', branchId };
-          axios.post('/api/saveNewVersion.php', newDBVersion);
-          // .then((resp)=>{console.log(">>>resp saveNamedVersion",resp.data)})
-          return newHistory;
-        });
-      },
-  );
-
-  const versionHistorySelected = useRecoilCallback(
-    ({ snapshot, set }) =>
-      async (version) => {
-        set(versionHistorySelectedAtom, version.versionId);
-        let loadableDoenetML = await snapshot.getPromise(
-          fileByContentId(version.contentId),
-        );
-        const doenetML = loadableDoenetML.data;
-        set(editorDoenetMLAtom, doenetML);
-        set(viewerDoenetMLAtom, (was) => {
-          let newObj = { ...was };
-          newObj.doenetML = doenetML;
-          newObj.updateNumber = was.updateNumber + 1;
-          return newObj;
-        });
-      },
-  );
-=======
   const link = `http://${window.location.host}/content/#/?contentId=${props.contentId}`
   return <div>This content 
   
@@ -357,10 +206,13 @@
   </div>
 }
 
-function VersionHistoryPanel(props){
-  const versionHistory = useRecoilValueLoadable(itemHistoryAtom(props.branchId))
-  const selectedVersionId  = useRecoilValue(versionHistorySelectedAtom);
-  const [editingVersionId,setEditingVersionId] = useRecoilState(EditingVersionIdAtom);
+function VersionHistoryPanel(props) {
+  const versionHistory = useRecoilValueLoadable(
+    itemHistoryAtom(props.branchId),
+  );
+  const selectedVersionId = useRecoilValue(versionHistorySelectedAtom);
+  const [editingVersionId, setEditingVersionId] =
+    useRecoilState(EditingVersionIdAtom);
 
   const toggleReleaseNamed = useRecoilCallback(({snapshot,set})=> async (branchId,versionId)=>{
     set(itemHistoryAtom(branchId),(was)=>{
@@ -407,11 +259,7 @@
   //     return newObj});
   // })
   
->>>>>>> 583c071d
-
-  const [editingTitleText, setEditingTitleText] = useState('');
-
-<<<<<<< HEAD
+
   if (versionHistory.state === 'loading') {
     return null;
   }
@@ -419,129 +267,12 @@
     console.error(versionHistory.contents);
     return null;
   }
-=======
+
   // const [editingTitleText,setEditingTitleText] = useState("")
->>>>>>> 583c071d
-
-  let versions = [];
-
-<<<<<<< HEAD
+
   for (let version of versionHistory.contents) {
     // let nameItButton = <button>Name Version</button>;
 
-    let titleText = version.title;
-    let titleStyle = {};
-
-    if (version.isDraft === '1') {
-      titleText = 'Current Version';
-    }
-
-    let drawer = null;
-    let versionStyle = {};
-
-    if (selectedVersionId === version.versionId) {
-      versionStyle = { backgroundColor: '#b8d2ea' };
-      titleStyle = { border: '1px solid black', padding: '1px' };
-      drawer = (
-        <>
-          {/* <div>{nameItButton}</div> */}
-          <div>
-            <Button value="Make a copy" />
-          </div>
-          <div>
-            <Button value="Delete Version" />
-          </div>
-          <div>
-            <Button value="Use as Current Version" />
-          </div>
-        </>
-      );
-      if (version.isDraft === '1') {
-        drawer = (
-          <>
-            <div>
-              <Button value="Make a copy" />
-            </div>
-          </>
-        );
-      }
-    }
-    let title = (
-      <div>
-        <b
-          onClick={() => {
-            if (selectedVersionId === version.versionId) {
-              setEditingVersionId(version.versionId);
-              setEditingTitleText(titleText);
-            }
-          }}
-          style={titleStyle}
-        >
-          {titleText}
-        </b>
-      </div>
-    );
-
-    if (editingVersionId === version.versionId) {
-      title = (
-        <div>
-          <input
-            autoFocus
-            onBlur={() => {
-              setEditingVersionId('');
-              saveNamedVersion(
-                props.branchId,
-                version.versionId,
-                editingTitleText,
-              );
-            }}
-            onKeyDown={(e) => {
-              if (e.key === 'Enter') {
-                setEditingVersionId('');
-                saveNamedVersion(
-                  props.branchId,
-                  version.versionId,
-                  editingTitleText,
-                );
-              }
-            }}
-            onChange={(e) => {
-              setEditingTitleText(e.target.value);
-            }}
-            value={editingTitleText}
-            type="text"
-          />
-        </div>
-      );
-    }
-
-    let jsx = (
-      <React.Fragment key={`history${version.versionId}`}>
-        <div
-          onClick={() => {
-            if (version.versionId !== selectedVersionId) {
-              versionHistorySelected(version);
-            }
-          }}
-          style={versionStyle}
-        >
-          {title}
-          <div>{version.timestamp}</div>
-        </div>
-        {/* {drawer} */}
-      </React.Fragment>
-    );
-
-    //Put draft at the top
-    if (version.isDraft === '1') {
-      versions.unshift(jsx);
-    } else {
-      versions.push(jsx);
-    }
-  }
-
-  return <>{versions}</>;
-=======
     let namedVersions = [];
     
   for (let version of versionHistory.contents.named){
@@ -607,7 +338,6 @@
   {namedSection}
   {autoSaves}
   </>
->>>>>>> 583c071d
 }
 
 function buildTimestamp() {
@@ -623,7 +353,6 @@
     .padStart(2, '0')}`;
 }
 
-<<<<<<< HEAD
 function TextEditor(props) {
   const [editorDoenetML, setEditorDoenetML] =
     useRecoilState(editorDoenetMLAtom);
@@ -639,46 +368,19 @@
           itemHistoryAtom(props.branchId),
         );
 
-        //Find Draft
-        let newVersion;
-        for (const [i, version] of oldVersions.entries()) {
-          if (version.isDraft === '1') {
-            newVersion = { ...version };
-            break;
-          }
-        }
-        const contentId = getSHAofContent(doenetML);
-=======
-function TextEditor(props){
-  const [editorDoenetML,setEditorDoenetML] = useRecoilState(editorDoenetMLAtom);
-  const [selectedVersionId,setSelectedVersionId]  = useRecoilState(versionHistorySelectedAtom);
-
-  const saveDraft = useRecoilCallback(({snapshot,set})=> async (branchId)=>{
-    const doenetML = await snapshot.getPromise(editorDoenetMLAtom);
-    const oldVersions = await snapshot.getPromise(itemHistoryAtom(props.branchId));
-
     let newVersion = {...oldVersions.draft};
   
     const contentId = getSHAofContent(doenetML);
->>>>>>> 583c071d
-
-        newVersion.contentId = contentId;
-        newVersion.timestamp = buildTimestamp();
-
-<<<<<<< HEAD
+
         let oldVersionsReplacement = [...oldVersions];
         oldVersionsReplacement[0] = newVersion;
         set(itemHistoryAtom(props.branchId), oldVersionsReplacement);
         set(fileByContentId(contentId), { data: doenetML });
-=======
+
     let oldVersionsReplacement = {...oldVersions};
     oldVersionsReplacement.draft = newVersion;
     set(itemHistoryAtom(props.branchId),oldVersionsReplacement)
     set(fileByContentId(contentId),{data:doenetML})
->>>>>>> 583c071d
-
-        //Save in localStorage
-        localStorage.setItem(contentId, doenetML);
 
         let newDBVersion = {
           ...newVersion,
@@ -687,14 +389,8 @@
         };
         axios.post('/api/saveNewVersion.php', newDBVersion);
         // .then((resp)=>{console.log(">>>resp saveNewVersion",resp.data)})
-<<<<<<< HEAD
-      },
-  );
-  const autoSave = useRecoilCallback(({ snapshot, set }) => async () => {
-=======
   });
   const autoSave = useRecoilCallback(({snapshot,set})=> async ()=>{
->>>>>>> 583c071d
     const doenetML = await snapshot.getPromise(editorDoenetMLAtom);
     const contentId = getSHAofContent(doenetML);
     const timestamp = buildTimestamp();
@@ -704,22 +400,6 @@
       contentId,
       versionId,
       timestamp,
-<<<<<<< HEAD
-      isDraft: '0',
-      isNamed: '0',
-      title: 'Autosave',
-    };
-    let newDBVersion = { ...newVersion, doenetML, branchId: props.branchId };
-
-    const oldVersions = await snapshot.getPromise(
-      itemHistoryAtom(props.branchId),
-    );
-
-    set(itemHistoryAtom(props.branchId), [...oldVersions, newVersion]);
-    set(fileByContentId(newVersion.contentId), { data: doenetML });
-    axios.post('/api/saveNewVersion.php', newDBVersion);
-    //  .then((resp)=>{console.log(">>>resp autoSave",resp.data)})
-=======
       isDraft:'0',
       isNamed:'0',
       isReleased:'0',
@@ -739,7 +419,6 @@
       axios.post("/api/saveNewVersion.php",newDBVersion)
         // .then((resp)=>{console.log(">>>resp autoSave",resp.data)})
   
->>>>>>> 583c071d
   });
 
   const timeout = useRef(null);
@@ -785,41 +464,6 @@
   }
 
   const options = {
-<<<<<<< HEAD
-    mode: 'xml',
-    autoRefresh: true,
-    // theme: 'neo',
-    // theme: 'base16-light',
-    theme: 'xq-light',
-    lineNumbers: true,
-    indentUnit: 2,
-    // smartIndent : true,
-    matchTags: true,
-    // autoCloseTags: true,
-    matchBrackets: true,
-    lineWrapping: true,
-    // autoCloseBrackets: true,
-    // hintOptions: {schemaInfo: tags},
-    extraKeys: {
-      Tab: (cm) => {
-        var spaces = Array(cm.getOption('indentUnit') + 1).join(' ');
-        cm.replaceSelection(spaces);
-      },
-      Enter: (cm) => {
-        cm.replaceSelection('\n');
-        setTimeout(() => cm.execCommand('indentAuto'), 1);
-      },
-      'Ctrl-Space': 'autocomplete',
-      'Ctrl-/': (cm) => {
-        let selections = cm.getSelections();
-        if (selections[0] == '') {
-          let line = cm.getCursor().line;
-          let content = cm.getLine(line);
-          if (content.substring(0, 4) === '<!--') {
-            content = content.substring(5, content.length - 3) + '\n';
-          } else {
-            content = '<!-- ' + content + ' -->\n';
-=======
       mode: 'xml',
       autoRefresh:true,
       // theme: 'neo',
@@ -858,7 +502,6 @@
             // This set cursor doesn't seem to work...
             setTimeout(cm.setCursor(line,Math.max(content.length-1,0)),1);
             return;
->>>>>>> 583c071d
           }
           cm.replaceRange(
             content,
@@ -910,46 +553,6 @@
     // editorRef.current.doc.redo();
   }}>Redo</button> */}
 
-<<<<<<< HEAD
-      <VisibilitySensor
-        onChange={(visible) => {
-          if (visible) {
-            editorRef.current.refresh();
-          }
-        }}
-      >
-        <CodeMirror
-          className="CodeMirror"
-          editorDidMount={(editor) => {
-            editorRef.current = editor;
-          }}
-          value={textValue}
-          options={options}
-          onBeforeChange={(editor, data, value) => {
-            if (selectedVersionId === '') {
-              //No timers when active version history
-              setEditorDoenetML(value);
-              if (timeout.current === null) {
-                timeout.current = setTimeout(function () {
-                  saveDraft(props.branchId);
-                  timeout.current = null;
-                }, 3000);
-              }
-              if (autosavetimeout.current === null) {
-                autosavetimeout.current = setTimeout(function () {
-                  autoSave();
-                  autosavetimeout.current = null;
-                }, 60000); //1 minute
-              }
-            }
-          }}
-          // onChange={(editor, data, value) => {
-          // }}
-        />
-      </VisibilitySensor>
-    </>
-  );
-=======
   <VisibilitySensor onChange={(visible)=>{
     if (visible){
       editorRef.current.refresh();
@@ -984,14 +587,12 @@
 
   </VisibilitySensor>
   </>
->>>>>>> 583c071d
 }
 
 function DoenetViewerUpdateButton() {
   const editorDoenetML = useRecoilValue(editorDoenetMLAtom);
   const setViewerDoenetML = useSetRecoilState(viewerDoenetMLAtom);
   const selectedVersionId = useRecoilValue(versionHistorySelectedAtom);
-<<<<<<< HEAD
   if (selectedVersionId !== '') {
     return null;
   }
@@ -1020,44 +621,6 @@
         const contentId = getSHAofContent(doenetML);
         const versionId = nanoid();
 
-        let newVersion = {
-          title: 'Named',
-          versionId,
-          timestamp,
-          isDraft: '0',
-          isNamed: '1',
-          contentId,
-        };
-        let newDBVersion = { ...newVersion, doenetML, branchId };
-
-        const oldVersions = await snapshot.getPromise(
-          itemHistoryAtom(branchId),
-        );
-
-        set(itemHistoryAtom(branchId), [...oldVersions, newVersion]);
-        set(fileByContentId(contentId), { data: doenetML });
-        axios.post('/api/saveNewVersion.php', newDBVersion);
-        // .then((resp)=>{console.log(">>>resp saveVersion",resp.data)})
-      },
-  );
-=======
-  if (selectedVersionId !== "") {return null;}
-
-  return <Button value="Update" callback={()=>{setViewerDoenetML((old)=>{
-    let newInfo = {...old};
-    newInfo.doenetML = editorDoenetML;
-    newInfo.updateNumber = old.updateNumber+1;
-    return newInfo;
-  })}} />
-}
-
-function NameCurrentVersionControl(props){
-  const saveVersion = useRecoilCallback(({snapshot,set})=> async (branchId)=>{
-    const doenetML = await snapshot.getPromise(editorDoenetMLAtom);
-    const timestamp = buildTimestamp();
-    const contentId = getSHAofContent(doenetML);
-    const versionId = nanoid();
-
     let newVersion = {
       title:"Named",
       versionId,
@@ -1084,7 +647,6 @@
     
     
   })
->>>>>>> 583c071d
   const selectedVersionId = useRecoilValue(versionHistorySelectedAtom);
   if (selectedVersionId !== '') {
     return null;
@@ -1143,34 +705,6 @@
 export default function Editor({ branchId, title }) {
   // console.log("===Editor!");
 
-<<<<<<< HEAD
-  let initDoenetML = useRecoilCallback(
-    ({ snapshot, set }) =>
-      async (branchId) => {
-        const versionHistory = await snapshot.getPromise(
-          itemHistoryAtom(branchId),
-        );
-        let contentId;
-        for (let version of versionHistory) {
-          if (version.isDraft === '1') {
-            contentId = version.contentId;
-            break;
-          }
-        }
-        let response = await snapshot.getPromise(fileByContentId(contentId));
-        if (typeof response === 'object') {
-          response = response.data;
-        }
-        const doenetML = response;
-
-        set(editorDoenetMLAtom, doenetML);
-        const viewerObj = await snapshot.getPromise(viewerDoenetMLAtom);
-        const updateNumber = viewerObj.updateNumber + 1;
-        set(viewerDoenetMLAtom, { updateNumber, doenetML });
-        set(editorInitAtom, true);
-      },
-  );
-=======
   let initDoenetML = useRecoilCallback(({snapshot,set})=> async (branchId)=>{
     const versionHistory = await snapshot.getPromise((itemHistoryAtom(branchId)));
     const contentId = versionHistory.draft.contentId;
@@ -1181,13 +715,13 @@
     }
     const doenetML = response;
 
-    set(editorDoenetMLAtom,doenetML);
-    const viewerObj = await snapshot.getPromise(viewerDoenetMLAtom);
-    const updateNumber = viewerObj.updateNumber+1;
-    set(viewerDoenetMLAtom,{updateNumber,doenetML})
-    set(editorInitAtom,true);
-  })
->>>>>>> 583c071d
+        set(editorDoenetMLAtom, doenetML);
+        const viewerObj = await snapshot.getPromise(viewerDoenetMLAtom);
+        const updateNumber = viewerObj.updateNumber + 1;
+        set(viewerDoenetMLAtom, { updateNumber, doenetML });
+        set(editorInitAtom, true);
+      },
+  );
 
   const setEditorInit = useSetRecoilState(editorInitAtom);
 
