--- conflicted
+++ resolved
@@ -470,29 +470,24 @@
   //changing textValue Manually will still work of course
 
   //use .slice() to get a copy of the string, will make a reference (and refresh on every keypress) otherwise
-  let [textValue,setTextValue] = useState(editorDoenetML.slice()); 
-  let hasLoaded= useRef(0);
-
-  useEffect(() => {
-    if(hasLoaded.current < 2){
-      setTextValue(editorDoenetML);
-      hasLoaded.current += 1;
-    } 
-  },[editorDoenetML])
+  // let [textValue,setTextValue] = useState(editorDoenetML.slice()); 
+  // let hasLoaded= useRef(0);
+
+  // useEffect(() => {
+  //   if(hasLoaded.current < 2){
+  //     setTextValue(editorDoenetML);
+  //     hasLoaded.current += 1;
+  //   } 
+  // },[editorDoenetML])
 
 
   const editorInit = useRecoilValue(editorInitAtom);
+
   if (!editorInit){return null;}
 
   return <>
     <CodeMirror
-<<<<<<< HEAD
-      setInternalValue={textValue} 
-      readOnly={false}
-=======
       setInternalValue={internalValue} 
-      // readOnly={true}
->>>>>>> 7a377a7b
       onBeforeChange={(value) => {
         if (activeVersionId === "") { //No timers when active version history
           setEditorDoenetML(value);
