import React, { useState, lazy, useRef, Suspense, useEffect } from 'react';
import {
  atom,
  useRecoilValue,
  useSetRecoilState,
  useRecoilState,
} from 'recoil';
import styled from 'styled-components';
import { FontAwesomeIcon } from '@fortawesome/react-fontawesome';
import {
  faChevronLeft,
  faCog,
  faHome,
  faSun,
  faMoon,
} from '@fortawesome/free-solid-svg-icons';
import Logo from '../Logo';
import { pageToolViewAtom } from '../NewToolRoot';
import Checkbox from '../../../_reactComponents/PanelHeaderComponents/Checkbox';
// import Logo from '../Logo';

export const selectedMenuPanelAtom = atom({
  key: 'selectedMenuPanelAtom',
  default: null,
});

export const darkModeAtom = atom({
  key: 'darkModeAtom',
  default: JSON.parse(localStorage.getItem('darkModeToggle')),
});

const MenuPanelsWrapper = styled.div`
  grid-area: menuPanel;
  display: flex;
  flex-direction: column;
  // overflow: auto;
  justify-content: flex-start;
  background: var(--mainGray);
  height: 100%;
  overflow-x: hidden;
  width: ${({ hide }) => (hide ? '0px' : '240px')};
`;

const MenuPanelsCap = styled.div`
  width: 240px;
  height: 35px;
  color:var(--canvastext);
  background: var(--canvas);
  display: flex;
  justify-content: space-between;
  align-items: center;
  position: ${(props) => (props.fix ? 'static' : 'sticky')};
  border-bottom: 2px solid var(--mainGray);
  margin-bottom: -2px;
  top: 0;
  z-index: 2;
`;

const IconsGroup = styled.div`
  display: flex;
  justify-content: space-between;
  align-items: center;
  margin-left: 50px;
  // width: 40px;
`;

const Branding = styled.div`
  display: flex;
  justify-content: space-between;
  align-items: center;
  // margin-left: 95px;
  width: 110px;
  cursor: default;
  font-size: 16px;
`;

// const Logo = styled.img`
//   background-image: linear-gradient(rgba(0, 0, 0, 0), rgba(0, 0, 0, 0)),
//   url('/media/Doenet_Logo_cloud_only.png');
//   background-position: center;
//   background-repeat: no-repeat;
//   background-size: 50px 25px;
//   transition: 300ms;
//   background-color: white;
//   width: 50px;
//   height: 25px;
//   border: 0;
// `;

const MenuPanelsCapComponent = styled.div`
<<<<<<< HEAD
width: 240px;
background: white;
border-top: 1px solid #e2e2e2;
border-top: 1px solid #e2e2e2;
border-bottom: 2px solid #e2e2e2;
margin-bottom: -2px;
position: sticky;
top: 35;
z-index: 1;
=======
  width: 240px;
  color: var(--canvastext);
  background: var(--canvas);
  border-top: 1px solid var(--mainGray);
  border-top: 1px solid var(--mainGray);
  border-bottom: 2px solid var(--mainGray);
  margin-bottom: -2px;
  position: sticky;
  top: 35;
  z-index: 2;
>>>>>>> cc37387c
`;

const MenuHeaderButton = styled.button`
  border: none;
  border-top: ${({ linkedPanel, activePanel }) =>
    linkedPanel === activePanel ? '8px solid var(--mainBlue)' : 'none'};
  background-color: white;
  border-bottom: 2px solid
    ${({ linkedPanel, activePanel }) =>
      linkedPanel === activePanel ? 'var(--canvas)' : 'var(--canvastext)'};
  width: 100%;
  height: 100%;
`;

const CloseButton = styled.button`
<<<<<<< HEAD
background-color: #1A5A99;
height: 35px;
width: 20px;
color: white;
border: none;
// display: inline-block;
position:  static;
left: 220px;
cursor: pointer;
z-index: 2;
=======
  background-color: var(--mainBlue);
  height: 35px;
  width: 20px;
  color: white;
  border: none;
  // display: inline-block;
  position: static;
  left: 200px;
  cursor: pointer;
  z-index: 2;
>>>>>>> cc37387c
`;

const EditMenuPanels = styled.button`
  background-color: var(--mainBlue);
  height: 35px;
  width: 35px;
  border: none;
  color: var(--canvas);
  border-radius: 17.5px;
  font-size: 24px;
`;

const MenuPanelTitle = styled.button`
  width: 240px;
  height: 35px;
  color:var(--canvastext);
  background: var(--canvas);
  display: flex;
  justify-content: center;
  align-items: center;
  border: 0px solid var(--canvas);
  // border-top: 1px solid var(--canvastext);
  border-bottom: ${(props) =>
    props.isOpen ? '2px solid var(--canvastext)' : '0px solid var(--canvastext)'};
  margin-top: 2px;
`;

const SettingsButton = styled.button`
  background-color: var(--canvas);
  color: var(--canvastext);
  border: none;
  cursor: pointer;
  font-size: 20px;
`;

const HomeButton = styled.button`
  color: var(--canvastext);
  background-color: var(--canvas);
  border-style: none;
  cursor: pointer;
  font-size: 20px;
`;

function SelectionMenu(props){
  // console.log("child", props.children);
  return <>
    <div style={{
      // paddingTop: "4px", 
      // marginTop: "2px",
      paddingBottom: "8px", 
      paddingLeft: "4px",
      paddingRight: "4px",
      // backgroundColor:"hsl(209,54%,90%)"
      backgroundColor: 'var(--canvas)',
      color:'var(--canvastext)',
      borderLeft:"8px solid var(--mainBlue)"
      }}>
        {/* <h3 style={{textAlign: "center", width: "240px", height: "35px",
 fontSize: "16px", marginTop: "5px", marginLeft: "-8px"}}>Current Selection</h3> */}
        {props.children}
      </div>
    </>
  ;
}

function Menu(props) {
  let isInitOpen = props.isInitOpen;
  if (!isInitOpen) {
    isInitOpen = false;
  }
  let [isOpen, setIsOpen] = useState(isInitOpen);

  let hideShowStyle = null;
  if (!isOpen) {
    hideShowStyle = 'none';
  }

  return (
    <>
      <MenuPanelTitle isOpen={isOpen} onClick={() => setIsOpen((was) => !was)}>
        <h3>{props.title}</h3>
      </MenuPanelTitle>
      <div
        style={{
          display: hideShowStyle,
          paddingTop: '4px',
          paddingBottom: '4px',
          paddingLeft: '4px',
          paddingRight: '4px',
          backgroundColor: 'var(--canvas)',
        }}
      >
        {props.children}
      </div>
    </>
  );
}

const LoadingFallback = styled.div`
  background-color: var(--canvas);
  border-radius: 4px;
  display: flex;
  justify-content: center;
  align-items: center;
  font-size: 2em;
  width: 100vw;
  height: 100vh;
`;

export default function MenuPanel({ hide, menuPanelCap="", menusTitles=[], currentMenus=[], initOpen=[], setMenusOpen, displayProfile }) {
// console.log(">>>===MenuPanel", hide)
// console.log(">>>menuPanelCap",menuPanelCap)
// console.log(">>>currentMenus",currentMenus)

  //These maintain the panels' state
  const [darkModeToggle, setDarkModeToggle] = useRecoilState(darkModeAtom);
  const currentSelectionMenu = useRecoilValue(selectedMenuPanelAtom);
  const setPageToolView = useSetRecoilState(pageToolViewAtom);
  let menusArray = [];

  // const profilePicName = profile.profilePicture;
  const LazyMenuPanelCapObj = useRef({
    DriveInfoCap:lazy(() => import('../MenuPanelCaps/DriveInfoCap')),
    DataCap:lazy(() => import('../MenuPanelCaps/DataCap')),
    EditorInfoCap:lazy(() => import('../MenuPanelCaps/EditorInfoCap')),
    AssignmentInfoCap:lazy(() => import('../MenuPanelCaps/AssignmentInfoCap')),
    DraftActivityCap:lazy(() => import('../MenuPanelCaps/DraftActivityCap')),
  }).current;

  const LazyMenuObj = useRef({
    SelectedCourse:lazy(() => import('../Menus/SelectedCourse')),
    GradeSettings:lazy(() => import('../Menus/GradeSettings')),
    SelectedSection:lazy(() => import('../Menus/SelectedSection')),
    SelectedBank:lazy(() => import('../Menus/SelectedBank')),
    SelectedDataSources:lazy(() => import('../Menus/SelectedDataSources')),
    SelectedActivity:lazy(() => import('../Menus/SelectedActivity')),
    SelectedOrder:lazy(() => import('../Menus/SelectedOrder')),
    SelectedPage:lazy(() => import('../Menus/SelectedPage')),
    CreateCourse:lazy(() => import('../Menus/CreateCourse')),
    CourseEnroll:lazy(() => import('../Menus/CourseEnroll')),
    AddDriveItems:lazy(() => import('../Menus/AddDriveItems')),
    CutCopyPasteMenu:lazy(() => import('../Menus/CutCopyPasteMenu')),
    EnrollStudents:lazy(() => import('../Menus/EnrollStudents')),
    DoenetMLSettings:lazy(() => import('../Menus/DoenetMLSettings')),
    VersionHistory:lazy(() => import('../Menus/VersionHistory')),
    PageVariant:lazy(() => import('../Menus/PageVariant')),
    ActivityVariant:lazy(() => import('../Menus/ActivityVariant')),
    AutoSaves:lazy(() => import('../Menus/AutoSaves')),
    LoadEnrollment:lazy(() => import('../Menus/LoadEnrollment')),
    GradeUpload:lazy(() => import('../Menus/GradeUpload')),
    GradeDownload:lazy(() => import('../Menus/GradeDownload')),
    ManualEnrollment:lazy(() => import('../Menus/ManualEnrollment')),
    AssignmentSettingsMenu:lazy(() => import('../Menus/AssignmentSettingsMenu')),
    SupportingFilesMenu:lazy(() => import('../Menus/SupportingFilesMenu')),
    GroupSettings:lazy(() => import('../Menus/GroupSettings')),
    TimerMenu:lazy(() => import('../Menus/TimerMenu')),
    CreditAchieved:lazy(() => import('../Menus/CreditAchieved')),
    ClassTimes:lazy(() => import('../Menus/ClassTimes')),
    CurrentContent:lazy(() => import('../Menus/CurrentContent')),
    
  }).current;

  let selectionPanel = null;
  if (currentSelectionMenu) {
    const panelToUse = LazyMenuObj[currentSelectionMenu];
    //protect from typos
    if (panelToUse) {
      const key = `SelectionMenu${currentSelectionMenu}`;
      selectionPanel = (
        <SelectionMenu key={key}>
          <Suspense fallback={<LoadingFallback>loading...</LoadingFallback>}>
            {React.createElement(panelToUse, { key })}
          </Suspense>
        </SelectionMenu>
      );
    }
  }

  let menuPanelCapComponent = null;
  if (menuPanelCap !== '') {
    menuPanelCapComponent = (
      <MenuPanelsCapComponent>
        <Suspense fallback={<LoadingFallback>loading...</LoadingFallback>}>
          {React.createElement(LazyMenuPanelCapObj[menuPanelCap])}
        </Suspense>
      </MenuPanelsCapComponent>
    );
  }

  //TODO:
  // handle more than one of the same panel type
  // match order of panel types
  // toolMenus.current = []

  //Show menus
  for (let [i,type] of Object.entries(currentMenus)){
    // console.log(">>>menu",type)
    const mKey = `${type}`;
    const title = menusTitles[i];
    let isOpen = initOpen[i];

    menusArray.push(
      <Menu key={mKey} title={title} isInitOpen={isOpen}>
        <Suspense fallback={<LoadingFallback>loading...</LoadingFallback>}>
          {React.createElement(LazyMenuObj[type], { mKey })}
        </Suspense>
      </Menu>,
    );
  }

  return (
    <MenuPanelsWrapper hide={hide}>
      <MenuPanelsCap fix={hide}>
        <Branding style={{ marginLeft: '5px' }}>
          {/* <Logo src="data:image/gif;base64,R0lGODlhAQABAPcAAAAAAAAAAAAAAAAAAAAAAAAAAAAAAAAAAAAAAAAAAAAAAAAAAAAAAAAAAAAAAAAAAAAAAAAAAAAAAAAAAAAAAAAAAAAAAAAAAAAAAAAAAAAAAAAAAAAAAAAAAAAAAAAAAAAAAAAAAAAAAAAAAAAAAAAAAAAAAAAAAAAAAAAAAAAAAAAAAAAAAAAAAAAAAAAAAAAAAAAAAAAAAAAAAAAAAAAAAAAAAAAAAAAAAAAAAAAAAAAAAAAAAAAAAAAAAAAAAAAAAAAAAAAAAAAAAAAAAAAAAAAAAAAAAAAAAAAAAAAAAAAAAAAAAAAAAAAAAAAAAAAAAAAAAAAAAAAAAAAAAAAAAAAAAAAAAAAAAAAAAAAAAAAAAAAAAAAAAAAAAAAAAAAAAAAAAAAAAAAAAAAAAAAAAAAAAAAAAAAAAAAAAAAAAAAAAAAAAAAAAAAAAAAAAAAAAAAAAAAAAAAAAAAAAAAAAAAAAAAAAAAAAAAAAAAAAAAAAAAAAAAAAAAAAAAAAAAAAAAAAAAAAAAAAAAAAAAAAAAAAAAAAAAAAAAAAAAAAAAAAAAAAAAAAAAAAAAAAAAAAAAAAAAAAAAAAAAAAAAAAAAAAAAAAAAAAAAAAAAAAAAAAAAAAAAAAAAAAAAAAAAAAAAAAAAAAAAAAAAAAAAAAAAAAAAAAAAAAAAAAAAAAAAAAAAAAAAAAAAAAAAAAAAAAAAAAAAAAAAAAAAAAAAAAAAAAAAAAAAAAAAAAAAAAAAAAAAAAAAAAAAAAAAAAAAAAAAAAAAAAAAAAAAAAAAAAAAAAAAAAAAAAAAAAAAAAAAAAAAAAAAAAAAAAAAAAAAAAAAAAAAAAAAAAAAAAAAAAAAAAAAAAAAAAAAAAAAAAAAAAAAAAAAAAAAAAAAAAAAAAAAAAAAAAAAAAAAAAAAAAAAAAAAAAAAAAAAAAAAAAAAAAAAAAAAAAAAAAAAAAAAAAAAAAAAAAAAAAAAAAAAAAAAAAAAAAAAAAAAAAAAAAAAAAAAAAAAAAAAAAAAAACH5BAEAAP8ALAAAAAABAAEAAAgEAP8FBAA7 */}
          {/* "/> */}
          <Logo />
          <p>Doenet</p>
        </Branding>
        <IconsGroup>
          {/* <Logo/> */}
          {/* <HomeButton onClick={()=>setPageToolView({page:'home',tool:'',view:''})}>
            <FontAwesomeIcon icon={faHome}/>
          </HomeButton>  */}

          <Checkbox
            checked={darkModeToggle}
            onClick={(e) => setDarkModeToggle(!darkModeToggle)}
            checkedIcon={<FontAwesomeIcon icon={faSun} />}
            uncheckedIcon={<FontAwesomeIcon icon={faMoon} />}
          />

          <SettingsButton
            onClick={() =>
              setPageToolView({ page: 'settings', tool: '', view: '' })
            }
          >
            <FontAwesomeIcon icon={faCog} />
          </SettingsButton>
        </IconsGroup>

        <span>
          <CloseButton onClick={() => setMenusOpen(false)}>
            <FontAwesomeIcon icon={faChevronLeft} />
          </CloseButton>
        </span>
      </MenuPanelsCap>

      {menuPanelCapComponent}
      {/* <CloseButton onClick={()=>setMenusOpen(false)} fix={hide}><FontAwesomeIcon icon={faChevronLeft}/></CloseButton> */}

      {selectionPanel}
      <div>{menusArray}</div>
    </MenuPanelsWrapper>
  );
}<|MERGE_RESOLUTION|>--- conflicted
+++ resolved
@@ -88,7 +88,6 @@
 // `;
 
 const MenuPanelsCapComponent = styled.div`
-<<<<<<< HEAD
 width: 240px;
 background: white;
 border-top: 1px solid #e2e2e2;
@@ -98,18 +97,6 @@
 position: sticky;
 top: 35;
 z-index: 1;
-=======
-  width: 240px;
-  color: var(--canvastext);
-  background: var(--canvas);
-  border-top: 1px solid var(--mainGray);
-  border-top: 1px solid var(--mainGray);
-  border-bottom: 2px solid var(--mainGray);
-  margin-bottom: -2px;
-  position: sticky;
-  top: 35;
-  z-index: 2;
->>>>>>> cc37387c
 `;
 
 const MenuHeaderButton = styled.button`
@@ -125,7 +112,6 @@
 `;
 
 const CloseButton = styled.button`
-<<<<<<< HEAD
 background-color: #1A5A99;
 height: 35px;
 width: 20px;
@@ -136,18 +122,6 @@
 left: 220px;
 cursor: pointer;
 z-index: 2;
-=======
-  background-color: var(--mainBlue);
-  height: 35px;
-  width: 20px;
-  color: white;
-  border: none;
-  // display: inline-block;
-  position: static;
-  left: 200px;
-  cursor: pointer;
-  z-index: 2;
->>>>>>> cc37387c
 `;
 
 const EditMenuPanels = styled.button`
