--- conflicted
+++ resolved
@@ -166,24 +166,6 @@
   font-size: 20px;
 `;
 
-<<<<<<< HEAD
-function SelectionMenu(props) {
-  console.log('child', props.children);
-  return (
-    <>
-      <div
-        style={{
-          // paddingTop: "4px",
-          // marginTop: "2px",
-          paddingBottom: '8px',
-          paddingLeft: '4px',
-          paddingRight: '4px',
-          // backgroundColor:"hsl(209,54%,90%)"
-          backgroundColor: 'var(--canvas)',
-          borderLeft: '8px solid var(--mainBlue)',
-        }}
-      >
-=======
 function SelectionMenu(props){
   // console.log("child", props.children);
   return <>
@@ -197,13 +179,12 @@
       backgroundColor: 'white',
       borderLeft:"8px solid #1A5A99"
       }}>
->>>>>>> d63529e5
         {/* <h3 style={{textAlign: "center", width: "240px", height: "35px",
  fontSize: "16px", marginTop: "5px", marginLeft: "-8px"}}>Current Selection</h3> */}
         {props.children}
       </div>
     </>
-  );
+  ;
 }
 
 function Menu(props) {
@@ -250,41 +231,11 @@
   height: 100vh;
 `;
 
-<<<<<<< HEAD
-export default function MenuPanel({
-  hide,
-  menuPanelCap = '',
-  menusTitles = [],
-  currentMenus = [],
-  initOpen = [],
-  setMenusOpen,
-  displayProfile,
-}) {
-  console.log('>>>===MenuPanel', hide);
-  // console.log(">>>menuPanelCap",menuPanelCap)
-  // console.log(">>>currentMenus",currentMenus)
-
-  const [darkModeToggle, setDarkModeToggle] = useRecoilState(darkModeAtom);
-
-  // const [darkModeToggle, setDarkModeToggle] = useState(() => {
-  //   // getting stored value
-  //   const saved = localStorage.getItem('darkModeToggle');
-  //   const initialValue = JSON.parse(saved);
-  //   return initialValue;
-  // });
-
-  useEffect(() => {
-    // storing input name
-    localStorage.setItem('darkModeToggle', JSON.stringify(darkModeToggle));
-    // window.location.reload(false);
-  }, [darkModeToggle]);
-=======
 export default function MenuPanel({ hide, menuPanelCap="", menusTitles=[], currentMenus=[], initOpen=[], setMenusOpen, displayProfile }) {
 // console.log(">>>===MenuPanel", hide)
 // console.log(">>>menuPanelCap",menuPanelCap)
 // console.log(">>>currentMenus",currentMenus)
 
->>>>>>> d63529e5
   //These maintain the panels' state
   const currentSelectionMenu = useRecoilValue(selectedMenuPanelAtom);
   const setPageToolView = useSetRecoilState(pageToolViewAtom);
@@ -292,41 +243,6 @@
 
   // const profilePicName = profile.profilePicture;
   const LazyMenuPanelCapObj = useRef({
-<<<<<<< HEAD
-    DriveInfoCap: lazy(() => import('../MenuPanelCaps/DriveInfoCap')),
-    EditorInfoCap: lazy(() => import('../MenuPanelCaps/EditorInfoCap')),
-    AssignmentInfoCap: lazy(() => import('../MenuPanelCaps/AssignmentInfoCap')),
-  }).current;
-
-  const LazyMenuObj = useRef({
-    SelectedCourse: lazy(() => import('../Menus/SelectedCourse')),
-    GradeSettings: lazy(() => import('../Menus/GradeSettings')),
-    SelectedDoenetML: lazy(() => import('../Menus/SelectedDoenetML')),
-    SelectedFolder: lazy(() => import('../Menus/SelectedFolder')),
-    SelectedCollection: lazy(() => import('../Menus/SelectedCollection')),
-    SelectedMulti: lazy(() => import('../Menus/SelectedMulti.jsx')),
-    CreateCourse: lazy(() => import('../Menus/CreateCourse')),
-    CourseEnroll: lazy(() => import('../Menus/CourseEnroll')),
-    AddDriveItems: lazy(() => import('../Menus/AddDriveItems')),
-    EnrollStudents: lazy(() => import('../Menus/EnrollStudents')),
-    DoenetMLSettings: lazy(() => import('../Menus/DoenetMLSettings')),
-    VersionHistory: lazy(() => import('../Menus/VersionHistory')),
-    Variant: lazy(() => import('../Menus/Variant')),
-    AutoSaves: lazy(() => import('../Menus/AutoSaves')),
-    LoadEnrollment: lazy(() => import('../Menus/LoadEnrollment')),
-    GradeUpload: lazy(() => import('../Menus/GradeUpload')),
-    GradeDownload: lazy(() => import('../Menus/GradeDownload')),
-    ManualEnrollment: lazy(() => import('../Menus/ManualEnrollment')),
-    AssignmentSettingsMenu: lazy(() =>
-      import('../Menus/AssignmentSettingsMenu'),
-    ),
-    SupportingFilesMenu: lazy(() => import('../Menus/SupportingFilesMenu')),
-    GroupSettings: lazy(() => import('../Menus/GroupSettings')),
-    TimerMenu: lazy(() => import('../Menus/TimerMenu')),
-    CreditAchieved: lazy(() => import('../Menus/CreditAchieved')),
-    ClassTimes: lazy(() => import('../Menus/ClassTimes')),
-    CurrentContent: lazy(() => import('../Menus/CurrentContent')),
-=======
     DriveInfoCap:lazy(() => import('../MenuPanelCaps/DriveInfoCap')),
     EditorInfoCap:lazy(() => import('../MenuPanelCaps/EditorInfoCap')),
     AssignmentInfoCap:lazy(() => import('../MenuPanelCaps/AssignmentInfoCap')),
@@ -364,7 +280,6 @@
     ClassTimes:lazy(() => import('../Menus/ClassTimes')),
     CurrentContent:lazy(() => import('../Menus/CurrentContent')),
     
->>>>>>> d63529e5
   }).current;
 
   let selectionPanel = null;
@@ -400,13 +315,8 @@
   // toolMenus.current = []
 
   //Show menus
-<<<<<<< HEAD
-  for (let [i, type] of Object.entries(currentMenus)) {
-    console.log('>>>menu', type);
-=======
   for (let [i,type] of Object.entries(currentMenus)){
     // console.log(">>>menu",type)
->>>>>>> d63529e5
     const mKey = `${type}`;
     const title = menusTitles[i];
     let isOpen = initOpen[i];
