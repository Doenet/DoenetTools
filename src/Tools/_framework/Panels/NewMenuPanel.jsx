--- conflicted
+++ resolved
@@ -190,13 +190,8 @@
     LoadEnrollment:lazy(() => import('../Menus/LoadEnrollment')),
     ManualEnrollment:lazy(() => import('../Menus/ManualEnrollment')),
     AssignmentSettingsMenu:lazy(() => import('../Menus/AssignmentSettingsMenu')),
-<<<<<<< HEAD
     GroupSettings:lazy(() => import('../Menus/GroupSettings')),
-=======
     TimerMenu:lazy(() => import('../Menus/TimerMenu')),
-    
-    
->>>>>>> 1727041e
   }).current;
 
   let selectionPanel = null;
