--- conflicted
+++ resolved
@@ -4,10 +4,6 @@
 import { FontAwesomeIcon } from '@fortawesome/react-fontawesome';
 import { faChevronRight } from "@fortawesome/free-solid-svg-icons";
 import { atom, useRecoilCallback } from 'recoil';
-<<<<<<< HEAD
-import { toolViewAtom } from '../NewToolRoot';
-=======
->>>>>>> fbac59a3
 import { selectedMenuPanelAtom } from './NewMenuPanel';
 
 export const mainPanelClickAtom = atom({
