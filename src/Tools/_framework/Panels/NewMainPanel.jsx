--- conflicted
+++ resolved
@@ -40,15 +40,11 @@
 `;
 
 export default function MainPanel({ headerControls, headerControlsPositions, children, setMenusOpen, displayProfile }) {
-<<<<<<< HEAD
   console.log(">>>===main panel")
   // clear course selection 
   const setClearSelectedCourseMenu = useRecoilCallback(({set})=> ()=>{
     set(selectedMenuPanelAtom,"");
     });
-=======
-  // console.log(">>>===main panel")
->>>>>>> ef8ce7e0
   const mpOnClick = useRecoilCallback(({set,snapshot})=> async ()=>{
     const atomArray = await snapshot.getPromise(mainPanelClickAtom)
     // console.log(">>>mpOnClick",atomArray)
