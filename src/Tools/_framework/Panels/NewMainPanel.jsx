import React from 'react';
import styled from 'styled-components';
import Profile from '../Profile';
import { FontAwesomeIcon } from '@fortawesome/react-fontawesome';
import { faChevronRight } from "@fortawesome/free-solid-svg-icons";
<<<<<<< HEAD
import { atom, useRecoilCallback, useSetRecoilState } from 'recoil';
import { selectedMenuPanelAtom } from './NewMenuPanel';
import { set } from 'js-cookie';
import { clearDriveAndItemSelections, globalSelectedNodesAtom } from '../../../_reactComponents/Drive/NewDrive';
=======
import { atom, useRecoilCallback } from 'recoil';
>>>>>>> 5a1bd270

export const mainPanelClickAtom = atom({
  key:"mainPanelClickAtom",
  default:[]
})

const ContentWrapper = styled.div`
  grid-area: mainPanel;
  background-color: hsl(0, 0%, 99%);
  height: 100%;
  // border-radius: 0 0 4px 4px;
  overflow: auto;
`;

const ControlsWrapper = styled.div`
  grid-area: mainControls;
  display: flex;
  flex-direction: row;
  gap: 4px;
  background-color: hsl(0, 0%, 99%);
  // border-radius: 4px 4px 0 0;
  overflow: auto hidden;
  // border-bottom: 2px solid #e3e3e3;
`;

const OpenButton = styled.button`
background-color: #1A5A99;
height: 35px;
width: 20px;
color: white;
border: none;
display: inline-block;
`;

export default function MainPanel({ headerControls, headerControlsPositions, children, setMenusOpen, displayProfile }) {
  console.log(">>>===main panel")
<<<<<<< HEAD
  // clear course selection 
=======
>>>>>>> 5a1bd270

  const mpOnClick = useRecoilCallback(({set,snapshot})=> async ()=>{
    const atomArray = await snapshot.getPromise(mainPanelClickAtom)
    // console.log(">>>mpOnClick",atomArray)
    for (let obj of atomArray){
      set(obj.atom,obj.value)
      // console.log(">>>obj",obj)
    }
  })
  const controls = [];
  if (displayProfile){
    controls.push(<OpenButton key='openbutton' onClick={()=>setMenusOpen(true)}><FontAwesomeIcon icon={faChevronRight}/></OpenButton>)
    controls.push(<Profile key='profile'/>)
  }
  if (headerControls){
    for (const [i,control] of Object.entries(headerControls)){
      const position = headerControlsPositions[i]
      controls.push(<span key={`headControl${i}`}>{control}</span>)
    }
  }
  return (
    <>
      <ControlsWrapper>
      {controls}
      </ControlsWrapper>
      <ContentWrapper onClick={mpOnClick}>{children}</ContentWrapper>
    </>
  );
}<|MERGE_RESOLUTION|>--- conflicted
+++ resolved
@@ -3,14 +3,7 @@
 import Profile from '../Profile';
 import { FontAwesomeIcon } from '@fortawesome/react-fontawesome';
 import { faChevronRight } from "@fortawesome/free-solid-svg-icons";
-<<<<<<< HEAD
-import { atom, useRecoilCallback, useSetRecoilState } from 'recoil';
-import { selectedMenuPanelAtom } from './NewMenuPanel';
-import { set } from 'js-cookie';
-import { clearDriveAndItemSelections, globalSelectedNodesAtom } from '../../../_reactComponents/Drive/NewDrive';
-=======
 import { atom, useRecoilCallback } from 'recoil';
->>>>>>> 5a1bd270
 
 export const mainPanelClickAtom = atom({
   key:"mainPanelClickAtom",
@@ -47,10 +40,6 @@
 
 export default function MainPanel({ headerControls, headerControlsPositions, children, setMenusOpen, displayProfile }) {
   console.log(">>>===main panel")
-<<<<<<< HEAD
-  // clear course selection 
-=======
->>>>>>> 5a1bd270
 
   const mpOnClick = useRecoilCallback(({set,snapshot})=> async ()=>{
     const atomArray = await snapshot.getPromise(mainPanelClickAtom)
