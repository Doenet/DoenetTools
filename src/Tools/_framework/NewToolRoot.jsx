import React, { useState, lazy, Suspense, useRef } from 'react';
import {
  atom,
  selector,
  useRecoilValue,
  atomFamily,
  useRecoilCallback,
  useRecoilState,
  useSetRecoilState,
} from 'recoil';
import styled from 'styled-components';
import Toast from './Toast';
import ContentPanel from './Panels/NewContentPanel';
import axios from 'axios';
// import { GlobalStyle } from "../../Tools/DoenetStyle";
import MainPanel from './Panels/NewMainPanel';
import SupportPanel from './Panels/NewSupportPanel';
import MenuPanel from './Panels/NewMenuPanel';
import FooterPanel from './Panels/FooterPanel';
import { animated } from '@react-spring/web';

import { useHistory, useLocation } from 'react-router';

const ToolContainer = styled(animated.div)`
  display: grid;
  grid-template:
    'menuPanel contentPanel ' 1fr
    'menuPanel footerPanel ' auto
    / auto 1fr auto;
  width: 100vw;
  height: 100vh;
  background-color: #e2e2e2;
  position: fixed;
  top: 0;
  left: 0;
  padding: 0px;
  gap: 0px;
  box-sizing: border-box;
`;

export const profileAtom = atom({
  key: 'profileAtom',
  default: selector({
    key: 'profileAtom/Default',
    get: async () => {
      try {
        // const profile = JSON.parse(localStorage.getItem('Profile'));
        // if (profile){
        //   return profile;
        // }
        //It wasn't stored in local storage so load it from server
        const { data } = await axios.get('/api/loadProfile.php');
        // localStorage.setItem('Profile', JSON.stringify(data.profile));
        return data.profile;
      } catch (error) {
        console.log('Error loading user profile', error.message);
        return {};
      }
    },
  }),
});

export const searchParamAtomFamily = atomFamily({
  key: 'searchParamAtomFamily',
  default: '',
});

export const paramObjAtom = atom({
  key: 'paramObjAtom',
  default: {},
});

//height: 120
//open: true
//component: "mathKeyboard"
export const footerAtom = atom({
  key: 'footerAtom',
  default: null,
});

// **** ToolRoot ****
//Keep  as simple as we can
//Keep refreshes to a minimum
//Don't use recoil in ToolRoot

export default function ToolRoot() {
  console.log('>>>===ToolRoot ');

  let footerObj = useRecoilValue(footerAtom);

  const [toolRootMenusAndPanels, setToolRootMenusAndPanels] = useState({
    pageName: 'init',
    menuPanelCap: '',
    currentMenus: [],
    menusTitles: [],
    menusInitOpen: [],
    currentMainPanel: 'Empty',
    supportPanelOptions: [],
    supportPanelTitles: [],
    supportPanelIndex: 0,
    hasNoMenuPanel: false,
<<<<<<< HEAD
    headerControls: [],
    displayProfile: true,
=======
    headerControls:[],
    displaySettings:true,
>>>>>>> 2459ce65
  });
  let mainPanel = null;
  let supportPanel = <SupportPanel hide={true}>null</SupportPanel>;

  const [menusOpen, setMenusOpen] = useState(true);

  const LazyPanelObj = useRef({
    Empty: lazy(() => import('./ToolPanels/Empty')),
    NotFound: lazy(() => import('./ToolPanels/NotFound')),
    AccountSettings: lazy(() => import('./ToolPanels/AccountSettings')),
    HomePanel: lazy(() => import('./ToolPanels/HomePanel')),
    Content: lazy(() => import('./ToolPanels/Content')),
    DriveCards: lazy(() => import('./ToolPanels/DriveCards')),
    SignIn: lazy(() => import('./ToolPanels/SignIn')),
    SignOut: lazy(() => import('./ToolPanels/SignOut')),
    NavigationPanel: lazy(() => import('./ToolPanels/NavigationPanel')),
    Dashboard: lazy(() => import('./ToolPanels/Dashboard')),
    Gradebook: lazy(() => import('./ToolPanels/Gradebook')),
    GradebookAssignment: lazy(() => import('./ToolPanels/GradebookAssignment')),
    GradebookStudent: lazy(() => import('./ToolPanels/GradebookStudent')),
    GradebookStudentAssignment: lazy(() =>
      import('./ToolPanels/GradebookStudentAssignment'),
    ),
    GradebookAttempt: lazy(() => import('./ToolPanels/GradebookAttempt')),
    EditorViewer: lazy(() => import('./ToolPanels/EditorViewer')),
    AssignmentViewer: lazy(() => import('./ToolPanels/AssignmentViewer')),
    SurveyListViewer: lazy(() => import('./ToolPanels/SurveyListViewer')),
    SurveyDataViewer: lazy(() => import('./ToolPanels/SurveyDataViewer')),
    DoenetMLEditor: lazy(() => import('./ToolPanels/DoenetMLEditor')),
    Enrollment: lazy(() => import('./ToolPanels/Enrollment')),
    CollectionEditor: lazy(() => import('./ToolPanels/CollectionEditor')),
    ChooseLearnerPanel: lazy(() => import('./ToolPanels/ChooseLearnerPanel')),
    EndExamPanel: lazy(() => import('./ToolPanels/EndExamPanel')),
  }).current;

  const LazyControlObj = useRef({
    BackButton: lazy(() => import('./HeaderControls/BackButton')),
    ViewerUpdateButton: lazy(() =>
      import('./HeaderControls/ViewerUpdateButton'),
    ),
    NavigationBreadCrumb: lazy(() =>
      import('./HeaderControls/NavigationBreadCrumb'),
    ),
    CollectionBreadCrumb: lazy(() =>
      import('./HeaderControls/CollectionBreadCrumb'),
    ),
    ChooserBreadCrumb: lazy(() => import('./HeaderControls/ChooserBreadCrumb')),
    DashboardBreadCrumb: lazy(() =>
      import('./HeaderControls/DashboardBreadCrumb'),
    ),
    EnrollmentBreadCrumb: lazy(() =>
      import('./HeaderControls/EnrollmentBreadCrumb'),
    ),
    SurveyBreadCrumb: lazy(() => import('./HeaderControls/SurveyBreadCrumb')),
    EditorBreadCrumb: lazy(() => import('./HeaderControls/EditorBreadCrumb')),
    GradebookBreadCrumb: lazy(() =>
      import('./HeaderControls/GradebookBreadCrumb'),
    ),
    AssignmentBreadCrumb: lazy(() =>
      import('./HeaderControls/AssignmentBreadCrumb'),
    ),
    AssignmentNewAttempt: lazy(() =>
      import('./HeaderControls/AssignmentNewAttempt'),
    ),
  }).current;

  const LazyFooterObj = useRef({
    MathInputKeyboard: lazy(() => import('./Footers/MathInputKeyboard')),
  }).current;

  let MainPanelKey = `${toolRootMenusAndPanels.pageName}-${toolRootMenusAndPanels.currentMainPanel}`;

  mainPanel = (
    <Suspense
      key={MainPanelKey}
      fallback={<LoadingFallback>loading...</LoadingFallback>}
    >
      {React.createElement(
        LazyPanelObj[toolRootMenusAndPanels.currentMainPanel],
        { MainPanelKey },
      )}
    </Suspense>
  );

  if (
    toolRootMenusAndPanels?.supportPanelOptions &&
    toolRootMenusAndPanels?.supportPanelOptions.length > 0
  ) {
    const spType =
      toolRootMenusAndPanels.supportPanelOptions[
        toolRootMenusAndPanels.supportPanelIndex
      ];
    const SupportPanelKey = `${toolRootMenusAndPanels.pageName}-${
      toolRootMenusAndPanels.supportPanelOptions[
        toolRootMenusAndPanels.supportPanelIndex
      ]
    }-${toolRootMenusAndPanels.supportPanelIndex}`;
    supportPanel = (
      <SupportPanel
        hide={false}
        panelTitles={toolRootMenusAndPanels.supportPanelTitles}
        panelIndex={toolRootMenusAndPanels.supportPanelIndex}
      >
        <Suspense
          key={SupportPanelKey}
          fallback={<LoadingFallback>loading...</LoadingFallback>}
        >
          {React.createElement(LazyPanelObj[spType], { SupportPanelKey })}
        </Suspense>
      </SupportPanel>
    );
  }

  let headerControls = null;
  if (toolRootMenusAndPanels.headerControls) {
    headerControls = [];
    for (const [i, controlName] of Object.entries(
      toolRootMenusAndPanels.headerControls,
    )) {
      const controlObj = LazyControlObj[controlName];
      if (controlObj) {
        const key = `headerControls${MainPanelKey}`;
        headerControls.push(
          <Suspense
            key={key}
            fallback={<LoadingFallback>loading...</LoadingFallback>}
          >
            {React.createElement(controlObj, { key: { key } })}
          </Suspense>,
        );
      }
    }
  }
<<<<<<< HEAD

  let menus = <MenuPanel key="menuPanel" hide={true} />;
  if (menusOpen && !toolRootMenusAndPanels.hasNoMenuPanel) {
    menus = (
      <MenuPanel
        key="menuPanel"
        hide={false}
        setMenusOpen={setMenusOpen}
        menusOpen={menusOpen}
        menuPanelCap={toolRootMenusAndPanels.menuPanelCap}
        menusTitles={toolRootMenusAndPanels.menusTitles}
        currentMenus={toolRootMenusAndPanels.currentMenus}
        initOpen={toolRootMenusAndPanels.menusInitOpen}
        displayProfile={toolRootMenusAndPanels.displayProfile}
      />
    );
=======
   

  let menus = <MenuPanel key='menuPanel' hide={true} />;
  if (menusOpen && !toolRootMenusAndPanels.hasNoMenuPanel){
    menus = <MenuPanel 
    key='menuPanel' 
    hide={false} 
    setMenusOpen={setMenusOpen} 
    menusOpen={menusOpen} 
    menuPanelCap={toolRootMenusAndPanels.menuPanelCap}
    menusTitles={toolRootMenusAndPanels.menusTitles} 
    currentMenus={toolRootMenusAndPanels.currentMenus} 
    initOpen={toolRootMenusAndPanels.menusInitOpen}
    displaySettings={toolRootMenusAndPanels.displaySettings}
    />
>>>>>>> 2459ce65
  }

  //If no menu panel then don't show open menu button
  let openMenuButton = !menusOpen;
  if (toolRootMenusAndPanels.hasNoMenuPanel) {
    openMenuButton = false;
  }

  //MathInputKeyboard
  let footer = null;

  if (footerObj) {
    let footerKey = `footer`;
    footer = (
      <FooterPanel
        id="keyboard"
        isInitOpen={footerObj.open}
        height={footerObj.height}
      >
        <Suspense
          key={footerKey}
          fallback={<LoadingFallback>loading...</LoadingFallback>}
        >
          {React.createElement(LazyFooterObj[footerObj.component], {
            key: { footerKey },
          })}
        </Suspense>
      </FooterPanel>
    );
  }

  // <p>insert keyboard here</p></FooterPanel>

<<<<<<< HEAD
  return (
    <>
      <ToolContainer>
        {menus}
        <ContentPanel
          main={
            <MainPanel
              headerControls={headerControls}
              setMenusOpen={setMenusOpen}
              openMenuButton={openMenuButton}
              displayProfile={toolRootMenusAndPanels.displayProfile}
            >
              {mainPanel}
            </MainPanel>
          }
          support={supportPanel}
        />
        {footer}
      </ToolContainer>
      <Toast />

      <MemoizedRootController
        key="root_controller"
        setToolRootMenusAndPanels={setToolRootMenusAndPanels}
=======

  return <>
    <ToolContainer >
      {menus}
      <ContentPanel 
      main={<MainPanel headerControls={headerControls} setMenusOpen={setMenusOpen} openMenuButton={openMenuButton} displaySettings={toolRootMenusAndPanels.displaySettings} >{mainPanel}</MainPanel>} 
      support={supportPanel}
>>>>>>> 2459ce65
      />
      <MemoizedOnLeave key="MemoizedOnLeave" />
    </>
  );
}

// These are the navigationObj options
// currentMenus:[],
// menusTitles:[],
// menusInitOpen:[],
// currentMainPanel:"",
// supportPanelOptions:[],
// supportPanelTitles:[],
// supportPanelIndex:0,
// hasNoMenuPanel: true,
// headerControls:["BackButton"],
// hasNoMenuPanel: true,
// waitForMenuSuppression:true,

let navigationObj = {
  content: {
    default: {
      pageName: 'Content',
      currentMenus: [],
      menusTitles: [],
      menusInitOpen: [],
      currentMainPanel: 'Content',
      supportPanelOptions: [],
      supportPanelTitles: [],
      supportPanelIndex: 0,
      hasNoMenuPanel: true,
    },
  },
  exam: {
    default: {
      defaultTool: 'chooseLearner',
    },
<<<<<<< HEAD
    chooseLearner: {
      pageName: 'chooseLearner',
      currentMainPanel: 'ChooseLearnerPanel',
      displayProfile: false,
=======
    chooseLearner:{
      pageName:"chooseLearner",
      currentMainPanel:"ChooseLearnerPanel",
      displaySettings:false,
>>>>>>> 2459ce65
    },
    assessment: {
      pageName: 'Assessment',
      menuPanelCap: 'AssignmentInfoCap',
      currentMainPanel: 'AssignmentViewer',
      currentMenus: ['TimerMenu'],
      menusTitles: ['Time Remaining'],
      menusInitOpen: [true],
      headerControls: [],
<<<<<<< HEAD
      displayProfile: false,
      waitForMenuSuppression: true,
    },
    endExam: {
      pageName: 'endExam',
      currentMainPanel: 'EndExamPanel',
      displayProfile: false,
=======
      displaySettings:false,
      waitForMenuSuppression:true,
    },
    endExam:{
      pageName:"endExam",
      currentMainPanel:"EndExamPanel",
      displaySettings:false,
>>>>>>> 2459ce65
      hasNoMenuPanel: true,
    },
  },
  course: {
    default: {
      defaultTool: 'courseChooser',
    },
    assignment: {
      pageName: 'Assignment',
      menuPanelCap: 'AssignmentInfoCap',
      currentMainPanel: 'AssignmentViewer',
      currentMenus: ['CreditAchieved', 'TimerMenu'],
      menusTitles: ['Credit Achieved', 'Time Remaining'],
      menusInitOpen: [true, true],
      headerControls: ['AssignmentBreadCrumb', 'AssignmentNewAttempt'],
      waitForMenuSuppression: true,
    },
    courseChooser: {
      //allCourses
      pageName: 'Course',
      currentMainPanel: 'DriveCards',
      currentMenus: ['CreateCourse'],
      menusTitles: ['Create Course'],
      menusInitOpen: [true],
      headerControls: ['ChooserBreadCrumb'],
      onLeave: 'CourseChooserLeave',
    },
    dashboard: {
      pageName: 'Dashboards',
      currentMainPanel: 'Dashboard',
      menuPanelCap: 'DriveInfoCap',
      currentMenus: ['ClassTimes', 'CurrentContent'],
      menusTitles: ['Class Times', 'Current Content'],
      menusInitOpen: [false, false],
      headerControls: ['DashboardBreadCrumb'],
      onLeave: 'DashboardLeave',
      waitForMenuSuppression: true,
    },
    gradebook: {
      pageName: 'Gradebook',
      currentMainPanel: 'Gradebook',
      menuPanelCap: 'DriveInfoCap',
      currentMenus: ['GradeDownload'],
      menusTitles: ['Download'],
      menusInitOpen: [false],
      headerControls: ['GradebookBreadCrumb'],
      waitForMenuSuppression: true,
      // onLeave:"",
    },
    gradebookAssignment: {
      pageName: 'Gradebook',
      currentMainPanel: 'GradebookAssignment',
      currentMenus: ['GradeUpload'],
      menusTitles: ['Upload'],
      menusInitOpen: [false],
      menuPanelCap: 'DriveInfoCap',
      headerControls: ['GradebookBreadCrumb'],
      waitForMenuSuppression: true,
      onLeave: 'GradebookAssignmentLeave',
    },
    gradebookStudent: {
      pageName: 'Gradebook',
      currentMainPanel: 'GradebookStudent',
      currentMenus: [],
      menuPanelCap: 'DriveInfoCap',
      menusTitles: [],
      menusInitOpen: [],
      headerControls: ['GradebookBreadCrumb'],
      // onLeave:"",
    },
    gradebookStudentAssignment: {
      pageName: 'Gradebook',
      currentMainPanel: 'GradebookStudentAssignment',
      menuPanelCap: 'DriveInfoCap',
      currentMenus: ['CreditAchieved', 'GradeSettings'],
      menusTitles: ['Credit Achieved', 'Settings'],
      menusInitOpen: [true, false],
      headerControls: ['GradebookBreadCrumb'],
      waitForMenuSuppression: true,
      // onLeave:"",
    },
    // gradebookAttempt: {
    //   pageName: "Gradebook",
    //   currentMainPanel: "GradebookAttempt",
    //   currentMenus:[],
    //   menuPanelCap:"DriveInfoCap",
    //   menusTitles:[],
    //   menusInitOpen:[],
    //   headerControls: ["GradebookBreadCrumb"],
    //   // onLeave:"",
    // },
    navigation: {
      //allFilesInCourse
      pageName: 'Course',
      currentMainPanel: 'NavigationPanel',
      menuPanelCap: 'DriveInfoCap',
      currentMenus: ['AddDriveItems'],
      menusTitles: ['Add Items'],
      menusInitOpen: [true],
      headerControls: ['NavigationBreadCrumb'],
      onLeave: 'NavigationLeave',
      waitForMenuSuppression: true,
    },
    editor: {
      //singleFile
      pageName: 'Course',
      menuPanelCap: 'EditorInfoCap',
      currentMainPanel: 'EditorViewer',
      currentMenus: ['VersionHistory', 'Variant', 'AssignmentSettingsMenu'],
      menusTitles: ['Version History', 'Variant', 'Assignment Settings'],
      menusInitOpen: [false, false, false],
      supportPanelOptions: ['DoenetMLEditor'],
      supportPanelTitles: ['DoenetML Editor'],
      supportPanelIndex: 0,
      headerControls: ['EditorBreadCrumb', 'ViewerUpdateButton'],
      onLeave: 'EditorLeave',
    },
    collection: {
      currentMainPanel: 'CollectionEditor',
      headerControls: ['CollectionBreadCrumb'],
      currentMenus: ['AssignmentSettingsMenu', 'GroupSettings'],
      menusTitles: ['Assignment Settings', 'Group Settings'],
      menusInitOpen: [false, false],
    },
    enrollment: {
      //allStudentsInCourse
      pageName: 'Enrollment',
      menuPanelCap: 'DriveInfoCap',
      // currentMenus:["LoadEnrollment","ManualEnrollment"],
      // menusTitles:["Load","Manual"],
      // menusInitOpen:[false,false],
      currentMenus: ['LoadEnrollment'],
      menusTitles: ['Import Learners'],
      menusInitOpen: [false],
      currentMainPanel: 'Enrollment',
      supportPanelOptions: [],
      supportPanelTitles: [],
      supportPanelIndex: 0,
      headerControls: ['EnrollmentBreadCrumb'],
      // headerControls: ["BackButton"],
    },
    surveyList: {
      pageName: 'surveyList',
      menuPanelCap: 'DriveInfoCap',
      currentMainPanel: 'SurveyListViewer',
      headerControls: ['SurveyBreadCrumb'],
    },
    surveyData: {
      pageName: 'surveyData',
      menuPanelCap: 'DriveInfoCap',
      currentMainPanel: 'SurveyDataViewer',
      headerControls: ['SurveyBreadCrumb'],
    },
  },
  home: {
    default: {
      pageName: 'Home',
      currentMenus: [],
      menusTitles: [],
      menusInitOpen: [],
      currentMainPanel: 'HomePanel',
      supportPanelOptions: [],
      supportPanelTitles: [],
      supportPanelIndex: 0,
      hasNoMenuPanel: true,
<<<<<<< HEAD
    },
=======
      displaySettings:false
    }
>>>>>>> 2459ce65
  },
  notfound: {
    default: {
      pageName: 'Notfound',
      currentMenus: [],
      menusInitOpen: [],
      currentMainPanel: 'NotFound',
      supportPanelOptions: [],
      hasNoMenuPanel: true,
    },
  },
  settings: {
    default: {
      pageName: 'Settings',
      currentMenus: [],
      menusTitles: [],
      menusInitOpen: [],
      currentMainPanel: 'AccountSettings',
      supportPanelOptions: [],
      supportPanelTitles: [],
      supportPanelIndex: 0,
      hasNoMenuPanel: true,
<<<<<<< HEAD
      headerControls: ['BackButton'],
    },
=======
      headerControls: ["BackButton"],
      displaySettings:false,
    }
>>>>>>> 2459ce65
  },
  signin: {
    default: {
      pageName: 'SignIn',
      currentMenus: [],
      menusTitles: [],
      menusInitOpen: [],
      currentMainPanel: 'SignIn',
      supportPanelOptions: [],
      supportPanelTitles: [],
      supportPanelIndex: 0,
      hasNoMenuPanel: true,
<<<<<<< HEAD
    },
=======
      displaySettings:false,
    }
>>>>>>> 2459ce65
  },
  signout: {
    default: {
      pageName: 'SignOut',
      currentMenus: [],
      menusTitles: [],
      menusInitOpen: [],
      currentMainPanel: 'SignOut',
      supportPanelOptions: [],
      supportPanelTitles: [],
      supportPanelIndex: 0,
      hasNoMenuPanel: true,
<<<<<<< HEAD
    },
=======
      displaySettings:false,
    }
>>>>>>> 2459ce65
  },
};

let encodeParams = (p) =>
  Object.entries(p)
    .map((kv) => kv.map(encodeURIComponent).join('='))
    .join('&');

export const pageToolViewAtom = atom({
  key: 'pageToolViewAtom',
  default: { page: 'init', tool: '', view: '' },
});

const onLeaveComponentStr = atom({
  key: 'onLeaveComponentStr',
  default: { str: null, updateNum: 0 },
});

export const finishedOnLeave = atom({
  key: 'finishedOnLeave',
  default: null,
});

const MemoizedOnLeave = React.memo(OnLeave);
function OnLeave() {
  const leaveComponentObj = useRecoilValue(onLeaveComponentStr);
  const leaveComponentStr = leaveComponentObj.str;
  //TODO: make a queue of onLeaveStrings.  Remove from queue after component has finished.
  let leaveComponent = null;

  const LazyEnterLeaveObj = useRef({
    NavigationLeave: lazy(() => import('./EnterLeave/NavigationLeave')),
    EditorLeave: lazy(() => import('./EnterLeave/EditorLeave')),
    CourseChooserLeave: lazy(() => import('./EnterLeave/CourseChooserLeave')),
    DashboardLeave: lazy(() => import('./EnterLeave/DashboardLeave')),
    GradebookAssignmentLeave: lazy(() =>
      import('./EnterLeave/GradebookAssignmentLeave'),
    ),
  }).current;

  if (leaveComponentStr) {
    const key = `leave${leaveComponentStr}`;
    leaveComponent = (
      <Suspense key={key} fallback={null}>
        {/* {React.createElement(LazyEnterLeaveObj[leaveComponentName.current],{key})} */}
        {React.createElement(LazyEnterLeaveObj[leaveComponentStr])}
      </Suspense>
    );
  }

  return <>{leaveComponent}</>;
}

//Starts as null so we can detect empty array as an update
export const suppressMenusAtom = atom({
  key: 'suppressMenusAtom',
  default: null,
});

function arraysEqual(a, b) {
  if (a === b) return true;
  if (a == null || b == null) return false;
  if (a.length !== b.length) return false;

  for (var i = 0; i < a.length; ++i) {
    if (a[i] !== b[i]) return false;
  }
  return true;
}

const MemoizedRootController = React.memo(RootController);
function RootController(props) {
  const [recoilPageToolView, setRecoilPageToolView] =
    useRecoilState(pageToolViewAtom);
  const setOnLeaveStr = useSetRecoilState(onLeaveComponentStr);
  const [suppressMenus, setSuppressMenus] = useRecoilState(suppressMenusAtom);

  let lastPageToolView = useRef({ page: 'init', tool: '', view: '' });
  let backPageToolView = useRef({ page: 'init', tool: '', view: '' });
  let backParams = useRef({});
  let currentParams = useRef({});
  let lastLocationStr = useRef('');
  let location = useLocation();
  let history = useHistory();
  let lastSearchObj = useRef({});

  const setSearchParamAtom = useRecoilCallback(({ set }) => (paramObj) => {
    //Only set atom if parameter has changed
    for (const [key, value] of Object.entries(paramObj)) {
      if (lastSearchObj.current[key] !== value) {
        // console.log(`>>>>CHANGED key '${key}' value '${value}'`)
        set(searchParamAtomFamily(key), value);
      }
    }
    //If not defined then clear atom
    for (const key of Object.keys(lastSearchObj.current)) {
      if (!paramObj[key]) {
        // console.log(`>>>>clear!!! key '${key}' **********`)
        set(searchParamAtomFamily(key), '');
      }
    }
  });

  // let enterComponent = null; //Lazy loaded entering component
  let leaveComponentName = useRef(null);
  let lastSuppressMenu = useRef([]);
  let locationStr = `${location.pathname}${location.search}`;
  let nextPageToolView = { page: '', tool: '', view: '' };
  let nextMenusAndPanels = null;
  // console.log("\n>>>===RootController")

  //Suppress Menu change test
  let isSuppressMenuChange = !arraysEqual(
    suppressMenus,
    lastSuppressMenu.current,
  );
  lastSuppressMenu.current = suppressMenus;

  //Suppression
  if (isSuppressMenuChange && suppressMenus !== null) {
    nextMenusAndPanels = {
      ...navigationObj[recoilPageToolView.page][recoilPageToolView.tool],
    };
    nextMenusAndPanels.currentMenus = [
      ...navigationObj[recoilPageToolView.page][recoilPageToolView.tool]
        .currentMenus,
    ];
    nextMenusAndPanels.menusTitles = [
      ...navigationObj[recoilPageToolView.page][recoilPageToolView.tool]
        .menusTitles,
    ];
    nextMenusAndPanels.menusInitOpen = [
      ...navigationObj[recoilPageToolView.page][recoilPageToolView.tool]
        .menusInitOpen,
    ];

    if (suppressMenus.length > 0) {
      for (let suppressMenu of suppressMenus) {
        for (let [i, menu] of Object.entries(nextMenusAndPanels.currentMenus)) {
          if (menu === suppressMenu) {
            nextMenusAndPanels.currentMenus.splice(i, 1);
            nextMenusAndPanels.menusTitles.splice(i, 1);
            nextMenusAndPanels.menusInitOpen.splice(i, 1);
          }
        }
      }
    }
    props.setToolRootMenusAndPanels(nextMenusAndPanels);
    return null;
  }

  //URL change test
  let isURLChange = false;
  if (locationStr !== lastLocationStr.current) {
    isURLChange = true;
    nextPageToolView.page = location.pathname.replaceAll('/', '').toLowerCase();
    if (nextPageToolView.page === '') {
      nextPageToolView.page = 'home';
      const url = window.location.origin + window.location.pathname + '#home';
      //update url without pushing on to history
      window.history.replaceState('', '', url);
    }
    let searchParamObj = Object.fromEntries(
      new URLSearchParams(location.search),
    );
    nextPageToolView.tool = searchParamObj['tool'];
    if (!nextPageToolView.tool) {
      //Check for a page's default tool
      nextPageToolView.tool = '';
    }
  }

  //Recoil change test
  let isRecoilChange = false;
  if (
    JSON.stringify(lastPageToolView.current) !==
    JSON.stringify(recoilPageToolView)
  ) {
    isRecoilChange = true;
    if (recoilPageToolView.back) {
      if (backPageToolView.current.page === 'init') {
        backPageToolView.current.page = 'home'; //Go home if started with the page
      }
      let pageToolViewParams = {
        ...backPageToolView.current,
        params: backParams.current,
      };

      setRecoilPageToolView(pageToolViewParams);
      return null;
    }
    nextPageToolView = { ...recoilPageToolView };
  }

  if (!isURLChange && !isRecoilChange) {
    //Just updating tracking variables
    lastLocationStr.current = locationStr;
    return null;
  }

  //TODO: handle page == "" and tool changed
  //TODO: handle page == "" and tool == "" and view changed
  let isPageChange = false;
  let isToolChange = false;
  let isViewChange = false;
  if (lastPageToolView.current.page !== nextPageToolView.page) {
    //Page changed!
    isPageChange = true;
    if (nextPageToolView.tool === '') {
      //Load default
      nextMenusAndPanels = navigationObj[nextPageToolView.page].default;
      if (Object.keys(nextMenusAndPanels).includes('defaultTool')) {
        const url =
          window.location.origin +
          window.location.pathname +
          '#' +
          location.pathname +
          '?' +
          encodeParams({ tool: nextMenusAndPanels.defaultTool });
        //update url without pushing on to history
        window.history.replaceState('', '', url);
        nextMenusAndPanels =
          navigationObj[nextPageToolView.page][nextMenusAndPanels.defaultTool];
      }
    } else {
      nextMenusAndPanels =
        navigationObj[nextPageToolView.page][nextPageToolView.tool];
    }
  } else if (lastPageToolView.current.tool !== nextPageToolView.tool) {
    //Tool Changed
    isToolChange = true;
    //TODO: Check for default view
    nextMenusAndPanels =
      navigationObj[nextPageToolView.page][nextPageToolView.tool];
  } else if (lastPageToolView.current.view !== nextPageToolView.view) {
    //View changed!
    isViewChange = true;
    //New object so we can use it as a template to add keys to
    //Also causes refresh as useState will see it as a new object in root
    nextMenusAndPanels = {
      ...navigationObj[nextPageToolView.page][nextPageToolView.tool],
    };
  }

  let searchObj = {};

  //Update recoil isURLChange
  if (isURLChange) {
    searchObj = Object.fromEntries(new URLSearchParams(location.search));
    setSearchParamAtom(searchObj);
    nextPageToolView['params'] = { ...searchObj };
    delete nextPageToolView['params'].tool;
    // console.log(">>>isURLChange nextPageToolView",nextPageToolView) //Changed this to keep params

    setRecoilPageToolView(nextPageToolView);
  }

  //Update Navigation Leave
  //Only when leaving page or tool
  //TODO: test for main panel change???
  if (isPageChange || isToolChange) {
    // if (isPageChange || isToolChange || isViewChange){
    if (leaveComponentName.current) {
      setOnLeaveStr((was) => ({
        str: leaveComponentName.current,
        updateNum: was.updateNum + 1,
      }));
    }
    leaveComponentName.current = null;
    if (nextMenusAndPanels && nextMenusAndPanels.onLeave) {
      leaveComponentName.current = nextMenusAndPanels.onLeave;
    }
    setSuppressMenus(null); //Reset suppress menus
  }

  //Defaults for undefined
  if (nextMenusAndPanels && nextMenusAndPanels.displayProfile === undefined) {
    nextMenusAndPanels.displayProfile = true;
  }

  //Only update ToolRoot if nextMenusAndPanels was indicated as a change
  if (
    nextMenusAndPanels &&
    JSON.stringify(nextPageToolView) !==
      JSON.stringify(lastPageToolView.current)
  ) {
    backPageToolView.current = lastPageToolView.current; //Set PageToolView for back button
    let params = {};
    if (isURLChange) {
      params = searchObj;
    } else if (isRecoilChange) {
      params = recoilPageToolView.params;
    }

<<<<<<< HEAD
    backParams.current = currentParams.current; //Set params for back button to the previous page's params
    currentParams.current = params;

    //waitForMenuSuppression
    //If wait for suppression only display main panel and menu cap
    if (nextMenusAndPanels.waitForMenuSuppression) {
      let reducedSetMenusAndPanels = { ...nextMenusAndPanels };
      reducedSetMenusAndPanels.currentMenus = [];
      reducedSetMenusAndPanels.menusInitOpen = [];
      reducedSetMenusAndPanels.menusTitles = [];
      reducedSetMenusAndPanels.headerControls = [];

      props.setToolRootMenusAndPanels(reducedSetMenusAndPanels);
    } else {
      props.setToolRootMenusAndPanels(nextMenusAndPanels);
=======
    //Defaults for undefined 
    if (nextMenusAndPanels && nextMenusAndPanels.displaySettings === undefined){
      nextMenusAndPanels.displaySettings = true;
>>>>>>> 2459ce65
    }
  }

  if (isRecoilChange) {
    //push url with no refresh
    let tool = nextPageToolView.tool;
    let pathname = '/' + recoilPageToolView.page;
    searchObj = { ...recoilPageToolView.params };
    if (tool !== '' && tool !== undefined) {
      searchObj = { tool, ...recoilPageToolView.params };
    }

    let search = '';
    if (Object.keys(searchObj).length > 0) {
      search = '?' + encodeParams(searchObj);
    }

    const urlPush = pathname + search;

    if (location.search !== search) {
      setSearchParamAtom(searchObj);
    }

    //Don't add to the url history if it's the same location the browser is at
    if (location.pathname !== pathname || location.search !== search) {
      history.push(urlPush);
    }
  }

  lastSearchObj.current = searchObj;
  lastLocationStr.current = locationStr;
  lastPageToolView.current = nextPageToolView;
  return null;
}

const LoadingFallback = styled.div`
  background-color: hsl(0, 0%, 99%);
  border-radius: 4px;
  display: flex;
  justify-content: center;
  align-items: center;
  font-size: 2em;
  width: 100%;
  height: 100%;
`;<|MERGE_RESOLUTION|>--- conflicted
+++ resolved
@@ -99,13 +99,8 @@
     supportPanelTitles: [],
     supportPanelIndex: 0,
     hasNoMenuPanel: false,
-<<<<<<< HEAD
     headerControls: [],
-    displayProfile: true,
-=======
-    headerControls:[],
-    displaySettings:true,
->>>>>>> 2459ce65
+    displaySettings: true,
   });
   let mainPanel = null;
   let supportPanel = <SupportPanel hide={true}>null</SupportPanel>;
@@ -239,24 +234,6 @@
       }
     }
   }
-<<<<<<< HEAD
-
-  let menus = <MenuPanel key="menuPanel" hide={true} />;
-  if (menusOpen && !toolRootMenusAndPanels.hasNoMenuPanel) {
-    menus = (
-      <MenuPanel
-        key="menuPanel"
-        hide={false}
-        setMenusOpen={setMenusOpen}
-        menusOpen={menusOpen}
-        menuPanelCap={toolRootMenusAndPanels.menuPanelCap}
-        menusTitles={toolRootMenusAndPanels.menusTitles}
-        currentMenus={toolRootMenusAndPanels.currentMenus}
-        initOpen={toolRootMenusAndPanels.menusInitOpen}
-        displayProfile={toolRootMenusAndPanels.displayProfile}
-      />
-    );
-=======
    
 
   let menus = <MenuPanel key='menuPanel' hide={true} />;
@@ -272,7 +249,6 @@
     initOpen={toolRootMenusAndPanels.menusInitOpen}
     displaySettings={toolRootMenusAndPanels.displaySettings}
     />
->>>>>>> 2459ce65
   }
 
   //If no menu panel then don't show open menu button
@@ -284,6 +260,8 @@
   //MathInputKeyboard
   let footer = null;
 
+  //Todo: Why is this null?
+  console.log("footerObj",footerObj)
   if (footerObj) {
     let footerKey = `footer`;
     footer = (
@@ -306,7 +284,6 @@
 
   // <p>insert keyboard here</p></FooterPanel>
 
-<<<<<<< HEAD
   return (
     <>
       <ToolContainer>
@@ -317,7 +294,7 @@
               headerControls={headerControls}
               setMenusOpen={setMenusOpen}
               openMenuButton={openMenuButton}
-              displayProfile={toolRootMenusAndPanels.displayProfile}
+              displaySettings={toolRootMenusAndPanels.displaySettings}
             >
               {mainPanel}
             </MainPanel>
@@ -331,15 +308,6 @@
       <MemoizedRootController
         key="root_controller"
         setToolRootMenusAndPanels={setToolRootMenusAndPanels}
-=======
-
-  return <>
-    <ToolContainer >
-      {menus}
-      <ContentPanel 
-      main={<MainPanel headerControls={headerControls} setMenusOpen={setMenusOpen} openMenuButton={openMenuButton} displaySettings={toolRootMenusAndPanels.displaySettings} >{mainPanel}</MainPanel>} 
-      support={supportPanel}
->>>>>>> 2459ce65
       />
       <MemoizedOnLeave key="MemoizedOnLeave" />
     </>
@@ -377,17 +345,10 @@
     default: {
       defaultTool: 'chooseLearner',
     },
-<<<<<<< HEAD
     chooseLearner: {
       pageName: 'chooseLearner',
       currentMainPanel: 'ChooseLearnerPanel',
-      displayProfile: false,
-=======
-    chooseLearner:{
-      pageName:"chooseLearner",
-      currentMainPanel:"ChooseLearnerPanel",
-      displaySettings:false,
->>>>>>> 2459ce65
+      displaySettings: false,
     },
     assessment: {
       pageName: 'Assessment',
@@ -397,23 +358,13 @@
       menusTitles: ['Time Remaining'],
       menusInitOpen: [true],
       headerControls: [],
-<<<<<<< HEAD
-      displayProfile: false,
+      displaySettings: false,
       waitForMenuSuppression: true,
     },
     endExam: {
       pageName: 'endExam',
       currentMainPanel: 'EndExamPanel',
-      displayProfile: false,
-=======
-      displaySettings:false,
-      waitForMenuSuppression:true,
-    },
-    endExam:{
-      pageName:"endExam",
-      currentMainPanel:"EndExamPanel",
-      displaySettings:false,
->>>>>>> 2459ce65
+      displaySettings: false,
       hasNoMenuPanel: true,
     },
   },
@@ -579,12 +530,8 @@
       supportPanelTitles: [],
       supportPanelIndex: 0,
       hasNoMenuPanel: true,
-<<<<<<< HEAD
-    },
-=======
       displaySettings:false
-    }
->>>>>>> 2459ce65
+    },
   },
   notfound: {
     default: {
@@ -607,14 +554,9 @@
       supportPanelTitles: [],
       supportPanelIndex: 0,
       hasNoMenuPanel: true,
-<<<<<<< HEAD
       headerControls: ['BackButton'],
-    },
-=======
-      headerControls: ["BackButton"],
-      displaySettings:false,
-    }
->>>>>>> 2459ce65
+      displaySettings: false,
+    },
   },
   signin: {
     default: {
@@ -627,12 +569,8 @@
       supportPanelTitles: [],
       supportPanelIndex: 0,
       hasNoMenuPanel: true,
-<<<<<<< HEAD
-    },
-=======
-      displaySettings:false,
-    }
->>>>>>> 2459ce65
+      displaySettings: false,
+    },
   },
   signout: {
     default: {
@@ -645,12 +583,8 @@
       supportPanelTitles: [],
       supportPanelIndex: 0,
       hasNoMenuPanel: true,
-<<<<<<< HEAD
-    },
-=======
-      displaySettings:false,
-    }
->>>>>>> 2459ce65
+      displaySettings: false,
+    },
   },
 };
 
@@ -945,7 +879,6 @@
       params = recoilPageToolView.params;
     }
 
-<<<<<<< HEAD
     backParams.current = currentParams.current; //Set params for back button to the previous page's params
     currentParams.current = params;
 
@@ -961,11 +894,6 @@
       props.setToolRootMenusAndPanels(reducedSetMenusAndPanels);
     } else {
       props.setToolRootMenusAndPanels(nextMenusAndPanels);
-=======
-    //Defaults for undefined 
-    if (nextMenusAndPanels && nextMenusAndPanels.displaySettings === undefined){
-      nextMenusAndPanels.displaySettings = true;
->>>>>>> 2459ce65
     }
   }
 
