import React, { useState, lazy, Suspense, useRef, useEffect } from 'react';
import {
  atom,
  selector,
  useRecoilValue,
  atomFamily,
  useRecoilCallback,
  useRecoilState,
  useSetRecoilState,
} from 'recoil';
import styled, { keyframes } from 'styled-components';
import Toast from './Toast';
import ContentPanel, { panelsInfoAtom } from './Panels/NewContentPanel';
import axios from 'axios';
// import { GlobalStyle } from "../../Tools/DoenetStyle";
import MainPanel from './Panels/NewMainPanel';
import SupportPanel from './Panels/NewSupportPanel';
import MenuPanel from './Panels/NewMenuPanel';
import FooterPanel from './Panels/FooterPanel';
import { animated } from '@react-spring/web';

import { useNavigate, useLocation } from 'react-router';

const ToolContainer = styled(animated.div)`
  display: grid;
  grid-template:
    'menuPanel contentPanel ' 1fr
    'menuPanel footerPanel ' auto
    / auto 1fr auto;
  width: 100vw;
  height: 100vh;
  background-color: var(--mainGray);
  position: fixed;
  top: 0;
  left: 0;
  padding: 0px;
  gap: 0px;
  box-sizing: border-box;
  border: var(--canvastext);
  color: var(--canvastext);
`;



export const profileAtom = atom({
  key: 'profileAtom',
  default: selector({
    key: 'profileAtom/Default',
    get: async () => {
      try {
        // const profile = JSON.parse(localStorage.getItem('Profile'));
        // if (profile){
        //   return profile;
        // }
        //It wasn't stored in local storage so load it from server
        const { data } = await axios.get('/api/loadProfile.php');
        // localStorage.setItem('Profile', JSON.stringify(data.profile));
        return data.profile;
      } catch (error) {
        console.error('Error loading user profile', error.message);
        return {};
      }
    },
  }),
});

export const searchParamAtomFamily = atomFamily({
  key: 'searchParamAtomFamily',
  default: '',
});

export const paramObjAtom = atom({
  key: 'paramObjAtom',
  default: {},
});

// **** ToolRoot ****
//Keep  as simple as we can
//Keep refreshes to a minimum
//Don't use recoil in ToolRoot

export default function ToolRoot() {
  // console.log('>>>===ToolRoot ');
  const [toolRootMenusAndPanels, setToolRootMenusAndPanels] = useState({
    pageName: 'init',
    menuPanelCap: '',
    currentMenus: [],
    menusTitles: [],
    menusInitOpen: [],
    currentMainPanel: 'Empty',
    supportPanelOptions: [],
    supportPanelTitles: [],
    supportPanelIndex: 0,
    hasNoMenuPanel: false,
    hasNoHeaderPanel: false,
    headerControls: [],
    displaySettings: true,
    footer: null,
  });
  let mainPanel = null;
  let supportPanel = <SupportPanel hide={true}>null</SupportPanel>;

  const [menusOpen, setMenusOpen] = useState(true);

  const LazyPanelObj = useRef({
    Empty: lazy(() => import('./ToolPanels/Empty')),
    NotFound: lazy(() => import('./ToolPanels/NotFound')),
    AccountSettings: lazy(() => import('./ToolPanels/AccountSettings')),
    HomePanel: lazy(() => import('./ToolPanels/HomePanel')),
    PublicActivityViewer: lazy(() => import('./ToolPanels/PublicActivityViewer')),
    CourseCards: lazy(() => import('./ToolPanels/CourseCards')),
    SignIn: lazy(() => import('./ToolPanels/SignIn')),
    SignOut: lazy(() => import('./ToolPanels/SignOut')),
    NavigationPanel: lazy(() => import('./ToolPanels/NavigationPanel')),
    Dashboard: lazy(() => import('./ToolPanels/Dashboard')),
    Gradebook: lazy(() => import('./ToolPanels/Gradebook')),
    GradebookAssignment: lazy(() => import('./ToolPanels/GradebookAssignment')),
    GradebookStudent: lazy(() => import('./ToolPanels/GradebookStudent')),
    GradebookStudentAssignment: lazy(() =>
      import('./ToolPanels/GradebookStudentAssignment'),
    ),
    GradebookAttempt: lazy(() => import('./ToolPanels/GradebookAttempt')),
    EditorViewer: lazy(() => import('./ToolPanels/EditorViewer')),
    AssignmentViewer: lazy(() => import('./ToolPanels/AssignmentViewer')),
    DraftAssignmentViewer: lazy(() => import('./ToolPanels/DraftAssignmentViewer')),
    DataPanel: lazy(() => import('./ToolPanels/DataPanel')),
    SurveyDataViewer: lazy(() => import('./ToolPanels/SurveyDataViewer')),
    DoenetMLEditor: lazy(() => import('./ToolPanels/DoenetMLEditor')),
    People: lazy(() => import('./ToolPanels/People')),
    ChooseLearnerPanel: lazy(() => import('./ToolPanels/ChooseLearnerPanel')),
    SignInRedirector: lazy(() => import('./ToolPanels/SignInRedirector')),
    EndExamPanel: lazy(() => import('./ToolPanels/EndExamPanel')),
    EndPlacementExamPanel: lazy(() => import('./ToolPanels/EndPlacementExamPanel')),
    WelcomePlacementExam: lazy(() => import('./ToolPanels/WelcomePlacementExam')),
    GuestDoenetMLEditor:lazy(() => import('./ToolPanels/GuestDoenetMLEditor')),
    GuestEditorViewer:lazy(() => import('./ToolPanels/GuestEditorViewer')),
    RolesEditor: lazy(() => import('./ToolPanels/RoleEditor')),
  }).current;

  const LazyControlObj = useRef({
    BackButton: lazy(() => import('./HeaderControls/BackButton')),
    ViewerUpdateButton: lazy(() =>
      import('./HeaderControls/ViewerUpdateButton'),
    ),
    NavigationBreadCrumb: lazy(() =>
      import('./HeaderControls/NavigationBreadCrumb'),
    ),
    ChooserBreadCrumb: lazy(() => import('./HeaderControls/ChooserBreadCrumb')),
    DashboardBreadCrumb: lazy(() =>
      import('./HeaderControls/DashboardBreadCrumb'),
    ),
    PeopleBreadCrumb: lazy(() =>
      import('./HeaderControls/PeopleBreadCrumb'),
    ),
    DataBreadCrumb: lazy(() => import('./HeaderControls/DataBreadCrumb')),
    EditorBreadCrumb: lazy(() => import('./HeaderControls/EditorBreadCrumb')),
    GradebookBreadCrumb: lazy(() =>
      import('./HeaderControls/GradebookBreadCrumb'),
    ),
    AssignmentBreadCrumb: lazy(() =>
      import('./HeaderControls/AssignmentBreadCrumb'),
    ),
    AssignmentNewAttempt: lazy(() =>
      import('./HeaderControls/AssignmentNewAttempt'),
    ),
    ActivityNavigationButtons: lazy(() => 
      import('./HeaderControls/ActivityNavigationButtons')
    )
  }).current;

  const LazyFooterObj = useRef({
    MathInputKeyboard: lazy(() => import('./Footers/MathInputKeyboard')),
  }).current;

  let MainPanelKey = `${toolRootMenusAndPanels.pageName}-${toolRootMenusAndPanels.currentMainPanel}`;

  mainPanel = (
    <Suspense
      key={MainPanelKey}
      fallback={
        <LoadingFallback>
          <Svg viewBox="0 0 130 140">
            <DonutG1>
              <Circle
                id="donut" 
                fill="var(--donutBody)" 
                r="60" 
              />
              <Circle
                id="donut-topping"
                fill="var(--donutTopping)"
                r="48"
              />
              <Circle 
                id="donut-hole"  
                fill="var(--canvas)"
                r="19"
              />
            </DonutG1>
          </Svg>
          <Svg viewBox="0 0 130 140">
            <DonutG2>
              <Circle
                id="donut" 
                fill="var(--donutBody)" 
                r="60" 
              />
              <Circle
                id="donut-topping"
                fill="var(--donutTopping)"
                r="48"
              />
              <Circle 
                id="donut-hole"  
                fill="var(--canvas)"
                r="19"
              />
            </DonutG2>
          </Svg>
          <Svg viewBox="0 0 130 140">
            <DonutG3>
              <Circle
                id="donut" 
                fill="var(--donutBody)" 
                r="60" 
              />
              <Circle
                id="donut-topping"
                fill="var(--donutTopping)"
                r="48"
              />
              <Circle 
                id="donut-hole"  
                fill="var(--canvas)"
                r="19"
              />
            </DonutG3>
          </Svg>
        </LoadingFallback>
      }
    >
      {React.createElement(
        LazyPanelObj[toolRootMenusAndPanels.currentMainPanel],
        { MainPanelKey },
      )}
    </Suspense>
  );

  if (
    toolRootMenusAndPanels?.supportPanelOptions &&
    toolRootMenusAndPanels?.supportPanelOptions.length > 0
  ) {
    const spType =
      toolRootMenusAndPanels.supportPanelOptions[
        toolRootMenusAndPanels.supportPanelIndex
      ];
    const SupportPanelKey = `${toolRootMenusAndPanels.pageName}-${
      toolRootMenusAndPanels.supportPanelOptions[
        toolRootMenusAndPanels.supportPanelIndex
      ]
    }-${toolRootMenusAndPanels.supportPanelIndex}`;
    supportPanel = (
      <SupportPanel
        hide={false}
        panelTitles={toolRootMenusAndPanels.supportPanelTitles}
        panelIndex={toolRootMenusAndPanels.supportPanelIndex}
      >
        <Suspense
          key={SupportPanelKey}
          fallback={
            <LoadingFallback display="static">
              <Table>
                <TBody>
                  <Tr>
                    <Td className="Td2">
                    </Td>
                    <Td className="Td3">
                      <Td3Span></Td3Span>
                    </Td>
                  </Tr>
                  <Tr>
                    <Td className="Td2">
                    </Td>
                    <Td className="Td3">
                      <Td3Span></Td3Span>
                    </Td>
                  </Tr>
                  <Tr>
                    <Td className="Td2">
                    </Td>
                    <Td className="Td3">
                      <Td3Span></Td3Span>
                    </Td>
                  </Tr>
                  <Tr>
                    <Td className="Td2">
                    </Td>
                    <Td className="Td3">
                      <Td3Span></Td3Span>
                    </Td>
                  </Tr>
                  <Tr>
                    <Td className="Td2">
                    </Td>
                    <Td className="Td3">
                      <Td3Span></Td3Span>
                    </Td>
                  </Tr>
                </TBody>
              </Table>
            </LoadingFallback>
          }
        >
          {React.createElement(LazyPanelObj[spType], { SupportPanelKey })}
        </Suspense>
      </SupportPanel>
    );
  }

  let headerControls = null;
  if (toolRootMenusAndPanels.headerControls) {
    headerControls = [];
    for (const [, controlName] of Object.entries(
      toolRootMenusAndPanels.headerControls,
    )) {
      const controlObj = LazyControlObj[controlName];
      if (controlObj) {
        const key = `headerControls${MainPanelKey}`;
        headerControls.push(
          <Suspense
            key={key}
            fallback={
              <LoadingFallback>
                <BreadcrumbContainer>
                  <BreadcrumbOutline/>
                </BreadcrumbContainer>
              </LoadingFallback>
            }
          >
            {React.createElement(controlObj, { key: { key } })}
          </Suspense>,
        );
      }
    }
  }

  let menus = <MenuPanel key="menuPanel" hide={true} />;
  if (menusOpen && !toolRootMenusAndPanels.hasNoMenuPanel) {
    menus = (
      <MenuPanel
        key="menuPanel"
        hide={false}
        setMenusOpen={setMenusOpen}
        menusOpen={menusOpen}
        menuPanelCap={toolRootMenusAndPanels.menuPanelCap}
        menusTitles={toolRootMenusAndPanels.menusTitles}
        currentMenus={toolRootMenusAndPanels.currentMenus}
        initOpen={toolRootMenusAndPanels.menusInitOpen}
        displaySettings={toolRootMenusAndPanels.displaySettings}
      />
    );
  }

  //If no menu panel then don't show open menu button
  let openMenuButton = !menusOpen;
  if (toolRootMenusAndPanels.hasNoMenuPanel) {
    openMenuButton = false;
  }

  let footer = null;

  if (toolRootMenusAndPanels.footer) {
    let footerKey = `footer`;
    footer = (
      <FooterPanel
        id="keyboard"
        isInitOpen={toolRootMenusAndPanels.footer.open}
        height={toolRootMenusAndPanels.footer.height}
        aria-label="keyboard"
      >
        <Suspense
          key={footerKey}
          // TODO: loading animation for footer
          fallback={<LoadingFallback>loading...</LoadingFallback>}
        >
          {React.createElement(
            LazyFooterObj[toolRootMenusAndPanels.footer.component],
            {
              key: { footerKey },
            },
          )}
        </Suspense>
      </FooterPanel>
    );
  }

  // <p>insert keyboard here</p></FooterPanel>


  return (
    <>
      <ToolContainer>
        {menus}
        <ContentPanel
          main={
            <MainPanel
              headerControls={headerControls}
              setMenusOpen={setMenusOpen}
              openMenuButton={openMenuButton}
              displaySettings={toolRootMenusAndPanels.displaySettings}
              hasNoHeaderPanel={toolRootMenusAndPanels.hasNoHeaderPanel}
            >
              {mainPanel}
            </MainPanel>
          }
          hasNoHeaderPanel={toolRootMenusAndPanels.hasNoHeaderPanel}
          support={supportPanel}
        />
        {footer}
      </ToolContainer>
      <Toast />

      <MemoizedRootController
        key="root_controller"
        setToolRootMenusAndPanels={setToolRootMenusAndPanels}
      />
      <MemoizedOnLeave key="MemoizedOnLeave" />
    </>
  );
}

// These are the navigationObj options
// currentMenus:[],
// menusTitles:[],
// menusInitOpen:[],
// currentMainPanel:"",
// supportPanelOptions:[],
// supportPanelTitles:[],
// supportPanelIndex:0,
// hasNoMenuPanel: true,
// headerControls:["BackButton"],
// waitForMenuSuppression:true,
// footer: {height,open,component}
// initialProportion: 1,

// /umn/1271qual
// /umn/1151qual
// /umn/mathpl
// /umn/ to pick or algpl

let navigationObj = {
  placementexam: {
    default: {
      // defaultTool: 'welcome',
      defaultTool: 'exam',
    },
    // welcome: {
    //   pageName: 'welcome',
    //   currentMainPanel: 'WelcomePlacementExam',
    //   // displaySettings: false,
    //   hasNoMenuPanel: true,
    // },
    exam: {
      pageName: 'exam',
      // menuPanelCap: 'AssignmentInfoCap',
      currentMainPanel: 'AssignmentViewer',
      currentMenus: ['TimerMenu'],
      menusTitles: ['Time Remaining'],
      menusInitOpen: [true],
      headerControls: [],
      displaySettings: false,
      hasNoMenuPanel: true,
      hasNoHeaderPanel: true,
      waitForMenuSuppression: true,
      footer: { height: 250, open: false, component: 'MathInputKeyboard' },
    },
    endExam: {
      pageName: 'endExam',
      currentMainPanel: 'EndPlacementExamPanel',
      displaySettings: false,
      hasNoMenuPanel: true,
    },
  },
  umn: {
    default:{
      defaultTool: 'signIn',
    },
    signIn:{
      pageName: 'signIn',
      currentMainPanel: 'SignInRedirector',
      displaySettings: false,
      hasNoMenuPanel: true,
    }
  },
  exam: {
    default: {
      defaultTool: 'chooseLearner',
    },
    chooseLearner: {
      pageName: 'chooseLearner',
      currentMainPanel: 'ChooseLearnerPanel',
      displaySettings: false,
    },
    assessment: {
      pageName: 'Assessment',
      menuPanelCap: 'AssignmentInfoCap',
      currentMainPanel: 'AssignmentViewer',
      currentMenus: ['TimerMenu'],
      menusTitles: ['Time Remaining'],
      menusInitOpen: [true],
      headerControls: [],
      displaySettings: false,
      waitForMenuSuppression: true,
      footer: { height: 250, open: false, component: 'MathInputKeyboard' },
    },
    endExam: {
      pageName: 'endExam',
      currentMainPanel: 'EndExamPanel',
      displaySettings: false,
      hasNoMenuPanel: true,
    },
  },
  course: {
    default: {
      defaultTool: 'courseChooser',
    },
    assignment: {
      pageName: 'Assignment',
      menuPanelCap: 'AssignmentInfoCap',
      currentMainPanel: 'AssignmentViewer',
      currentMenus: ['CreditAchieved', 'TimerMenu', 'ActivityDates'],
      menusTitles: ['Credit Achieved', 'Time Remaining', 'Details'],
<<<<<<< HEAD
      menusInitOpen: [false, false, false],
      headerControls: ['AssignmentBreadCrumb', 'AssignmentNewAttempt','ActivityNavigationButtons'],
=======
      menusInitOpen: [true, true, false],
      headerControls: ['AssignmentBreadCrumb', 'AssignmentNewAttempt'],
>>>>>>> e5c8bd85
      waitForMenuSuppression: true,
      footer: { height: 250, open: false, component: 'MathInputKeyboard' },
    },


    courseChooser: {
      //allCourses
      pageName: 'Course',
      currentMainPanel: 'CourseCards',
      currentMenus: ['CreateCourse'],
      menusTitles: ['Create Course'],
      menusInitOpen: [true],
      headerControls: ['ChooserBreadCrumb'],
      onLeave: 'CourseChooserLeave',
    },
    dashboard: {
      pageName: 'Dashboards',
      currentMainPanel: 'Dashboard',
      menuPanelCap: 'DriveInfoCap',
      currentMenus: ['ClassTimes', 'CurrentContent'],
      menusTitles: ['Class Times', 'Content by week settings'],
      menusInitOpen: [false, false],
      headerControls: ['DashboardBreadCrumb'],
      onLeave: 'DashboardLeave',
      waitForMenuSuppression: true,
      color: 'var(--canvastext)',
    },
    draftactivity: {
      pageName: 'DraftActivity',
      menuPanelCap: 'DraftActivityCap',
      currentMainPanel: 'DraftAssignmentViewer',
      currentMenus: ['ActivityVariant'],
      menusTitles: ['Activity Variant'],
      menusInitOpen: [],
      headerControls: ['AssignmentBreadCrumb'],
      footer: { height: 250, open: false, component: 'MathInputKeyboard' },
    },
    endExam: {
      pageName: 'endExam',
      currentMainPanel: 'EndExamPanel', //TODO: figure out what the course end exam does
      // displaySettings: false,
      // hasNoMenuPanel: true,
      menuPanelCap: 'AssignmentInfoCap',
      currentMenus: ['CreditAchieved'],
      menusTitles: ['Credit Achieved'],
      menusInitOpen: [true],
      headerControls: ['AssignmentBreadCrumb'],
      // waitForMenuSuppression: true,
    },
    gradebook: {
      pageName: 'Gradebook',
      currentMainPanel: 'Gradebook',
      menuPanelCap: 'DriveInfoCap',
      currentMenus: ['GradeDownload'],
      menusTitles: ['Download'],
      menusInitOpen: [false],
      headerControls: ['GradebookBreadCrumb'],
      waitForMenuSuppression: true,
      // onLeave:"",
    },
    gradebookAssignment: {
      pageName: 'Gradebook',
      currentMainPanel: 'GradebookAssignment',
      currentMenus: ['GradeUpload'],
      menusTitles: ['Upload'],
      menusInitOpen: [false],
      menuPanelCap: 'DriveInfoCap',
      headerControls: ['GradebookBreadCrumb'],
      waitForMenuSuppression: true,
      onLeave: 'GradebookAssignmentLeave',
    },
    gradebookStudent: {
      pageName: 'Gradebook',
      currentMainPanel: 'GradebookStudent',
      currentMenus: [],
      menuPanelCap: 'DriveInfoCap',
      menusTitles: [],
      menusInitOpen: [],
      headerControls: ['GradebookBreadCrumb'],
      // onLeave:"",
    },
    gradebookStudentAssignment: {
      pageName: 'Gradebook',
      currentMainPanel: 'GradebookStudentAssignment',
      menuPanelCap: 'DriveInfoCap',
      currentMenus: ['CreditAchieved', 'GradeSettings'],
      menusTitles: ['Credit Achieved', 'Settings'],
      menusInitOpen: [true, false],
      headerControls: ['GradebookBreadCrumb'],
      waitForMenuSuppression: true,
      // onLeave:"",
    },
    // gradebookAttempt: {
    //   pageName: "Gradebook",
    //   currentMainPanel: "GradebookAttempt",
    //   currentMenus:[],
    //   menuPanelCap:"DriveInfoCap",
    //   menusTitles:[],
    //   menusInitOpen:[],
    //   headerControls: ["GradebookBreadCrumb"],
    //   // onLeave:"",
    // },
    // menuPanelCap: 'ContentInfoCap',
    navigation: {
      //allFilesInCourse
      pageName: 'Course',
      currentMainPanel: 'NavigationPanel',
      menuPanelCap: 'DriveInfoCap',
      // currentMenus: ['AddDriveItems','CutCopyPasteMenu'],
      // menusTitles: ['Add Items','Cut, Copy and Paste'],
      currentMenus: ['CutCopyPasteMenu','AddDriveItems'],
      menusTitles: ['Cut, Copy and Paste','Add Items'],
      menusInitOpen: [true,true],
      headerControls: ['NavigationBreadCrumb'],
      onLeave: 'NavigationLeave',
      waitForMenuSuppression: true,
    },
    editor: {
      //singleFile
      pageName: 'Course',
      menuPanelCap: 'EditorInfoCap',
      currentMainPanel: 'EditorViewer',
      currentMenus: [
        'PageVariant',
        'PageLink',
        'AssignmentSettingsMenu',
        'SupportingFilesMenu',
      ],
      menusTitles: [
        'Page Variant',
        'Page Link',
        'Assignment Settings',
        'Supporting Files',
      ],
      menusInitOpen: [false, false],
      supportPanelOptions: ['DoenetMLEditor'],
      supportPanelTitles: ['DoenetML Editor'],
      supportPanelIndex: 0,
      headerControls: ['EditorBreadCrumb', 'ViewerUpdateButton'],
      // onLeave: 'EditorLeave',
      footer: { height: 250, open: false, component: 'MathInputKeyboard' },
      waitForMenuSuppression: true,
    },
    people: {
      //allStudentsInCourse
      pageName: 'People',
      menuPanelCap: 'DriveInfoCap',
      currentMenus: ['LoadPeople'],
      menusTitles: ['Import Learners'],
      menusInitOpen: [false],
      currentMainPanel: 'People',
      supportPanelOptions: ['RolesEditor'],
      supportPanelTitles: ['Roles Editor'],
      supportPanelIndex: 0,
      headerControls: ['PeopleBreadCrumb'],
      initialProportion: 1,
      // headerControls: ["BackButton"],
    },
    data: {
      pageName: 'data',
      menuPanelCap: 'DataCap',
      currentMainPanel: 'DataPanel', 
      headerControls: ['DataBreadCrumb'],
    },
  
  },
  home: {
    default: {
      pageName: 'Home',
      currentMenus: [],
      menusTitles: [],
      menusInitOpen: [],
      currentMainPanel: 'HomePanel',
      supportPanelOptions: [],
      supportPanelTitles: [],
      supportPanelIndex: 0,
      hasNoMenuPanel: true,
      hasNoHeaderPanel: true,
      displaySettings: false,
    },
  },
  notfound: {
    default: {
      pageName: 'Notfound',
      currentMenus: [],
      menusInitOpen: [],
      currentMainPanel: 'NotFound',
      supportPanelOptions: [],
      hasNoMenuPanel: true,
    },
  },
  public:{
    default:{
      pageName:"PublicActivityViewer",
      currentMenus:[],
      menusTitles:[],
      menusInitOpen:[],
      currentMainPanel:"PublicActivityViewer",
      supportPanelOptions:[],
      supportPanelTitles:[],
      supportPanelIndex:0,
      hasNoMenuPanel: true,
    },
    editor: {
      //singleFile
      pageName: 'GuestEditor',
      currentMainPanel: 'GuestEditorViewer',
      currentMenus: [
        'PageVariant',
      ],
      menusTitles: [
        'Page Variant',
      ],
      menusInitOpen: [false],
      supportPanelOptions: ['GuestDoenetMLEditor'],
      supportPanelTitles: ['DoenetML Editor'],
      supportPanelIndex: 0,
      headerControls: ['ViewerUpdateButton'],
      footer: { height: 250, open: false, component: 'MathInputKeyboard' },
    },
  },
  settings: {
    default: {
      pageName: 'Settings',
      currentMenus: [],
      menusTitles: [],
      menusInitOpen: [],
      currentMainPanel: 'AccountSettings',
      supportPanelOptions: [],
      supportPanelTitles: [],
      supportPanelIndex: 0,
      hasNoMenuPanel: true,
      headerControls: ['BackButton'],
      displaySettings: false,
    },
  },
  signin: {
    default: {
      pageName: 'SignIn',
      currentMenus: [],
      menusTitles: [],
      menusInitOpen: [],
      currentMainPanel: 'SignIn',
      supportPanelOptions: [],
      supportPanelTitles: [],
      supportPanelIndex: 0,
      hasNoMenuPanel: true,
      displaySettings: false,
    },
  },
  signout: {
    default: {
      pageName: 'SignOut',
      currentMenus: [],
      menusTitles: [],
      menusInitOpen: [],
      currentMainPanel: 'SignOut',
      supportPanelOptions: [],
      supportPanelTitles: [],
      supportPanelIndex: 0,
      hasNoMenuPanel: true,
      displaySettings: false,
    },
  },
};

let encodeParams = (p) =>
  Object.entries(p)
    .map((kv) => kv.map(encodeURIComponent).join('='))
    .join('&');

export const pageToolViewAtom = atom({
  key: 'pageToolViewAtom',
  default: { page: 'init', tool: '', view: '' },
});

const onLeaveComponentStr = atom({
  key: 'onLeaveComponentStr',
  default: { str: null, updateNum: 0 },
});

export const finishedOnLeave = atom({
  key: 'finishedOnLeave',
  default: null,
});

const MemoizedOnLeave = React.memo(OnLeave);
function OnLeave() {
  const leaveComponentObj = useRecoilValue(onLeaveComponentStr);
  const leaveComponentStr = leaveComponentObj.str;
  //TODO: make a queue of onLeaveStrings.  Remove from queue after component has finished.
  let leaveComponent = null;

  const LazyEnterLeaveObj = useRef({
    NavigationLeave: lazy(() => import('./EnterLeave/NavigationLeave')),
    // EditorLeave: lazy(() => import('./EnterLeave/EditorLeave')),
    CourseChooserLeave: lazy(() => import('./EnterLeave/CourseChooserLeave')),
    DashboardLeave: lazy(() => import('./EnterLeave/DashboardLeave')),
    GradebookAssignmentLeave: lazy(() =>
      import('./EnterLeave/GradebookAssignmentLeave'),
    ),
  }).current;

  if (leaveComponentStr) {
    const key = `leave${leaveComponentStr}`;
    leaveComponent = (
      <Suspense key={key} fallback={null}>
        {/* {React.createElement(LazyEnterLeaveObj[leaveComponentName.current],{key})} */}
        {React.createElement(LazyEnterLeaveObj[leaveComponentStr])}
      </Suspense>
    );
  }

  return <>{leaveComponent}</>;
}

//Starts as null so we can detect empty array as an update
export const suppressMenusAtom = atom({
  key: 'suppressMenusAtom',
  default: null,
});

function arraysEqual(a, b) {
  if (a === b) return true;
  if (a == null || b == null) return false;
  if (a.length !== b.length) return false;

  for (var i = 0; i < a.length; ++i) {
    if (a[i] !== b[i]) return false;
  }
  return true;
}

const MemoizedRootController = React.memo(RootController);
function RootController(props) {
  const [recoilPageToolView, setRecoilPageToolView] =
    useRecoilState(pageToolViewAtom);
  const setOnLeaveStr = useSetRecoilState(onLeaveComponentStr);
  const [suppressMenus, setSuppressMenus] = useRecoilState(suppressMenusAtom);
  const setPanelsInfoAtom = useSetRecoilState(panelsInfoAtom);


  let lastPageToolView = useRef({ page: 'init', tool: '', view: '' });
  let backPageToolView = useRef({ page: 'init', tool: '', view: '' });
  let backParams = useRef({});
  let currentParams = useRef({});
  let lastLocationStr = useRef('');
  let location = useLocation();
  let navigate = useNavigate();
  let lastSearchObj = useRef({});

  const setSearchParamAtom = useRecoilCallback(({ set }) => (paramObj) => {
    //Only set atom if parameter has changed
    for (const [key, value] of Object.entries(paramObj)) {
      if (lastSearchObj.current[key] !== value) {
        // console.log(`>>>>CHANGED key '${key}' value '${value}'`)
        set(searchParamAtomFamily(key), value);
      }
    }
    //If not defined then clear atom
    for (const key of Object.keys(lastSearchObj.current)) {
      if (!paramObj[key]) {
        // console.log(`>>>>clear!!! key '${key}' **********`)
        set(searchParamAtomFamily(key), '');
      }
    }
  });

  // let enterComponent = null; //Lazy loaded entering component
  let leaveComponentName = useRef(null);
  let lastSuppressMenu = useRef([]);
  let locationStr = `${location.pathname}${location.search}`;
  let nextPageToolView = { page: '', tool: '', view: '' };
  let nextMenusAndPanels = null;
  // console.log("\n>>>===RootController")

  //initialProportion
  let initialProportion = navigationObj[recoilPageToolView.page]?.[recoilPageToolView.tool]?.initialProportion

  useEffect(()=>{
    let nextInitialProportion = initialProportion;
    if (!nextInitialProportion){ nextInitialProportion = 0.5}
      setPanelsInfoAtom((prev)=>{
        let next = {...prev}
        next.proportion = nextInitialProportion;
        return next;
      })
  },[initialProportion])

  //Suppress Menu change test
  let isSuppressMenuChange = !arraysEqual(
    suppressMenus,
    lastSuppressMenu.current,
  );
  lastSuppressMenu.current = suppressMenus;

  //Suppression
  if (isSuppressMenuChange && suppressMenus !== null) {
    nextMenusAndPanels = {
      ...navigationObj[recoilPageToolView.page][recoilPageToolView.tool],
    };
    nextMenusAndPanels.currentMenus = [
      ...navigationObj[recoilPageToolView.page][recoilPageToolView.tool]
        .currentMenus,
    ];
    nextMenusAndPanels.menusTitles = [
      ...navigationObj[recoilPageToolView.page][recoilPageToolView.tool]
        .menusTitles,
    ];
    nextMenusAndPanels.menusInitOpen = [
      ...navigationObj[recoilPageToolView.page][recoilPageToolView.tool]
        .menusInitOpen,
    ];

    if (suppressMenus.length > 0) {
      for (let suppressMenu of suppressMenus) {
        for (let [i, menu] of Object.entries(nextMenusAndPanels.currentMenus)) {
          if (menu === suppressMenu) {
            nextMenusAndPanels.currentMenus.splice(i, 1);
            nextMenusAndPanels.menusTitles.splice(i, 1);
            nextMenusAndPanels.menusInitOpen.splice(i, 1);
          }
        }
      }
    }
    props.setToolRootMenusAndPanels(nextMenusAndPanels);
    return null;
  }

  //URL change test
  let isURLChange = false;
  if (locationStr !== lastLocationStr.current) {
    isURLChange = true;
    nextPageToolView.page = location.pathname.replaceAll('/', '').toLowerCase();
    if (nextPageToolView.page === '') {
      nextPageToolView.page = 'home';
      const url = window.location.origin + window.location.pathname + 'home';
      //update url without pushing on to history
      window.history.replaceState('', '', url);
      // navigate('/home', { replace: true });
    }
    let searchParamObj = Object.fromEntries(
      new URLSearchParams(location.search),
    );
    nextPageToolView.tool = searchParamObj['tool'];
    if (!nextPageToolView.tool) {
      //Check for a page's default tool
      nextPageToolView.tool = '';
    }
  }

  //Recoil change test
  let isRecoilChange = false;
  if (
    JSON.stringify(lastPageToolView.current) !==
    JSON.stringify(recoilPageToolView)
  ) {
    isRecoilChange = true;
    if (recoilPageToolView.back) {
      if (backPageToolView.current.page === 'init') {
        backPageToolView.current.page = 'home'; //Go home if started with the page
      }
      let pageToolViewParams = {
        ...backPageToolView.current,
        params: backParams.current,
      };

      setRecoilPageToolView(pageToolViewParams);
      return null;
    }
    nextPageToolView = { ...recoilPageToolView };
  }

  if (!isURLChange && !isRecoilChange) {
    //Just updating tracking variables
    lastLocationStr.current = locationStr;
    return null;
  }

  //TODO: handle page == "" and tool changed
  //TODO: handle page == "" and tool == "" and view changed
  let isPageChange = false;
  let isToolChange = false;
  let isViewChange = false;
  if (lastPageToolView.current.page !== nextPageToolView.page) {
    //Page changed!
    isPageChange = true;
    if (nextPageToolView.tool === '') {
      //Load default
      nextMenusAndPanels = navigationObj[nextPageToolView.page].default;
      if (Object.keys(nextMenusAndPanels).includes('defaultTool')) {
        const url =
          window.location.pathname +
          location.pathname +
          '?' +
          encodeParams({ tool: nextMenusAndPanels.defaultTool });
        //update url without pushing on to history
        // navigate(url, {replace: true});
        nextMenusAndPanels =
          navigationObj[nextPageToolView.page][nextMenusAndPanels.defaultTool];
      }
    } else {
      nextMenusAndPanels =
        navigationObj[nextPageToolView.page][nextPageToolView.tool];
    }
  } else if (lastPageToolView.current.tool !== nextPageToolView.tool) {
    //Tool Changed
    isToolChange = true;
    //TODO: Check for default view
    nextMenusAndPanels =
      navigationObj[nextPageToolView.page][nextPageToolView.tool];
  } else if (lastPageToolView.current.view !== nextPageToolView.view) {
    //View changed!
    isViewChange = true;
    //New object so we can use it as a template to add keys to
    //Also causes refresh as useState will see it as a new object in root
    nextMenusAndPanels = {
      ...navigationObj[nextPageToolView.page][nextPageToolView.tool],
    };
  }

  let searchObj = {};

  //Update recoil isURLChange
  if (isURLChange) {
    searchObj = Object.fromEntries(new URLSearchParams(location.search));
    setSearchParamAtom(searchObj);
    nextPageToolView['params'] = { ...searchObj };
    delete nextPageToolView['params'].tool;
    // console.log(">>>isURLChange nextPageToolView",nextPageToolView) //Changed this to keep params

    setRecoilPageToolView(nextPageToolView);
  }

  //Update Navigation Leave
  //Only when leaving page or tool
  //TODO: test for main panel change???
  if (isPageChange || isToolChange) {
    // if (isPageChange || isToolChange || isViewChange){
    if (leaveComponentName.current) {
      setOnLeaveStr((was) => ({
        str: leaveComponentName.current,
        updateNum: was.updateNum + 1,
      }));
    }
    leaveComponentName.current = null;
    if (nextMenusAndPanels && nextMenusAndPanels.onLeave) {
      leaveComponentName.current = nextMenusAndPanels.onLeave;
    }
    setSuppressMenus(null); //Reset suppress menus
  }

  //Defaults for undefined
  if (nextMenusAndPanels && nextMenusAndPanels.displaySettings === undefined) {
    nextMenusAndPanels.displaySettings = true;
  }

  //Only update ToolRoot if nextMenusAndPanels was indicated as a change
  if (
    nextMenusAndPanels &&
    JSON.stringify(nextPageToolView) !==
      JSON.stringify(lastPageToolView.current)
  ) {
    backPageToolView.current = lastPageToolView.current; //Set PageToolView for back button
    let params = {};
    if (isURLChange) {
      params = searchObj;
    } else if (isRecoilChange) {
      params = recoilPageToolView.params;
    }

    backParams.current = currentParams.current; //Set params for back button to the previous page's params
    currentParams.current = params;

    //waitForMenuSuppression
    //If wait for suppression only display main panel and menu cap
    if (nextMenusAndPanels.waitForMenuSuppression) {
      let reducedSetMenusAndPanels = { ...nextMenusAndPanels };
      reducedSetMenusAndPanels.currentMenus = [];
      reducedSetMenusAndPanels.menusInitOpen = [];
      reducedSetMenusAndPanels.menusTitles = [];
      reducedSetMenusAndPanels.headerControls = [];

      props.setToolRootMenusAndPanels(reducedSetMenusAndPanels);
    } else {
      props.setToolRootMenusAndPanels(nextMenusAndPanels);
    }
  }

  if (isRecoilChange) {
    //push url with no refresh
    let tool = nextPageToolView.tool;
    let pathname = '/' + recoilPageToolView.page;
    searchObj = { ...recoilPageToolView.params };
    if (tool !== '' && tool !== undefined) {
      searchObj = { tool, ...recoilPageToolView.params };
    }

    let search = '';
    if (Object.keys(searchObj).length > 0) {
      search = '?' + encodeParams(searchObj);
    }

    const urlPush = pathname + search;

    if (location.search !== search) {
      setSearchParamAtom(searchObj);
    }

    //Don't add to the url history if it's the same location the browser is at
    if (location.pathname !== pathname || location.search !== search) {
      navigate(urlPush);
    }
  }

  lastSearchObj.current = searchObj;
  lastLocationStr.current = locationStr;
  lastPageToolView.current = nextPageToolView;
  return null;
}


const LoadingFallback = styled.div`
  background-color: var(--canvas);
  border-radius: 4px;
  display: ${props => props.display ? props.display : "flex"};
  justify-content: center;
  align-items: center;
  font-size: 2em;
  width: 100%;
  height: 100%;
`;

const bouncingDonut = keyframes `
  from { transform: translate3d(0, 0px, 0);}
  to { transform: translate3d(0, 20px, 0);}
`;

const Svg = styled.svg`
  width: 130px;
  height: 140px;
  align-items: center;
  margin: 25px;
`;

const DonutG1 = styled.g`
  position: relative;
  animation: ${bouncingDonut} 0.5s ease 0s infinite;
  animation-direction: alternate;
  transform: translate(279, 394.5);
  &:after {
    position: absolute;
  }
`;

const DonutG2 = styled.g`
  position: relative;
  animation: ${bouncingDonut} 0.5s ease 0.15s infinite;
  animation-direction: alternate;
  transform: translate(279, 394.5);
  &:after {
    position: absolute;
  }
`;

const DonutG3 = styled.g`
  position: relative;
  animation: ${bouncingDonut} 0.5s ease 0.25s infinite;
  animation-direction: alternate;
  transform: translate(279, 394.5);
  &:after {
    position: absolute;
  }
`;

const Circle = styled.circle`
  cx: 65;
  cy: 60;
`;

const BreadcrumbContainer = styled.ul`
  list-style: none;
  overflow: hidden;
  height: 21px;
  display: flex;
  margin-left: -35px;
  background-color: var(--canvas);
`;

const shimmerAnimation = keyframes `
  from {
    background-position: -468px 0
  }
  to {
    background-position: 468px 0
  }
`;

const BreadcrumbOutline = styled.li`
  float: left;
  border-radius: 15px;
  padding: 0px 30px 0px 30px;
  /* background: var(--mainGray); */
  /* background-color: var(--canvas); */
  color: black;

  animation-duration: 3s;
  animation-fill-mode: forwards;
  animation-iteration-count: infinite;
  animation-name: ${shimmerAnimation};
  animation-timing-function: linear;
  background: var(--canvas);
  background: linear-gradient(to right, var(--mainGray) 8%, var(--mainGray) 18%, var(--mainGray) 33%);
  background-size: 1000px 640px;
  position: relative;
`;

const movingGradient = keyframes `
  0% { background-position: -250px 0; }
  100% { background-position: 250px 0; }
`;

const Table = styled.table `
  border-radius: 5px;
  margin: 8px;
`;
const Tr = styled.tr `
  /* border-bottom: 2px solid var(--canvastext); */
`;
const Td = styled.td `
  height: 40px;

  &.Td3 {
    width: 100%;
  }

`;
const TBody = styled.tbody ``;
const Td3Span = styled.span `
  display: block;
  height: 14px;
  border-radius: 5px;
  background: linear-gradient(to right, var(--mainGray) 20%, var(--mainGray) 50%, var(--mainGray) 80%);
  background-size: 500px 100px;
  animation-name: ${movingGradient};
  animation-duration: 1s;
  animation-iteration-count: infinite;
  animation-timing-function: linear;
  animation-fill-mode: forwards;
`;<|MERGE_RESOLUTION|>--- conflicted
+++ resolved
@@ -530,13 +530,8 @@
       currentMainPanel: 'AssignmentViewer',
       currentMenus: ['CreditAchieved', 'TimerMenu', 'ActivityDates'],
       menusTitles: ['Credit Achieved', 'Time Remaining', 'Details'],
-<<<<<<< HEAD
-      menusInitOpen: [false, false, false],
+      menusInitOpen: [true, true, false],
       headerControls: ['AssignmentBreadCrumb', 'AssignmentNewAttempt','ActivityNavigationButtons'],
-=======
-      menusInitOpen: [true, true, false],
-      headerControls: ['AssignmentBreadCrumb', 'AssignmentNewAttempt'],
->>>>>>> e5c8bd85
       waitForMenuSuppression: true,
       footer: { height: 250, open: false, component: 'MathInputKeyboard' },
     },
