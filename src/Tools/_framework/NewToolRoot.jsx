import React, { useState, lazy, Suspense, useRef, useEffect } from 'react';
import {
  atom,
  selector,
  useRecoilValue,
  atomFamily,
  useRecoilCallback,
  useRecoilState,
  useSetRecoilState,
} from 'recoil';
import styled, { keyframes } from 'styled-components';
import Toast from './Toast';
import ContentPanel from './Panels/NewContentPanel';
import axios from 'axios';
// import { GlobalStyle } from "../../Tools/DoenetStyle";
import MainPanel from './Panels/NewMainPanel';
import SupportPanel from './Panels/NewSupportPanel';
import MenuPanel from './Panels/NewMenuPanel';
import FooterPanel from './Panels/FooterPanel';
import { animated } from '@react-spring/web';

<<<<<<< HEAD
import { useHistory, useLocation } from 'react-router';
import { darkModeAtom } from './Panels/NewMenuPanel';
=======
import { useNavigate, useLocation } from 'react-router';
>>>>>>> d63529e5

const ToolContainer = styled(animated.div)`
  display: grid;
  grid-template:
    'menuPanel contentPanel ' 1fr
    'menuPanel footerPanel ' auto
    / auto 1fr auto;
  width: 100vw;
  height: 100vh;
  background-color: var(--mainGray);
  position: fixed;
  top: 0;
  left: 0;
  padding: 0px;
  gap: 0px;
  box-sizing: border-box;
`;

export const profileAtom = atom({
  key: 'profileAtom',
  default: selector({
    key: 'profileAtom/Default',
    get: async () => {
      try {
        // const profile = JSON.parse(localStorage.getItem('Profile'));
        // if (profile){
        //   return profile;
        // }
        //It wasn't stored in local storage so load it from server
        const { data } = await axios.get('/api/loadProfile.php');
        // localStorage.setItem('Profile', JSON.stringify(data.profile));
        return data.profile;
      } catch (error) {
        console.error('Error loading user profile', error.message);
        return {};
      }
    },
  }),
});

export const searchParamAtomFamily = atomFamily({
  key: 'searchParamAtomFamily',
  default: '',
});

export const paramObjAtom = atom({
  key: 'paramObjAtom',
  default: {},
});

// **** ToolRoot ****
//Keep  as simple as we can
//Keep refreshes to a minimum
//Don't use recoil in ToolRoot

export default function ToolRoot() {
  // console.log('>>>===ToolRoot ');

  const darkModeToggle = useRecoilValue(darkModeAtom);

  const [toolRootMenusAndPanels, setToolRootMenusAndPanels] = useState({
    pageName: 'init',
    menuPanelCap: '',
    currentMenus: [],
    menusTitles: [],
    menusInitOpen: [],
    currentMainPanel: 'Empty',
    supportPanelOptions: [],
    supportPanelTitles: [],
    supportPanelIndex: 0,
    hasNoMenuPanel: false,
    hasNoHeaderPanel: false,
    headerControls: [],
    displaySettings: true,
    footer: null,
  });
  let mainPanel = null;
  let supportPanel = <SupportPanel hide={true}>null</SupportPanel>;

  const [menusOpen, setMenusOpen] = useState(true);

  const LazyPanelObj = useRef({
    Empty: lazy(() => import('./ToolPanels/Empty')),
    NotFound: lazy(() => import('./ToolPanels/NotFound')),
    AccountSettings: lazy(() => import('./ToolPanels/AccountSettings')),
    HomePanel: lazy(() => import('./ToolPanels/HomePanel')),
    PublicActivityViewer: lazy(() => import('./ToolPanels/PublicActivityViewer')),
    DriveCards: lazy(() => import('./ToolPanels/DriveCards')),
    SignIn: lazy(() => import('./ToolPanels/SignIn')),
    SignOut: lazy(() => import('./ToolPanels/SignOut')),
    NavigationPanel: lazy(() => import('./ToolPanels/NavigationPanel')),
    Dashboard: lazy(() => import('./ToolPanels/Dashboard')),
    Gradebook: lazy(() => import('./ToolPanels/Gradebook')),
    GradebookAssignment: lazy(() => import('./ToolPanels/GradebookAssignment')),
    GradebookStudent: lazy(() => import('./ToolPanels/GradebookStudent')),
    GradebookStudentAssignment: lazy(() =>
      import('./ToolPanels/GradebookStudentAssignment'),
    ),
    GradebookAttempt: lazy(() => import('./ToolPanels/GradebookAttempt')),
    EditorViewer: lazy(() => import('./ToolPanels/EditorViewer')),
    AssignmentViewer: lazy(() => import('./ToolPanels/AssignmentViewer')),
    DraftAssignmentViewer: lazy(() => import('./ToolPanels/DraftAssignmentViewer')),
    DataPanel: lazy(() => import('./ToolPanels/DataPanel')),
    SurveyDataViewer: lazy(() => import('./ToolPanels/SurveyDataViewer')),
    DoenetMLEditor: lazy(() => import('./ToolPanels/DoenetMLEditor')),
    Enrollment: lazy(() => import('./ToolPanels/Enrollment')),
    ChooseLearnerPanel: lazy(() => import('./ToolPanels/ChooseLearnerPanel')),
    EndExamPanel: lazy(() => import('./ToolPanels/EndExamPanel')),
    GuestDoenetMLEditor:lazy(() => import('./ToolPanels/GuestDoenetMLEditor')),
    GuestEditorViewer:lazy(() => import('./ToolPanels/GuestEditorViewer')),
  }).current;

  const LazyControlObj = useRef({
    BackButton: lazy(() => import('./HeaderControls/BackButton')),
    ViewerUpdateButton: lazy(() =>
      import('./HeaderControls/ViewerUpdateButton'),
    ),
    NavigationBreadCrumb: lazy(() =>
      import('./HeaderControls/NavigationBreadCrumb'),
    ),
    ChooserBreadCrumb: lazy(() => import('./HeaderControls/ChooserBreadCrumb')),
    DashboardBreadCrumb: lazy(() =>
      import('./HeaderControls/DashboardBreadCrumb'),
    ),
    EnrollmentBreadCrumb: lazy(() =>
      import('./HeaderControls/EnrollmentBreadCrumb'),
    ),
    DataBreadCrumb: lazy(() => import('./HeaderControls/DataBreadCrumb')),
    EditorBreadCrumb: lazy(() => import('./HeaderControls/EditorBreadCrumb')),
    GradebookBreadCrumb: lazy(() =>
      import('./HeaderControls/GradebookBreadCrumb'),
    ),
    AssignmentBreadCrumb: lazy(() =>
      import('./HeaderControls/AssignmentBreadCrumb'),
    ),
    AssignmentNewAttempt: lazy(() =>
      import('./HeaderControls/AssignmentNewAttempt'),
    ),
  }).current;

  const LazyFooterObj = useRef({
    MathInputKeyboard: lazy(() => import('./Footers/MathInputKeyboard')),
  }).current;

  let MainPanelKey = `${toolRootMenusAndPanels.pageName}-${toolRootMenusAndPanels.currentMainPanel}`;

  mainPanel = (
    <Suspense
      key={MainPanelKey}
      fallback={
        <LoadingFallback>
          <Svg>
            <DonutG1>
              <Circle
                id="donut" 
                fill="var(--donutBody)" 
                r="60" 
              />
              <Circle
                id="donut-topping"
                fill="var(--donutTopping)"
                r="48"
              />
              <Circle 
                id="donut-hole"  
                fill="var(--canvas)"
                r="19"
              />
            </DonutG1>
          </Svg>
          <Svg>
            <DonutG2>
              <Circle
                id="donut" 
                fill="var(--donutBody)" 
                r="60" 
              />
              <Circle
                id="donut-topping"
                fill="var(--donutTopping)"
                r="48"
              />
              <Circle 
                id="donut-hole"  
                fill="var(--canvas)"
                r="19"
              />
            </DonutG2>
          </Svg>
          <Svg>
            <DonutG3>
              <Circle
                id="donut" 
                fill="var(--donutBody)" 
                r="60" 
              />
              <Circle
                id="donut-topping"
                fill="var(--donutTopping)"
                r="48"
              />
              <Circle 
                id="donut-hole"  
                fill="var(--canvas)"
                r="19"
              />
            </DonutG3>
          </Svg>
        </LoadingFallback>
      }
    >
      {React.createElement(
        LazyPanelObj[toolRootMenusAndPanels.currentMainPanel],
        { MainPanelKey },
      )}
    </Suspense>
  );

  if (
    toolRootMenusAndPanels?.supportPanelOptions &&
    toolRootMenusAndPanels?.supportPanelOptions.length > 0
  ) {
    const spType =
      toolRootMenusAndPanels.supportPanelOptions[
        toolRootMenusAndPanels.supportPanelIndex
      ];
    const SupportPanelKey = `${toolRootMenusAndPanels.pageName}-${
      toolRootMenusAndPanels.supportPanelOptions[
        toolRootMenusAndPanels.supportPanelIndex
      ]
    }-${toolRootMenusAndPanels.supportPanelIndex}`;
    supportPanel = (
      <SupportPanel
        hide={false}
        panelTitles={toolRootMenusAndPanels.supportPanelTitles}
        panelIndex={toolRootMenusAndPanels.supportPanelIndex}
      >
        <Suspense
          key={SupportPanelKey}
          fallback={
            <LoadingFallback display="static">
              <Table>
                <TBody>
                  <Tr>
                    <Td className="Td2">
                    </Td>
                    <Td className="Td3">
                      <Td3Span></Td3Span>
                    </Td>
                  </Tr>
                  <Tr>
                    <Td className="Td2">
                    </Td>
                    <Td className="Td3">
                      <Td3Span></Td3Span>
                    </Td>
                  </Tr>
                  <Tr>
                    <Td className="Td2">
                    </Td>
                    <Td className="Td3">
                      <Td3Span></Td3Span>
                    </Td>
                  </Tr>
                  <Tr>
                    <Td className="Td2">
                    </Td>
                    <Td className="Td3">
                      <Td3Span></Td3Span>
                    </Td>
                  </Tr>
                  <Tr>
                    <Td className="Td2">
                    </Td>
                    <Td className="Td3">
                      <Td3Span></Td3Span>
                    </Td>
                  </Tr>
                </TBody>
              </Table>
            </LoadingFallback>
          }
        >
          {React.createElement(LazyPanelObj[spType], { SupportPanelKey })}
        </Suspense>
      </SupportPanel>
    );
  }

  let headerControls = null;
  if (toolRootMenusAndPanels.headerControls) {
    headerControls = [];
    for (const [, controlName] of Object.entries(
      toolRootMenusAndPanels.headerControls,
    )) {
      const controlObj = LazyControlObj[controlName];
      if (controlObj) {
        const key = `headerControls${MainPanelKey}`;
        headerControls.push(
          <Suspense
            key={key}
            fallback={
              <LoadingFallback>
                <BreadcrumbContainer>
                  <BreadcrumbOutline/>
                </BreadcrumbContainer>
              </LoadingFallback>
            }
          >
            {React.createElement(controlObj, { key: { key } })}
          </Suspense>,
        );
      }
    }
  }

  let menus = <MenuPanel key="menuPanel" hide={true} />;
  if (menusOpen && !toolRootMenusAndPanels.hasNoMenuPanel) {
    menus = (
      <MenuPanel
        key="menuPanel"
        hide={false}
        setMenusOpen={setMenusOpen}
        menusOpen={menusOpen}
        menuPanelCap={toolRootMenusAndPanels.menuPanelCap}
        menusTitles={toolRootMenusAndPanels.menusTitles}
        currentMenus={toolRootMenusAndPanels.currentMenus}
        initOpen={toolRootMenusAndPanels.menusInitOpen}
        displaySettings={toolRootMenusAndPanels.displaySettings}
      />
    );
  }

  //If no menu panel then don't show open menu button
  let openMenuButton = !menusOpen;
  if (toolRootMenusAndPanels.hasNoMenuPanel) {
    openMenuButton = false;
  }

  let footer = null;

  if (toolRootMenusAndPanels.footer) {
    let footerKey = `footer`;
    footer = (
      <FooterPanel
        id="keyboard"
        isInitOpen={toolRootMenusAndPanels.footer.open}
        height={toolRootMenusAndPanels.footer.height}
      >
        <Suspense
          key={footerKey}
          // TODO: loading animation for footer
          fallback={<LoadingFallback>loading...</LoadingFallback>}
        >
          {React.createElement(
            LazyFooterObj[toolRootMenusAndPanels.footer.component],
            {
              key: { footerKey },
            },
          )}
        </Suspense>
      </FooterPanel>
    );
  }

  // <p>insert keyboard here</p></FooterPanel>

  return (
    <html dark={darkModeToggle === true ? 'true' : null}>
      <ToolContainer>
        {menus}
        <ContentPanel
          main={
            <MainPanel
              headerControls={headerControls}
              setMenusOpen={setMenusOpen}
              openMenuButton={openMenuButton}
              displaySettings={toolRootMenusAndPanels.displaySettings}
              hasNoHeaderPanel={toolRootMenusAndPanels.hasNoHeaderPanel}
            >
              {mainPanel}
            </MainPanel>
          }
          hasNoHeaderPanel={toolRootMenusAndPanels.hasNoHeaderPanel}
          support={supportPanel}
        />
        {footer}
      </ToolContainer>
      <Toast />

      <MemoizedRootController
        key="root_controller"
        setToolRootMenusAndPanels={setToolRootMenusAndPanels}
      />
      <MemoizedOnLeave key="MemoizedOnLeave" />
    </html>
  );
}

// These are the navigationObj options
// currentMenus:[],
// menusTitles:[],
// menusInitOpen:[],
// currentMainPanel:"",
// supportPanelOptions:[],
// supportPanelTitles:[],
// supportPanelIndex:0,
// hasNoMenuPanel: true,
// headerControls:["BackButton"],
// hasNoMenuPanel: true,
// waitForMenuSuppression:true,
// footer: {height,open,component}

let navigationObj = {
  exam: {
    default: {
      defaultTool: 'chooseLearner',
    },
    chooseLearner: {
      pageName: 'chooseLearner',
      currentMainPanel: 'ChooseLearnerPanel',
      displaySettings: false,
    },
    assessment: {
      pageName: 'Assessment',
      menuPanelCap: 'AssignmentInfoCap',
      currentMainPanel: 'AssignmentViewer',
      currentMenus: ['TimerMenu'],
      menusTitles: ['Time Remaining'],
      menusInitOpen: [true],
      headerControls: [],
      displaySettings: false,
      waitForMenuSuppression: true,
      footer: { height: 250, open: false, component: 'MathInputKeyboard' },
    },
    endExam: {
      pageName: 'endExam',
      currentMainPanel: 'EndExamPanel',
      displaySettings: false,
      hasNoMenuPanel: true,
    },
  },
  course: {
    default: {
      defaultTool: 'courseChooser',
    },
    assignment: {
      pageName: 'Assignment',
      menuPanelCap: 'AssignmentInfoCap',
      currentMainPanel: 'AssignmentViewer',
      currentMenus: ['CreditAchieved', 'TimerMenu'],
      menusTitles: ['Credit Achieved', 'Time Remaining'],
      menusInitOpen: [true, true],
      headerControls: ['AssignmentBreadCrumb', 'AssignmentNewAttempt'],
      waitForMenuSuppression: true,
      footer: { height: 250, open: false, component: 'MathInputKeyboard' },
    },
    courseChooser: {
      //allCourses
      pageName: 'Course',
      currentMainPanel: 'DriveCards',
      currentMenus: ['CreateCourse'],
      menusTitles: ['Create Course'],
      menusInitOpen: [true],
      headerControls: ['ChooserBreadCrumb'],
      onLeave: 'CourseChooserLeave',
    },
    dashboard: {
      pageName: 'Dashboards',
      currentMainPanel: 'Dashboard',
      menuPanelCap: 'DriveInfoCap',
      currentMenus: ['ClassTimes', 'CurrentContent'],
      menusTitles: ['Class Times', 'Current Content'],
      menusInitOpen: [false, false],
      headerControls: ['DashboardBreadCrumb'],
      onLeave: 'DashboardLeave',
      waitForMenuSuppression: true,
    },
    draftactivity: {
      pageName: 'DraftActivity',
      menuPanelCap: 'DraftActivityCap',
      currentMainPanel: 'DraftAssignmentViewer',
      currentMenus: ['ActivityVariant'],
      menusTitles: ['Activity Variant'],
      menusInitOpen: [],
      headerControls: ['AssignmentBreadCrumb'],
      footer: { height: 250, open: false, component: 'MathInputKeyboard' },
    },
    gradebook: {
      pageName: 'Gradebook',
      currentMainPanel: 'Gradebook',
      menuPanelCap: 'DriveInfoCap',
      currentMenus: ['GradeDownload'],
      menusTitles: ['Download'],
      menusInitOpen: [false],
      headerControls: ['GradebookBreadCrumb'],
      waitForMenuSuppression: true,
      // onLeave:"",
    },
    gradebookAssignment: {
      pageName: 'Gradebook',
      currentMainPanel: 'GradebookAssignment',
      currentMenus: ['GradeUpload'],
      menusTitles: ['Upload'],
      menusInitOpen: [false],
      menuPanelCap: 'DriveInfoCap',
      headerControls: ['GradebookBreadCrumb'],
      waitForMenuSuppression: true,
      onLeave: 'GradebookAssignmentLeave',
    },
    gradebookStudent: {
      pageName: 'Gradebook',
      currentMainPanel: 'GradebookStudent',
      currentMenus: [],
      menuPanelCap: 'DriveInfoCap',
      menusTitles: [],
      menusInitOpen: [],
      headerControls: ['GradebookBreadCrumb'],
      // onLeave:"",
    },
    gradebookStudentAssignment: {
      pageName: 'Gradebook',
      currentMainPanel: 'GradebookStudentAssignment',
      menuPanelCap: 'DriveInfoCap',
      currentMenus: ['CreditAchieved', 'GradeSettings'],
      menusTitles: ['Credit Achieved', 'Settings'],
      menusInitOpen: [true, false],
      headerControls: ['GradebookBreadCrumb'],
      waitForMenuSuppression: true,
      // onLeave:"",
    },
    // gradebookAttempt: {
    //   pageName: "Gradebook",
    //   currentMainPanel: "GradebookAttempt",
    //   currentMenus:[],
    //   menuPanelCap:"DriveInfoCap",
    //   menusTitles:[],
    //   menusInitOpen:[],
    //   headerControls: ["GradebookBreadCrumb"],
    //   // onLeave:"",
    // },
    navigation: {
      //allFilesInCourse
      pageName: 'Course',
      currentMainPanel: 'NavigationPanel',
      menuPanelCap: 'DriveInfoCap',
      // currentMenus: ['AddDriveItems','CutCopyPasteMenu'],
      // menusTitles: ['Add Items','Cut, Copy and Paste'],
      currentMenus: ['CutCopyPasteMenu','AddDriveItems'],
      menusTitles: ['Cut, Copy and Paste','Add Items'],
      menusInitOpen: [true,true],
      headerControls: ['NavigationBreadCrumb'],
      onLeave: 'NavigationLeave',
      waitForMenuSuppression: true,
    },
    editor: {
      //singleFile
      pageName: 'Course',
      menuPanelCap: 'EditorInfoCap',
      currentMainPanel: 'EditorViewer',
      currentMenus: [
        'PageVariant',
        'AssignmentSettingsMenu',
        'SupportingFilesMenu',
      ],
      menusTitles: [
        'Page Variant',
        'Assignment Settings',
        'Supporting Files',
      ],
      menusInitOpen: [false, false],
      supportPanelOptions: ['DoenetMLEditor'],
      supportPanelTitles: ['DoenetML Editor'],
      supportPanelIndex: 0,
      headerControls: ['EditorBreadCrumb', 'ViewerUpdateButton'],
      // onLeave: 'EditorLeave',
      footer: { height: 250, open: false, component: 'MathInputKeyboard' },
    },
    enrollment: {
      //allStudentsInCourse
      pageName: 'Enrollment',
      menuPanelCap: 'DriveInfoCap',
      // currentMenus:["LoadEnrollment","ManualEnrollment"],
      // menusTitles:["Load","Manual"],
      // menusInitOpen:[false,false],
      currentMenus: ['LoadEnrollment'],
      menusTitles: ['Import Learners'],
      menusInitOpen: [false],
      currentMainPanel: 'Enrollment',
      supportPanelOptions: [],
      supportPanelTitles: [],
      supportPanelIndex: 0,
      headerControls: ['EnrollmentBreadCrumb'],
      // headerControls: ["BackButton"],
    },
    data: {
      pageName: 'data',
      menuPanelCap: 'DriveInfoCap',
      currentMainPanel: 'DataPanel', 
      headerControls: ['DataBreadCrumb'],
    },
  
  },
  home: {
    default: {
      pageName: 'Home',
      currentMenus: [],
      menusTitles: [],
      menusInitOpen: [],
      currentMainPanel: 'HomePanel',
      supportPanelOptions: [],
      supportPanelTitles: [],
      supportPanelIndex: 0,
      hasNoMenuPanel: true,
      hasNoHeaderPanel: true,
      displaySettings: false,
    },
  },
  notfound: {
    default: {
      pageName: 'Notfound',
      currentMenus: [],
      menusInitOpen: [],
      currentMainPanel: 'NotFound',
      supportPanelOptions: [],
      hasNoMenuPanel: true,
    },
  },
  public:{
    default:{
      pageName:"PublicActivityViewer",
      currentMenus:[],
      menusTitles:[],
      menusInitOpen:[],
      currentMainPanel:"PublicActivityViewer",
      supportPanelOptions:[],
      supportPanelTitles:[],
      supportPanelIndex:0,
      hasNoMenuPanel: true,
    },
    editor: {
      //singleFile
      pageName: 'GuestEditor',
      currentMainPanel: 'GuestEditorViewer',
      currentMenus: [
        'PageVariant',
      ],
      menusTitles: [
        'Page Variant',
      ],
      menusInitOpen: [false],
      supportPanelOptions: ['GuestDoenetMLEditor'],
      supportPanelTitles: ['DoenetML Editor'],
      supportPanelIndex: 0,
      headerControls: ['ViewerUpdateButton'],
      footer: { height: 250, open: false, component: 'MathInputKeyboard' },
    },
  },
  settings: {
    default: {
      pageName: 'Settings',
      currentMenus: [],
      menusTitles: [],
      menusInitOpen: [],
      currentMainPanel: 'AccountSettings',
      supportPanelOptions: [],
      supportPanelTitles: [],
      supportPanelIndex: 0,
      hasNoMenuPanel: true,
      headerControls: ['BackButton'],
      displaySettings: false,
    },
  },
  signin: {
    default: {
      pageName: 'SignIn',
      currentMenus: [],
      menusTitles: [],
      menusInitOpen: [],
      currentMainPanel: 'SignIn',
      supportPanelOptions: [],
      supportPanelTitles: [],
      supportPanelIndex: 0,
      hasNoMenuPanel: true,
      displaySettings: false,
    },
  },
  signout: {
    default: {
      pageName: 'SignOut',
      currentMenus: [],
      menusTitles: [],
      menusInitOpen: [],
      currentMainPanel: 'SignOut',
      supportPanelOptions: [],
      supportPanelTitles: [],
      supportPanelIndex: 0,
      hasNoMenuPanel: true,
      displaySettings: false,
    },
  },
};

let encodeParams = (p) =>
  Object.entries(p)
    .map((kv) => kv.map(encodeURIComponent).join('='))
    .join('&');

export const pageToolViewAtom = atom({
  key: 'pageToolViewAtom',
  default: { page: 'init', tool: '', view: '' },
});

const onLeaveComponentStr = atom({
  key: 'onLeaveComponentStr',
  default: { str: null, updateNum: 0 },
});

export const finishedOnLeave = atom({
  key: 'finishedOnLeave',
  default: null,
});

const MemoizedOnLeave = React.memo(OnLeave);
function OnLeave() {
  const leaveComponentObj = useRecoilValue(onLeaveComponentStr);
  const leaveComponentStr = leaveComponentObj.str;
  //TODO: make a queue of onLeaveStrings.  Remove from queue after component has finished.
  let leaveComponent = null;

  const LazyEnterLeaveObj = useRef({
    NavigationLeave: lazy(() => import('./EnterLeave/NavigationLeave')),
    // EditorLeave: lazy(() => import('./EnterLeave/EditorLeave')),
    CourseChooserLeave: lazy(() => import('./EnterLeave/CourseChooserLeave')),
    DashboardLeave: lazy(() => import('./EnterLeave/DashboardLeave')),
    GradebookAssignmentLeave: lazy(() =>
      import('./EnterLeave/GradebookAssignmentLeave'),
    ),
  }).current;

  if (leaveComponentStr) {
    const key = `leave${leaveComponentStr}`;
    leaveComponent = (
      <Suspense key={key} fallback={null}>
        {/* {React.createElement(LazyEnterLeaveObj[leaveComponentName.current],{key})} */}
        {React.createElement(LazyEnterLeaveObj[leaveComponentStr])}
      </Suspense>
    );
  }

  return <>{leaveComponent}</>;
}

//Starts as null so we can detect empty array as an update
export const suppressMenusAtom = atom({
  key: 'suppressMenusAtom',
  default: null,
});

function arraysEqual(a, b) {
  if (a === b) return true;
  if (a == null || b == null) return false;
  if (a.length !== b.length) return false;

  for (var i = 0; i < a.length; ++i) {
    if (a[i] !== b[i]) return false;
  }
  return true;
}

const MemoizedRootController = React.memo(RootController);
function RootController(props) {
  const [recoilPageToolView, setRecoilPageToolView] =
    useRecoilState(pageToolViewAtom);
  const setOnLeaveStr = useSetRecoilState(onLeaveComponentStr);
  const [suppressMenus, setSuppressMenus] = useRecoilState(suppressMenusAtom);

  let lastPageToolView = useRef({ page: 'init', tool: '', view: '' });
  let backPageToolView = useRef({ page: 'init', tool: '', view: '' });
  let backParams = useRef({});
  let currentParams = useRef({});
  let lastLocationStr = useRef('');
  let location = useLocation();
  let navigate = useNavigate();
  let lastSearchObj = useRef({});

  const setSearchParamAtom = useRecoilCallback(({ set }) => (paramObj) => {
    //Only set atom if parameter has changed
    for (const [key, value] of Object.entries(paramObj)) {
      if (lastSearchObj.current[key] !== value) {
        // console.log(`>>>>CHANGED key '${key}' value '${value}'`)
        set(searchParamAtomFamily(key), value);
      }
    }
    //If not defined then clear atom
    for (const key of Object.keys(lastSearchObj.current)) {
      if (!paramObj[key]) {
        // console.log(`>>>>clear!!! key '${key}' **********`)
        set(searchParamAtomFamily(key), '');
      }
    }
  });

  // let enterComponent = null; //Lazy loaded entering component
  let leaveComponentName = useRef(null);
  let lastSuppressMenu = useRef([]);
  let locationStr = `${location.pathname}${location.search}`;
  let nextPageToolView = { page: '', tool: '', view: '' };
  let nextMenusAndPanels = null;
  // console.log("\n>>>===RootController")

  //Suppress Menu change test
  let isSuppressMenuChange = !arraysEqual(
    suppressMenus,
    lastSuppressMenu.current,
  );
  lastSuppressMenu.current = suppressMenus;

  //Suppression
  if (isSuppressMenuChange && suppressMenus !== null) {
    nextMenusAndPanels = {
      ...navigationObj[recoilPageToolView.page][recoilPageToolView.tool],
    };
    nextMenusAndPanels.currentMenus = [
      ...navigationObj[recoilPageToolView.page][recoilPageToolView.tool]
        .currentMenus,
    ];
    nextMenusAndPanels.menusTitles = [
      ...navigationObj[recoilPageToolView.page][recoilPageToolView.tool]
        .menusTitles,
    ];
    nextMenusAndPanels.menusInitOpen = [
      ...navigationObj[recoilPageToolView.page][recoilPageToolView.tool]
        .menusInitOpen,
    ];

    if (suppressMenus.length > 0) {
      for (let suppressMenu of suppressMenus) {
        for (let [i, menu] of Object.entries(nextMenusAndPanels.currentMenus)) {
          if (menu === suppressMenu) {
            nextMenusAndPanels.currentMenus.splice(i, 1);
            nextMenusAndPanels.menusTitles.splice(i, 1);
            nextMenusAndPanels.menusInitOpen.splice(i, 1);
          }
        }
      }
    }
    props.setToolRootMenusAndPanels(nextMenusAndPanels);
    return null;
  }

  //URL change test
  let isURLChange = false;
  if (locationStr !== lastLocationStr.current) {
    isURLChange = true;
    nextPageToolView.page = location.pathname.replaceAll('/', '').toLowerCase();
    if (nextPageToolView.page === '') {
      nextPageToolView.page = 'home';
      const url = window.location.origin + window.location.pathname + 'home';
      //update url without pushing on to history
      window.history.replaceState('', '', url);
      // navigate('/home', { replace: true });
    }
    let searchParamObj = Object.fromEntries(
      new URLSearchParams(location.search),
    );
    nextPageToolView.tool = searchParamObj['tool'];
    if (!nextPageToolView.tool) {
      //Check for a page's default tool
      nextPageToolView.tool = '';
    }
  }

  //Recoil change test
  let isRecoilChange = false;
  if (
    JSON.stringify(lastPageToolView.current) !==
    JSON.stringify(recoilPageToolView)
  ) {
    isRecoilChange = true;
    if (recoilPageToolView.back) {
      if (backPageToolView.current.page === 'init') {
        backPageToolView.current.page = 'home'; //Go home if started with the page
      }
      let pageToolViewParams = {
        ...backPageToolView.current,
        params: backParams.current,
      };

      setRecoilPageToolView(pageToolViewParams);
      return null;
    }
    nextPageToolView = { ...recoilPageToolView };
  }

  if (!isURLChange && !isRecoilChange) {
    //Just updating tracking variables
    lastLocationStr.current = locationStr;
    return null;
  }

  //TODO: handle page == "" and tool changed
  //TODO: handle page == "" and tool == "" and view changed
  let isPageChange = false;
  let isToolChange = false;
  let isViewChange = false;
  if (lastPageToolView.current.page !== nextPageToolView.page) {
    //Page changed!
    isPageChange = true;
    if (nextPageToolView.tool === '') {
      //Load default
      nextMenusAndPanels = navigationObj[nextPageToolView.page].default;
      if (Object.keys(nextMenusAndPanels).includes('defaultTool')) {
        const url =
          window.location.pathname +
          location.pathname +
          '?' +
          encodeParams({ tool: nextMenusAndPanels.defaultTool });
        //update url without pushing on to history
        // navigate(url, {replace: true});
        nextMenusAndPanels =
          navigationObj[nextPageToolView.page][nextMenusAndPanels.defaultTool];
      }
    } else {
      nextMenusAndPanels =
        navigationObj[nextPageToolView.page][nextPageToolView.tool];
    }
  } else if (lastPageToolView.current.tool !== nextPageToolView.tool) {
    //Tool Changed
    isToolChange = true;
    //TODO: Check for default view
    nextMenusAndPanels =
      navigationObj[nextPageToolView.page][nextPageToolView.tool];
  } else if (lastPageToolView.current.view !== nextPageToolView.view) {
    //View changed!
    isViewChange = true;
    //New object so we can use it as a template to add keys to
    //Also causes refresh as useState will see it as a new object in root
    nextMenusAndPanels = {
      ...navigationObj[nextPageToolView.page][nextPageToolView.tool],
    };
  }

  let searchObj = {};

  //Update recoil isURLChange
  if (isURLChange) {
    searchObj = Object.fromEntries(new URLSearchParams(location.search));
    setSearchParamAtom(searchObj);
    nextPageToolView['params'] = { ...searchObj };
    delete nextPageToolView['params'].tool;
    // console.log(">>>isURLChange nextPageToolView",nextPageToolView) //Changed this to keep params

    setRecoilPageToolView(nextPageToolView);
  }

  //Update Navigation Leave
  //Only when leaving page or tool
  //TODO: test for main panel change???
  if (isPageChange || isToolChange) {
    // if (isPageChange || isToolChange || isViewChange){
    if (leaveComponentName.current) {
      setOnLeaveStr((was) => ({
        str: leaveComponentName.current,
        updateNum: was.updateNum + 1,
      }));
    }
    leaveComponentName.current = null;
    if (nextMenusAndPanels && nextMenusAndPanels.onLeave) {
      leaveComponentName.current = nextMenusAndPanels.onLeave;
    }
    setSuppressMenus(null); //Reset suppress menus
  }

  //Defaults for undefined
  if (nextMenusAndPanels && nextMenusAndPanels.displaySettings === undefined) {
    nextMenusAndPanels.displaySettings = true;
  }

  //Only update ToolRoot if nextMenusAndPanels was indicated as a change
  if (
    nextMenusAndPanels &&
    JSON.stringify(nextPageToolView) !==
      JSON.stringify(lastPageToolView.current)
  ) {
    backPageToolView.current = lastPageToolView.current; //Set PageToolView for back button
    let params = {};
    if (isURLChange) {
      params = searchObj;
    } else if (isRecoilChange) {
      params = recoilPageToolView.params;
    }

    backParams.current = currentParams.current; //Set params for back button to the previous page's params
    currentParams.current = params;

    //waitForMenuSuppression
    //If wait for suppression only display main panel and menu cap
    if (nextMenusAndPanels.waitForMenuSuppression) {
      let reducedSetMenusAndPanels = { ...nextMenusAndPanels };
      reducedSetMenusAndPanels.currentMenus = [];
      reducedSetMenusAndPanels.menusInitOpen = [];
      reducedSetMenusAndPanels.menusTitles = [];
      reducedSetMenusAndPanels.headerControls = [];

      props.setToolRootMenusAndPanels(reducedSetMenusAndPanels);
    } else {
      props.setToolRootMenusAndPanels(nextMenusAndPanels);
    }
  }

  if (isRecoilChange) {
    //push url with no refresh
    let tool = nextPageToolView.tool;
    let pathname = '/' + recoilPageToolView.page;
    searchObj = { ...recoilPageToolView.params };
    if (tool !== '' && tool !== undefined) {
      searchObj = { tool, ...recoilPageToolView.params };
    }

    let search = '';
    if (Object.keys(searchObj).length > 0) {
      search = '?' + encodeParams(searchObj);
    }

    const urlPush = pathname + search;

    if (location.search !== search) {
      setSearchParamAtom(searchObj);
    }

    //Don't add to the url history if it's the same location the browser is at
    if (location.pathname !== pathname || location.search !== search) {
      console.log('urlpush:', urlPush);
      navigate(urlPush);
    }
  }

  lastSearchObj.current = searchObj;
  lastLocationStr.current = locationStr;
  lastPageToolView.current = nextPageToolView;
  return null;
}


const LoadingFallback = styled.div`
  background-color: var(--mainGray);
  border-radius: 4px;
  display: ${props => props.display ? props.display : "flex"};
  justify-content: center;
  align-items: center;
  font-size: 2em;
  width: 100%;
  height: 100%;
`;

const bouncingDonut = keyframes `
  from { transform: translate3d(0, 0px, 0);}
  to { transform: translate3d(0, 20px, 0);}
`;

const Svg = styled.svg`
  width: 130px;
  height: 140px;
  align-items: center;
  margin: 25px;
`;

const DonutG1 = styled.g`
  position: relative;
  animation: ${bouncingDonut} 0.5s ease 0s infinite;
  animation-direction: alternate;
  transform: translate(279, 394.5);
  &:after {
    position: absolute;
  }
`;

const DonutG2 = styled.g`
  position: relative;
  animation: ${bouncingDonut} 0.5s ease 0.15s infinite;
  animation-direction: alternate;
  transform: translate(279, 394.5);
  &:after {
    position: absolute;
  }
`;

const DonutG3 = styled.g`
  position: relative;
  animation: ${bouncingDonut} 0.5s ease 0.25s infinite;
  animation-direction: alternate;
  transform: translate(279, 394.5);
  &:after {
    position: absolute;
  }
`;

const Circle = styled.circle`
  cx: 65;
  cy: 60;
`;

const BreadcrumbContainer = styled.ul`
  list-style: none;
  overflow: hidden;
  height: 21px;
  display: flex;
  margin-left: -35px;
  background-color: var(--canvas);
`;

const shimmerAnimation = keyframes `
  from {
    background-position: -468px 0
  }
  to {
    background-position: 468px 0
  }
`;

const BreadcrumbOutline = styled.li`
  float: left;
  border-radius: 15px;
  padding: 0px 30px 0px 30px;
  /* background: var(--mainGray); */
  /* background-color: var(--canvas); */
  color: black;

  animation-duration: 3s;
  animation-fill-mode: forwards;
  animation-iteration-count: infinite;
  animation-name: ${shimmerAnimation};
  animation-timing-function: linear;
  background: var(--canvas);
  background: linear-gradient(to right, var(--mainGray) 8%, var(--mainGray) 18%, var(--mainGray) 33%);
  background-size: 1000px 640px;
  position: relative;
`;

const movingGradient = keyframes `
  0% { background-position: -250px 0; }
  100% { background-position: 250px 0; }
`;

const Table = styled.table `
  border-radius: 5px;
  margin: 8px;
`;
const Tr = styled.tr `
  /* border-bottom: 2px solid var(--canvastext); */
`;
const Td = styled.td `
  height: 40px;

  &.Td3 {
    width: 100%;
  }

`;
const TBody = styled.tbody ``;
const Td3Span = styled.span `
  display: block;
  height: 14px;
  border-radius: 5px;
  background: linear-gradient(to right, var(--mainGray) 20%, var(--mainGray) 50%, var(--mainGray) 80%);
  background-size: 500px 100px;
  animation-name: ${movingGradient};
  animation-duration: 1s;
  animation-iteration-count: infinite;
  animation-timing-function: linear;
  animation-fill-mode: forwards;
`;<|MERGE_RESOLUTION|>--- conflicted
+++ resolved
@@ -19,12 +19,7 @@
 import FooterPanel from './Panels/FooterPanel';
 import { animated } from '@react-spring/web';
 
-<<<<<<< HEAD
-import { useHistory, useLocation } from 'react-router';
-import { darkModeAtom } from './Panels/NewMenuPanel';
-=======
 import { useNavigate, useLocation } from 'react-router';
->>>>>>> d63529e5
 
 const ToolContainer = styled(animated.div)`
   display: grid;
