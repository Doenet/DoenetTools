--- conflicted
+++ resolved
@@ -177,19 +177,10 @@
       const controlObj = LazyControlObj[controlName]
       if (controlObj){
         const key = `headerControls${MainPanelKey}`;
-<<<<<<< HEAD
-        headerControlsPositions.push(toolViewInfo.headerControlsPositions[i])
-        headerControls.push(
-          <Suspense key={key} fallback={<LoadingFallback>loading...</LoadingFallback>}>
-            {React.createElement(controlObj,{key:{key}})}
-          </Suspense>
-          )
-=======
         headerControlsPositions.push(toolRootMenusAndPanels.headerControlsPositions[i])
         headerControls.push(<Suspense key={key} fallback={<LoadingFallback>loading...</LoadingFallback>}>
         {React.createElement(controlObj,{key:{key}})}
         </Suspense>)
->>>>>>> 57ef84dd
       }
     }
   }
