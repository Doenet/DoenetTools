--- conflicted
+++ resolved
@@ -234,21 +234,22 @@
       }
     }
   }
-   
-
-  let menus = <MenuPanel key='menuPanel' hide={true} />;
-  if (menusOpen && !toolRootMenusAndPanels.hasNoMenuPanel){
-    menus = <MenuPanel 
-    key='menuPanel' 
-    hide={false} 
-    setMenusOpen={setMenusOpen} 
-    menusOpen={menusOpen} 
-    menuPanelCap={toolRootMenusAndPanels.menuPanelCap}
-    menusTitles={toolRootMenusAndPanels.menusTitles} 
-    currentMenus={toolRootMenusAndPanels.currentMenus} 
-    initOpen={toolRootMenusAndPanels.menusInitOpen}
-    displaySettings={toolRootMenusAndPanels.displaySettings}
-    />
+
+  let menus = <MenuPanel key="menuPanel" hide={true} />;
+  if (menusOpen && !toolRootMenusAndPanels.hasNoMenuPanel) {
+    menus = (
+      <MenuPanel
+        key="menuPanel"
+        hide={false}
+        setMenusOpen={setMenusOpen}
+        menusOpen={menusOpen}
+        menuPanelCap={toolRootMenusAndPanels.menuPanelCap}
+        menusTitles={toolRootMenusAndPanels.menusTitles}
+        currentMenus={toolRootMenusAndPanels.currentMenus}
+        initOpen={toolRootMenusAndPanels.menusInitOpen}
+        displaySettings={toolRootMenusAndPanels.displaySettings}
+      />
+    );
   }
 
   //If no menu panel then don't show open menu button
@@ -261,7 +262,7 @@
   let footer = null;
 
   //Todo: Why is this null?
-  console.log("footerObj",footerObj)
+  console.log('footerObj', footerObj);
   if (footerObj) {
     let footerKey = `footer`;
     footer = (
@@ -530,7 +531,7 @@
       supportPanelTitles: [],
       supportPanelIndex: 0,
       hasNoMenuPanel: true,
-      displaySettings:false
+      displaySettings: false,
     },
   },
   notfound: {
@@ -861,13 +862,8 @@
   }
 
   //Defaults for undefined
-<<<<<<< HEAD
-  if (nextMenusAndPanels && nextMenusAndPanels.displayProfile === undefined) {
-    nextMenusAndPanels.displayProfile = true;
-=======
   if (nextMenusAndPanels && nextMenusAndPanels.displaySettings === undefined) {
     nextMenusAndPanels.displaySettings = true;
->>>>>>> d0eb4040
   }
 
   //Only update ToolRoot if nextMenusAndPanels was indicated as a change
