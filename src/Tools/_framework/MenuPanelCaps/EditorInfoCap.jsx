--- conflicted
+++ resolved
@@ -15,12 +15,9 @@
   const activityInfo = useRecoilValue(itemByDoenetId(doenetId));
 
 
-<<<<<<< HEAD
 
   let accessible_name = "course";
 
-=======
->>>>>>> 97ee242a
   if (!pageInfo || !image){ return null;}
 
   let accessible_name = "course";
