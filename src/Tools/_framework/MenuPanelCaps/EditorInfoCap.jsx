import React from 'react';
import { useRecoilValue } from 'recoil';
import { itemByDoenetId, courseIdAtom, useCourse } from '../../../_reactComponents/Course/CourseActions';
import { searchParamAtomFamily } from '../NewToolRoot';
// import { ClipboardLinkButtons } from '../ToolHandlers/CourseToolHandler';
import { find_image_label, find_color_label } from './util'

export default function EditorInfoCap(){
  const courseId = useRecoilValue(courseIdAtom);
  const doenetId = useRecoilValue(searchParamAtomFamily('doenetId'));
  const pageId = useRecoilValue(searchParamAtomFamily('pageId'));
  let {color, image, label:course_label} = useCourse(courseId);

  const pageInfo = useRecoilValue(itemByDoenetId(pageId));
  const activityInfo = useRecoilValue(itemByDoenetId(doenetId));

<<<<<<< HEAD
  if (!pageInfo){ return null;}

  let accessible_name = "course";

=======
  if (!pageInfo || !image){ return null;}
>>>>>>> cf2b59ef
 if (image != 'none'){
  accessible_name = find_image_label(image);
  image = 'url(/media/drive_pictures/' + image + ')';
 }
 if (color != 'none'){
  accessible_name = find_color_label(color);
  color = '#' + color;
 }

 let activityPageJSX = <>
 <div style={{ marginBottom: "1px", marginTop:"5px" }}>Activity</div> 
 <div style={{ marginBottom: "5px",padding:'1px 5px' }}>{activityInfo.label}</div> 
 <div style={{ marginBottom: "1px", marginTop:"5px" }}>Page</div> 
 <div style={{ marginBottom: "5px",padding:'1px 5px' }}>{pageInfo.label}</div> 
 </>

if (activityInfo.isSinglePage ){
  activityPageJSX = <>
  <div style={{ marginBottom: "1px", marginTop:"5px" }}>Activity</div> 
  <div style={{ marginBottom: "5px",padding:'1px 5px' }}>{activityInfo.label}</div> 
  </>
}

if (activityInfo.type == 'bank'){
  activityPageJSX = <>
  <div style={{ marginBottom: "1px", marginTop:"5px" }}>Collection</div> 
  <div style={{ marginBottom: "5px",padding:'1px 5px' }}>{activityInfo.label}</div> 
  <div style={{ marginBottom: "1px", marginTop:"5px" }}>Page</div> 
 <div style={{ marginBottom: "5px",padding:'1px 5px' }}>{pageInfo.label}</div> 
  </>
}


  return <>
    <div style={{ position: "relative", width: "100%", height: "165px", overflow: "hidden"}}>
      <img aria-label={accessible_name} style={{ position: "absolute", width: "100%", height: "100%", backgroundSize: 'cover', backgroundPosition: 'center', backgroundImage: image, backgroundColor: color }}  />
    </div>
    <b>Editor</b>
      <div style={{ marginBottom: "1px", marginTop:"5px" }}>Course</div> 
      <div style={{ marginBottom: "5px",padding:'1px 5px' }}>{course_label}</div> 
      {activityPageJSX}
    {/* <ClipboardLinkButtons doenetId={doenetId}/> */}
    {/* <div>Last saved (comming soon)</div> */}
  </>
}<|MERGE_RESOLUTION|>--- conflicted
+++ resolved
@@ -14,14 +14,12 @@
   const pageInfo = useRecoilValue(itemByDoenetId(pageId));
   const activityInfo = useRecoilValue(itemByDoenetId(doenetId));
 
-<<<<<<< HEAD
-  if (!pageInfo){ return null;}
+
+  if (!pageInfo || !image){ return null;}
 
   let accessible_name = "course";
 
-=======
-  if (!pageInfo || !image){ return null;}
->>>>>>> cf2b59ef
+
  if (image != 'none'){
   accessible_name = find_image_label(image);
   image = 'url(/media/drive_pictures/' + image + ')';
