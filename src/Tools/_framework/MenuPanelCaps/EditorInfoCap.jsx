--- conflicted
+++ resolved
@@ -14,14 +14,11 @@
   const pageInfo = useRecoilValue(itemByDoenetId(pageId));
   const activityInfo = useRecoilValue(itemByDoenetId(doenetId));
 
-<<<<<<< HEAD
-  if (!pageInfo){ return null;}
+
 
   let accessible_name = "course";
 
-=======
   if (!pageInfo || !image){ return null;}
->>>>>>> 494813c4
  if (image != 'none'){
   accessible_name = find_image_label(image);
   image = 'url(/media/drive_pictures/' + image + ')';
