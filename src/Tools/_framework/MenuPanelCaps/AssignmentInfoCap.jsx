--- conflicted
+++ resolved
@@ -66,7 +66,7 @@
 
  let attemptInfo = null;
  if (recoilAttemptNumber){
-  attemptInfo = <div>{recoilAttemptNumber}/{attemptsAllowedDescription} Attempts</div>
+  attemptInfo = <div>{recoilAttemptNumber} out of {attemptsAllowedDescription}</div>
  }
 
   return <div>
@@ -75,13 +75,8 @@
     </div>
     <div style={{padding:'8px'}}>
     <div>{driveLabel}</div>
-<<<<<<< HEAD
-    <div>{docInfo.label}</div>
-    <div>Attempt {recoilAttemptNumber} out of {attemptsAllowedDescription}</div>
-=======
     <div>{contentLabel}</div>
     {attemptInfo}
->>>>>>> 888c02e8
     </div>
     
   </div>
