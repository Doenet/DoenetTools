import React from 'react';
import { useRecoilValue } from 'recoil';
import {  coursePermissionsAndSettingsByCourseId } from '../../../_reactComponents/Course/CourseActions';
import { searchParamAtomFamily } from '../NewToolRoot';
import { RoleDropdown } from '../../../_reactComponents/PanelHeaderComponents/RoleDropdown';

export default function DriveInfoCap(){
  let path = useRecoilValue(searchParamAtomFamily('path'));
  let courseId = useRecoilValue(searchParamAtomFamily('driveId'));

  if (!courseId){
    courseId = path.split(':')[0]
  }

  let course = useRecoilValue(coursePermissionsAndSettingsByCourseId(courseId));

if (!course || Object.keys(course).length == 0){
  return null;
}
let roles = [...course.roleLabels];
let color = course.color;
let image = course.image;
let label = course.label;
 
 if (image != 'none'){
<<<<<<< HEAD
  image = 'url(/media/drive_pictures/' + image + ')';
  // console.log('there is an image??');
=======
  image = '/media/drive_pictures/' + image;
  console.log('there is an image??');
>>>>>>> 6126be6f
 }
 if (color != 'none'){
  color = '#' + color;
 }
 
 return <>
    <div style={{display: 'flex', justifyContent: 'center', alignItems:'center' }}>
      <img src={image} height='135px' width="100%"/>
    </div>
    <div style={{padding:'8px'}}>
    <div>{label}</div>
    <div>{roles}</div>
    <div><RoleDropdown /></div>
    </div>
  </>
}<|MERGE_RESOLUTION|>--- conflicted
+++ resolved
@@ -23,13 +23,8 @@
 let label = course.label;
  
  if (image != 'none'){
-<<<<<<< HEAD
-  image = 'url(/media/drive_pictures/' + image + ')';
-  // console.log('there is an image??');
-=======
   image = '/media/drive_pictures/' + image;
   console.log('there is an image??');
->>>>>>> 6126be6f
  }
  if (color != 'none'){
   color = '#' + color;
