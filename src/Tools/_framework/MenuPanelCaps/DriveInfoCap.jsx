--- conflicted
+++ resolved
@@ -37,10 +37,7 @@
     <div style={{ position: "relative", width: "100%", height: "135px", overflow: "hidden"}}>
       <img src={image} style={{ position: "absolute", width: "100%", top: "50%", transform: "translateY(-50%)" }}  />
     </div>
-<<<<<<< HEAD
-=======
     <b>{toolText}</b>
->>>>>>> d58411ef
     <div style={{ padding:'16px 12px' }}>
       <span style={{ marginBottom: "15px" }}>{label}</span> <br />
       <span style={{ marginBottom: "15px" }}>{roles}</span> <br />
