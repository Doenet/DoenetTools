--- conflicted
+++ resolved
@@ -81,13 +81,9 @@
 import axios from "axios";
 import { useDropzone } from "react-dropzone";
 import { CopyToClipboard } from "react-copy-to-clipboard";
-<<<<<<< HEAD
-import { GoKebabHorizontal } from "react-icons/go";
-=======
 import copyToClipboard from "copy-to-clipboard";
 
 import { GoKebabVertical } from "react-icons/go";
->>>>>>> 4a8937ab
 import { useSaveDraft } from "../../../_utils/hooks/useSaveDraft";
 import { cidFromText } from "../../../Core/utils/cid";
 import { textEditorDoenetMLAtom } from "../../../_sharedRecoil/EditorViewerRecoil";
