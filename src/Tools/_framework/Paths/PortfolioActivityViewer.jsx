--- conflicted
+++ resolved
@@ -1,8 +1,4 @@
-<<<<<<< HEAD
-import React, { useEffect, useRef } from "react";
-=======
 import React, { useEffect, useRef, useState } from "react";
->>>>>>> 5447538f
 import { redirect, useLoaderData, useNavigate } from "react-router";
 import styled from "styled-components";
 import PageViewer from "../../../Viewer/PageViewer";
@@ -23,11 +19,8 @@
 import { pageToolViewAtom } from "../NewToolRoot";
 import axios from "axios";
 import VirtualKeyboard from "../Footers/VirtualKeyboard";
-<<<<<<< HEAD
 import { findFirstPageOfActivity } from "../../../_reactComponents/Course/CourseActions";
-=======
 import VariantSelect from "../ChakraBasedComponents/VariantSelect";
->>>>>>> 5447538f
 
 export async function action({ params }) {
   let response = await fetch(
@@ -109,12 +102,6 @@
     contributors[0];
 
   const navigate = useNavigate();
-<<<<<<< HEAD
-
-  const setVariantPanel = useSetRecoilState(pageVariantPanelAtom);
-  const [variantInfo, setVariantInfo] = useRecoilState(pageVariantInfoAtom);
-=======
->>>>>>> 5447538f
 
   const [recoilPageToolView, setRecoilPageToolView] =
     useRecoilState(pageToolViewAtom);
