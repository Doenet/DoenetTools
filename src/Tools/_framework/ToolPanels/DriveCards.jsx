--- conflicted
+++ resolved
@@ -1,7 +1,6 @@
 import React, { useEffect ,useState} from 'react';
 import axios from "axios";
 // import { useHistory } from 'react-router';
-<<<<<<< HEAD
 import Button from '../temp/Button'
 import { useRecoilCallback,selector, useRecoilValue, useSetRecoilState, useRecoilState,useRecoilValueLoadable } from 'recoil';
 import { selectedMenuPanelAtom } from '../Panels/NewMenuPanel';
@@ -21,28 +20,6 @@
   if(driveInfo.state == 'hasValue'){
     driveIdsAndLabelsInfo = driveInfo.contents.driveIdsAndLabels;
   }
-=======
-import Button from '../../../_reactComponents/PanelHeaderComponents/Button';
-
-import { useRecoilCallback, useRecoilValue, useSetRecoilState } from 'recoil';
-import { selectedMenuPanelAtom } from '../Panels/NewMenuPanel';
-import { drivecardSelectedNodesAtom } from '../ToolHandlers/CourseToolHandler'
-import { toolViewAtom, searchParamAtomFamily } from '../NewToolRoot';
-import DriveCards from '../../../_reactComponents/Drive/DriveCards';
-
-export default function DriveCardsNew(props){
-  // console.log(">>>===DriveCards");
-  const driveId = useRecoilValue(drivecardSelectedNodesAtom);
-  const setSelectedCourse = useRecoilCallback(({set})=>(driveIds)=>{
-    set(drivecardSelectedNodesAtom,driveIds)
-    set(selectedMenuPanelAtom,"SelectedCourse");
-  },[])
-  const goToNav = useRecoilCallback(({set})=>()=>{
-    //TODO: set the path to the current drive 
-    window.history.pushState('','','/new#/course?tool=navigation')
-    set(searchParamAtomFamily('tool'), "navigation")
-  },[])
->>>>>>> ef8ce7e0
 
 
     const tempChangeMenus = useRecoilCallback(({set})=>(newMenus,menusTitles,initOpen)=>{
@@ -59,29 +36,10 @@
   // const [count,setCount] = useState(0)
   // let history = useHistory();
   return <div style={props.style}><h1>Drive Cards</h1>
-<<<<<<< HEAD
-=======
-  {driveId.map(item => {
-    return (
-      <p>{item.label}</p>
-      )
-  })}
-  <hr />
->>>>>>> ef8ce7e0
 
   { driveIdsAndLabelsInfo && <DriveCardWrapper 
       driveInfo={driveIdsAndLabelsInfo} driveDoubleClickCallback={()=>console.log(">>>double clicked")} drivePathSyncKey="main"
        types={['course']} isOneDriveSelect={false} />}
-  <hr />
-<<<<<<< HEAD
-
-  <h2>Menu Experiment</h2>
-  <div><button onClick={(e)=>{e.stopPropagation();tempChangeMenus(["CreateCourse","CourseEnroll"],["Create Course","Enroll"],[true,false])}}>Create and Enroll</button></div>
-  <div><button onClick={(e)=>{e.stopPropagation();tempChangeMenus(["CourseEnroll"],["Enroll"],[false])}}>Just Enroll</button></div>
-  <div><button onClick={(e)=>{e.stopPropagation();tempChangeMenus([],[],[])}}>No Menus</button></div>
-=======
-  <div><button onClick={(e)=>{e.stopPropagation();goToNav();}}>Go To navigation</button></div>
->>>>>>> ef8ce7e0
 
 
   </div>
