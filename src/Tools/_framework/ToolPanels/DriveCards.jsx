--- conflicted
+++ resolved
@@ -4,13 +4,8 @@
 import Button from '../temp/Button'
 import { useRecoilCallback,selector, useRecoilValue, useSetRecoilState, useRecoilState,useRecoilValueLoadable } from 'recoil';
 import { selectedMenuPanelAtom } from '../Panels/NewMenuPanel';
-<<<<<<< HEAD
 import { drivecardSelectedNodesAtom ,allDriveCardsAtom, fetchDrivesSelector, fetchDrivesQuery} from '../ToolHandlers/CourseToolHandler'
-import { toolViewAtom } from '../NewToolRoot';
-=======
-import { drivecardSelectedNodesAtom } from '../ToolHandlers/CourseToolHandler'
 import { toolViewAtom, searchParamAtomFamily, paramObjAtom } from '../NewToolRoot';
->>>>>>> 082ffcd3
 import DriveCards from '../../../_reactComponents/Drive/DriveCards';
 import DriveCard from '../../../_reactComponents/Drive/DoenetDriveCard';
 import { useMenuPanelController } from '../Panels/MenuPanel';
@@ -18,7 +13,6 @@
 import Measure from 'react-measure';
 
 export default function DriveCardsNew(props){
-<<<<<<< HEAD
   console.log(">>>===DriveCards");
   
   const driveInfo = useRecoilValueLoadable(fetchDrivesQuery);
@@ -26,7 +20,6 @@
   if(driveInfo.state == 'hasValue'){
     driveIdsAndLabelsInfo = driveInfo.contents.driveIdsAndLabels;
   }
-=======
   // console.log(">>>===DriveCards");
   const driveId = useRecoilValue(drivecardSelectedNodesAtom);
   const setSelectedCourse = useRecoilCallback(({set})=>(driveIds)=>{
@@ -39,7 +32,6 @@
     // set(searchParamAtomFamily('tool'), "navigation")
 
   // },[])
->>>>>>> 082ffcd3
 
 
     const tempChangeMenus = useRecoilCallback(({set})=>(newMenus,menusTitles,initOpen)=>{
@@ -55,28 +47,13 @@
 
   // const [count,setCount] = useState(0)
   // let history = useHistory();
-<<<<<<< HEAD
   return <div style={props.style}>
 
   { driveIdsAndLabelsInfo && <DriveCardWrapper 
       driveInfo={driveIdsAndLabelsInfo} driveDoubleClickCallback={()=>console.log(">>>double clicked")} drivePathSyncKey="main"
        types={['course']} isOneDriveSelect={false} />}
-=======
-  return <div style={props.style}><h1>Drive Cards</h1>
-  {driveId.map(item => {
-    return (
-      <p>{item.label}</p>
-      )
-  })}
-  <hr />
-
-  <h2>Selection Experiment</h2>
-  <button onClick={(e)=>{e.stopPropagation();setSelectedCourse(['A Id','B Id'])}}>Test A & BSelection</button>
-  <button onClick={(e)=>{e.stopPropagation();setSelectedCourse(['A Id'])}}>Test A Selection</button>
-  {/* <button onClick={(e)=>{e.stopPropagation();clearSelectedCourse()}}>Clear Selection</button> */}
-  <hr />
+  
   <div><button onClick={(e)=>{e.stopPropagation();setParamObj({tool:'navigation'});}}>Go To navigation</button></div>
->>>>>>> 082ffcd3
 
 
   </div>
