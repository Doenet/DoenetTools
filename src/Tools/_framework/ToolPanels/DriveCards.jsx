--- conflicted
+++ resolved
@@ -247,12 +247,8 @@
                 onDoubleClick={(e) => {
                   e.preventDefault();
                   e.stopPropagation();
-<<<<<<< HEAD
                   setDrivecardSelection([]);
-                  setParamObj({tool:'navigation',path:`${item.driveId}:${item.driveId}:${item.driveId}:Drive`});
-=======
                   setPageToolView({page:'course',tool:'navigation',view:'',params:{path:`${item.driveId}:${item.driveId}:${item.driveId}:Drive`}})
->>>>>>> 57ef84dd
                 }}
               >
                   <DriveCard
