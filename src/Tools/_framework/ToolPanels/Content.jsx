import React from 'react';
import { searchParamAtomFamily } from '../NewToolRoot';
import {
  useRecoilValue,
  atom,
  useRecoilCallback,
} from 'recoil';

<<<<<<< HEAD
=======
import DoenetViewer from '../../../Tools/_framework/ToolPanels/AssignmentViewer';
>>>>>>> cce7c817
import { 
  itemHistoryAtom, 
 } from '../ToolHandlers/CourseToolHandler';
import PageViewer from '../../../Viewer/PageViewer';

const contentIdAtom = atom({
  key:"contentIdAtom",
  default:null
})

export default function Content(props){
  // console.log(">>>===Content")
  const paramDoenetId = useRecoilValue(searchParamAtomFamily('doenetId')) 
  const paramContentId = useRecoilValue(searchParamAtomFamily('cid')) 
  const paramVariantIndex = useRecoilValue(searchParamAtomFamily('variantIndex')) 
  const paramVariantName = useRecoilValue(searchParamAtomFamily('variantName')) 
  const recoilContentId = useRecoilValue(contentIdAtom);

  const loadRecoilContentId = useRecoilCallback(({set,snapshot})=> async ({doenetId,assignment=false})=>{
    const versionHistory = await snapshot.getPromise((itemHistoryAtom(doenetId)));
    let cid = null;
    if (assignment){
      for (let named of versionHistory.named){
        if (named.isAssigned === '1'){
          cid = named.cid;
          break;
        }
      }
    }else{
      for (let named of versionHistory.named){
        if (named.isReleased === '1'){
          cid = named.cid;
          break;
        }
      }
    }
    
    set(contentIdAtom,cid)
  })

  // console.log(">>>paramDoenetId",paramDoenetId)
  // console.log(">>>recoilContentId",recoilContentId)
  // console.log(">>>paramContentId",paramContentId)
  // console.log(">>>paramVariantIndex",paramVariantIndex)
  // console.log(">>>paramVariantName",paramVariantName)

  let cid = null;
  if (paramContentId){
    cid = paramContentId;
  }

  let doenetId = null;
  if (paramDoenetId){
    doenetId = paramDoenetId;
  }

  if (paramDoenetId && !cid && !recoilContentId){
    loadRecoilContentId({doenetId});
    return <div style={props.style}></div>
  }

  if (recoilContentId && !cid){
    cid = recoilContentId;
  }

// console.log(">>>cid",cid);

  let requestedVariant = {index: 1}
  if (paramVariantIndex){
    requestedVariant = {index:paramVariantIndex}
  }else if (paramVariantName){
    requestedVariant = {name:paramVariantName}
  }

  const solutionDisplayMode = "button";
  const attemptNumber = 1;
  
  return <div style={props.style}>
    <PageViewer
        key={'doenetviewer'}
        // doenetML={doenetML} ???parameter
        cid={cid}
        flags={{
          showCorrectness: true,
          readOnly: false,
          solutionDisplayMode: solutionDisplayMode,
          showFeedback: true,
          showHints: true,
          allowLoadState: true,
          allowSaveState: true,
          allowLocalState: true,
          allowSaveSubmissions: true,
          allowSaveEvents: true
        }}
        attemptNumber={attemptNumber}
        doenetId={doenetId}
        requestedVariant={requestedVariant}
      />
  </div>
}<|MERGE_RESOLUTION|>--- conflicted
+++ resolved
@@ -6,10 +6,7 @@
   useRecoilCallback,
 } from 'recoil';
 
-<<<<<<< HEAD
-=======
 import DoenetViewer from '../../../Tools/_framework/ToolPanels/AssignmentViewer';
->>>>>>> cce7c817
 import { 
   itemHistoryAtom, 
  } from '../ToolHandlers/CourseToolHandler';
