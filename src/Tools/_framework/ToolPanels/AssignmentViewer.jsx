import React, { useEffect, useRef, useState } from 'react';
import DoenetViewer from '../../../Viewer/DoenetViewer';
import { serializedComponentsReviver } from '../../../Core/utils/serializedStateProcessing';
import {
  useRecoilValue,
  atom,
  atomFamily,
  useRecoilCallback,
  useSetRecoilState,
  // useRecoilState,
  // useSetRecoilState,
} from 'recoil';
import {
  searchParamAtomFamily,
  pageToolViewAtom,
  footerAtom,
} from '../NewToolRoot';
import {
  itemHistoryAtom,
  fileByContentId,
  // variantInfoAtom,
  // variantPanelAtom,
} from '../ToolHandlers/CourseToolHandler';
//  import { currentDraftSelectedAtom } from '../Menus/VersionHistory'
import { returnAllPossibleVariants } from '../../../Core/utils/returnAllPossibleVariants.js';
import { loadAssignmentSelector } from '../../../_reactComponents/Drive/NewDrive';
import axios from 'axios';
import { suppressMenusAtom } from '../NewToolRoot';

export const currentAttemptNumber = atom({
  key: 'currentAttemptNumber',
  default: null,
});

export const creditAchievedAtom = atom({
  key: 'creditAchievedAtom',
  default: {
    creditByItem: [1, 0, 0.5],
    // creditByItem:[],
    creditForAttempt: 0,
    creditForAssignment: 0,
    totalPointsOrPercent: 0,
  },
});

function randomInt(min, max) {
  min = Math.ceil(min);
  max = Math.floor(max);
  return Math.floor(Math.random() * (max - min + 1)) + min;
}

//Randomly pick next variant
//If all were picked then start random picks over
function pushRandomVariantOfRemaining({ previous, from }) {
  let usersVariantAttempts = [...previous];
  let possible = [];
  let numRemaining = previous.length % from.length;

  let latestSetOfWas = [];
  if (numRemaining > 0) {
    latestSetOfWas = previous.slice(-numRemaining);
  }
  for (let variant of from) {
    if (!latestSetOfWas.includes(variant)) {
      possible.push(variant);
    }
  }
  const nextVariant = possible[randomInt(0, possible.length - 1)];
  usersVariantAttempts.push(nextVariant);
  return usersVariantAttempts;
}

export default function AssignmentViewer() {
  // console.log(">>>===AssignmentViewer")
  const setFooter = useSetRecoilState(footerAtom);
  const recoilDoenetId = useRecoilValue(searchParamAtomFamily('doenetId'));
  const setSuppressMenus = useSetRecoilState(suppressMenusAtom);
  let [stage, setStage] = useState('Initializing');
  let [message, setMessage] = useState('');
  const recoilAttemptNumber = useRecoilValue(currentAttemptNumber);
  const [
    {
      requestedVariant,
      attemptNumber,
      showCorrectness,
      showFeedback,
      showHints,
      CID,
      doenetId,
      solutionDisplayMode,
    },
    setLoad,
  ] = useState({});
  let startedInitOfDoenetId = useRef(null);
  let storedAllPossibleVariants = useRef([]);

  // console.log(`storedAllPossibleVariants -${storedAllPossibleVariants}-`)

  const initializeValues = useRecoilCallback(
    ({ snapshot, set }) =>
      async (doenetId) => {
        //Prevent duplicate inits
        if (startedInitOfDoenetId.current === doenetId) {
          return;
        }
        const isCollection = await snapshot.getPromise(
          searchParamAtomFamily('isCollection'),
        );
        startedInitOfDoenetId.current = doenetId;

        const {
          timeLimit,
          assignedDate,
          dueDate,
          showCorrectness,
          showCreditAchievedMenu,
          showFeedback,
          showHints,
          showSolution,
          proctorMakesAvailable,
        } = await snapshot.getPromise(loadAssignmentSelector(doenetId));
        let suppress = [];
        if (timeLimit === null) {
          suppress.push('TimerMenu');
        }

        if (!showCorrectness || !showCreditAchievedMenu) {
          suppress.push('CreditAchieved');
        }

        setSuppressMenus(suppress);

        let solutionDisplayMode = 'button';
        if (!showSolution) {
          solutionDisplayMode = 'none';
        }
        if (proctorMakesAvailable) {
          const { page } = await snapshot.getPromise(pageToolViewAtom);
          if (page !== 'exam') {
            setStage('Problem');
            setMessage('Assignment only available in a proctored setting.');
            return;
          } else {
            //Possible check for SEB header
            const { data } = await axios.get('/api/checkSEBheaders.php', {
              params: { doenetId },
            });
            // console.log('>>>>data', data);
            if (Number(data.legitAccessKey) !== 1) {
              setStage('Problem');
              setMessage('Browser not configured properly to take an exam.');
              return;
            }
          }
        }
        //TODO: test if assignment should be shown here

        let contentId = null;
        let isAssigned = false;
        let assignedVariant = null;
        if (isCollection) {
          try {
            const { data } = await axios.get(
              '/api/getAssignedCollectionData.php',
              { params: { doenetId } },
            );
            contentId = data.contentId;
            isAssigned = data.isAssigned;
            assignedVariant = JSON.parse(
              data.assignedVariant,
              serializedComponentsReviver,
            );
          } catch (error) {
            console.error(error);
          }
        } else {
          //First try to find if they have a previously assigned contentId
          //for the current attempt

          const { data } = await axios.get(
            `/api/getContentIdFromAssignmentAttempt.php`,
            { params: { doenetId } },
          );

          if (data.foundAttempt) {
            contentId = data.contentId;
            isAssigned = true;
          } else {
            //If this is the first attempt then give them the
            //currently released

            const versionHistory = await snapshot.getPromise(
              itemHistoryAtom(doenetId),
            );
            //Find Assigned ContentId
            //Use isReleased as isAssigned for now
            //TODO: refactor isReleased to isAssigned

            //Set contentId and isAssigned
            for (let version of versionHistory.named) {
              if (version.isReleased === '1') {
                isAssigned = true;
                contentId = version.contentId;
                break;
              }
            }
          }
        }

        // console.log('>>>>initializeValues contentId', contentId);
        if (!isAssigned) {
          setStage('Problem');
          setMessage('Assignment is not assigned.');
          return;
        }

        // TODO: add a flag to enable the below feature
        // where a assignment is not available until the assigned date

        // if (new Date(assignedDate) > new Date()){
        //   setStage('Problem');
        //   setMessage('Assignment is not yet available.');
        //   return;
        // }

        // TODO: would some instructor want the below feature
        // where an assigment is no longer Available
        // after the due date?
        //TODO: Send toast
        // if (new Date(dueDate) < new Date()){
        //   setStage('Problem');
        //   setMessage('Assignment is past due.');
        //   return;
        // }


        //Find allPossibleVariants
        returnAllPossibleVariants({
<<<<<<< HEAD
          doenetML,
        }).then(isCollection ? setCollectionVariant : setVariantsFromDoenetML);
=======
          CID: contentId,
        }).then(isCollection
          ? setCollectionVariant
          : setVariantsFromDoenetML);
>>>>>>> 67a3b167

        async function setVariantsFromDoenetML({ allPossibleVariants }) {
          storedAllPossibleVariants.current = allPossibleVariants;
          //Find attemptNumber
          const { data } = await axios.get('/api/loadTakenVariants.php', {
            params: { doenetId },
          });

          let usersVariantAttempts = [];

          for (let variant of data.variants) {
            let obj = JSON.parse(variant, serializedComponentsReviver);
            if (obj) {
              usersVariantAttempts.push(obj.name);
            }
          }

          let attemptNumber = Math.max(...data.attemptNumbers);
          let needNewVariant = false;

          if (attemptNumber < 1) {
            attemptNumber = 1;
            needNewVariant = true;
          } else if (!data.variants[data.variants.length - 1]) {
            //Starting a proctored exam so we need a variant
            needNewVariant = true;
          }

          set(currentAttemptNumber, attemptNumber);

          if (needNewVariant) {
            //Find requestedVariant
            usersVariantAttempts = pushRandomVariantOfRemaining({
              previous: [...usersVariantAttempts],
              from: allPossibleVariants,
            });
          }
          let requestedVariant = {
            name: usersVariantAttempts[usersVariantAttempts.length - 1],
          };

          setLoad({
            requestedVariant,
            attemptNumber,
            showCorrectness,
            showFeedback,
            showHints,
            CID: contentId,
            doenetId,
            solutionDisplayMode,
          });
          setStage('Ready');
        }
        async function setCollectionVariant() {
          //TODO: no more attemtps?
          const { data } = await axios.get('/api/loadTakenVariants.php', {
            params: { doenetId },
          });
          let numberOfCompletedAttempts = data.attemptNumbers.length - 1;
          if (numberOfCompletedAttempts === -1) {
            numberOfCompletedAttempts = 0;
          }
          let attemptNumber = numberOfCompletedAttempts + 1;
          set(currentAttemptNumber, attemptNumber);
          setLoad({
            requestedVariant: assignedVariant,
            attemptNumber,
            showCorrectness,
            showFeedback,
            showHints,
            CID: contentId,
            doenetId,
            solutionDisplayMode,
          });
          setStage('Ready');
        }
      },
    [],
  );

  const updateAttemptNumberAndRequestedVariant = useRecoilCallback(
    ({ snapshot }) =>
      async (newAttemptNumber) => {
        //TODO: Exit properly if we are a collection
        const isCollection = await snapshot.getPromise(
          searchParamAtomFamily('isCollection'),
        );

        if (isCollection) {
          console.error('How did you get here?');
          // return; //Would cause an infinite loop!
        }

        let doenetId = await snapshot.getPromise(
          searchParamAtomFamily('doenetId'),
        );

        //Check if contentId has changed (if not a collection)
        const versionHistory = await snapshot.getPromise(
          itemHistoryAtom(doenetId),
        );
        // console.log(">>>>versionHistory",versionHistory)

        //Find Assigned ContentId
        //Use isReleased as isAssigned for now
        //TODO: refactor isReleased to isAssigned
        let contentId = null;
        //Set contentId and isAssigned
        for (let version of versionHistory.named) {
          if (version.isReleased === '1') {
            contentId = version.contentId;
            break;
          }
        }
        //TESTING set contentId to null
        // console.log(">>>>updateAttemptNumberAndRequestedVariant contentId",contentId)


        const { data } = await axios.get('/api/loadTakenVariants.php', {
          params: { doenetId },
        });
        let usersVariantAttempts = [];

        for (let variant of data.variants) {
          let obj = JSON.parse(variant, serializedComponentsReviver);
          if (obj) {
            usersVariantAttempts.push(obj.name);
          }
        }

        //Find requestedVariant
        usersVariantAttempts = pushRandomVariantOfRemaining({
          previous: [...usersVariantAttempts],
          from: storedAllPossibleVariants.current,
        });

        // name: usersVariantAttempts[newAttemptNumber - 1],

        let newRequestedVariant = {
          name: usersVariantAttempts[usersVariantAttempts.length - 1],
        };

        setLoad((was) => {
          let newObj = { ...was };
          newObj.attemptNumber = newAttemptNumber;
          newObj.requestedVariant = newRequestedVariant;
          newObj.CID = contentId;
          return newObj;
        });
      },
    [],
  );

  const updateCreditAchieved = useRecoilCallback(
    ({ set }) =>
      async ({
        creditByItem,
        creditForAssignment,
        creditForAttempt,
        totalPointsOrPercent,
      }) => {
        // console.log(">>>>UPDATE",{ creditByItem, creditForAssignment, creditForAttempt })
        set(creditAchievedAtom, {
          creditByItem,
          creditForAssignment,
          creditForAttempt,
          totalPointsOrPercent,
        });
      },
  );

  // console.log(`>>>>stage -${stage}-`);

  //Wait for doenetId to be defined to start
  if (recoilDoenetId === '') {
    return null;
  }

  // console.log(`>>>>stage -${stage}-`)
  // console.log(`>>>>recoilAttemptNumber -${recoilAttemptNumber}-`)
  // console.log(`>>>>attemptNumber -${attemptNumber}-`)

  if (stage === 'Initializing') {
    initializeValues(recoilDoenetId);
    return null;
  } else if (stage === 'Problem') {
    return <h1>{message}</h1>;
  } else if (recoilAttemptNumber > attemptNumber) {
    updateAttemptNumberAndRequestedVariant(recoilAttemptNumber);
    return null;
  }

  return (
    <>
      <button
        onClick={() => {
          setFooter((was) => {
            let newObj = null;
            if (!was) {
              newObj = {
                height: 250,
                open: true,
                component: 'MathInputKeyboard',
              };
            }
            return newObj;
          });
        }}
      >
        Toggle Keyboard
      </button>
      <DoenetViewer
        key={`doenetviewer${doenetId}`}
        CID={CID}
        doenetId={doenetId}
        flags={{
          showCorrectness,
          readOnly: false,
          solutionDisplayMode,
          showFeedback,
          showHints,
          isAssignment: true,
          allowLoadPageState: true,
          allowSavePageState: true,
          allowLocalPageState: false, //Still working out localStorage kinks
          allowSaveSubmissions: true,
          allowSaveEvents: true
        }}
        attemptNumber={attemptNumber}
        requestedVariant={requestedVariant}
        updateCreditAchievedCallback={updateCreditAchieved}
      // generatedVariantCallback={variantCallback}
      />
    </>
  );
}<|MERGE_RESOLUTION|>--- conflicted
+++ resolved
@@ -233,18 +233,10 @@
         //   return;
         // }
 
-
         //Find allPossibleVariants
         returnAllPossibleVariants({
-<<<<<<< HEAD
-          doenetML,
+          CID: contentId,
         }).then(isCollection ? setCollectionVariant : setVariantsFromDoenetML);
-=======
-          CID: contentId,
-        }).then(isCollection
-          ? setCollectionVariant
-          : setVariantsFromDoenetML);
->>>>>>> 67a3b167
 
         async function setVariantsFromDoenetML({ allPossibleVariants }) {
           storedAllPossibleVariants.current = allPossibleVariants;
@@ -361,7 +353,6 @@
         }
         //TESTING set contentId to null
         // console.log(">>>>updateAttemptNumberAndRequestedVariant contentId",contentId)
-
 
         const { data } = await axios.get('/api/loadTakenVariants.php', {
           params: { doenetId },
@@ -471,12 +462,12 @@
           allowSavePageState: true,
           allowLocalPageState: false, //Still working out localStorage kinks
           allowSaveSubmissions: true,
-          allowSaveEvents: true
+          allowSaveEvents: true,
         }}
         attemptNumber={attemptNumber}
         requestedVariant={requestedVariant}
         updateCreditAchievedCallback={updateCreditAchieved}
-      // generatedVariantCallback={variantCallback}
+        // generatedVariantCallback={variantCallback}
       />
     </>
   );
