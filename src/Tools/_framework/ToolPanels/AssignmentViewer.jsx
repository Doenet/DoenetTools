import React, { useEffect, useRef, useState } from 'react';
import DoenetViewer, {
  serializedComponentsReviver,
} from '../../../Viewer/DoenetViewer';
import {
  useRecoilValue,
  atom,
  atomFamily,
  useRecoilCallback,
  // useRecoilState,
  // useSetRecoilState,
} from 'recoil';
import { searchParamAtomFamily, pageToolViewAtom } from '../NewToolRoot';
import {
  itemHistoryAtom,
  fileByContentId,
  // variantInfoAtom,
  // variantPanelAtom,
} from '../ToolHandlers/CourseToolHandler';
//  import { currentDraftSelectedAtom } from '../Menus/VersionHistory'
import { returnAllPossibleVariants } from '../../../Core/utils/returnAllPossibleVariants.js';
import { loadAssignmentSelector } from '../../../_reactComponents/Drive/NewDrive';
import axios from 'axios';
import { update } from '@react-spring/web';

export const currentAttemptNumber = atom({
  key: 'currentAttemptNumber',
  default: null,
});

function randomInt(min, max) {
  min = Math.ceil(min);
  max = Math.floor(max);
  return Math.floor(Math.random() * (max - min + 1)) + min;
}

//Randomly pick next variant
//If all were picked then start random picks over
function pushRandomVariantOfRemaining({ previous, from }) {
  let usersVariantAttempts = [...previous];
  let possible = [];
  let numRemaining = previous.length % from.length;

  let latestSetOfWas = [];
  if (numRemaining > 0) {
    latestSetOfWas = previous.slice(-numRemaining);
  }
  for (let variant of from) {
    if (!latestSetOfWas.includes(variant)) {
      possible.push(variant);
    }
  }
  const nextVariant = possible[randomInt(0, possible.length - 1)];
  usersVariantAttempts.push(nextVariant);
  return usersVariantAttempts;
}

export default function AssignmentViewer() {
  // console.log(">>>===AssignmentViewer")
  const recoilDoenetId = useRecoilValue(searchParamAtomFamily('doenetId'));

  let [stage, setStage] = useState('Initializing');
  let [message, setMessage] = useState('');
  const recoilAttemptNumber = useRecoilValue(currentAttemptNumber);
  const [
    {
      requestedVariant,
      attemptNumber,
      showCorrectness,
      showFeedback,
      showHints,
      doenetML,
      doenetId,
      solutionDisplayMode,
    },
    setLoad,
  ] = useState({});
  let startedInitOfDoenetId = useRef(null);
  let storedAllPossibleVariants = useRef([]);

  const initializeValues = useRecoilCallback(
    ({ snapshot, set }) =>
      async (doenetId) => {
        //Prevent duplicate inits
        if (startedInitOfDoenetId.current === doenetId) {
          return;
        }
        const isCollection = await snapshot.getPromise(
          searchParamAtomFamily('isCollection'),
        );
        startedInitOfDoenetId.current = doenetId;
        const {
          showCorrectness,
          showFeedback,
          showHints,
          showSolution,
          proctorMakesAvailable,
        } = await snapshot.getPromise(loadAssignmentSelector(doenetId));
        let solutionDisplayMode = 'button';
        if (!showSolution) {
          solutionDisplayMode = 'none';
        }
        if (proctorMakesAvailable) {
          const { page } = await snapshot.getPromise(pageToolViewAtom);
          if (page !== 'exam') {
            setStage('Problem');
            setMessage('Assignment only available in a proctored setting.');
            return;
<<<<<<< HEAD
=======
          }else{
            //Possible check for SEB header
            const { data } = await axios.get('/api/checkSEBheaders.php', {params:{doenetId}});
            console.log(">>>>data",data)
            if (data.legitAccessKey !== '1'){
              setStage('Problem');
              setMessage('Browser not configured properly to take an exam.');
            return;
            }
>>>>>>> 38334536
          }
        }
        //TODO: test if assignment should be shown here

        let contentId = null;
        let isAssigned = false;
        let assignedVariant = null;
        if (isCollection) {
          try {
            const { data } = await axios.get(
              '/api/getAssignedCollectionData.php',
              { params: { doenetId } },
            );
            contentId = data.contentId;
            isAssigned = data.isAssigned;
            assignedVariant = JSON.parse(
              data.assignedVariant,
              serializedComponentsReviver,
            );
          } catch (error) {
            console.error(error);
          }
        } else {
          const versionHistory = await snapshot.getPromise(
            itemHistoryAtom(doenetId),
          );
          //Find Assigned ContentId
          //Use isReleased as isAssigned for now
          //TODO: refactor isReleased to isAssigned

          //Set contentId and isAssigned
          for (let version of versionHistory.named) {
            if (version.isReleased === '1') {
              isAssigned = true;
              contentId = version.contentId;
              break;
            }
          }
        }

        console.log('>>>>initializeValues contentId', contentId);
        if (!isAssigned) {
          setStage('Problem');
          setMessage('Assignment is not assigned.');
        }
        //Set doenetML
        let response = await snapshot.getPromise(fileByContentId(contentId));
        if (typeof response === 'object') {
          response = response.data;
        }
        const doenetML = response;

        //Find allPossibleVariants
        returnAllPossibleVariants({
          doenetML,
          callback: isCollection
            ? setCollectionVariant
            : setVariantsFromDoenetML,
        });
        async function setVariantsFromDoenetML({ allPossibleVariants }) {
          storedAllPossibleVariants.current = allPossibleVariants;
          //Find attemptNumber
          const { data } = await axios.get('/api/loadTakenVariants.php', {
            params: { doenetId },
          });
          let usersVariantAttempts = [];

          for (let variant of data.variants) {
            let obj = JSON.parse(variant, serializedComponentsReviver);
            if (obj) {
              usersVariantAttempts.push(obj.name);
            }
          }
          let numberOfCompletedAttempts = data.attemptNumbers.length - 1;
          if (numberOfCompletedAttempts === -1) {
            numberOfCompletedAttempts = 0;
          }
          let attemptNumber = numberOfCompletedAttempts + 1;
          set(currentAttemptNumber, attemptNumber);
          //Find requestedVariant
          usersVariantAttempts = pushRandomVariantOfRemaining({
            previous: [...usersVariantAttempts],
            from: allPossibleVariants,
          });
          let requestedVariant = {
            name: usersVariantAttempts[numberOfCompletedAttempts],
          };

          setLoad({
            requestedVariant,
            attemptNumber,
            showCorrectness,
            showFeedback,
            showHints,
            doenetML,
            doenetId,
            solutionDisplayMode,
          });
          setStage('Ready');
        }
        async function setCollectionVariant() {
          //TODO: no more attemtps?
          const { data } = await axios.get('/api/loadTakenVariants.php', {
            params: { doenetId },
          });
          let numberOfCompletedAttempts = data.attemptNumbers.length - 1;
          set(currentAttemptNumber, numberOfCompletedAttempts);
          setLoad({
            requestedVariant: assignedVariant,
            attemptNumber: numberOfCompletedAttempts,
            showCorrectness,
            showFeedback,
            showHints,
            doenetML,
            doenetId,
            solutionDisplayMode,
          });
          setStage('Ready');
        }
      },
    [],
  );

  const updateAttemptNumberAndRequestedVariant = useRecoilCallback(
    ({ snapshot, set }) =>
      async (newAttemptNumber) => {
        let doenetId = await snapshot.getPromise(
          searchParamAtomFamily('doenetId'),
        );

        const { data } = await axios.get('/api/loadTakenVariants.php', {
          params: { doenetId },
        });
        let usersVariantAttempts = [];

        for (let variant of data.variants) {
          let obj = JSON.parse(variant, serializedComponentsReviver);
          if (obj) {
            usersVariantAttempts.push(obj.name);
          }
        }

        //Find requestedVariant
        usersVariantAttempts = pushRandomVariantOfRemaining({
          previous: [...usersVariantAttempts],
          from: storedAllPossibleVariants.current,
        });

        let newRequestedVariant = {
          name: usersVariantAttempts[newAttemptNumber - 1],
        };

        setLoad((was) => {
          let newObj = { ...was };
          newObj.attemptNumber = newAttemptNumber;
          newObj.requestedVariant = newRequestedVariant;
          return newObj;
        });
      },
    [],
  );

  console.log(`>>>>stage -${stage}-`);

  //Wait for doenetId to be defined to start
  if (recoilDoenetId === '') {
    return null;
  }

  // console.log(`>>>>stage -${stage}-`)

  if (stage === 'Initializing') {
    initializeValues(recoilDoenetId);
    return null;
  } else if (stage === 'Problem') {
    return <h1>{message}</h1>;
  } else if (recoilAttemptNumber > attemptNumber) {
    updateAttemptNumberAndRequestedVariant(recoilAttemptNumber);
    return null;
  }

  return (
    <DoenetViewer
      key={`doenetviewer${doenetId}`}
      doenetML={doenetML}
      doenetId={doenetId}
      flags={{
        showCorrectness: showCorrectness,
        readOnly: false,
        solutionDisplayMode: solutionDisplayMode,
        showFeedback: showFeedback,
        showHints: showHints,
        isAssignment: true,
      }}
      attemptNumber={attemptNumber}
      allowLoadPageState={true}
      allowSavePageState={true}
      allowLocalPageState={false} //Still working out localStorage kinks
      allowSaveSubmissions={true}
      allowSaveEvents={true}
      requestedVariant={requestedVariant}
      // generatedVariantCallback={variantCallback}
    />
  );
}<|MERGE_RESOLUTION|>--- conflicted
+++ resolved
@@ -106,8 +106,6 @@
             setStage('Problem');
             setMessage('Assignment only available in a proctored setting.');
             return;
-<<<<<<< HEAD
-=======
           }else{
             //Possible check for SEB header
             const { data } = await axios.get('/api/checkSEBheaders.php', {params:{doenetId}});
@@ -117,7 +115,6 @@
               setMessage('Browser not configured properly to take an exam.');
             return;
             }
->>>>>>> 38334536
           }
         }
         //TODO: test if assignment should be shown here
