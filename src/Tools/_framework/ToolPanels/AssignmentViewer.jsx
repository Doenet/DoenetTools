--- conflicted
+++ resolved
@@ -70,8 +70,6 @@
   return usersVariantAttempts;
 }
 
-
-
 export default function AssignmentViewer() {
   // console.log(">>>===AssignmentViewer")
   const setFooter = useSetRecoilState(footerAtom);
@@ -96,11 +94,7 @@
   let startedInitOfDoenetId = useRef(null);
   let storedAllPossibleVariants = useRef([]);
 
-<<<<<<< HEAD
-  console.log(`storedAllPossibleVariants -${storedAllPossibleVariants}-`);
-=======
   // console.log(`storedAllPossibleVariants -${storedAllPossibleVariants}-`)
->>>>>>> 3be4902e
 
   const initializeValues = useRecoilCallback(
     ({ snapshot, set }) =>
@@ -129,14 +123,9 @@
         if (timeLimit === null) {
           suppress.push('TimerMenu');
         }
-<<<<<<< HEAD
-        if (!showCorrectness) {
+
+        if (!showCorrectness || !showCreditAchievedMenu) {
           suppress.push('CreditAchieved');
-=======
-        
-        if (!showCorrectness || !showCreditAchievedMenu){
-          suppress.push("CreditAchieved")
->>>>>>> 3be4902e
         }
 
         setSuppressMenus(suppress);
@@ -343,44 +332,25 @@
   const updateAttemptNumberAndRequestedVariant = useRecoilCallback(
     ({ snapshot }) =>
       async (newAttemptNumber) => {
-<<<<<<< HEAD
         //TODO: Exit properly if we are a collection
         const isCollection = await snapshot.getPromise(
           searchParamAtomFamily('isCollection'),
         );
+
         if (isCollection) {
           console.error('How did you get here?');
-          return;
+          // return; //Would cause an infinite loop!
         }
 
         let doenetId = await snapshot.getPromise(
           searchParamAtomFamily('doenetId'),
         );
-=======
-      //TODO: Exit properly if we are a collection
-      const isCollection = await snapshot.getPromise(
-        searchParamAtomFamily('isCollection'),
-      );
-
-  
-      if (isCollection){
-        console.error("How did you get here?");
-        // return; //Would cause an infinite loop!
-      }
-
-      let doenetId = await snapshot.getPromise(
-        searchParamAtomFamily('doenetId'),
-      );
->>>>>>> 3be4902e
 
         //Check if contentId has changed (if not a collection)
         const versionHistory = await snapshot.getPromise(
           itemHistoryAtom(doenetId),
         );
-<<<<<<< HEAD
-=======
-          // console.log(">>>>versionHistory",versionHistory)
->>>>>>> 3be4902e
+        // console.log(">>>>versionHistory",versionHistory)
 
         //Find Assigned ContentId
         //Use isReleased as isAssigned for now
@@ -423,10 +393,9 @@
         });
 
         // name: usersVariantAttempts[newAttemptNumber - 1],
-      
+
         let newRequestedVariant = {
-        name: usersVariantAttempts[usersVariantAttempts.length - 1],
-
+          name: usersVariantAttempts[usersVariantAttempts.length - 1],
         };
 
         setLoad((was) => {
