--- conflicted
+++ resolved
@@ -243,17 +243,10 @@
         //Find allPossibleVariants
         returnAllPossibleVariants({
           doenetML,
-<<<<<<< HEAD
-        }).then(isCollection
-          ? setCollectionVariant
-          : setVariantsFromDoenetML);
-
-=======
           }).then(isCollection
         ? setCollectionVariant
         : setVariantsFromDoenetML);
       
->>>>>>> 4e71b005
         async function setVariantsFromDoenetML({ allPossibleVariants }) {
           storedAllPossibleVariants.current = allPossibleVariants;
           //Find attemptNumber
