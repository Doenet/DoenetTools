import React, { useEffect, useRef } from 'react';
import { useNavigate } from 'react-router-dom'
import styled from 'styled-components';
import './homepage.css';
import Button from '../../../_reactComponents/PanelHeaderComponents/Button';
// import DoenetDriveCard from '../../../_reactComponents/Drive/DoenetDriveCard';
import { checkIfUserClearedOut } from '../../../_utils/applicationUtils';
import { useState } from 'react';
import PageViewer from '../../../Viewer/PageViewer';
import { pageVariantInfoAtom, pageVariantPanelAtom } from '../../../_sharedRecoil/PageViewerRecoil';
import { useRecoilState, useSetRecoilState } from 'recoil';
import { FontAwesomeIcon } from '@fortawesome/react-fontawesome';
import {
  faChevronLeft,
  faChevronRight
} from '@fortawesome/free-solid-svg-icons';
import axios from 'axios';
import { Carousel } from '../../../_reactComponents/PanelHeaderComponents/Carousel';


const SectionText = styled.div`
  text-align: center;
  max-width: 800px;
  display: inline-block;
  margin-left:3em;
  margin-right:3em;`;

// const Paragraph = styled.p`
//   text-align: left;
//    display: block;
//     margin-block-start: 1em;
//     margin-block-end: 1em;
//     margin-inline-start: 0px;
//     margin-inline-end: 0px;
//     @media (max-width: 768px) {
//         margin-left:1em;
//         margin-right:1em;
//         text-align: left;
//         display: block;
//     }`;

const Footer = styled.div`
  background-color: var(--mainGray);
  color: var(--canvastext);
  font-size: 14px;
  padding: 20px 40px;
  text-align: center;
`;


const LinkStyling = styled.a`
  color: var(--mainBlue);
  border-radius: 5px;
  &: focus {
    outline: 2px solid var(--mainBlue);
  }
`;

const H1responsive = styled.h1`
  line-height: 0.1em;
  @media (max-width: 800px) {
  font-size: 1.1em;
  }
`

const H4responsive = styled.h4`
  line-height: 0.1em;
  @media (max-width: 800px) {
  font-size: .6em;
  }
`

const HPVideo = styled.video`
  height: 350px;
  @media (max-width: 780px) {
  height: 240px;
  }
  @media (max-width: 450px) {
  height: 180px;
  }
`

function Heading(props) {
  return <div style={{
    display: 'flex',
    flexDirection: 'column',
    justifyContent: 'center',
    alignItems: 'center',
    height: '100px',
  }}>
    <h1 style={{
      lineHeight: '0.1em',
    }}>{props.heading}</h1>
    <h4 style={{
      lineHeight: '0.1em',
    }}> {props.subheading} </h4>
  </div>
}

const LeftChevron = styled(FontAwesomeIcon)`
  grid-area: 2/1/4/1;
  color: #949494;
  font-size: 50px;
  /* margin-right: 40px;  */
  margin-top: 80px;
  cursor: pointer;
  &: hover {
  color: #0e1111;
  }
`

const RightChevron = styled(FontAwesomeIcon)`
  /* grid-area: 2/6/4/6; */
  /* align-self: center; */
  color: #949494;
  margin-left: -20px;
  font-size: 50px;
  margin-top: 80px;
  cursor: pointer;
  &: hover {
  color: #0e1111;
  }
`

function DemoCard({ imagePath, text, link }) {

  let image = <p style={{ fontSize: '2em', color: 'white' }}>Loading...</p>

  if (imagePath == undefined) {
    image = <p style={{
      maxWidth: '194px',
      height: '94px',
      fontSize: '1.5em',
      // fontSize: '2em',
      color: 'white'
    }}>Coming Soon</p>
  } else if (imagePath) {
    image = <img style={{
      maxWidth: '194px',
      // width: '95%',
      height: '94px',
      // height: '95%',
    }} src={imagePath} />
  }

<<<<<<< HEAD
  return <div style = {props.style}>
    <DoenetLogo>
      <DoenetImage alt="Doenet logo showing donut in front of a cloud" src={'/Doenet_Logo_Frontpage.png'} />
    </DoenetLogo>
    <CloudColorSection>
      <SectionText>
        <Headings>The Distributed Open Education Network</Headings>
        <h4 style={{ marginTop: '0px' }}>
          The free and open data-driven educational technology platform
        </h4>
        {signInButton}
        <Paragraph>
          The Distributed Open Education Network (Doenet) is an open data-driven educational technology platform designed to measure and share student interactions with web pages.
          Anonymized and aggregated data will be stored in an open distributed data warehouse
          to facilitate studies on content effectiveness.
          The Doenet platform includes tools for authoring
          interactive educational content and conducting educational research
          using the content.  Our ultimate goal is to provide research-based tools to help
          instructors and learners discover the most effective content.
        </Paragraph>

        <Paragraph>
          Although we are still in the early stages, we are excited to
          introduce Doenet and illustrate the richly interactive activities
          that one can author with it.

        </Paragraph>

        <Paragraph id="MMA-DUE-Point-article-heading">
          For more background and information on the Doenet project, see{' '}
          <LinkStyling
            id="MMA-DUE-Point-article"
            aria-labelledby="MMA-DUE-Point-article-heading MMA-DUE-Point-article"
            style={{ color: 'var(--whiteBlankLink)' }}
            href="https://www.mathvalues.org/masterblog/reimagining-online-mathematics"
          >
            this MAA DUE Point article
          </LinkStyling>

        </Paragraph>
      </SectionText>

    </CloudColorSection>
=======
>>>>>>> 8f954375

  return <a style={{
    textDecoration: 'none',
    '-webkitUserSelect': 'none',
    userSelect: 'none'
  }} href={link} target="_blank"><div style={{
    display: 'flex',
    alignItems: 'center',
    flexDirection: 'column',
  }}><div style={{
    display: 'flex',
    justifyContent: 'center',
    alignItems: 'center',
    width: '100%',
    height: '100px',
    border: '2px solid #2D5994',
    // background: '#0e1111',
    background: '#121212',
    borderRadius: '6px'
  }}>
        {image}
      </div>
      {imagePath || imagePath != '' ?
        <div style={{ maxWidth: '180px', height: '45px', color: 'black' }}>{text}</div>
        :
        null}
    </div>
  </a>
}


const CarouselSection = styled.div`
      display: flex;
      flex-direction: column;
      padding: 60px 10px 60px 10px;
      margin: 0px;
      row-gap: 45px;
      justify-content: center;
      align-items: center;
      text-align: center;
      background: var(--mainGray);
      height: 920px;
      /* @media (max-width: 800px) {
        height: 500px;
      }
      @media (max-width: 500px) {
        height: 1000px;
      } */
`

const HeaderSection = styled.div`
    display: flex;
    background: var(--mainGray);
    justify-content: center;
    align-items: center;
    height: 175px;
    position: relative;
    @media (max-width: 500px) {
        height: 300px;
        flex-direction: column-reverse;
      }
`

const CreateContentSection = styled.div`
  display: flex;
  column-gap: 20px;
  justify-content: center;
  align-items: center;
  height: 500px;
  background: #0e1111;
  @media (max-width: 1024px) {
        /* height: 300px; */
        flex-direction: column;
        row-gap: 20px;
        height: 600px;
      }
`

function HPCarousel({ data }) {
  const [activeSectionNumber, setActiveSectionNumber] = useState(0);

  return <div style={{
    marginTop: '40px',
    display: 'flex',
    justifyContent: 'center',

  }}>
    <CarouselOutsideContainer>

      <CarouselHeaderBar>
        <CarouselHeader active={activeSectionNumber == 0} onClick={() => setActiveSectionNumber(0)}>College Math</CarouselHeader>
        <CarouselHeader active={activeSectionNumber == 1} onClick={() => setActiveSectionNumber(1)}>Science & Engineering</CarouselHeader>
        <CarouselHeader active={activeSectionNumber == 2} onClick={() => setActiveSectionNumber(2)}>K-12 Math</CarouselHeader>
      </CarouselHeaderBar>
      <div style={{ gridArea: '2/1/4/1' }} >
        <LeftChevron icon={faChevronLeft} onClick={() => setActiveSectionNumber((current) => {
          if (current == 0) {
            return 2;
          } else {
            return current - 1;
          }
        })} />
      </div>

      <div style={{
        gridArea: '2/6/4/6',
      }} >
        <RightChevron icon={faChevronRight} onClick={() => setActiveSectionNumber((current) => {
          if (current == 2) {
            return 0;
          } else {
            return current + 1;
          }
        })} />

      </div>


      <CarouselContainer>
        <DemoCard imagePath={data[activeSectionNumber]?.[0]?.imagePath} text={data[activeSectionNumber]?.[0]?.text}
          link={data[activeSectionNumber]?.[0]?.link} />
        <DemoCard imagePath={data[activeSectionNumber]?.[1]?.imagePath} text={data[activeSectionNumber]?.[1]?.text}
          link={data[activeSectionNumber]?.[1]?.link} />
        <DemoCard imagePath={data[activeSectionNumber]?.[2]?.imagePath} text={data[activeSectionNumber]?.[2]?.text}
          link={data[activeSectionNumber]?.[2]?.link} />
        <DemoCard imagePath={data[activeSectionNumber]?.[3]?.imagePath} text={data[activeSectionNumber]?.[3]?.text}
          link={data[activeSectionNumber]?.[3]?.link} />
        <DemoCard imagePath={data[activeSectionNumber]?.[4]?.imagePath} text={data[activeSectionNumber]?.[4]?.text}
          link={data[activeSectionNumber]?.[4]?.link} />
        <DemoCard imagePath={data[activeSectionNumber]?.[5]?.imagePath} text={data[activeSectionNumber]?.[5]?.text}
          link={data[activeSectionNumber]?.[5]?.link} />
        <DemoCard imagePath={data[activeSectionNumber]?.[6]?.imagePath} text={data[activeSectionNumber]?.[6]?.text}
          link={data[activeSectionNumber]?.[6]?.link} />
        <DemoCard imagePath={data[activeSectionNumber]?.[7]?.imagePath} text={data[activeSectionNumber]?.[7]?.text}
          link={data[activeSectionNumber]?.[7]?.link} />
      </CarouselContainer>

    </CarouselOutsideContainer >
  </div>


}


export default function HomePanel(props) {

  let carouselData = useRef([]);

  async function getCarouselData() {
    try {
      const resp = await axios.get('/api/getHPCarouselData.php');

      if (resp.data.success) {
        carouselData.current = resp.data.carouselData;

      } else {
        console.log("Couldn't load data");

      }
    } catch (error) {
      console.log(error);
    }
  }

  useEffect(() => {
    // console.log("CALL ONCE!!!")
    getCarouselData();
  }, [])

  console.log(">>>===HomePage", carouselData.current)
  let doenetML = `
  <example>
<setup>
<number name="num_lines">2</number>
<math name="left0">x^2+4x-3</math>
<math name="right0">2x^2+4x-7</math>
<math name="left1">x^2-3</math>
<math name="right1">2x^2-7</math>
</setup>

<p>Simplify the equation <m>$left0 = $right0</m>, explaining each step in the box at the right.</p>



<map name="map">
<template newNamespace>
  <setup>
    <conditionalContent assignNames="(left_prefill right_prefill text_prefill)">
      <case condition="$i=1">$(../left0) $(../right0) <text>original expression</text></case>
      <case condition="$i=2">$(../left1) $(../right1) <text>subtracted 4x from both sides</text></case>
      <else>$(../map[$i-1]/left) $(../map[$i-1]/right) <text></text></else>
    </conditionalContent>
  </setup>

  <sideBySide widths="50% 40% 10%">
    <div>
      <mathInput name="left" prefill="$left_prefill"/>
      <m>=</m> <mathInput name="right" prefill="$right_prefill"/>
    </div>
    <div><textinput width="250px" height="35px" expanded prefill="$text_prefill" /></div>
    <div>
      <updateValue target="../num_lines" newValue="$(../num_lines)+1" 
           type="number" hide="$(../num_lines) > $i">
        <label>+</label>
      </updateValue><nbsp/>
      <updateValue target="../num_lines" newValue="$(../num_lines)-1" 
           type="number" hide="$(../num_lines) > $i" disabled="$i=1">
        <label>-</label>
      </updateValue>
    </div>
  </sideBySide>
</template>
<sources alias="v" indexAlias="i"><sequence from="1" to="$num_lines" /></sources>
</map>



<hint>
<title>Hint on showing simplification steps</title>
<p>To perform a simplification step, click the <c>+</c> button, which will copy your work to a new line. Modify the expression and explain the step in the box to the right.  You can remove a line by clicking the <c>-</c> button.  Your work will be hand-graded after the due date.</p>
</hint>
    
  </example>
  `
  let navigate = useNavigate();
  const [signedIn, setSignedIn] = useState(null);
  let checkingCookie = useRef(false);

  const setVariantPanel = useSetRecoilState(pageVariantPanelAtom);
  const [variantInfo, setVariantInfo] = useRecoilState(pageVariantInfoAtom);


  const videoEl = useRef(null);

  const attemptPlay = () => {
    videoEl &&
      videoEl.current &&
      videoEl.current.play().catch(error => {
        console.error("Error attempting to play", error);
      });
  };

  useEffect(() => {
    attemptPlay();
  }, []);

  function variantCallback(generatedVariantInfo, allPossibleVariants) {
    // console.log(">>>variantCallback",generatedVariantInfo,allPossibleVariants)
    const cleanGeneratedVariant = JSON.parse(JSON.stringify(generatedVariantInfo))
    setVariantPanel({
      index: cleanGeneratedVariant.index,
      allPossibleVariants,
    });
    setVariantInfo({
      index: cleanGeneratedVariant.index,
    });
  }

  //Only ask once
  if (!checkingCookie.current) {
    checkingCookie.current = true;
    checkIfUserClearedOut().then(({ cookieRemoved }) => {
      setSignedIn(!cookieRemoved);
    })
  }

  let signInButton = null;
  const signInButtonStyle = {
    position: 'absolute', right: '10px', top: '10px'
  }
  if (signedIn == true) {
    signInButton = <div style={signInButtonStyle}><Button dataTest="Nav to course" size="medium" onClick={() => navigate('/course')} value="Go to Course" /></div>
  }
  if (signedIn == false) {
    signInButton = <div style={signInButtonStyle}><Button dataTest="Nav to signin" onClick={() => navigate('/SignIn')} size="medium" value="Sign In" /></div>
  }

  // return <div style={{
  //   padding: '20px 10px 60px 10px',
  //   margin: '0px',
  //   justifyContent: 'center',
  //   alignItems: 'center',
  //   textAlign: 'center',
  //   background: 'var(--mainGray)',
  // }}>
  //   <HPCarousel data={carouselData.current} />

  // </div>

  return <div style={props.style}>


    {/* <div style={{
      display: 'flex',
      background: 'var(--mainGray)',
      justifyContent: 'center',
      alignItems: 'center',
      height: '175px',
      position: 'relative'
    }}> */}
    <HeaderSection>
      {signInButton}
      <img style={{
        width: '143px'
      }} alt="Doenet logo showing donut in front of a cloud" src='/Doenet_Logo_Frontpage.png' />

      <div style={{
        display: 'flex',
        flexDirection: 'column',
        justifyContent: 'center',
        alignItems: 'center',
        height: '100px',
      }}>
        <H1responsive>The Distributed Open Education Network</H1responsive>
        <H4responsive>The free and open data-driven education technology platform</H4responsive>
      </div>
    </HeaderSection>
    {/* </div> */}

    <Heading heading="Create Content" subheading="Quickly create interactive activities" />

    <CreateContentSection>

      <div>
        <h1 style={{ color: 'white' }}>Introducing DoenetML</h1>
        <h4 style={{ width: '340px', color: 'white', lineHeight: '1em' }}>DoenetML is the markup language we've created to let you focus on the meaning of the elements you wish to create.</h4>
        <Button value="See Inside" onClick={() => window.open('/public?tool=editor&doenetId=_CPvw8cFvSsxh1TzuGZoP0', '_blank')} />
      </div>

      <HPVideo
        // height='420px'
        fluid='false'
        // src='/media/homepagevideo2.mp4'
        // loop
        muted
        playsInline
        alt="Demonstration video on making DoenetML content"
        ref={videoEl}
        // autoplay
        controls
      ><source src="/homepagevideo.mp4" type="video/mp4" /></HPVideo>
    </CreateContentSection>

    <Heading heading="Explore" subheading="Interact with our existing content" />


    <CarouselSection>
      <Carousel title="College Math" data={carouselData.current[0]} />
      <Carousel title="Science & Engineering" data={carouselData.current[1]} />
      <Carousel title="K-12 Math" data={carouselData.current[2]} />
    </CarouselSection>

    <Heading heading="Learn" subheading="Designed for the In-Person Classroom" />

    <div style={{
      padding: '20px 10px 60px 10px',
      margin: '0px',
      justifyContent: 'center',
      alignItems: 'center',
      textAlign: 'center',
      background: 'var(--lightBlue)'

    }}>
      <div style={{
        textAlign: 'Left',
        maxWidth: '800px',
        display: 'inline-block',
        marginLeft: '3em',
        marginRight: '3em',
      }}>
        <h3>Immediate feedback in class</h3>
        <p>One benefit of using Doenet during in-class activities is the immediate feedback
          students receive even before an instructor can come by their group.</p>
        <h3>Open-ended response </h3>
        <p>Try our open-ended response example! (<a target="_blank" href="https://www.doenet.org/public?tool=editor&doenetId=_4hcncjV6Ffabz5lhD47aL">See source</a>)</p>
        <div style={{
          background: 'white',
          padding: '20px 0px 20px 0px'
        }}>
          <PageViewer
            key={`HPpageViewer`}
            doenetML={doenetML}
            flags={{
              showCorrectness: true,
              solutionDisplayMode: true,
              showFeedback: true,
              showHints: true,
              autoSubmit: false,
              allowLoadState: false,
              allowSaveState: false,
              allowLocalState: false,
              allowSaveSubmissions: false,
              allowSaveEvents: false
            }}
            // doenetId={doenetId}
            attemptNumber={1}
            generatedVariantCallback={variantCallback} //TODO:Replace
            requestedVariantIndex={variantInfo.index}

            // setIsInErrorState={setIsInErrorState}
            pageIsActive={true}
          />
        </div>
      </div>

    </div>

    <Footer>
      <SectionText>
        <div>
          <h4 style={{ marginBottom: '0px' }}>Contact us</h4>
          <div style={{ marginBottom: '10px' }}>
            <LinkStyling href="mailto:info@doenet.org">info@doenet.org</LinkStyling>
          </div>
          <div style={{ marginBottom: '10px' }}>
            <LinkStyling href="https://github.com/Doenet/">GitHub</LinkStyling>
          </div>
          <div style={{ marginBottom: '40px' }}>

            <LinkStyling href="https://discord.gg/PUduwtKJ5h">Discord Server</LinkStyling>
          </div>
          <p>
            <LinkStyling
              rel="license"
              href="http://creativecommons.org/licenses/by/4.0/"
            >
              <img
                alt="Creative Commons License"
                style={{ borderWidth: 0 }}
                src="https://i.creativecommons.org/l/by/4.0/88x31.png"
              />
            </LinkStyling>
            <br />
            This work is licensed under a{' '}
            <LinkStyling
              rel="license"
              href="http://creativecommons.org/licenses/by/4.0/"
            >
              Creative Commons Attribution 4.0 International License
            </LinkStyling>
            .
          </p>
          <p>
            Doenet is a collaborative project involving the University of
            Minnesota, the Ohio State University, and Cornell University, with
            support from the National Science Foundation (DUE-1915294,
            DUE-1915363, DUE-1915438). Any opinions, findings, and conclusions
            or recommendations expressed in this material are those of the
            author(s) and do not necessarily reflect the views of the National
            Science Foundation.{' '}
          </p>
        </div>
      </SectionText>
    </Footer>

  </div >
}<|MERGE_RESOLUTION|>--- conflicted
+++ resolved
@@ -143,52 +143,6 @@
     }} src={imagePath} />
   }
 
-<<<<<<< HEAD
-  return <div style = {props.style}>
-    <DoenetLogo>
-      <DoenetImage alt="Doenet logo showing donut in front of a cloud" src={'/Doenet_Logo_Frontpage.png'} />
-    </DoenetLogo>
-    <CloudColorSection>
-      <SectionText>
-        <Headings>The Distributed Open Education Network</Headings>
-        <h4 style={{ marginTop: '0px' }}>
-          The free and open data-driven educational technology platform
-        </h4>
-        {signInButton}
-        <Paragraph>
-          The Distributed Open Education Network (Doenet) is an open data-driven educational technology platform designed to measure and share student interactions with web pages.
-          Anonymized and aggregated data will be stored in an open distributed data warehouse
-          to facilitate studies on content effectiveness.
-          The Doenet platform includes tools for authoring
-          interactive educational content and conducting educational research
-          using the content.  Our ultimate goal is to provide research-based tools to help
-          instructors and learners discover the most effective content.
-        </Paragraph>
-
-        <Paragraph>
-          Although we are still in the early stages, we are excited to
-          introduce Doenet and illustrate the richly interactive activities
-          that one can author with it.
-
-        </Paragraph>
-
-        <Paragraph id="MMA-DUE-Point-article-heading">
-          For more background and information on the Doenet project, see{' '}
-          <LinkStyling
-            id="MMA-DUE-Point-article"
-            aria-labelledby="MMA-DUE-Point-article-heading MMA-DUE-Point-article"
-            style={{ color: 'var(--whiteBlankLink)' }}
-            href="https://www.mathvalues.org/masterblog/reimagining-online-mathematics"
-          >
-            this MAA DUE Point article
-          </LinkStyling>
-
-        </Paragraph>
-      </SectionText>
-
-    </CloudColorSection>
-=======
->>>>>>> 8f954375
 
   return <a style={{
     textDecoration: 'none',
