import React from 'react';
import { useNavigate } from 'react-router-dom'
import Cookies from 'js-cookie'; // import Textinput from "../imports/Textinput";
import styled from 'styled-components';
import './homepage.css';
import Button from '../../../_reactComponents/PanelHeaderComponents/Button';
import DoenetDriveCard from '../../../_reactComponents/Drive/DoenetDriveCard';


const Headings = styled.h1`
  line-height: 1.1em;
`;

const DoenetLogo = styled.div`
  display: flex;
  position: relative;
  width: 100%;
  min-height: 340px;
  background-color: var(--mainGray);
  justify-content: center;
  align-items: center;
`;
const DoenetImage = styled.img`
@media (max-width: 768px) {
  width:500px;
}`;

const CloudColor = styled.div`
  background-color: var(--canvas);
  color: var(--canvastext);
`;
const CloudColorSection = styled(CloudColor)`
  padding: 20px 10px 60px 10px;
  margin: 0px;
  justify-content: center;
  align-items: center;
  text-align: center;
`;

const LightBlueColor = styled.div`
background-color: var(--lightBlue);
color:var(--canvastext);
`;
const LightBlueColorSection = styled(LightBlueColor)`
  padding: 20px 10px 60px 10px;
  margin: 0px;
  justify-content: center;
  align-items: center;
  text-align: center;
`;
// const ShadowColor = styled.div`
//   background-color: #e3d2d2;
//   color: #333333;
// `;
// const ShadowColorSection = styled(ShadowColor)`
//   padding: 20px 10px 60px 10px;
//   margin: 0px;
//   justify-content: center;
//   align-items: center;
//   text-align: center;
// `;
const SectionText = styled.div`
  text-align: center;
  max-width: 800px;
  display: inline-block;
  margin-left:3em;
  margin-right:3em;`;
  
const Paragraph = styled.p`
  text-align: left;
   display: block;
    margin-block-start: 1em;
    margin-block-end: 1em;
    margin-inline-start: 0px;
    margin-inline-end: 0px;
    @media (max-width: 768px) {
        margin-left:1em;
        margin-right:1em;
        text-align: left;
        display: block;
    }`;

const Footer = styled.div`
  background-color: var(--mainGray);
  color: var(--canvastext);
  font-size: 14px;
  padding: 20px 40px;
  text-align: center;
`;

const Caption = styled.p`
text-align: center;
   display: block;
    `;

export default function HomePage(props) {
  // console.log(">>>===HomePage")
  let navigate = useNavigate();

  const jwt = Cookies.get();
  let isSignedIn = false;
  if (Object.keys(jwt).includes('JWT_JS')) {
    isSignedIn = true;
  }

  return <div style = {props.style}>
    <DoenetLogo>
      <DoenetImage src={'/media/Doenet_Logo_Frontpage.png'} />
    </DoenetLogo>
    <CloudColorSection>
      <SectionText>
        <Headings>The Distributed Open Education Network</Headings>
        <h4 style={{ marginTop: '0px' }}>
          The free and open data-driven educational technology platform
        </h4>
        {isSignedIn ? <div style={{display: "flex", justifyContent: "center"}}><Button size = "medium"  onClick={()=>navigate('/course')} value = "Go to Course" /></div> : <div style={{display: "flex", justifyContent: "center"}}><Button onClick={()=>navigate('/SignIn')} size = "medium" value = "Sign In" /></div>}
        <Paragraph>
          The Distributed Open Education Network (Doenet) is an open data-driven educational technology platform designed to measure and share student interactions with web pages.
          Anonymized and aggregated data will be stored in an open distributed data warehouse
          to facilitate studies on content effectiveness.
          The Doenet platform includes tools for authoring
          interactive educational content and conducting educational research
          using the content.  Our ultimate goal is to provide research-based tools to help
          instructors and learners discover the most effective content.
        </Paragraph>

        <Paragraph>
          Although we are still in the early stages, we are excited to
          introduce Doenet and illustrate the richly interactive activities
          that one can author with it.

        </Paragraph>

        <Paragraph>
          For more background and information on the Doenet project, see{' '}
          <a
            style={{ color: '#6d4445' }}
            href="https://www.mathvalues.org/masterblog/reimagining-online-mathematics"
          >
            this MAA DUE Point article
          </a>

        </Paragraph>
      </SectionText>

    </CloudColorSection>

    <LightBlueColorSection>
      <SectionText>
        <Headings className="section-headline">Introducing DoenetML</Headings>
        <Paragraph>
          DoenetML is the markup language we've created to let you focus
          on the meaning of the elements you wish to create.
          Based on{' '}
          <a href="http://pretextbook.org">PreTeXt</a>, DoenetML looks
          similar to HTML, with descriptive tags such as{' '}
          <code>&lt;point&gt;</code>, <code>&lt;intersection&gt;</code>, and{' '}
          <code>&lt;answer&gt;</code>.
        </Paragraph>

        <Paragraph>
          <div style={{ display: "flex", justifyContent: "center" }}>
            <h4 style={{ marginTop: '0px' }}>Explore what you can create with DoenetML...
            </h4>
<<<<<<< HEAD
            {isSignedIn ? <div style={{display: "flex", justifyContent: "center"}}><Button size = "medium"  onClick={()=>navigate('/course')} value = "Go to Course" /></div> : <div style={{display: "flex", justifyContent: "center"}}><Button onClick={()=>navigate('/SignIn')} size = "medium" value = "Sign In" /></div>}
            <ParagraphTags>
              The Distributed Open Education Network (Doenet) is, at its core, a
              mechanism for measuring and sharing student interactions with web
              pages and storing anonymized data in an open distributed data
              warehouse. The Doenet platform will include tools for authoring
              interactive educational content, conducting educational research
              using the content, and discovering the most effective content
              based on the research results.{' '}
            </ParagraphTags>

            <ParagraphTags>
              The Doenet platform is just getting started. We are excited to
              introduce early versions of two projects: DoenetML, a markup
              language for authoring interactive online activities, and
              DoenetAPI, a library for connecting web pages to the Doenet data
              layer, enabling tracking of student data across web pages and
              multiuser interactives.
            </ParagraphTags>

            <ParagraphTags>
              For more background and information on the Doenet project, see{' '}
              <a
                style={{ color: 'var(--donutTopping)' }}
                href="https://www.mathvalues.org/masterblog/reimagining-online-mathematics"
              >
                this MAA DUE Point article
              </a>
              
            </ParagraphTags>
          </SectionText>
=======
          </div>
        </Paragraph>
>>>>>>> e65646b9

        <Paragraph>
          <div style={{ display: "flex", justifyContent: "space-between" }}>
            <a href="/public?tool=editor&doenetId=_qyPDhmvsuwjwNGM9OPy3Q" style={{textDecoration: "none"}}><DoenetDriveCard image="RandomlyGeneratedGraph.jpg" label="Randomly-Generated Graphs" width="175px" height="150px" textAlign="center" lineHeight="15px" whiteSpace="normal" /></a>

            <a href="/public?tool=editor&doenetId=_T-cgqOlqTxAJbicaXqtKg" style={{textDecoration: "none"}}><DoenetDriveCard image="Cobwebbing.jpg" label="Hands-On Activities" width="175px" height="150px" textAlign="center" lineHeight="15px" whiteSpace="normal" /></a>

            <a href="/public?tool=editor&doenetId=_JXTxrd8XXjfEy9GuFPcy6" style={{textDecoration: "none"}}><DoenetDriveCard image="DynamicContentInteractions.jpg" label="Dynamic Content Interactions" width="175px" height="150px" textAlign="center" lineHeight="15px" whiteSpace="normal" /></a>

            <a href="/public?tool=editor&doenetId=_UdDWyNkqfF21O6Ew-Qh4O" style={{textDecoration: "none"}}><DoenetDriveCard image="BasicAnswerValidation.jpg" label="Basics of Answer Validation" wwidth="175px" height="150px" textAlign="center" lineHeight="15px" whiteSpace="normal" /></a>
          </div>
        </Paragraph>




        {/*<div style={{ display: "flex", justifyContent: "space-evenly" }}>
              <div>
                <button type="button"><a href="/public?tool=editor&doenetId=qyPDhmvsuwjwNGM9OPy3Q"><DoenetImage src={'/media/profile_pictures/RandomlyGeneratedGraph.jpg'} width="185" />
                  <Caption>Randomly-Generated Graphs</Caption></a>
                </button>
              </div>

              <div>
                <button type="button"><a href="/public?tool=editor&doenetId=T-cgqOlqTxAJbicaXqtKg">
                  <DoenetImage src={'/media/profile_pictures/Cobwebbing.jpg'} width="185" />
                  <Caption>Hands-On Activities</Caption></a>
                </button>
              </div>

              <div>
                <button type="button"><a href="/public?tool=editor&doenetId=JXTxrd8XXjfEy9GuFPcy6">
                  <DoenetImage src={'/media/profile_pictures/DynamicContentInteractions.jpg'} width="185" />
                  <Caption>Dynamic Content Interactions</Caption></a>
                </button>
              </div>

              <div>
                <button type="button"><a href="/public?tool=editor&doenetId=UdDWyNkqfF21O6Ew-Qh4O">
                  <DoenetImage src={'/media/profile_pictures/BasicAnswerValidation.jpg'} width="185" />
                  <Caption>Basics of Answer Validation</Caption></a>
                </button>
          </div>
          </div>*/}



        <Paragraph>
          <div style={{ display: "flex", justifyContent: "center" }}>
            <h4 style={{ marginTop: '0px' }}>DoenetML Gallery: More Examples from Course Pages
            </h4>
          </div>
        </Paragraph>
        <Paragraph>
          <div style={{ display: "flex", justifyContent: "space-between" }}>
            <a href="/public?tool=editor&doenetId=_Sf8u9bDhC5W6ta3YP0XWD" style={{textDecoration: "none"}}><DoenetDriveCard image="AnteaterDynamicalSystem.jpg" label="Exploring an Anteater Dynamical System" width="175px" height="150px" textAlign="center" lineHeight="15px" whiteSpace="normal" /></a>

            <a href="/public?tool=editor&doenetId=_i7KDJsUQeSToEv4DGmLKq" style={{textDecoration: "none"}}><DoenetDriveCard image="SketchGaussianCurve.jpg" label="Sketching the Derivative of a Gaussian" width="175px" height="150px" textAlign="center" lineHeight="15px" whiteSpace="normal" /></a>

            <a href="/public?tool=editor&doenetId=_2yATouuOTFtJAs9j_dzU3" style={{textDecoration: "none"}}><DoenetDriveCard image="AverageRateOfChange.jpg" label="Average Rate of Change, Squirrel and Owl" width="175px" height="150px" textAlign="center" lineHeight="15px" whiteSpace="normal" /></a>

            <a href="/public?tool=editor&doenetId=_cbOJJuuBUuzmhE1LcCHe6" style={{textDecoration: "none"}}><DoenetDriveCard image="RiemannSums.jpg" label="Sketching Riemann Sums, Varying Intervals" width="175px" height="150px" textAlign="center" lineHeight="15px" whiteSpace="normal" /></a>
          </div>
        </Paragraph>

        {/* <div>
              <button type="button"><a href="/public?tool=editor&doenetId=Sf8u9bDhC5W6ta3YP0XWD"><DoenetImage src={'/media/profile_pictures/AnteaterDynamicalSystem.jpg'} width="185" />
                <Caption>Exploring an Anteater Dynamical System</Caption></a></button>
            </div>
            <div>
              <button type="button"><a href="/public?tool=editor&doenetId=i7KDJsUQeSToEv4DGmLKq"><DoenetImage src={'/media/profile_pictures/SketchGaussianCurve.jpg'} width="185" /><Caption>Sketching the Derivative of a Gaussian</Caption></a></button>
            </div>
            <div>
              <button type="button"><a href="/public?tool=editor&doenetId=2yATouuOTFtJAs9j_dzU3"><DoenetImage src={'/media/profile_pictures/AverageRateOfChange.jpg'} width="185" /><Caption>Average Rate of Change, Squirrel and Owl</Caption></a></button>
            </div>
            <div>
              <button type="button"><a href="/public?tool=editor&doenetId=cbOJJuuBUuzmhE1LcCHe6"><DoenetImage src={'/media/profile_pictures/RiemannSums.jpg'} width="185" /><Caption>Sketching Riemann Sums, Varying Intervals</Caption></a></button>
            </div> */}


        <Paragraph>
          <div style={{ display: "flex", justifyContent: "center" }}>
            <a href="/public?tool=editor&doenetId=_DG5JOeFNTc5rpWuf2uA-q">DoenetML Reference</a>
          </div>
        </Paragraph>




      </SectionText>
    </LightBlueColorSection>
    <CloudColorSection>
      <SectionText>
        <Headings className="section-headline">Workshop on developing learning experiments in Doenet</Headings>
        <Paragraph>
          Interested in learning how to create and implement online learning experiments using Doenet?  Apply to attend our <a href="https://ima.umn.edu/2021-2022/SW5.23-26.22">workshop</a> for a hands-on introduction to authoring and running experiments, led
          by the developers of Doenet.  Designed for instructors of college STEM courses, the workshop will be held from May 23 - May 26, 2022, at the University of Minnesota.
        </Paragraph>
        <Paragraph>
          For more information and to apply to the workshop, see the <a href="https://ima.umn.edu/2021-2022/SW5.23-26.22">workshop site</a>.
        </Paragraph>
      </SectionText>
    </CloudColorSection>
    <LightBlueColorSection>
      <SectionText>
        <Headings className="section-headline">Timeline</Headings>
        <Paragraph>
          Doenet was conceived in 2018 and began as a partnership of the
          University of Minnesota, Ohio State University and Ithaca College.  We piloted Doenet content in 2020 and ran our first courses with Doenet in 2021.  We have
          used Doenet for both content delivery and assessment, incorporating learning experiments in order to
          perform analyses on the effectiveness of the materials.
        </Paragraph>
        <Paragraph>
          In 2022, we are beginning to expand the availability of Doenet beyond the original partner institutions.
        </Paragraph>
      </SectionText>
    </LightBlueColorSection>
    <Footer>
          <SectionText>
          <div>
            <h4 style={{ marginBottom: '0px' }}>Contact us</h4>
            <div style={{ marginBottom: '40px' }}>
              <a href="mailto:info@doenet.org">info@doenet.org</a>
            </div>
            <p>
              <a
                rel="license"
                href="http://creativecommons.org/licenses/by/4.0/"
              >
                <img
                  alt="Creative Commons License"
                  style={{ borderWidth: 0 }}
                  src="https://i.creativecommons.org/l/by/4.0/88x31.png"
                />
              </a>
              <br />
              This work is licensed under a{' '}
              <a
                rel="license"
                href="http://creativecommons.org/licenses/by/4.0/"
              >
                Creative Commons Attribution 4.0 International License
              </a>
              .
            </p>
            <p>
              Doenet is a collaborative project involving the University of
              Minnesota, the Ohio State University, and Ithaca College, with
              support from the National Science Foundation (DUE-1915294,
              DUE-1915363, DUE-1915438). Any opinions, findings, and conclusions
              or recommendations expressed in this material are those of the
              author(s) and do not necessarily reflect the views of the National
              Science Foundation.{' '}
            </p>
          </div>
          </SectionText>       
        </Footer>
  {/* {isSignedIn ?  */}
  {/* <div><button onClick={()=>navigate('/course')}>Go To Course</button></div> */}
  {/* : */}
  {/* <div><button onClick={goToSignIn}>Sign In</button></div>  */}
  {/* } */}
  
  </div>
}<|MERGE_RESOLUTION|>--- conflicted
+++ resolved
@@ -162,42 +162,8 @@
           <div style={{ display: "flex", justifyContent: "center" }}>
             <h4 style={{ marginTop: '0px' }}>Explore what you can create with DoenetML...
             </h4>
-<<<<<<< HEAD
-            {isSignedIn ? <div style={{display: "flex", justifyContent: "center"}}><Button size = "medium"  onClick={()=>navigate('/course')} value = "Go to Course" /></div> : <div style={{display: "flex", justifyContent: "center"}}><Button onClick={()=>navigate('/SignIn')} size = "medium" value = "Sign In" /></div>}
-            <ParagraphTags>
-              The Distributed Open Education Network (Doenet) is, at its core, a
-              mechanism for measuring and sharing student interactions with web
-              pages and storing anonymized data in an open distributed data
-              warehouse. The Doenet platform will include tools for authoring
-              interactive educational content, conducting educational research
-              using the content, and discovering the most effective content
-              based on the research results.{' '}
-            </ParagraphTags>
-
-            <ParagraphTags>
-              The Doenet platform is just getting started. We are excited to
-              introduce early versions of two projects: DoenetML, a markup
-              language for authoring interactive online activities, and
-              DoenetAPI, a library for connecting web pages to the Doenet data
-              layer, enabling tracking of student data across web pages and
-              multiuser interactives.
-            </ParagraphTags>
-
-            <ParagraphTags>
-              For more background and information on the Doenet project, see{' '}
-              <a
-                style={{ color: 'var(--donutTopping)' }}
-                href="https://www.mathvalues.org/masterblog/reimagining-online-mathematics"
-              >
-                this MAA DUE Point article
-              </a>
-              
-            </ParagraphTags>
-          </SectionText>
-=======
-          </div>
-        </Paragraph>
->>>>>>> e65646b9
+          </div>
+        </Paragraph>
 
         <Paragraph>
           <div style={{ display: "flex", justifyContent: "space-between" }}>
