--- conflicted
+++ resolved
@@ -9,20 +9,12 @@
   pageToolViewAtom,
   searchParamAtomFamily,
   profileAtom,
-<<<<<<< HEAD
 } from '../NewToolRoot';
 // import Next7Days from '../Widgets/Next7Days';
 import ContentByWeek from '../Widgets/ContentByWeek';
 import { effectivePermissionsByCourseId } from '../../../_reactComponents/PanelHeaderComponents/RoleDropdown';
 import { suppressMenusAtom } from '../NewToolRoot';
 import { FontAwesomeIcon } from '@fortawesome/react-fontawesome';
-=======
-} from "../NewToolRoot";
-import Next7Days from "../Widgets/Next7Days";
-import { effectivePermissionsByCourseId } from "../../../_reactComponents/PanelHeaderComponents/RoleDropdown";
-import { suppressMenusAtom } from "../NewToolRoot";
-import { FontAwesomeIcon } from "@fortawesome/react-fontawesome";
->>>>>>> 060e0557
 import {
   faCode,
   faUser,
@@ -56,7 +48,6 @@
 
   return (
     <div style={props?.style ?? {}}>
-<<<<<<< HEAD
       <div style={{ margin:"1rem" }}>
         <h1>Welcome!</h1>
         <div
@@ -69,17 +60,6 @@
             gap: '30px',
             maxWidth: '850px',
             margin:"1rem"
-=======
-      <div style={{ marginLeft: "10px", marginRight: "10px" }}>
-        <h1>Welcome!</h1>
-        <div
-          style={{
-            display: "grid",
-            gridAutoFlow: "column dense",
-            gridAutoColumns: "min-content",
-            gap: "30px",
-            width: "850px",
->>>>>>> 060e0557
           }}
         >
           <Card
@@ -163,13 +143,8 @@
           )}
         </div>
       </div>
-<<<<<<< HEAD
       <div style={{ margin: '2rem'}}>
         <ContentByWeek courseId={courseId}/>
-=======
-      <div style={{ marginTop: "10px", margin: "10px" }}>
-        <Next7Days courseId={courseId} />
->>>>>>> 060e0557
       </div>
     </div>
   );
