--- conflicted
+++ resolved
@@ -90,7 +90,6 @@
       async ({ selectedItems }) => {
         if (selectedItems.length == 1) {
           let selectedDoenetId = selectedItems[0];
-<<<<<<< HEAD
           let selectedItem = await snapshot.getPromise(itemByDoenetId(selectedDoenetId));
           if (selectedItem.type == "activity"){
             set(selectedMenuPanelAtom,"SelectedActivity");
@@ -108,23 +107,6 @@
             set(selectedMenuPanelAtom,"SelectedPageAlias");
           }else{
             set(selectedMenuPanelAtom,null);
-=======
-          let selectedItem = await snapshot.getPromise(
-            itemByDoenetId(selectedDoenetId),
-          );
-          if (selectedItem.type == 'activity') {
-            set(selectedMenuPanelAtom, 'SelectedActivity');
-          } else if (selectedItem.type == 'order') {
-            set(selectedMenuPanelAtom, 'SelectedOrder');
-          } else if (selectedItem.type == 'page') {
-            set(selectedMenuPanelAtom, 'SelectedPage');
-          } else if (selectedItem.type == 'section') {
-            set(selectedMenuPanelAtom, 'SelectedSection');
-          } else if (selectedItem.type == 'bank') {
-            set(selectedMenuPanelAtom, 'SelectedBank');
-          } else {
-            set(selectedMenuPanelAtom, null);
->>>>>>> cc9c5483
           }
         } else {
           set(selectedMenuPanelAtom, null);
