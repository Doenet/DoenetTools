--- conflicted
+++ resolved
@@ -15,12 +15,8 @@
 import { searchParamAtomFamily } from '../NewToolRoot';
 import CodeMirror from '../CodeMirror';
 import axios from "axios";
-<<<<<<< HEAD
-import { fileByDoenetId } from '../ToolHandlers/CourseToolHandler';
 import { DropTarget } from 'react-drag-drop-container';
-=======
 import { fileByPageId } from '../ToolHandlers/CourseToolHandler';
->>>>>>> 98e174a7
 import { courseIdAtom } from '../../../_reactComponents/Course/CourseActions';
 
 
