import React, { useState, lazy, Suspense, useRef } from 'react';
import {
  atom,
  selector,
  useSetRecoilState,
  useRecoilValue,
  useRecoilCallback,
  useRecoilValueLoadable,
} from 'recoil';
import styled from 'styled-components';
import Toast from './Toast';
import { useMenuPanelController } from './Panels/MenuPanel';
import { useSupportDividerController } from './Panels/ContentPanel';
import axios from 'axios';
// import { GlobalStyle } from "../../Tools/DoenetStyle";

const LoadingFallback = styled.div`
  background-color: hsl(0, 0%, 99%);
  border-radius: 4px;
  display: flex;
  justify-content: center;
  align-items: center;
  font-size: 2em;
  width: 100vw;
  height: 100vh;
`;

const layerStackAtom = atom({
  key: 'layerStackAtom',
  default: [],
});

export const useToolControlHelper = () => {
  const setLayers = useSetRecoilState(layerStackAtom);
  const activateMenuPanel = useMenuPanelController();
  const activateSupportPanel = useSupportDividerController();
  const [
    Content,
    Assignment,
    Editor,
    Image,
    Calendar,
    GradebookAssignmentView,
    GradebookAttemptView,
  ] = useRef([
    lazy(() => import('./Overlays/Content')),
    lazy(() => import('./Overlays/Assignment')),
    lazy(() => import('./Overlays/Editor')),
    lazy(() => import('./Overlays/Image')),
    lazy(() => import('./Overlays/Calendar')),
    lazy(() => import('./Overlays/GradebookAssignmentView')),
    lazy(() => import('./Overlays/GradebookAttemptView')),
  ]).current;
  const openOverlay = ({
    type,
    title,
    contentId,
    courseId,
    branchId,
    assignmentId,
    attemptNumber,
    userId,
    driveId,
    folderId,
    itemId,
  }) => {
    switch (type.toLowerCase()) {
      case 'gradebookassignmentview':
        setLayers((old) => [
          ...old,
          <GradebookAssignmentView
            assignmentId={assignmentId}
            key={`GBAssign${old.length + 1}`}
          />,
        ]);
        break;
      case 'gradebookattemptview':
        setLayers((old) => [
          ...old,
          <GradebookAttemptView
            assignmentId={assignmentId}
            userId={userId}
            attemptNumber={attemptNumber}
            key={`GBView${old.length + 1}`}
          />,
        ]);
        break;
      case 'editor':
        setLayers((old) => [
          ...old,
          <Editor
            branchId={branchId}
            title={title}
            driveId={driveId}
            folderId={folderId}
            itemId={itemId}
            key={`EditorLayer${old.length + 1}`}
          />,
        ]);
        break;
      case 'content':
        setLayers((old) => [
          ...old,
          <Content
            contentId={contentId}
            branchId={branchId}
            title={title}
            key={`ContentLayer${old.length + 1}`}
          />,
        ]);
        break;
      case 'assignment':
        setLayers((old) => [
          ...old,
          <Assignment
            branchId={branchId}
            title={title}
            assignmentId={assignmentId}
            courseId={courseId}
            contentId={contentId}
            key={`AssignmentLayer${old.length + 1}`}
          />,
        ]);
        break;
      case 'calendar':
        setLayers((old) => [
          ...old,
          <Calendar
            branchId={branchId}
            contentId={contentId}
            key={`CalendarLayer${old.length + 1}`}
          />,
        ]);
        break;
      case 'image':
        setLayers((old) => [
          ...old,
          <Image branchId={branchId} key={`ImageLayer${old.length + 1}`} />,
        ]);
        break;
      default:
    }
  };

  const close = () => {
    setLayers((old) => {
      const newArray = [...old];
      newArray.pop();
      return newArray;
    });
  };

  return {
    openOverlay,
    close,
    activateMenuPanel,
    activateSupportPanel,
  };
};

export const useStackId = () => {
  const getId = useRecoilCallback(({ snapshot }) => () => {
    const currentId = snapshot.getLoadable(layerStackAtom);
    return currentId.getValue().length;
  });
  const [stackId] = useState(() => getId());
  return stackId;
};

export const ProfileContext = React.createContext({});

export const profileAtom = atom({
  key: "profileAtom",
  default: selector({
      key: "profileAtom/Default",
      get: async () => {
          try{
              const profile = JSON.parse(localStorage.getItem('Profile'));
              if (profile){
                return profile;
              }
              //It wasn't stored in local storage so load it from server
              const { data } = await axios.get('/api/loadProfile.php')
              localStorage.setItem('Profile', JSON.stringify(data.profile));
              return data.profile
          }catch(error){
              console.log("Error loading user profile", error.message);                
              return {}
          }
      }
  })
})

export default function ToolRoot({ tool }) {
  const overlays = useRecoilValue(layerStackAtom);
<<<<<<< HEAD
=======
  const [, setRefresh] = useState(0);
>>>>>>> 4b1b34f8

  const profile = useRecoilValueLoadable(profileAtom)

<<<<<<< HEAD
  if (profile.state === "loading"){ return null;}
    if (profile.state === "hasError"){ 
      console.error(profile.contents)
      return null;}
=======
  //Need profile before rendering any tools
  if (!profile) {
    //If doesn't exist then we need to load the profile from the server
    axios
      .get('/api/loadProfile.php', { params: {} })
      .then((resp) => {
        if (resp.data.success === '1') {
          // console.log(">>>resp.data.profile",resp.data.profile)
          localStorage.setItem('Profile', JSON.stringify(resp.data.profile));
          setRefresh((was) => was + 1);
        }
      })
      .catch((error) => {
        throw new Error(`Error occured while loading profile: ${error}`);
      });

    return null;
  }
>>>>>>> 4b1b34f8

// console.log(">>>ToolRoot profile.contents",profile.contents)
  return (
    <ProfileContext.Provider value={profile.contents}>
      {/* <GlobalStyle /> */}

      {tool}
      <Suspense fallback={<LoadingFallback>Loading...</LoadingFallback>}>
        {overlays.map((layer, idx) =>
          idx == overlays.length - 1 ? layer : null,
        )}
      </Suspense>
      <Toast />
    </ProfileContext.Provider>
  );
}

// const [_, setRefresh] = useState(0);

// const profile = JSON.parse(localStorage.getItem('Profile'));

  //Need profile before rendering any tools
  // if (!profile) {
    //If doesn't exist then we need to load the profile from the server
    // axios
    //   .get('/api/loadProfile.php', { params: {} })
    //   .then((resp) => {
    //     if (resp.data.success === '1') {
    //       // console.log(">>>resp.data.profile",resp.data.profile)
    //       localStorage.setItem('Profile', JSON.stringify(resp.data.profile));
    //       setRefresh((was) => was + 1);
    //     }
    //   })
    //   .catch((error) => {
    //     //  Error currently does nothing
    //   });

  //   return null;
  // }<|MERGE_RESOLUTION|>--- conflicted
+++ resolved
@@ -193,38 +193,13 @@
 
 export default function ToolRoot({ tool }) {
   const overlays = useRecoilValue(layerStackAtom);
-<<<<<<< HEAD
-=======
-  const [, setRefresh] = useState(0);
->>>>>>> 4b1b34f8
 
   const profile = useRecoilValueLoadable(profileAtom)
 
-<<<<<<< HEAD
   if (profile.state === "loading"){ return null;}
     if (profile.state === "hasError"){ 
       console.error(profile.contents)
       return null;}
-=======
-  //Need profile before rendering any tools
-  if (!profile) {
-    //If doesn't exist then we need to load the profile from the server
-    axios
-      .get('/api/loadProfile.php', { params: {} })
-      .then((resp) => {
-        if (resp.data.success === '1') {
-          // console.log(">>>resp.data.profile",resp.data.profile)
-          localStorage.setItem('Profile', JSON.stringify(resp.data.profile));
-          setRefresh((was) => was + 1);
-        }
-      })
-      .catch((error) => {
-        throw new Error(`Error occured while loading profile: ${error}`);
-      });
-
-    return null;
-  }
->>>>>>> 4b1b34f8
 
 // console.log(">>>ToolRoot profile.contents",profile.contents)
   return (
