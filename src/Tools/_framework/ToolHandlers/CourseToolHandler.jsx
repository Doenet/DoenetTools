--- conflicted
+++ resolved
@@ -227,17 +227,18 @@
     //   window.history.replaceState('','','/new#/course?tool=courseChooser')
     // }
     // if (tool === lastAtomTool){ return; }
-<<<<<<< HEAD
     switch(tool) {
       case 'courseChooser':
-        set(toolViewAtom,(was)=>{
-          let newObj = {...was}
-          newObj.currentMainPanel = "DriveCards";
-          newObj.currentMenus = ["CreateCourse","CourseEnroll"];
-          newObj.menusTitles = ["Create Course","Enroll"];
-          newObj.menusInitOpen = [true,false];
-          return newObj;
-        });
+        set(toolViewAtom,{
+          pageName:"Course",
+          currentMainPanel:"DriveCards",
+          currentMenus:["CreateCourse"],
+          menusTitles:["Create Course"],
+          // currentMenus:["CreateCourse","CourseEnroll"],
+          // menusTitles:["Create Course","Enroll"],
+          menusInitOpen:[true,false],
+          toolHandler:"CourseToolHandler"
+        })
         set(selectedMenuPanelAtom,""); //clear selection
         set(mainPanelClickAtom,[{atom:drivecardSelectedNodesAtom,value:[]},{atom:selectedMenuPanelAtom,value:""}])
         break;
@@ -260,66 +261,6 @@
         set(mainPanelClickAtom,[{atom:globalSelectedNodesAtom,value:[]},{atom:selectedMenuPanelAtom,value:""}])
         break;
       case 'editor':
-        console.log(">>>editor!")
-        // set(toolViewAtom,(was)=>{
-        //   let newObj = {...was}
-        //   newObj.currentMainPanel = "DriveCards";
-        //   return newObj;
-        // });
-        set(selectedMenuPanelAtom,""); //clear selection
-        set(mainPanelClickAtom,[])  //clear main panel click
-        break;
-      case 'playground':
-        set(toolViewAtom, {
-          currentMainPanel: 'Playground',
-          currentMenus: [],
-          menusTitles: [],
-          menusInitOpen: [],
-          pageName:"Course",
-          toolHandler:"CourseToolHandler",
-        })
-        set(selectedMenuPanelAtom, "")
-        set(mainPanelClickAtom, [])
-        break;
-      default:
-        console.error(">>>Course Tool Handler: didn't match!")
-    }
-=======
-
-      if (tool === 'courseChooser'){
-
-        set(toolViewAtom,{
-          pageName:"Course",
-          currentMainPanel:"DriveCards",
-          currentMenus:["CreateCourse"],
-          menusTitles:["Create Course"],
-          // currentMenus:["CreateCourse","CourseEnroll"],
-          // menusTitles:["Create Course","Enroll"],
-          menusInitOpen:[true,false],
-          toolHandler:"CourseToolHandler"
-        })
-        set(selectedMenuPanelAtom,""); //clear selection
-        set(mainPanelClickAtom,[{atom:drivecardSelectedNodesAtom,value:[]},{atom:selectedMenuPanelAtom,value:""}])
-     
-      }else if (tool === 'navigation'){
-        // if (role === "Student"){
-          //TODO
-        // }else if (role === "Owner" || role === "Admin"){
-
-            set(toolViewAtom,{
-              pageName:"Course",
-              currentMainPanel:"DrivePanel",
-              currentMenus:["AddDriveItems","EnrollStudents"],
-              menusTitles:["Add Items","Enrollment"],
-              menusInitOpen:[true,false],
-              toolHandler:"CourseToolHandler"
-            })
-
-        // }
-        set(selectedMenuPanelAtom,""); //clear selection
-        set(mainPanelClickAtom,[{atom:globalSelectedNodesAtom,value:[]},{atom:selectedMenuPanelAtom,value:""}])
-      }else if (tool === 'editor'){
-
         set(toolViewAtom,{
           pageName:"Course",
           currentMainPanel:"EditorViewer",
@@ -335,9 +276,8 @@
         })
         set(selectedMenuPanelAtom,""); //clear selection
         set(mainPanelClickAtom,[])  //clear main panel click
-
-      }else if (tool === 'enrollment'){
-
+        break;
+      case 'playground':
         set(toolViewAtom,{
           pageName:"Course",
           currentMainPanel:"Enrollment",
@@ -353,11 +293,10 @@
         })
         set(selectedMenuPanelAtom,""); //clear selection
         set(mainPanelClickAtom,[])  //clear main panel click
-
-      }else{
-        console.log(`>>>Course Tool Handler: tool '${tool}' didn't match!`)
-      }
->>>>>>> f2a34c4b
+        break;
+      default:
+        console.error(">>>Course Tool Handler: didn't match!")
+    }
   })
   const atomTool = useRecoilValue(searchParamAtomFamily('tool')) 
   const setParamObj = useSetRecoilState(paramObjAtom);
