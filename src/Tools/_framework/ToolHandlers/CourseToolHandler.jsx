<<<<<<< HEAD
import React, { useRef } from 'react';
import { atom, useRecoilValue, useRecoilCallback,selector } from 'recoil'
=======
import  { useRef } from 'react';
import { atom, useRecoilValue, useRecoilCallback } from 'recoil'
>>>>>>> ef8ce7e0
import { searchParamAtomFamily, toolViewAtom } from '../NewToolRoot';
import { mainPanelClickAtom } from '../Panels/NewMainPanel';
import { selectedMenuPanelAtom } from '../Panels/NewMenuPanel';

export const drivecardSelectedNodesAtom = atom({
  key:'drivecardSelectedNodesAtom',
  default:[]
})

<<<<<<< HEAD
export const allDriveCardsAtom = atom({
  key:'allDriveCardsAtom',
  default:[]
})

export const fetchDrivesQuery = atom({
  key:"fetchDrivesQuery",
  default: selector({
    key:"fetchDrivesQuery/Default",
    get: async ()=>{
      const { data } = await axios.get(`/api/loadAvailableDrives.php`);
      return data
    },
  })
})
export const fetchDrivesSelector = selector({
  key:"fetchDrivesSelector",
  get:({get})=>{
    return get(fetchDrivesQuery);
  },
  set:({get,set},labelTypeDriveIdColorImage)=>{
    let driveData = get(fetchDrivesQuery)
    // let selectedDrives = get(selectedDriveInformation);
    let newDriveData = {...driveData};
    newDriveData.driveIdsAndLabels = [...driveData.driveIdsAndLabels];
    let params = {
      driveId:labelTypeDriveIdColorImage.newDriveId,
      label:labelTypeDriveIdColorImage.label,
      type:labelTypeDriveIdColorImage.type,
      image:labelTypeDriveIdColorImage.image,
      color:labelTypeDriveIdColorImage.color,
    }
    let newDrive;
    function duplicateFolder({sourceFolderId,sourceDriveId,destDriveId,destFolderId,destParentFolderId}){
      let contentObjs = {};
      // const sourceFolder = get(folderDictionary({driveId:sourceDriveId,folderId:sourceFolderId}));  
      const sourceFolder = get(folderDictionaryFilterSelector({driveId:sourceDriveId,folderId:sourceFolderId}));
      if (destFolderId === undefined){
        destFolderId = destDriveId;  //Root Folder of drive
        destParentFolderId = destDriveId;  //Root Folder of drive
      }

      let contentIds = {defaultOrder:[]};
      let contentsDictionary = {}
      let folderInfo = {...sourceFolder.folderInfo}
      folderInfo.folderId = destFolderId;
      folderInfo.parentFolderId = destParentFolderId;

      for (let sourceItemId of sourceFolder.contentIds.defaultOrder){
        const destItemId = nanoid();
        contentIds.defaultOrder.push(destItemId);
        let sourceItem = sourceFolder.contentsDictionary[sourceItemId]
        contentsDictionary[destItemId] = {...sourceItem}
        contentsDictionary[destItemId].parentFolderId = destFolderId;
        contentsDictionary[destItemId].itemId = destItemId;
        if (sourceItem.itemType === 'Folder'){
         let childContentObjs = duplicateFolder({sourceFolderId:sourceItemId,sourceDriveId,destDriveId,destFolderId:destItemId,destParentFolderId:destFolderId})
          contentObjs = {...contentObjs,...childContentObjs};
        }else if (sourceItem.itemType === 'DoenetML'){
          let destDoenetId = nanoid();
          contentsDictionary[destItemId].sourceDoenetId = sourceItem.doenetId;
          contentsDictionary[destItemId].doenetId = destDoenetId;
        }else if (sourceItem.itemType === 'URL'){
          let desturlId = nanoid();
          contentsDictionary[destItemId].urlId = desturlId;
        }else{
          console.log(`!!! Unsupported type ${sourceItem.itemType}`)
        }
        contentObjs[destItemId] = contentsDictionary[destItemId];
      }
      const destFolderObj = {contentIds,contentsDictionary,folderInfo}
      // console.log({destFolderObj})
      set(folderDictionary({driveId:destDriveId,folderId:destFolderId}),destFolderObj)
      return contentObjs;
    }
    if (labelTypeDriveIdColorImage.type === "new content drive"){
      newDrive = {
        driveId:labelTypeDriveIdColorImage.newDriveId,
        isShared:"0",
        label:labelTypeDriveIdColorImage.label,
        type: "content"
      }
      newDriveData.driveIdsAndLabels.unshift(newDrive)
    set(fetchDrivesQuery,newDriveData)

    const payload = { params }
    axios.get("/api/addDrive.php", payload)
  // .then((resp)=>console.log(">>>resp",resp.data))
    }else if (labelTypeDriveIdColorImage.type === "new course drive"){
      newDrive = {
        driveId:labelTypeDriveIdColorImage.newDriveId,
        isShared:"0",
        label:labelTypeDriveIdColorImage.label,
        type: "course",
        image:labelTypeDriveIdColorImage.image,
        color:labelTypeDriveIdColorImage.color,
        subType:"Administrator"
      }
      newDriveData.driveIdsAndLabels.unshift(newDrive)
    set(fetchDrivesQuery,newDriveData)

    const payload = { params }
    axios.get("/api/addDrive.php", payload)
  // .then((resp)=>console.log(">>>resp",resp.data))
    
    }else if (labelTypeDriveIdColorImage.type === "update drive label"){
      //Find matching drive and update label
      for (let [i,drive] of newDriveData.driveIdsAndLabels.entries()){
        if (drive.driveId === labelTypeDriveIdColorImage.newDriveId ){
          let newDrive = {...drive};
          newDrive.label = labelTypeDriveIdColorImage.label
          newDriveData.driveIdsAndLabels[i] = newDrive;
          break;
        }
      }
      //Set drive
    set(fetchDrivesQuery,newDriveData)
      //Save to db
      const payload = { params }
      axios.get("/api/updateDrive.php", payload)
    }else if (labelTypeDriveIdColorImage.type === "update drive color"){
    //TODO: implement      

    }else if (labelTypeDriveIdColorImage.type === "delete drive"){
      //Find matching drive and update label
      for (let [i,drive] of newDriveData.driveIdsAndLabels.entries()){
        if (drive.driveId === labelTypeDriveIdColorImage.newDriveId ){
          newDriveData.driveIdsAndLabels.splice(i,1);
          break;
        }
      }
      //Set drive
      set(fetchDrivesQuery,newDriveData)
        //Save to db
        const payload = { params }
        axios.get("/api/updateDrive.php", payload)
    }
  }
})

export default function CourseToolHandler(props){
=======
export default function CourseToolHandler(){
>>>>>>> ef8ce7e0
  console.log(">>>===CourseToolHandler")
  
  let lastAtomTool = useRef(null);

  const setTool = useRecoilCallback(({set})=> (tool,lastAtomTool)=>{
    //Set starting tool
    if (tool === ""){
      tool = 'courseChooser';
      window.history.replaceState('','','/new#/course?tool=courseChooser')
    }
    if (tool === lastAtomTool){ return; }

      if (tool === 'courseChooser'){
        set(toolViewAtom,(was)=>{
          let newObj = {...was}
          newObj.currentMainPanel = "DriveCards";
          newObj.currentMenus = ["CreateCourse","CourseEnroll"];
          newObj.menusTitles = ["Create Course","Enroll"];
          newObj.menusInitOpen = [true,false];
          return newObj;
        });
        set(selectedMenuPanelAtom,""); //clear selection
        set(mainPanelClickAtom,[{atom:drivecardSelectedNodesAtom,value:[]},{atom:selectedMenuPanelAtom,value:""}])
      }else if (tool === 'navigation'){
        // if (role === "Student"){
          //TODO
        // }else if (role === "Owner" || role === "Admin"){
            set(toolViewAtom,(was)=>{
              let newObj = {...was}
              newObj.currentMainPanel = "DrivePanel";
              newObj.currentMenus = ["AddDriveItems","EnrollStudents"];
              newObj.menusTitles = ["Add Items","Enrollment"];
              newObj.menusInitOpen = [true,false];

              return newObj;
            });
        // }
        set(selectedMenuPanelAtom,""); //clear selection
        set(mainPanelClickAtom,[])  //clear main panel click

      }else if (tool === 'editor'){
        console.log(">>>editor!")
        // set(toolViewAtom,(was)=>{
        //   let newObj = {...was}
        //   newObj.currentMainPanel = "DriveCards";
        //   return newObj;
        // });
        set(selectedMenuPanelAtom,""); //clear selection
        set(mainPanelClickAtom,[])  //clear main panel click
      }else{
        console.log(">>>didn't match!")
      }
  })
  const atomTool = useRecoilValue(searchParamAtomFamily('tool')) 
  

  //Update panels when tool changes
  if (atomTool !== lastAtomTool.current){
    setTool(atomTool,lastAtomTool.current)
    lastAtomTool.current = atomTool;
  }
  return null;

}<|MERGE_RESOLUTION|>--- conflicted
+++ resolved
@@ -1,10 +1,5 @@
-<<<<<<< HEAD
 import React, { useRef } from 'react';
 import { atom, useRecoilValue, useRecoilCallback,selector } from 'recoil'
-=======
-import  { useRef } from 'react';
-import { atom, useRecoilValue, useRecoilCallback } from 'recoil'
->>>>>>> ef8ce7e0
 import { searchParamAtomFamily, toolViewAtom } from '../NewToolRoot';
 import { mainPanelClickAtom } from '../Panels/NewMainPanel';
 import { selectedMenuPanelAtom } from '../Panels/NewMenuPanel';
@@ -14,7 +9,6 @@
   default:[]
 })
 
-<<<<<<< HEAD
 export const allDriveCardsAtom = atom({
   key:'allDriveCardsAtom',
   default:[]
@@ -156,9 +150,6 @@
 })
 
 export default function CourseToolHandler(props){
-=======
-export default function CourseToolHandler(){
->>>>>>> ef8ce7e0
   console.log(">>>===CourseToolHandler")
   
   let lastAtomTool = useRef(null);
