import React, { useState } from 'react';
import { 
  atom, 
  selector, 
  atomFamily,
  selectorFamily,
  useRecoilCallback
 } from 'recoil'
import axios from "axios";
<<<<<<< HEAD
=======
import sha256 from 'crypto-js/sha256';
import CryptoJS from 'crypto-js';
import { CopyToClipboard } from 'react-copy-to-clipboard';
import { useToast, toastType } from '@Toast';

import { FontAwesomeIcon } from '@fortawesome/react-fontawesome';
import { 
  faExternalLinkAlt
 } from '@fortawesome/free-solid-svg-icons';

 import { 
  faClipboard
 } from '@fortawesome/free-regular-svg-icons';

>>>>>>> 63bfa40d
import { nanoid } from 'nanoid';

export const itemHistoryAtom = atomFamily({
  key:"itemHistoryAtom",
  default: selectorFamily({
    key:"itemHistoryAtom/Default",
    get:(doenetId)=> async ()=>{
      let draft = {};
      let named = [];
      let autoSaves = [];
      if (!doenetId){
        return {draft,named,autoSaves};
      }
      const { data } = await axios.get(
        `/api/loadVersions.php?doenetId=${doenetId}`
      );
        
      draft = data.versions[0];
      for (let version of data.versions){
        if (version.isDraft === '1'){
          continue;
        }
        if (version.isNamed === '1'){
          named.push(version);
          continue;
        }
        autoSaves.push(version);
      }
      return {draft,named,autoSaves};

    }
  })
})

export const fileByContentId = atomFamily({
  key:"fileByContentId",
  default: selectorFamily({
    key:"fileByContentId/Default",
    get:(contentId)=> async ()=>{
      if (!contentId){
        return "";
      }
      const local = localStorage.getItem(contentId);
      if (local){ return local}
      try {
        const server = await axios.get(`/media/${contentId}.doenet`); 
        return server.data;
      } catch (err) {
        //TODO: Handle 404
        return "Error Loading";
      }
    }
  })
  
})

export const drivecardSelectedNodesAtom = atom({
  key:'drivecardSelectedNodesAtom',
  default:[]
})

export const fetchDrivesQuery = atom({
  key:"fetchDrivesQuery",
  default: selector({
    key:"fetchDrivesQuery/Default",
    get: async ()=>{
      const { data } = await axios.get(`/api/loadAvailableDrives.php`);
      return data
    },
  })
})

export const fetchDrivesSelector = selector({
  key:"fetchDrivesSelector",
  get:({get})=>{
    return get(fetchDrivesQuery);
  },
  set:({get,set},labelTypeDriveIdColorImage)=>{
    let driveData = get(fetchDrivesQuery)
    // let selectedDrives = get(selectedDriveInformation);
    let newDriveData = {...driveData};
    newDriveData.driveIdsAndLabels = [...driveData.driveIdsAndLabels];
    let params = {
      driveId:labelTypeDriveIdColorImage.newDriveId,
      label:labelTypeDriveIdColorImage.label,
      type:labelTypeDriveIdColorImage.type,
      image:labelTypeDriveIdColorImage.image,
      color:labelTypeDriveIdColorImage.color,
    }
    let newDrive;
    function duplicateFolder({sourceFolderId,sourceDriveId,destDriveId,destFolderId,destParentFolderId}){
      let contentObjs = {};
      // const sourceFolder = get(folderDictionary({driveId:sourceDriveId,folderId:sourceFolderId}));  
      const sourceFolder = get(folderDictionaryFilterSelector({driveId:sourceDriveId,folderId:sourceFolderId}));
      if (destFolderId === undefined){
        destFolderId = destDriveId;  //Root Folder of drive
        destParentFolderId = destDriveId;  //Root Folder of drive
      }

      let contentIds = {defaultOrder:[]};
      let contentsDictionary = {}
      let folderInfo = {...sourceFolder.folderInfo}
      folderInfo.folderId = destFolderId;
      folderInfo.parentFolderId = destParentFolderId;

      for (let sourceItemId of sourceFolder.contentIds.defaultOrder){
        const destItemId = nanoid();
        contentIds.defaultOrder.push(destItemId);
        let sourceItem = sourceFolder.contentsDictionary[sourceItemId]
        contentsDictionary[destItemId] = {...sourceItem}
        contentsDictionary[destItemId].parentFolderId = destFolderId;
        contentsDictionary[destItemId].itemId = destItemId;
        if (sourceItem.itemType === 'Folder'){
         let childContentObjs = duplicateFolder({sourceFolderId:sourceItemId,sourceDriveId,destDriveId,destFolderId:destItemId,destParentFolderId:destFolderId})
          contentObjs = {...contentObjs,...childContentObjs};
        }else if (sourceItem.itemType === 'DoenetML'){
          let destDoenetId = nanoid();
          contentsDictionary[destItemId].sourceDoenetId = sourceItem.doenetId;
          contentsDictionary[destItemId].doenetId = destDoenetId;
        }else if (sourceItem.itemType === 'URL'){
          let desturlId = nanoid();
          contentsDictionary[destItemId].urlId = desturlId;
        }else{
          console.log(`!!! Unsupported type ${sourceItem.itemType}`)
        }
        contentObjs[destItemId] = contentsDictionary[destItemId];
      }
      const destFolderObj = {contentIds,contentsDictionary,folderInfo}
      // console.log({destFolderObj})
      set(folderDictionary({driveId:destDriveId,folderId:destFolderId}),destFolderObj)
      return contentObjs;
    }
    if (labelTypeDriveIdColorImage.type === "new content drive"){
      newDrive = {
        driveId:labelTypeDriveIdColorImage.newDriveId,
        isShared:"0",
        label:labelTypeDriveIdColorImage.label,
        type: "content"
      }
      newDriveData.driveIdsAndLabels.unshift(newDrive)
    set(fetchDrivesQuery,newDriveData)

    const payload = { params }
    axios.get("/api/addDrive.php", payload)
  // .then((resp)=>console.log(">>>resp",resp.data))
    }else if (labelTypeDriveIdColorImage.type === "new course drive"){
      newDrive = {
        driveId:labelTypeDriveIdColorImage.newDriveId,
        isShared:"0",
        label:labelTypeDriveIdColorImage.label,
        type: "course",
        image:labelTypeDriveIdColorImage.image,
        color:labelTypeDriveIdColorImage.color,
        subType:"Administrator"
      }
      newDriveData.driveIdsAndLabels.unshift(newDrive)
    set(fetchDrivesQuery,newDriveData)

    const payload = { params }
    axios.get("/api/addDrive.php", payload)
  // .then((resp)=>console.log(">>>resp",resp.data))
    
    }else if (labelTypeDriveIdColorImage.type === "update drive label"){
      //Find matching drive and update label
      for (let [i,drive] of newDriveData.driveIdsAndLabels.entries()){
        if (drive.driveId === labelTypeDriveIdColorImage.newDriveId ){
          let newDrive = {...drive};
          newDrive.label = labelTypeDriveIdColorImage.label
          newDriveData.driveIdsAndLabels[i] = newDrive;
          break;
        }
      }
      //Set drive
    set(fetchDrivesQuery,newDriveData)
      //Save to db
      const payload = { params }
      axios.get("/api/updateDrive.php", payload)
    }else if (labelTypeDriveIdColorImage.type === "update drive color"){
    //TODO: implement      

    }else if (labelTypeDriveIdColorImage.type === "delete drive"){
      //Find matching drive and update label
      let driveIdsAndLabelsLength = newDriveData.driveIdsAndLabels;
      // for (let [i,drive] of newDriveData.driveIdsAndLabels.entries()){
        for(let i = 0; i< driveIdsAndLabelsLength.length; i++){
        for(let x=0; x<labelTypeDriveIdColorImage.newDriveId.length ;x++){
          if (driveIdsAndLabelsLength[i].driveId === labelTypeDriveIdColorImage.newDriveId[x] ){
            newDriveData.driveIdsAndLabels.splice(i,1);
            i = (i==0) ? i : i-1;
          }
        }
      }
      //Set drive
      set(fetchDrivesQuery,newDriveData)
        //Save to db
        const payload = { params }
        axios.get("/api/updateDrive.php", payload)
    }
  }
})

export const variantInfoAtom = atom({
  key:"variantInfoAtom",
  default:{index:null,name:null,lastUpdatedIndexOrName:null,requestedVariant:{index:1}}
})

export const variantPanelAtom = atom({
  key:"variantPanelAtom",
  default:{index:null,name:null}
})

export function buildTimestamp(){
  const dt = new Date();
  return `${
    dt.getFullYear().toString().padStart(2, '0')}-${
    (dt.getMonth()+1).toString().padStart(2, '0')}-${
    dt.getDate().toString().padStart(2, '0')} ${
    dt.getHours().toString().padStart(2, '0')}:${
    dt.getMinutes().toString().padStart(2, '0')}:${
    dt.getSeconds().toString().padStart(2, '0')}`
}

export const getSHAofContent = (doenetML)=>{
  if (doenetML === undefined){
    return;
  }
  //NOTICE: JSON.stringify CHANGES THE CONTENT SO IT DOESN'T MATCH
  // let contentId = sha256(JSON.stringify(doenetML)).toString(CryptoJS.enc.Hex);
  let contentId = sha256(doenetML).toString(CryptoJS.enc.Hex);
  return contentId;
}

export function ClipboardLinkButtons(props){
  const addToast = useToast();


  if (!props.contentId){
    console.error("Component only handles contentId at this point")
    return null;
  }
  

  const link = `http://${window.location.host}/content/#/?contentId=${props.contentId}`
  return <div> 
  <CopyToClipboard onCopy={()=>addToast('Link copied to clipboard!', toastType.SUCCESS)} text={link}>
  <button>copy link <FontAwesomeIcon icon={faClipboard}/></button> 
  </CopyToClipboard>

  <button onClick={
    ()=>window.open(link, '_blank')
  }>visit <FontAwesomeIcon icon={faExternalLinkAlt}/></button>
  </div>
}

export function RenameVersionControl(props){
  let [textFieldFlag,setTextFieldFlag] = useState(false);
  let [currentTitle,setCurrentTitle] = useState(props.title);

  const renameVersion = useRecoilCallback(({set})=> async (doenetId,versionId,newTitle)=>{
    // console.log(">>>",{doenetId,versionId,newTitle})
      set(itemHistoryAtom(doenetId),(was)=>{
        let newHistory = {...was}
        newHistory.named = [...was.named];
        let newVersion;
        for (const [i,version] of newHistory.named.entries()){
          if (versionId === version.versionId){
            newVersion = {...version}
            newVersion.title = newTitle;
            newHistory.named.splice(i,1,newVersion)
          }
        }
        let newDBVersion = {...newVersion,
          isNewTitle:'1',
          doenetId
        }
           axios.post("/api/saveNewVersion.php",newDBVersion)
            // .then((resp)=>{console.log(">>>resp saveNamedVersion",resp.data)})
        return newHistory;
      })
  
    });

    function renameIfChanged(){
      setTextFieldFlag(false)
      if (props.title !== currentTitle){
        renameVersion(props.doenetId,props.versionId,currentTitle);
      }
    }

    if (!textFieldFlag){
      return <button onClick={()=>setTextFieldFlag(true)}>Rename</button>
    }
  return <input type='text' autoFocus value={currentTitle} 
  onChange={(e)=>{setCurrentTitle(e.target.value)}}
  onKeyDown={(e)=>{
    if (e.key === 'Enter'){
    renameIfChanged();
  }}}
  onBlur={()=>{
    renameIfChanged();
  }}
  />

}<|MERGE_RESOLUTION|>--- conflicted
+++ resolved
@@ -7,8 +7,6 @@
   useRecoilCallback
  } from 'recoil'
 import axios from "axios";
-<<<<<<< HEAD
-=======
 import sha256 from 'crypto-js/sha256';
 import CryptoJS from 'crypto-js';
 import { CopyToClipboard } from 'react-copy-to-clipboard';
@@ -23,7 +21,6 @@
   faClipboard
  } from '@fortawesome/free-regular-svg-icons';
 
->>>>>>> 63bfa40d
 import { nanoid } from 'nanoid';
 
 export const itemHistoryAtom = atomFamily({
