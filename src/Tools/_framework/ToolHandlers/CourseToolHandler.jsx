--- conflicted
+++ resolved
@@ -192,11 +192,7 @@
         for(let x=0; x<labelTypeDriveIdColorImage.newDriveId.length ;x++){
           if (driveIdsAndLabelsLength[i].driveId === labelTypeDriveIdColorImage.newDriveId[x] ){
             newDriveData.driveIdsAndLabels.splice(i,1);
-<<<<<<< HEAD
-            i = i - 1;
-=======
             i = (i==0) ? i : i-1;
->>>>>>> ac4d6faf
           }
         }
       }
