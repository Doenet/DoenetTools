<<<<<<< HEAD
import React, { useRef } from 'react';
import { atom, useRecoilValue, useRecoilCallback,selector } from 'recoil'
import { searchParamAtomFamily, toolViewAtom } from '../NewToolRoot';
=======
import  { useRef } from 'react';
import { atom, useRecoilValue, useRecoilCallback, useRecoilState, useSetRecoilState } from 'recoil'
import { searchParamAtomFamily, toolViewAtom, paramObjAtom } from '../NewToolRoot';
>>>>>>> 082ffcd3
import { mainPanelClickAtom } from '../Panels/NewMainPanel';
import { selectedMenuPanelAtom } from '../Panels/NewMenuPanel';
import { globalSelectedNodesAtom } from '../../../_reactComponents/Drive/NewDrive';

export const drivecardSelectedNodesAtom = atom({
  key:'drivecardSelectedNodesAtom',
  default:[]
})

export const allDriveCardsAtom = atom({
  key:'allDriveCardsAtom',
  default:[]
})

export const fetchDrivesQuery = atom({
  key:"fetchDrivesQuery",
  default: selector({
    key:"fetchDrivesQuery/Default",
    get: async ()=>{
      const { data } = await axios.get(`/api/loadAvailableDrives.php`);
      return data
    },
  })
})
export const fetchDrivesSelector = selector({
  key:"fetchDrivesSelector",
  get:({get})=>{
    return get(fetchDrivesQuery);
  },
  set:({get,set},labelTypeDriveIdColorImage)=>{
    let driveData = get(fetchDrivesQuery)
    // let selectedDrives = get(selectedDriveInformation);
    let newDriveData = {...driveData};
    newDriveData.driveIdsAndLabels = [...driveData.driveIdsAndLabels];
    let params = {
      driveId:labelTypeDriveIdColorImage.newDriveId,
      label:labelTypeDriveIdColorImage.label,
      type:labelTypeDriveIdColorImage.type,
      image:labelTypeDriveIdColorImage.image,
      color:labelTypeDriveIdColorImage.color,
    }
    let newDrive;
    function duplicateFolder({sourceFolderId,sourceDriveId,destDriveId,destFolderId,destParentFolderId}){
      let contentObjs = {};
      // const sourceFolder = get(folderDictionary({driveId:sourceDriveId,folderId:sourceFolderId}));  
      const sourceFolder = get(folderDictionaryFilterSelector({driveId:sourceDriveId,folderId:sourceFolderId}));
      if (destFolderId === undefined){
        destFolderId = destDriveId;  //Root Folder of drive
        destParentFolderId = destDriveId;  //Root Folder of drive
      }

      let contentIds = {defaultOrder:[]};
      let contentsDictionary = {}
      let folderInfo = {...sourceFolder.folderInfo}
      folderInfo.folderId = destFolderId;
      folderInfo.parentFolderId = destParentFolderId;

      for (let sourceItemId of sourceFolder.contentIds.defaultOrder){
        const destItemId = nanoid();
        contentIds.defaultOrder.push(destItemId);
        let sourceItem = sourceFolder.contentsDictionary[sourceItemId]
        contentsDictionary[destItemId] = {...sourceItem}
        contentsDictionary[destItemId].parentFolderId = destFolderId;
        contentsDictionary[destItemId].itemId = destItemId;
        if (sourceItem.itemType === 'Folder'){
         let childContentObjs = duplicateFolder({sourceFolderId:sourceItemId,sourceDriveId,destDriveId,destFolderId:destItemId,destParentFolderId:destFolderId})
          contentObjs = {...contentObjs,...childContentObjs};
        }else if (sourceItem.itemType === 'DoenetML'){
          let destDoenetId = nanoid();
          contentsDictionary[destItemId].sourceDoenetId = sourceItem.doenetId;
          contentsDictionary[destItemId].doenetId = destDoenetId;
        }else if (sourceItem.itemType === 'URL'){
          let desturlId = nanoid();
          contentsDictionary[destItemId].urlId = desturlId;
        }else{
          console.log(`!!! Unsupported type ${sourceItem.itemType}`)
        }
        contentObjs[destItemId] = contentsDictionary[destItemId];
      }
      const destFolderObj = {contentIds,contentsDictionary,folderInfo}
      // console.log({destFolderObj})
      set(folderDictionary({driveId:destDriveId,folderId:destFolderId}),destFolderObj)
      return contentObjs;
    }
    if (labelTypeDriveIdColorImage.type === "new content drive"){
      newDrive = {
        driveId:labelTypeDriveIdColorImage.newDriveId,
        isShared:"0",
        label:labelTypeDriveIdColorImage.label,
        type: "content"
      }
      newDriveData.driveIdsAndLabels.unshift(newDrive)
    set(fetchDrivesQuery,newDriveData)

    const payload = { params }
    axios.get("/api/addDrive.php", payload)
  // .then((resp)=>console.log(">>>resp",resp.data))
    }else if (labelTypeDriveIdColorImage.type === "new course drive"){
      newDrive = {
        driveId:labelTypeDriveIdColorImage.newDriveId,
        isShared:"0",
        label:labelTypeDriveIdColorImage.label,
        type: "course",
        image:labelTypeDriveIdColorImage.image,
        color:labelTypeDriveIdColorImage.color,
        subType:"Administrator"
      }
      newDriveData.driveIdsAndLabels.unshift(newDrive)
    set(fetchDrivesQuery,newDriveData)

    const payload = { params }
    axios.get("/api/addDrive.php", payload)
  // .then((resp)=>console.log(">>>resp",resp.data))
    
    }else if (labelTypeDriveIdColorImage.type === "update drive label"){
      //Find matching drive and update label
      for (let [i,drive] of newDriveData.driveIdsAndLabels.entries()){
        if (drive.driveId === labelTypeDriveIdColorImage.newDriveId ){
          let newDrive = {...drive};
          newDrive.label = labelTypeDriveIdColorImage.label
          newDriveData.driveIdsAndLabels[i] = newDrive;
          break;
        }
      }
      //Set drive
    set(fetchDrivesQuery,newDriveData)
      //Save to db
      const payload = { params }
      axios.get("/api/updateDrive.php", payload)
    }else if (labelTypeDriveIdColorImage.type === "update drive color"){
    //TODO: implement      

    }else if (labelTypeDriveIdColorImage.type === "delete drive"){
      //Find matching drive and update label
      for (let [i,drive] of newDriveData.driveIdsAndLabels.entries()){
        if (drive.driveId === labelTypeDriveIdColorImage.newDriveId ){
          newDriveData.driveIdsAndLabels.splice(i,1);
          break;
        }
      }
      //Set drive
      set(fetchDrivesQuery,newDriveData)
        //Save to db
        const payload = { params }
        axios.get("/api/updateDrive.php", payload)
    }
  }
})

export default function CourseToolHandler(props){
  console.log(">>>===CourseToolHandler")
  
  let lastAtomTool = useRef("");

  const setTool = useRecoilCallback(({set})=> (tool,lastAtomTool)=>{
    //Set starting tool
    // if (tool === ""){
    //   tool = 'courseChooser';
    //   window.history.replaceState('','','/new#/course?tool=courseChooser')
    // }
    // if (tool === lastAtomTool){ return; }

      if (tool === 'courseChooser'){
        set(toolViewAtom,(was)=>{
          let newObj = {...was}
          newObj.currentMainPanel = "DriveCards";
          newObj.currentMenus = ["CreateCourse","CourseEnroll"];
          newObj.menusTitles = ["Create Course","Enroll"];
          newObj.menusInitOpen = [true,false];
          return newObj;
        });
        set(selectedMenuPanelAtom,""); //clear selection
        set(mainPanelClickAtom,[{atom:drivecardSelectedNodesAtom,value:[]},{atom:selectedMenuPanelAtom,value:""}])
      }else if (tool === 'navigation'){
        // if (role === "Student"){
          //TODO
        // }else if (role === "Owner" || role === "Admin"){
            set(toolViewAtom,(was)=>{
              let newObj = {...was}
              newObj.currentMainPanel = "DrivePanel";
              newObj.currentMenus = ["AddDriveItems","EnrollStudents"];
              newObj.menusTitles = ["Add Items","Enrollment"];
              newObj.menusInitOpen = [true,false];

              return newObj;
            });
        // }
        set(selectedMenuPanelAtom,""); //clear selection
        set(mainPanelClickAtom,[{atom:globalSelectedNodesAtom,value:[]},{atom:selectedMenuPanelAtom,value:""}])
      }else if (tool === 'editor'){
        console.log(">>>editor!")
        // set(toolViewAtom,(was)=>{
        //   let newObj = {...was}
        //   newObj.currentMainPanel = "DriveCards";
        //   return newObj;
        // });
        set(selectedMenuPanelAtom,""); //clear selection
        set(mainPanelClickAtom,[])  //clear main panel click
      }else{
        console.log(">>>Course Tool Handler: didn't match!")
      }
  })
  const atomTool = useRecoilValue(searchParamAtomFamily('tool')) 
  const setParamObj = useSetRecoilState(paramObjAtom);
  // console.log(`>>>atomTool >${atomTool}< lastAtomTool.current >${lastAtomTool.current}<`)


  //Update panels when tool changes
  if (atomTool !== lastAtomTool.current){
    setTool(atomTool,lastAtomTool.current)
    lastAtomTool.current = atomTool;
  }else if (atomTool === '' && lastAtomTool.current === ''){
    setParamObj({tool:'courseChooser'})
  }
  return null;

}<|MERGE_RESOLUTION|>--- conflicted
+++ resolved
@@ -1,15 +1,10 @@
-<<<<<<< HEAD
-import React, { useRef } from 'react';
-import { atom, useRecoilValue, useRecoilCallback,selector } from 'recoil'
-import { searchParamAtomFamily, toolViewAtom } from '../NewToolRoot';
-=======
 import  { useRef } from 'react';
-import { atom, useRecoilValue, useRecoilCallback, useRecoilState, useSetRecoilState } from 'recoil'
+import { atom, useRecoilValue,selector, useRecoilCallback, useRecoilState, useSetRecoilState } from 'recoil'
 import { searchParamAtomFamily, toolViewAtom, paramObjAtom } from '../NewToolRoot';
->>>>>>> 082ffcd3
 import { mainPanelClickAtom } from '../Panels/NewMainPanel';
 import { selectedMenuPanelAtom } from '../Panels/NewMenuPanel';
 import { globalSelectedNodesAtom } from '../../../_reactComponents/Drive/NewDrive';
+import axios from "axios";
 
 export const drivecardSelectedNodesAtom = atom({
   key:'drivecardSelectedNodesAtom',
