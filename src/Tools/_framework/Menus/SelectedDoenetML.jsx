--- conflicted
+++ resolved
@@ -1,17 +1,13 @@
 import { faCode } from '@fortawesome/free-solid-svg-icons';
 import { FontAwesomeIcon } from '@fortawesome/react-fontawesome';
-<<<<<<< HEAD
 import React, { useState, useEffect } from 'react';
 import {
   atom,
   selector,
+  useRecoilValue,
   useRecoilValueLoadable,
   useSetRecoilState,
 } from 'recoil';
-=======
-import React, { useState,useEffect } from 'react';
-import {atom, selector,useRecoilValue, useRecoilValueLoadable, useSetRecoilState } from 'recoil';
->>>>>>> 80e33944
 import {
   folderDictionaryFilterSelector,
   globalSelectedNodesAtom,
@@ -29,13 +25,8 @@
 import { useToast } from '../Toast';
 import axios from 'axios';
 import Switch from '../../_framework/Switch';
-<<<<<<< HEAD
 import { selectedMenuPanelAtom } from '../Panels/NewMenuPanel';
-=======
 import ButtonGroup from '../../../_reactComponents/PanelHeaderComponents/ButtonGroup';
-
-
->>>>>>> 80e33944
 
 export const selectedVersionAtom = atom({
   key: 'selectedVersionAtom',
@@ -44,13 +35,10 @@
 
 export default function SelectedDoenetML() {
   const setPageToolView = useSetRecoilState(pageToolViewAtom);
-<<<<<<< HEAD
   const setSelectedMenu = useSetRecoilState(selectedMenuPanelAtom);
   const selection = useRecoilValueLoadable(selectedInformation).getValue();
   const [item, setItem] = useState(selection[0]);
-=======
   const pageToolView = useRecoilValue(pageToolViewAtom);
->>>>>>> 80e33944
   const [label, setLabel] = useState(selection[0]?.label ?? '');
   const { deleteItem, renameItem } = useSockets('drive');
   const {
@@ -184,32 +172,14 @@
           }
         }}
       />
-<<<<<<< HEAD
-
-      <br />
-    </>
+    </ButtonGroup>
   );
 
   // unassign
   let unAssignButton = '';
-=======
-    </ButtonGroup>
-  );
-
-  // unassign
-  let unAssignButton = ''; 
-  
-unAssignButton = (
-  <ButtonGroup vertical>
-    <Button
-      value="Unassign"
-      onClick={async () => {
-        let isAssigned = 0;
-        const versionResult = await updateVersionHistory(selection[0].doenetId, versionId,isAssigned);
->>>>>>> 80e33944
 
   unAssignButton = (
-    <>
+    <ButtonGroup vertical>
       <Button
         value="Unassign"
         onClick={async () => {
@@ -252,7 +222,6 @@
             contentId: contentId,
             versionId: versionId,
           });
-<<<<<<< HEAD
           result
             .then((resp) => {
               if (resp.data.success) {
@@ -268,22 +237,16 @@
       />
       <br />
       <br />
-    </>
-  );
-=======
-      }}
-    />
-  </ButtonGroup>
-);
->>>>>>> 80e33944
+    </ButtonGroup>
+  );
 
   return (
     <>
       <h2 data-cy="infoPanelItemLabel">
         {dIcon} {item.label}
       </h2>
-      {pageToolView?.view == 'instructor' ? 
-      <><label>
+      {/* {pageToolView?.view == 'instructor' ? */}
+      <label>
         DoenetML Label
         <input
           type="text"
@@ -337,41 +300,36 @@
             });
           }}
         />
+        <Button
+          value="Edit DoenetML"
+          onClick={() => {
+            setPageToolView({
+              page: 'course',
+              tool: 'editor',
+              view: '',
+              params: {
+                doenetId: item.doenetId,
+                path: `${item.driveId}:${item.parentFolderId}:${item.itemId}:DoenetML`,
+              },
+            });
+          }}
+        />
+        <Button
+          data-cy="deleteDoenetMLButton"
+          value="Delete DoenetML"
+          onClick={() => {
+            deleteItem({
+              driveIdFolderId: {
+                driveId: item.driveId,
+                folderId: item.parentFolderId,
+              },
+              itemId: item.itemId,
+              driveInstanceId: item.driveInstanceId,
+              label: item.label,
+            });
+          }}
+        />
       </ButtonGroup>
-      
-      <br />
-<<<<<<< HEAD
-      <Button
-        value="Edit DoenetML"
-        onClick={() => {
-          setPageToolView({
-            page: 'course',
-            tool: 'editor',
-            view: '',
-            params: {
-              doenetId: item.doenetId,
-              path: `${item.driveId}:${item.parentFolderId}:${item.itemId}:DoenetML`,
-            },
-          });
-        }}
-      />
-      <br />
-      <Button
-        data-cy="deleteDoenetMLButton"
-        value="Delete DoenetML"
-        onClick={() => {
-          deleteItem({
-            driveIdFolderId: {
-              driveId: item.driveId,
-              folderId: item.parentFolderId,
-            },
-            itemId: item.itemId,
-            driveInstanceId: item.driveInstanceId,
-            label: item.label,
-          });
-        }}
-      />
-      <br />
       {assigned}
       <br />
       {item?.isAssigned === '0' &&
@@ -387,19 +345,6 @@
           contentId={contentId}
         />
       )}
-=======
-     {assigned}  
-     <br />
-     
-      {selection[0].isAssigned === '0' && selection[0].isReleased === '1' && makeAssignmentforReleasedButton} 
-      <br />
-      
-     {selection[0].isAssigned == '1' && selection[0].isReleased === '1'  &&  unAssignButton }
-   
-       </>: ''}
-        
-      {( selection[0].isAssigned == '1') && selection[0].isReleased === '1' &&  <AssignmentForm selection={selection} versionId={versionId} contentId={contentId}/>}
->>>>>>> 80e33944
     </>
   );
 }
@@ -686,26 +631,20 @@
       }
     </>
   );
-<<<<<<< HEAD
-  return <>{assignmentForm}</>;
-};
-=======
   let studentAInfo = (
     <>
-     <div>
-          <p>Due: {aInfo?.dueDate}</p>
-          <p>Time Limit: {aInfo?.timeLimit}</p>
-          <p>Number of Attempts Allowed: {aInfo?.numberOfAttemptsAllowed}</p>
-          <p>Points: {aInfo?.totalPointsOrPercent}</p>
-        </div>
+      <div>
+        <p>Due: {aInfo?.dueDate}</p>
+        <p>Time Limit: {aInfo?.timeLimit}</p>
+        <p>Number of Attempts Allowed: {aInfo?.numberOfAttemptsAllowed}</p>
+        <p>Points: {aInfo?.totalPointsOrPercent}</p>
+      </div>
     </>
-  )
+  );
   return (
     <>
-    {pageToolView?.view == 'student' ? <>{studentAInfo}</> : ''}
-    {pageToolView?.view == 'instructor' ? <>{assignmentForm}</>: ' '}
+      {pageToolView?.view == 'student' ? <>{studentAInfo}</> : ''}
+      {pageToolView?.view == 'instructor' ? <>{assignmentForm}</> : ' '}
     </>
-
-  )
-}
->>>>>>> 80e33944
+  );
+};