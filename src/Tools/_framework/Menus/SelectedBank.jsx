import { faLayerGroup } from '@fortawesome/free-solid-svg-icons';
import { FontAwesomeIcon } from '@fortawesome/react-fontawesome';
import React, { useEffect, useState } from 'react';
import { useRecoilValue } from 'recoil';
import {
  itemByDoenetId,
  selectedCourseItems,
  useCourse,
} from '../../../_reactComponents/Course/CourseActions';
import { effectivePermissionsByCourseId } from '../../../_reactComponents/PanelHeaderComponents/RoleDropdown';
import Textfield from '../../../_reactComponents/PanelHeaderComponents/Textfield';
import { searchParamAtomFamily } from '../NewToolRoot';
import { useToast } from '../Toast';
import ButtonGroup from '../../../_reactComponents/PanelHeaderComponents/ButtonGroup';
import Button from '../../../_reactComponents/PanelHeaderComponents/Button';

export default function SelectedBank() {
  const courseId = useRecoilValue(searchParamAtomFamily('courseId'));
  const doenetId = useRecoilValue(selectedCourseItems)[0];
  const { canEditContent } = useRecoilValue(
    effectivePermissionsByCourseId(courseId),
  );
  const { label: recoilLabel } = useRecoilValue(itemByDoenetId(doenetId));
  const { renameItem } = useCourse(courseId);
  const [itemTextFieldLabel, setItemTextFieldLabel] = useState(recoilLabel);
  let { create, deleteItem } = useCourse(courseId);

  useEffect(() => {
    setItemTextFieldLabel(recoilLabel);
  }, [recoilLabel]);

  const handelLabelModfication = () => {
    let effectiveItemLabel = itemTextFieldLabel;
    if (itemTextFieldLabel === '') {
      effectiveItemLabel = recoilLabel;
      if (recoilLabel === '') {
        effectiveItemLabel = 'Untitled';
      }

      setItemTextFieldLabel(effectiveItemLabel);
      addToast('Every item must have a label.');
    }
    //Only update the server when it changes
    if (recoilLabel !== effectiveItemLabel) {
      renameItem(doenetId, effectiveItemLabel);
    }
  };

  const addToast = useToast();
<<<<<<< HEAD
  let heading = (
    <h2 data-cy="infoPanelItemLabel" style={{ margin: '16px 5px' }}>
      <FontAwesomeIcon icon={faLayerGroup} /> {recoilLabel}
    </h2>
  );
=======
  let heading = (<h2 data-test="infoPanelItemLabel" style={{ margin: "16px 5px" }} >
    <FontAwesomeIcon icon={faLayerGroup} /> {itemObj.label} 
  </h2>)
>>>>>>> 81653acb

  if (canEditContent === '1') {
    return (
      <>
        {heading}
        <Textfield
          label="Label"
          vertical
          width="menu"
          value={itemTextFieldLabel}
          onChange={(e) => setItemTextFieldLabel(e.target.value)}
          onKeyDown={(e) => {
            if (e.keyCode === 13) handelLabelModfication();
          }}
          onBlur={handelLabelModfication}
        />
        <br />
        <ButtonGroup vertical>
          <Button
            width="menu"
            onClick={() => create({ itemType: 'page' })}
            value="Add Page"
          />
        </ButtonGroup>
        <br />
        <Button
          width="menu"
          value="Delete Collection"
          alert
          onClick={(e) => {
            e.preventDefault();
            e.stopPropagation();

            deleteItem({ doenetId });
          }}
        />
      </>
    );
  }

  return null;
}<|MERGE_RESOLUTION|>--- conflicted
+++ resolved
@@ -47,17 +47,11 @@
   };
 
   const addToast = useToast();
-<<<<<<< HEAD
   let heading = (
-    <h2 data-cy="infoPanelItemLabel" style={{ margin: '16px 5px' }}>
+    <h2 data-test="infoPanelItemLabel" style={{ margin: '16px 5px' }}>
       <FontAwesomeIcon icon={faLayerGroup} /> {recoilLabel}
     </h2>
   );
-=======
-  let heading = (<h2 data-test="infoPanelItemLabel" style={{ margin: "16px 5px" }} >
-    <FontAwesomeIcon icon={faLayerGroup} /> {itemObj.label} 
-  </h2>)
->>>>>>> 81653acb
 
   if (canEditContent === '1') {
     return (
