import {
  faCalendarPlus,
  faCalendarTimes,
<<<<<<< HEAD
=======
  faCheck,
>>>>>>> 444b756d
  faFileCode,
} from '@fortawesome/free-solid-svg-icons';
import { FontAwesomeIcon } from '@fortawesome/react-fontawesome';
import { toastType, useToast } from '@Toast';
import axios from 'axios';
import React, { useEffect, useRef, useState } from 'react';
import { useRecoilCallback, useRecoilValue, useSetRecoilState } from 'recoil';
import styled from 'styled-components';
import {
  authorItemByDoenetId,
  enrollmentByCourseId,
  findFirstPageOfActivity,
  selectedCourseItems,
  useCourse,
} from '../../../_reactComponents/Course/CourseActions';
import ActionButton from '../../../_reactComponents/PanelHeaderComponents/ActionButton';
import ActionButtonGroup from '../../../_reactComponents/PanelHeaderComponents/ActionButtonGroup';
import Button from '../../../_reactComponents/PanelHeaderComponents/Button';
import ButtonGroup from '../../../_reactComponents/PanelHeaderComponents/ButtonGroup';
import Checkbox from '../../../_reactComponents/PanelHeaderComponents/Checkbox';
import DateTime from '../../../_reactComponents/PanelHeaderComponents/DateTime';
import DropdownMenu from '../../../_reactComponents/PanelHeaderComponents/DropdownMenu';
import Increment from '../../../_reactComponents/PanelHeaderComponents/IncrementMenu';
<<<<<<< HEAD
=======
import RelatedItems from '../../../_reactComponents/PanelHeaderComponents/RelatedItems';
>>>>>>> 444b756d
import { effectiveRoleAtom } from '../../../_reactComponents/PanelHeaderComponents/RoleDropdown';
import Textfield from '../../../_reactComponents/PanelHeaderComponents/Textfield';
import {
  DateToDateString,
  DateToUTCDateString,
} from '../../../_utils/dateUtilityFunction';
import useDebounce from '../../../_utils/hooks/useDebounce';
import { pageToolViewAtom, searchParamAtomFamily } from '../NewToolRoot';

const InputWrapper = styled.div`
  margin: 0 5px 10px 5px;
  display: ${(props) => (props.flex ? 'flex' : 'block')};
  align-items: ${(props) => props.flex && 'center'};
`;

const LabelText = styled.span`
  margin-bottom: 5px;
`;

const CheckboxLabelText = styled.span`
  font-size: 15px;
  line-height: 1.1;
`;

const InputControl = styled.div`
  display: flex;
  justify-content: space-between;
  align-items: center;
`;
<<<<<<< HEAD
=======

function getSelectValues(select) {
  var result = [];
  var options = select && select.options;
  var opt;

  for (var i=0, iLen=options.length; i<iLen; i++) {
    opt = options[i];

    if (opt.selected) {
      result.push(opt.value || opt.text);
    }
  }
  return result;
}
>>>>>>> 444b756d

export default function SelectedActivity() {
  const setPageToolView = useSetRecoilState(pageToolViewAtom);
  const effectiveRole = useRecoilValue(effectiveRoleAtom);
  const doenetId = useRecoilValue(selectedCourseItems)[0];
  const {
    label: recoilLabel,
    order,
    assignedCid,
<<<<<<< HEAD
    parentDoenetId,
=======
    parentDoenetId
>>>>>>> 444b756d
  } = useRecoilValue(authorItemByDoenetId(doenetId));
  const courseId = useRecoilValue(searchParamAtomFamily('courseId'));
  const {
    renameItem,
    create,
    compileActivity,
    deleteItem,
  } = useCourse(courseId);
<<<<<<< HEAD
=======

>>>>>>> 444b756d
  const [itemTextFieldLabel, setItemTextFieldLabel] = useState(recoilLabel);
  const addToast = useToast();



  useEffect(() => {
    setItemTextFieldLabel(recoilLabel);
  }, [recoilLabel]);

  let firstPageDoenetId = findFirstPageOfActivity(order);

  const handelLabelModfication = () => {
    let effectiveItemLabel = itemTextFieldLabel;
    if (itemTextFieldLabel === '') {
      effectiveItemLabel = recoilLabel;
      if (recoilLabel === '') {
        effectiveItemLabel = 'Untitled';
      }

      setItemTextFieldLabel(effectiveItemLabel);
      addToast('Every item must have a label.');
    }
    //Only update the server when it changes
    if (recoilLabel !== effectiveItemLabel) {
      renameItem(doenetId, effectiveItemLabel);
    }
  };

  useDebounce(handelLabelModfication, 500, [itemTextFieldLabel]);

  if (doenetId == undefined) {
    return null;
  }

  let heading = (
    <h2 data-cy="infoPanelItemLabel" style={{ margin: '16px 5px' }}>
      <FontAwesomeIcon icon={faFileCode} /> {recoilLabel}
    </h2>
  );

  if (effectiveRole === 'student') {
    return (
      <>
        {heading}
        <ActionButton
          width="menu"
          value="Take Assignment"
          onClick={() => {
            setPageToolView({
              page: 'course',
              tool: 'assignment',
              view: '',
              params: {
                doenetId,
              },
            });
          }}
        />
        <AssignmentSettings role={effectiveRole} doenetId={doenetId} courseId={courseId}/>
      </>
    );
  }

  let assignActivityText = 'Assign Activity';
  if (assignedCid != null) {
    assignActivityText = 'Update Assigned Activity';
  }

  
 
  return (
    <>
      {heading}
      <ActionButtonGroup vertical>
        <ActionButton
          width="menu"
          value="Edit Activity"
          onClick={() => {
            if (firstPageDoenetId == null) {
              addToast(`ERROR: No page found in activity`, toastType.INFO);
            } else {
              setPageToolView((prev) => {
                return {
                  page: 'course',
                  tool: 'editor',
                  view: prev.view,
                  params: {
                    doenetId,
                    pageId: firstPageDoenetId,
                    sectionId: parentDoenetId,
                    courseId: prev.params.courseId,
                  },
                };
              });
            }
          }}
        />
        <ActionButton
          width="menu"
          value="View Draft Activity"
          onClick={() => {
            compileActivity({
              activityDoenetId: doenetId,
              courseId,
              successCallback: () => {
                setPageToolView({
                  page: 'course',
                  tool: 'draftactivity',
                  view: '',
                  params: {
                    doenetId,
<<<<<<< HEAD
                    sectionId: parentDoenetId,
=======
>>>>>>> 444b756d
                    requestedVariant: 1,
                  },
                });
              },
            });
          }}
        />
        <ActionButton
          width="menu"
          value="View Assigned Activity"
          onClick={() => {
            setPageToolView({
              page: 'course',
              tool: 'assignment',
              view: '',
              params: {
<<<<<<< HEAD
                courseId,
                sectionId: parentDoenetId,
=======
>>>>>>> 444b756d
                doenetId,
              },
            });
          }}
        />
      </ActionButtonGroup>
      <br />

      <ActionButton
        width="menu"
        value={assignActivityText}
        onClick={() => {
          compileActivity({
            activityDoenetId: doenetId,
            isAssigned: true,
            courseId,
            successCallback: () => {
              addToast('Activity Assigned.', toastType.INFO);
            },
          });
        }}
      />
     
  
      <Textfield
        label="Label"
        vertical
        width="menu"
        value={itemTextFieldLabel}
        onChange={(e) => setItemTextFieldLabel(e.target.value)}
        onKeyDown={(e) => {
          if (e.keyCode === 13) handelLabelModfication();
        }}
        onBlur={handelLabelModfication}
      />
      <br />
      <ButtonGroup vertical>
        <Button
          width="menu"
          onClick={() => create({ itemType: 'page' })}
          value="Add Page"
        />
        <Button
          width="menu"
          onClick={() => create({ itemType: 'order' })}
          value="Add Order"
        />
      </ButtonGroup>
      <br />
<<<<<<< HEAD
      <ActionButton
        width="menu"
        value={assignActivityText}
        onClick={() => {
          compileActivity({
            activityDoenetId: doenetId,
            isAssigned: true,
            courseId,
            successCallback: () => {
              addToast('Activity Assigned.', toastType.INFO);
            },
          });
        }}
      />
=======
      
>>>>>>> 444b756d
      <AssignmentSettings role={effectiveRole} doenetId={doenetId} courseId={courseId} />
      <Button
        width="menu"
        value="Delete Activity"
        alert
        onClick={(e) => {
          e.preventDefault();
          e.stopPropagation();

          deleteItem({ doenetId });
        }}
      />
    </>
  );
}

<<<<<<< HEAD
=======
function AssignTo({updateAssignment}){
  const doenetId = useRecoilValue(selectedCourseItems)[0];
  const {
    isGloballyAssigned
  } = useRecoilValue(authorItemByDoenetId(doenetId));
  const courseId = useRecoilValue(searchParamAtomFamily('courseId'));

  const {value:enrolledStudents} = useRecoilValue(enrollmentByCourseId(courseId))

  //Only those enrolled who didn't withdraw
  let enrolledJSX = enrolledStudents.reduce((allrows,row)=>{
    if (row.withdrew == '0'){
      return [...allrows,<option key={`enrolledOpt${row.email}`} value={row.email}>{row.firstName} {row.lastName}</option>]
    }else{
      return allrows
    }
  },[])

  return <>
   <br />
      <InputWrapper>
  
          <Checkbox
            style={{ marginRight: '5px' }}
            checked={!isGloballyAssigned}
            onClick={() => {
              updateAssignment({
                doenetId,
                keyToUpdate: 'isGloballyAssigned',
                value:!isGloballyAssigned,
                description: 'Restrict Assignment ',
                valueDescription:isGloballyAssigned ? "true": "false",
              });
    
            }}
          />
        <LabelText>Restrict Assignment To</LabelText>

         </InputWrapper> 
         <RelatedItems
            width="menu"
            options={enrolledJSX}
            disabled={isGloballyAssigned}
            onChange={(e)=>{
              //TODO: Clara please build this in
              let values = Array.from(e.target.selectedOptions, option => option.value);
              console.log("values",values)
            }}
            multiple
          />
  </>
}

>>>>>>> 444b756d
//For item we just need label and doenetId
export function AssignmentSettings({ role, doenetId, courseId }) {
  //Use aInfo to check if values have changed
  let aInfoRef = useRef({});
  const aInfo = aInfoRef?.current;

  const addToast = useToast();
  //Note if aLoadable is not loaded then these will default to undefined
  let [assignedDate, setAssignedDate] = useState('');
  let [dueDate, setDueDate] = useState('');
  let [pinnedUntilDate, setPinnedUntilDate] = useState('');
  let [pinnedAfterDate, setPinnedAfterDate] = useState('');
  let [limitAttempts, setLimitAttempts] = useState(true);
  let [numberOfAttemptsAllowed, setNumberOfAttemptsAllowed] = useState(1);
  let [timeLimit, setTimeLimit] = useState(60);
  let [attemptAggregation, setAttemptAggregation] = useState('');
  let [totalPointsOrPercent, setTotalPointsOrPercent] = useState(100);
  let [gradeCategory, setGradeCategory] = useState('');
  let [individualize, setIndividualize] = useState(true);
  let [showSolution, setShowSolution] = useState(true);
  let [showSolutionInGradebook, setShowSolutionInGradebook] = useState(true);
  let [showFeedback, setShowFeedback] = useState(true);
  let [showHints, setShowHints] = useState(true);
  let [showCorrectness, setShowCorrectness] = useState(true);
  let [showCreditAchievedMenu, setShowCreditAchievedMenu] = useState(true);
  let [proctorMakesAvailable, setProctorMakesAvailable] = useState(true);

  const updateAssignment = useRecoilCallback(
    ({ set, snapshot }) =>
      async ({
        doenetId,
        keyToUpdate,
        value,
        description,
        valueDescription = null,
        secondKeyToUpdate = null,
        secondValue,
      }) => {
        const oldAInfo = await snapshot.getPromise(
          authorItemByDoenetId(doenetId),
        );
        let newAInfo = { ...oldAInfo, courseId, [keyToUpdate]: value };

        if (secondKeyToUpdate) {
          newAInfo[secondKeyToUpdate] = secondValue;
        }

        let dbAInfo = { ...newAInfo };
        dbAInfo.assignedDate = dbAInfo?.assignedDate ?? null;
        dbAInfo.dueDate = dbAInfo?.dueDate ?? null;
        dbAInfo.pinnedUntilDate = dbAInfo?.pinnedUntilDate ?? null;
        dbAInfo.pinnedAfterDate = dbAInfo?.pinnedAfterDate ?? null;

        if (dbAInfo.assignedDate !== null) {
          dbAInfo.assignedDate = DateToUTCDateString(
            new Date(dbAInfo.assignedDate),
          );
        }

        if (dbAInfo.dueDate !== null) {
          dbAInfo.dueDate = DateToUTCDateString(new Date(dbAInfo.dueDate));
        }

        if (dbAInfo.pinnedUntilDate !== null) {
          dbAInfo.pinnedUntilDate = DateToUTCDateString(
            new Date(dbAInfo.pinnedUntilDate),
          );
        }

        if (dbAInfo.pinnedAfterDate !== null) {
          dbAInfo.pinnedAfterDate = DateToUTCDateString(
            new Date(dbAInfo.pinnedAfterDate),
          );
        }

        const resp = await axios.post(
          '/api/saveAssignmentToDraft.php',
          dbAInfo,
        );

        if (resp.data.success) {
          set(authorItemByDoenetId(doenetId), newAInfo);
          if (valueDescription) {
            addToast(`Updated ${description} to ${valueDescription}`);
          } else {
            if (
              description === 'Assigned Date' ||
              description === 'Due Date' ||
              description === 'Pinned Until Date' ||
              description === 'Pinned After Date'
            ) {
              addToast(
                `Updated ${description} to ${new Date(value).toLocaleString()}`,
              );
            } else {
              addToast(`Updated ${description} to ${value}`);
            }
          }
        }
        // set(loadAssignmentSelector(doenetId),(was)=>{
        //   return {...was,[keyToUpdate]:value}
        // });
      },
    [addToast, courseId],
  );

  const loadRecoilAssignmentValues = useRecoilCallback(
    ({ snapshot }) =>
      async (doenetId) => {
        const aLoadable = await snapshot.getPromise(
          authorItemByDoenetId(doenetId),
        );

        aInfoRef.current = { ...aLoadable };

        setAssignedDate(aLoadable?.assignedDate);
        setDueDate(aLoadable?.dueDate);
        setLimitAttempts(aLoadable?.numberOfAttemptsAllowed !== null);
        setNumberOfAttemptsAllowed(aLoadable?.numberOfAttemptsAllowed);
        setAttemptAggregation(aLoadable?.attemptAggregation);
        setTotalPointsOrPercent(aLoadable?.totalPointsOrPercent);
        setGradeCategory(aLoadable?.gradeCategory);
        setIndividualize(aLoadable?.individualize);
        setShowSolution(aLoadable?.showSolution);
        setShowSolutionInGradebook(aLoadable?.showSolutionInGradebook);
        setShowFeedback(aLoadable?.showFeedback);
        setShowHints(aLoadable?.showHints);
        setShowCorrectness(aLoadable?.showCorrectness);
        setShowCreditAchievedMenu(aLoadable?.showCreditAchievedMenu);
        setProctorMakesAvailable(aLoadable?.proctorMakesAvailable);
        setTimeLimit(aLoadable?.timeLimit);
        setPinnedUntilDate(aLoadable?.pinnedUntilDate);
        setPinnedAfterDate(aLoadable?.pinnedAfterDate);
      },
    [],
  );

  if (Object.keys(aInfo).length === 0) {
    loadRecoilAssignmentValues(doenetId);
    return null;
  }

  //Student JSX
  if (role === 'student') {
    let nAttemptsAllowed = aInfo?.numberOfAttemptsAllowed;
    if (nAttemptsAllowed === null) {
      nAttemptsAllowed = 'unlimited';
    }
    let timeLimitJSX = null;
    if (aInfo?.timeLimit !== null) {
      timeLimitJSX = <p>Time Limit: {aInfo?.timeLimit} minutes</p>;
    }
    let assignedDateJSX = null;
    if (aInfo?.assignedDate !== null) {
      assignedDateJSX = <p>Assigned: {aInfo?.assignedDate}</p>;
    }
    let dueDateJSX = <p>No Due Date</p>;
    if (aInfo?.dueDate !== null) {
      dueDateJSX = <p>Due: {aInfo?.dueDate}</p>;
    }
    return (
      <>
        <div>
          {assignedDateJSX}
          {dueDateJSX}
          {timeLimitJSX}
          <p>Attempts Allowed: {nAttemptsAllowed}</p>
          <p>Points: {aInfo?.totalPointsOrPercent}</p>
        </div>
      </>
    );
  }
  //Instructor JSX
  return (
    <>
<<<<<<< HEAD
=======
    <AssignTo updateAssignment={updateAssignment} />
    <br />
>>>>>>> 444b756d
      <InputWrapper>
        <LabelText>Assigned Date</LabelText>
        <InputControl onClick={(e) => e.preventDefault()}>
          <Checkbox
            style={{ marginRight: '5px' }}
            checkedIcon={<FontAwesomeIcon icon={faCalendarPlus} />}
            uncheckedIcon={<FontAwesomeIcon icon={faCalendarTimes} />}
            checked={assignedDate !== null && assignedDate !== undefined}
            onClick={() => {
              let valueDescription = 'None';
              let value = null;

              if (assignedDate === null || assignedDate === undefined) {
                valueDescription = 'Now';
                value = DateToDateString(new Date());
              }

              setAssignedDate(value);

              updateAssignment({
                doenetId,
                keyToUpdate: 'assignedDate',
                value,
                description: 'Assigned Date',
                valueDescription,
              });
            }}
          />
          <DateTime
            disabled={assignedDate === null || assignedDate === undefined}
            value={assignedDate ? new Date(assignedDate) : null}
<<<<<<< HEAD
            disabledText="No Assigned Day"
=======
            disabledText="No Assigned Date"
>>>>>>> 444b756d
            disabledOnClick={() => {
              let valueDescription = 'Now';
              let value = DateToDateString(new Date());
              setAssignedDate(value);

              updateAssignment({
                doenetId,
                keyToUpdate: 'assignedDate',
                value,
                description: 'Assigned Date',
                valueDescription,
              });
            }}
            onBlur={({ valid, value }) => {
              if (valid) {
                try {
                  value = value.toDate();
                } catch (e) {
                  // console.log('value not moment');
                }
                if (
                  new Date(DateToDateString(value)).getTime() !==
                  new Date(assignedDate).getTime()
                ) {
                  setAssignedDate(DateToDateString(value));

                  updateAssignment({
                    doenetId,
                    keyToUpdate: 'assignedDate',
                    value: DateToDateString(value),
                    description: 'Assigned Date',
                  });
                }
              } else {
                addToast('Invalid Assigned Date');
              }
            }}
          />
        </InputControl>
      </InputWrapper>
      <InputWrapper>
        <LabelText>Due Date</LabelText>
        <InputControl onClick={(e) => e.preventDefault()}>
          <Checkbox
            style={{ marginRight: '5px' }}
            checkedIcon={<FontAwesomeIcon icon={faCalendarPlus} />}
            uncheckedIcon={<FontAwesomeIcon icon={faCalendarTimes} />}
            checked={dueDate !== null && dueDate !== undefined}
            onClick={() => {
              let valueDescription = 'None';
              let value = null;

              if (dueDate === null || dueDate === undefined) {
                valueDescription = 'Next Week';
                let nextWeek = new Date();
                nextWeek.setDate(nextWeek.getDate() + 7);
                value = DateToDateString(nextWeek);
              }
              setDueDate(value);

              updateAssignment({
                doenetId,
                keyToUpdate: 'dueDate',
                value,
                description: 'Due Date',
                valueDescription,
              });
            }}
          />

          <DateTime
            disabled={dueDate === null || dueDate === undefined}
            value={dueDate ? new Date(dueDate) : null}
            onBlur={({ valid, value }) => {
              if (valid) {
                try {
                  value = value.toDate();
                } catch (e) {
                  // console.log('value not moment');
                }
                if (
                  new Date(DateToDateString(value)).getTime() !==
                  new Date(dueDate).getTime()
                ) {
                  setDueDate(DateToDateString(value));
                  updateAssignment({
                    doenetId,
                    keyToUpdate: 'dueDate',
                    value: DateToDateString(value),
                    description: 'Due Date',
                  });
                }
              } else {
                addToast('Invalid Due Date');
              }
            }}
            disabledText="No Due Date"
            disabledOnClick={() => {
              let valueDescription = 'Next Week';
              let nextWeek = new Date();
              nextWeek.setDate(nextWeek.getDate() + 7);
              let value = DateToDateString(nextWeek);
              setDueDate(value);
              updateAssignment({
                doenetId,
                keyToUpdate: 'dueDate',
                value,
                description: 'Due Date',
                valueDescription,
              });
            }}
          />
        </InputControl>
      </InputWrapper>
      <InputWrapper>
        <LabelText>Time Limit</LabelText>
        <InputControl onClick={(e) => e.preventDefault()}>
          <Checkbox
            style={{ marginRight: '5px' }}
            checked={timeLimit !== null}
            onClick={() => {
              let valueDescription = 'Not Limited';
              let value = null;
              if (timeLimit === null) {
                valueDescription = '60 Minutes';
                value = 60;
              }
              setTimeLimit(value);
              updateAssignment({
                doenetId,
                keyToUpdate: 'timeLimit',
                value,
                description: 'Time Limit ',
                valueDescription,
              });
            }}
          />
          <Increment
            disabled={timeLimit === null}
            value={timeLimit}
            min={0}
            onBlur={() => {
              if (aInfo.timeLimit !== timeLimit) {
                let timelimitlocal = null;
                if (timeLimit < 0 || timeLimit === '' || isNaN(timeLimit)) {
                  setTimeLimit(0);
                  timelimitlocal = 0;
                } else {
                  timelimitlocal = parseInt(timeLimit);
                  setTimeLimit(parseInt(timeLimit));
                }
                let valueDescription = `${timelimitlocal} Minutes`;

                updateAssignment({
                  doenetId,
                  keyToUpdate: 'timeLimit',
                  value: timelimitlocal,
                  description: 'Time Limit',
                  valueDescription,
                });
              }
            }}
            onChange={(newValue) => setTimeLimit(newValue)}
          />
        </InputControl>
      </InputWrapper>

      <InputWrapper>
        <LabelText>Attempts</LabelText>
        <InputControl onClick={(e) => e.preventDefault()}>
          <Checkbox
            style={{ marginRight: '5px' }}
            checked={limitAttempts !== null}
            onClick={() => {
              let valueDescription = 'Not Limited';
              let value = null;
              if (limitAttempts === null) {
                valueDescription = '1';
                value = 1;
              }
              setLimitAttempts(value);
              setNumberOfAttemptsAllowed(value);
              updateAssignment({
                doenetId,
                keyToUpdate: 'numberOfAttemptsAllowed',
                value,
                description: 'Attempts Allowed ',
                valueDescription,
              });
            }}
          />
          <Increment
            disabled={limitAttempts === null}
            value={numberOfAttemptsAllowed}
            min={0}
            onBlur={() => {
              if (aInfo.numberOfAttemptsAllowed !== numberOfAttemptsAllowed) {
                let numberOfAttemptsAllowedLocal = null;
                if (
                  numberOfAttemptsAllowed < 0 ||
                  numberOfAttemptsAllowed === '' ||
                  isNaN(numberOfAttemptsAllowed)
                ) {
                  setNumberOfAttemptsAllowed(0);
                  numberOfAttemptsAllowedLocal = 0;
                } else {
                  numberOfAttemptsAllowedLocal = parseInt(
                    numberOfAttemptsAllowed,
                  );
                  setNumberOfAttemptsAllowed(parseInt(numberOfAttemptsAllowed));
                }

                updateAssignment({
                  doenetId,
                  keyToUpdate: 'numberOfAttemptsAllowed',
                  value: numberOfAttemptsAllowedLocal,
                  description: 'Attempts Allowed',
                });
              }
            }}
            onChange={(newValue) => setNumberOfAttemptsAllowed(newValue)}
          />
        </InputControl>
      </InputWrapper>
      <InputWrapper>
        <LabelText>Attempt Aggregation</LabelText>
        <InputControl>
          <DropdownMenu
            width="menu"
            valueIndex={attemptAggregation === 'm' ? 1 : 2}
            items={[
              ['m', 'Maximum'],
              ['l', 'Last Attempt'],
            ]}
            onChange={({ value: val }) => {
              let valueDescription = 'Maximum';
              if (val === 'l') {
                valueDescription = 'Last Attempt';
              }
              setAttemptAggregation(val);
              updateAssignment({
                doenetId,
                keyToUpdate: 'attemptAggregation',
                value: val,
                description: 'Attempt Aggregation',
                valueDescription,
              });
            }}
          />
        </InputControl>
      </InputWrapper>
      <InputWrapper>
        <LabelText>Total Points Or Percent</LabelText>
        <InputControl>
          <Increment
            value={totalPointsOrPercent}
            min={0}
            onBlur={() => {
              if (aInfo.totalPointsOrPercent !== totalPointsOrPercent) {
                let totalPointsOrPercentLocal = null;
                if (
                  totalPointsOrPercent < 0 ||
                  totalPointsOrPercent === '' ||
                  isNaN(totalPointsOrPercent)
                ) {
                  setTotalPointsOrPercent(0);
                  totalPointsOrPercentLocal = 0;
                } else {
                  totalPointsOrPercentLocal = parseInt(totalPointsOrPercent);
                  setTotalPointsOrPercent(parseInt(totalPointsOrPercent));
                }

                updateAssignment({
                  doenetId,
                  keyToUpdate: 'totalPointsOrPercent',
                  value: totalPointsOrPercentLocal,
                  description: 'Total Points Or Percent',
                });
              }
            }}
            onChange={(newValue) => setTotalPointsOrPercent(newValue)}
          />
        </InputControl>
      </InputWrapper>
      <InputWrapper>
        <LabelText>Grade Category</LabelText>
        <DropdownMenu
          valueIndex={
            {
              gateway: 1,
              exams: 2,
              quizzes: 3,
              'problem sets': 4,
              projects: 5,
              participation: 6,
            }[gradeCategory]
          }
          items={[
            ['gateway', 'Gateway'],
            ['exams', 'Exams'],
            ['quizzes', 'Quizzes'],
            ['problem sets', 'Problem Sets'],
            ['projects', 'Projects'],
            ['participation', 'Participation'],
          ]}
          onChange={({ value: val }) => {
            console.log('on change');
            if (aInfo.gradeCategory !== val) {
              aInfoRef.current.gradeCategory = val;
              setGradeCategory(val);
              updateAssignment({
                doenetId,
                keyToUpdate: 'gradeCategory',
                value: val,
                description: 'Grade Category',
              });
            }
          }}
        />
      </InputWrapper>

      <div style={{ margin: '16px 0' }}>
        <InputWrapper flex>
          <div onClick={(e) => e.preventDefault()}>
            <Checkbox
              style={{ marginRight: '5px' }}
              checked={individualize}
              onClick={() => {
                let valueDescription = 'False';
                let value = false;
                if (!individualize) {
                  valueDescription = 'True';
                  value = true;
                }
                setIndividualize(value);
                updateAssignment({
                  doenetId,
                  keyToUpdate: 'individualize',
                  value: value,
                  description: 'Individualize',
                  valueDescription,
                });
              }}
            />
            <CheckboxLabelText>Individualize</CheckboxLabelText>
          </div>
        </InputWrapper>

        <InputWrapper flex>
          <div onClick={(e) => e.preventDefault()}>
            <Checkbox
              style={{ marginRight: '5px' }}
              checked={showSolution}
              onClick={() => {
                let valueDescription = 'False';
                let value = false;
                if (!showSolution) {
                  valueDescription = 'True';
                  value = true;
                }
                setShowSolution(value);
                updateAssignment({
                  doenetId,
                  keyToUpdate: 'showSolution',
                  value: value,
                  description: 'Show Solution',
                  valueDescription,
                });
              }}
            />
            <CheckboxLabelText>Show Solution</CheckboxLabelText>
          </div>
        </InputWrapper>

        <InputWrapper flex>
          <Checkbox
            style={{ marginRight: '5px' }}
            checked={showSolutionInGradebook}
            onClick={() => {
              let valueDescription = 'False';
              let value = false;
              if (!showSolutionInGradebook) {
                valueDescription = 'True';
                value = true;
              }
              setShowSolutionInGradebook(value);
              updateAssignment({
                doenetId,
                keyToUpdate: 'showSolutionInGradebook',
                value: value,
                description: 'Show Solution In Gradebook',
                valueDescription,
              });
            }}
          />
          <CheckboxLabelText>Show Solution In Gradebook</CheckboxLabelText>
        </InputWrapper>

        <InputWrapper flex>
          <Checkbox
            style={{ marginRight: '5px' }}
            checked={showFeedback}
            onClick={() => {
              let valueDescription = 'False';
              let value = false;
              if (!showFeedback) {
                valueDescription = 'True';
                value = true;
              }
              setShowFeedback(value);
              updateAssignment({
                doenetId,
                keyToUpdate: 'showFeedback',
                value: value,
                description: 'Show Feedback',
                valueDescription,
              });
            }}
          />
          <CheckboxLabelText>Show Feedback</CheckboxLabelText>
        </InputWrapper>

        <InputWrapper flex>
          <Checkbox
            style={{ marginRight: '5px' }}
            checked={showHints}
            onClick={() => {
              let valueDescription = 'False';
              let value = false;
              if (!showHints) {
                valueDescription = 'True';
                value = true;
              }
              setShowHints(value);
              updateAssignment({
                doenetId,
                keyToUpdate: 'showHints',
                value: value,
                description: 'Show Hints',
                valueDescription,
              });
            }}
          />
          <CheckboxLabelText>Show Hints</CheckboxLabelText>
        </InputWrapper>

        <InputWrapper flex>
          <Checkbox
            style={{ marginRight: '5px' }}
            checked={showCorrectness}
            onClick={() => {
              let valueDescription = 'False';
              let value = false;
              if (!showCorrectness) {
                valueDescription = 'True';
                value = true;
              }
              setShowCorrectness(value);
              updateAssignment({
                doenetId,
                keyToUpdate: 'showCorrectness',
                value: value,
                description: 'Show Correctness',
                valueDescription,
              });
            }}
          />
          <CheckboxLabelText>Show Correctness</CheckboxLabelText>
        </InputWrapper>

        <InputWrapper flex>
          <Checkbox
            style={{ marginRight: '5px' }}
            checked={showCreditAchievedMenu}
            onClick={() => {
              let valueDescription = 'False';
              let value = false;
              if (!showCreditAchievedMenu) {
                valueDescription = 'True';
                value = true;
              }
              setShowCreditAchievedMenu(value);
              updateAssignment({
                doenetId,
                keyToUpdate: 'showCreditAchievedMenu',
                value: value,
                description: 'Show Credit Achieved Menu',
                valueDescription,
              });
            }}
          />
          <CheckboxLabelText>Show Credit Achieved Menu</CheckboxLabelText>
        </InputWrapper>

        <InputWrapper flex>
          <Checkbox
            style={{ marginRight: '5px' }}
            checked={proctorMakesAvailable}
            onClick={() => {
              let valueDescription = 'False';
              let value = false;
              if (!proctorMakesAvailable) {
                valueDescription = 'True';
                value = true;
              }
              setProctorMakesAvailable(value);
              updateAssignment({
                doenetId,
                keyToUpdate: 'proctorMakesAvailable',
                value: value,
                description: 'Proctor Makes Available',
                valueDescription,
              });
            }}
          />
          <CheckboxLabelText>Proctor Makes Available</CheckboxLabelText>
        </InputWrapper>
      </div>

      <InputWrapper>
        <LabelText>Pin Assignment</LabelText>
        <InputControl onClick={(e) => e.preventDefault()}>
          <Checkbox
            style={{ marginRight: '5px' }}
            checkedIcon={<FontAwesomeIcon icon={faCalendarPlus} />}
            uncheckedIcon={<FontAwesomeIcon icon={faCalendarTimes} />}
            checked={pinnedUntilDate !== null && pinnedUntilDate !== undefined}
            onClick={() => {
              let valueDescription = 'None';
              let value = null;
              let secondValue = null;

              if (pinnedUntilDate === null || pinnedUntilDate === undefined) {
                valueDescription = 'Now to Next Year';
                let today = new Date();
                let nextYear = new Date();
                nextYear.setDate(nextYear.getDate() + 365);
                value = DateToDateString(today);
                secondValue = DateToDateString(nextYear);
              }
              setPinnedAfterDate(value);
              setPinnedUntilDate(secondValue);
              updateAssignment({
                doenetId,
                keyToUpdate: 'pinnedAfterDate',
                value,
                description: 'Pinned Dates ',
                valueDescription,
                secondKeyToUpdate: 'pinnedUntilDate',
                secondValue,
              });
            }}
          />
          <div style={{ display: 'flex', flexDirection: 'column' }}>
            <DateTime
              disabled={
                pinnedAfterDate === null || pinnedAfterDate === undefined
              }
              disabledText="No Pinned After Date"
              disabledOnClick={() => {
                let valueDescription = 'None';
                let value = null;
                let secondValue = null;

                if (pinnedAfterDate === null || pinnedAfterDate === undefined) {
                  valueDescription = 'Now to Next Year';
                  let today = new Date();
                  let nextYear = new Date();
                  nextYear.setDate(nextYear.getDate() + 365);
                  value = DateToDateString(today);
                  secondValue = DateToDateString(nextYear);
                }
                setPinnedAfterDate(value);
                setPinnedUntilDate(secondValue);
                updateAssignment({
                  doenetId,
                  keyToUpdate: 'pinnedAfterDate',
                  value,
                  description: 'Pinned Dates ',
                  valueDescription,
                  secondKeyToUpdate: 'pinnedUntilDate',
                  secondValue,
                });
              }}
              value={pinnedAfterDate ? new Date(pinnedAfterDate) : null}
              onBlur={({ valid, value }) => {
                if (valid) {
                  try {
                    value = value.toDate();
                  } catch (e) {
                    // console.log('value not moment');
                  }
                  if (
                    new Date(DateToDateString(value)).getTime() !==
                    new Date(pinnedAfterDate).getTime()
                  ) {
                    setPinnedAfterDate(DateToDateString(value));
                    updateAssignment({
                      doenetId,
                      keyToUpdate: 'pinnedAfterDate',
                      value: DateToDateString(value),
                      description: 'Pinned After Date',
                    });
                  }
                } else {
                  addToast('Invalid Pin After Date');
                }
              }}
            />

            <DateTime
              style={{ marginTop: '5px' }}
              disabled={
                pinnedUntilDate === null || pinnedUntilDate === undefined
              }
              disabledText="No Pinned Until Date"
              disabledOnClick={() => {
                let valueDescription = 'None';
                let value = null;
                let secondValue = null;

                if (pinnedUntilDate === null || pinnedUntilDate === undefined) {
                  valueDescription = 'Now to Next Year';
                  let today = new Date();
                  let nextYear = new Date();
                  nextYear.setDate(nextYear.getDate() + 365);
                  value = DateToDateString(today);
                  secondValue = DateToDateString(nextYear);
                }
                setPinnedAfterDate(value);
                setPinnedUntilDate(secondValue);
                updateAssignment({
                  doenetId,
                  keyToUpdate: 'pinnedAfterDate',
                  value,
                  description: 'Pinned Dates ',
                  valueDescription,
                  secondKeyToUpdate: 'pinnedUntilDate',
                  secondValue,
                });
              }}
              value={pinnedUntilDate ? new Date(pinnedUntilDate) : null}
              onBlur={({ valid, value }) => {
                if (valid) {
                  try {
                    value = value.toDate();
                  } catch (e) {
                    // console.log('value not moment');
                  }
                  if (
                    new Date(DateToDateString(value)).getTime() !==
                    new Date(pinnedUntilDate).getTime()
                  ) {
                    setPinnedUntilDate(DateToDateString(value));

                    updateAssignment({
                      doenetId,
                      keyToUpdate: 'pinnedUntilDate',
                      value: DateToDateString(value),
                      description: 'Pinned Until Date',
                    });
                  }
                } else {
                  addToast('Invalid Pin Until Date');
                }
              }}
            />
          </div>
        </InputControl>
      </InputWrapper>
    </>
  );
}<|MERGE_RESOLUTION|>--- conflicted
+++ resolved
@@ -1,10 +1,7 @@
 import {
   faCalendarPlus,
   faCalendarTimes,
-<<<<<<< HEAD
-=======
   faCheck,
->>>>>>> 444b756d
   faFileCode,
 } from '@fortawesome/free-solid-svg-icons';
 import { FontAwesomeIcon } from '@fortawesome/react-fontawesome';
@@ -28,10 +25,7 @@
 import DateTime from '../../../_reactComponents/PanelHeaderComponents/DateTime';
 import DropdownMenu from '../../../_reactComponents/PanelHeaderComponents/DropdownMenu';
 import Increment from '../../../_reactComponents/PanelHeaderComponents/IncrementMenu';
-<<<<<<< HEAD
-=======
 import RelatedItems from '../../../_reactComponents/PanelHeaderComponents/RelatedItems';
->>>>>>> 444b756d
 import { effectiveRoleAtom } from '../../../_reactComponents/PanelHeaderComponents/RoleDropdown';
 import Textfield from '../../../_reactComponents/PanelHeaderComponents/Textfield';
 import {
@@ -61,8 +55,6 @@
   justify-content: space-between;
   align-items: center;
 `;
-<<<<<<< HEAD
-=======
 
 function getSelectValues(select) {
   var result = [];
@@ -78,7 +70,6 @@
   }
   return result;
 }
->>>>>>> 444b756d
 
 export default function SelectedActivity() {
   const setPageToolView = useSetRecoilState(pageToolViewAtom);
@@ -88,11 +79,7 @@
     label: recoilLabel,
     order,
     assignedCid,
-<<<<<<< HEAD
-    parentDoenetId,
-=======
     parentDoenetId
->>>>>>> 444b756d
   } = useRecoilValue(authorItemByDoenetId(doenetId));
   const courseId = useRecoilValue(searchParamAtomFamily('courseId'));
   const {
@@ -101,10 +88,7 @@
     compileActivity,
     deleteItem,
   } = useCourse(courseId);
-<<<<<<< HEAD
-=======
-
->>>>>>> 444b756d
+
   const [itemTextFieldLabel, setItemTextFieldLabel] = useState(recoilLabel);
   const addToast = useToast();
 
@@ -216,10 +200,6 @@
                   view: '',
                   params: {
                     doenetId,
-<<<<<<< HEAD
-                    sectionId: parentDoenetId,
-=======
->>>>>>> 444b756d
                     requestedVariant: 1,
                   },
                 });
@@ -236,11 +216,6 @@
               tool: 'assignment',
               view: '',
               params: {
-<<<<<<< HEAD
-                courseId,
-                sectionId: parentDoenetId,
-=======
->>>>>>> 444b756d
                 doenetId,
               },
             });
@@ -290,24 +265,7 @@
         />
       </ButtonGroup>
       <br />
-<<<<<<< HEAD
-      <ActionButton
-        width="menu"
-        value={assignActivityText}
-        onClick={() => {
-          compileActivity({
-            activityDoenetId: doenetId,
-            isAssigned: true,
-            courseId,
-            successCallback: () => {
-              addToast('Activity Assigned.', toastType.INFO);
-            },
-          });
-        }}
-      />
-=======
       
->>>>>>> 444b756d
       <AssignmentSettings role={effectiveRole} doenetId={doenetId} courseId={courseId} />
       <Button
         width="menu"
@@ -324,8 +282,6 @@
   );
 }
 
-<<<<<<< HEAD
-=======
 function AssignTo({updateAssignment}){
   const doenetId = useRecoilValue(selectedCourseItems)[0];
   const {
@@ -379,7 +335,6 @@
   </>
 }
 
->>>>>>> 444b756d
 //For item we just need label and doenetId
 export function AssignmentSettings({ role, doenetId, courseId }) {
   //Use aInfo to check if values have changed
@@ -555,11 +510,8 @@
   //Instructor JSX
   return (
     <>
-<<<<<<< HEAD
-=======
     <AssignTo updateAssignment={updateAssignment} />
     <br />
->>>>>>> 444b756d
       <InputWrapper>
         <LabelText>Assigned Date</LabelText>
         <InputControl onClick={(e) => e.preventDefault()}>
@@ -591,11 +543,7 @@
           <DateTime
             disabled={assignedDate === null || assignedDate === undefined}
             value={assignedDate ? new Date(assignedDate) : null}
-<<<<<<< HEAD
-            disabledText="No Assigned Day"
-=======
             disabledText="No Assigned Date"
->>>>>>> 444b756d
             disabledOnClick={() => {
               let valueDescription = 'Now';
               let value = DateToDateString(new Date());
