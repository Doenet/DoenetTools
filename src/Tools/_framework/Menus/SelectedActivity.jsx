--- conflicted
+++ resolved
@@ -158,56 +158,12 @@
         </ActionButtonGroup>
         <br />
 
-        <AssignUnassignActivity doenetId={doenetId} courseId={courseId} />
-
-        <Textfield
-          label="Label"
-          vertical
-          width="menu"
-          value={itemTextFieldLabel}
-          onChange={(e) => setItemTextFieldLabel(e.target.value)}
-          onKeyDown={(e) => {
-            if (e.keyCode === 13) handelLabelModfication();
-          }}
-          onBlur={handelLabelModfication}
-        />
-        <br />
-        <ButtonGroup vertical>
-          <Button
-            width="menu"
-            onClick={() => create({ itemType: 'page' })}
-            value="Add Page"
-          />
-          <Button
-            width="menu"
-            onClick={() => create({ itemType: 'order' })}
-            value="Add Order"
-          />
-        </ButtonGroup>
-        <br />
-
-        <AssignmentSettings doenetId={doenetId} courseId={courseId} />
-        <Button
-          width="menu"
-          value="Delete Activity"
-          alert
-          onClick={(e) => {
-            e.preventDefault();
-            e.stopPropagation();
-
-            deleteItem({ doenetId });
-          }}
-        />
-      </>
-    );
-  }
-
-  return (
-    <>
-      {heading}
-      <ActionButton
+      <AssignUnassignActivity doenetId={doenetId} courseId={courseId} />
+  
+      <Textfield
+        label="Label"
+        vertical
         width="menu"
-<<<<<<< HEAD
         value={itemTextFieldLabel}
         onChange={(e) => setItemTextFieldLabel(e.target.value)}
         onKeyDown={(e) => {
@@ -227,7 +183,7 @@
           onClick={() => create({ itemType: 'order' })}
           value="Add Order"
         />
-        <Button
+         <Button
           width="menu"
           onClick={() => create({ itemType: 'collectionAlias' })}
           value="Add Collection Alias"
@@ -245,22 +201,8 @@
           e.stopPropagation();
 
           deleteItem({ doenetId });
-=======
-        data-test="Edit Activity"
-        value="View Activity"
-        onClick={() => {
-          setPageToolView({
-            page: 'course',
-            tool: 'assignment',
-            view: '',
-            params: {
-              doenetId,
-            },
-          });
->>>>>>> cc9c5483
         }}
       />
-      <AssignmentSettings doenetId={doenetId} courseId={courseId} />
     </>
   );
 }
