import { faFileCode } from '@fortawesome/free-solid-svg-icons';
import { FontAwesomeIcon } from '@fortawesome/react-fontawesome';
import React, { useState, useEffect, useLayoutEffect, useRef } from 'react';
// import DropdownMenu from '../../../_reactComponents/PanelHeaderComponents/DropdownMenu';
// import DateTime from '../../../_reactComponents/PanelHeaderComponents/DateTime';
// import {
//   DateToUTCDateString,
//   DateToDateString,
// } from '../../../_utils/dateUtilityFunction';
// import Increment from '../../../_reactComponents/PanelHeaderComponents/IncrementMenu';
import styled from 'styled-components';

import {
  // atom,
  selector,
  useRecoilValue,
  // useRecoilValueLoadable,
  // useRecoilState,
  useSetRecoilState,
  // useRecoilCallback,
} from 'recoil';
// import {
//   // folderDictionaryFilterSelector,
//   loadAssignmentSelector,
//   folderDictionary,
//   globalSelectedNodesAtom,
// } from '../../../_reactComponents/Drive/NewDrive';
// import Button from '../../../_reactComponents/PanelHeaderComponents/Button';
// import Textfield from '../../../_reactComponents/PanelHeaderComponents/Textfield';
import ActionButton from '../../../_reactComponents/PanelHeaderComponents/ActionButton';
import ActionButtonGroup from '../../../_reactComponents/PanelHeaderComponents/ActionButtonGroup';
// import ButtonGroup from '../../../_reactComponents/PanelHeaderComponents/ButtonGroup';
// import Increment from '../../../_reactComponents/PanelHeaderComponents/IncrementMenu';
// import useSockets from '../../../_reactComponents/Sockets';
import { pageToolViewAtom } from '../NewToolRoot';
// import {
//   itemHistoryAtom,
//   assignmentDictionarySelector,
//   useAssignment,
// } from '../ToolHandlers/CourseToolHandler';
// import { useAssignmentCallbacks } from '../../../_reactComponents/Drive/DriveActions';
// import { useToast } from '../Toast';
// import Switch from '../Switch';
// import { selectedMenuPanelAtom } from '../Panels/NewMenuPanel';
// import ButtonGroup from '../../../_reactComponents/PanelHeaderComponents/ButtonGroup';
// import axios from 'axios';
// import { nanoid } from 'nanoid';

// import {
//   itemHistoryAtom,
//   fileByContentId,
// } from '../ToolHandlers/CourseToolHandler';
import { useToast, toastType } from '@Toast';
import { effectiveRoleAtom } from '../../../_reactComponents/PanelHeaderComponents/RoleDropdown';
import {
  authorItemByDoenetId,
  findFirstPageOfActivity,
  selectedCourseItems,
  useCourse,
} from '../../../_reactComponents/Course/CourseActions';
import { searchParamAtomFamily } from '../NewToolRoot';
import Textfield from '../../../_reactComponents/PanelHeaderComponents/Textfield';
import ButtonGroup from '../../../_reactComponents/PanelHeaderComponents/ButtonGroup';
import Button from '../../../_reactComponents/PanelHeaderComponents/Button';
// import CalendarToggle from '../../../_reactComponents/PanelHeaderComponents/CalendarToggle';
// import Checkbox from '../../../_reactComponents/PanelHeaderComponents/Checkbox';

// const InputWrapper = styled.div`
//   margin: 0 5px 10px 5px;
//   display: ${props => props.flex ? "flex" : "block"};
//   align-items: ${props => props.flex && "center"}

// `

// const LabelText = styled.span`
//   margin-bottom: 5px;
// `

// const CheckboxLabelText = styled.span`
//   font-size: 15px;
//   line-height: 1.1
// `

// const InputControl = styled.div`
//   display: flex;
//   justify-content: space-between;
//   align-items: center;
// `

export default function SelectedActivity() {
  const setPageToolView = useSetRecoilState(pageToolViewAtom);
  const effectiveRole = useRecoilValue(effectiveRoleAtom);
  const doenetId = useRecoilValue(selectedCourseItems)[0];
  const itemObj = useRecoilValue(authorItemByDoenetId(doenetId));
  const courseId = useRecoilValue(searchParamAtomFamily('courseId'));
  const {
    renameItem,
    create,
    compileActivity,
    deleteItem,
    copyItems,
    cutItems,
  } = useCourse(courseId);
  const [itemTextFieldLabel, setItemTextFieldLabel] = useState(itemObj.label);
  const addToast = useToast();
<<<<<<< HEAD
  console.log('SelectedActivity itemObj', itemObj);
  console.log('SelectedActivity doenetId', doenetId);
=======
>>>>>>> a685e22f

  useEffect(() => {
    if (itemTextFieldLabel !== itemObj.label) {
      setItemTextFieldLabel(itemObj.label);
    }
  }, [doenetId]);

  if (doenetId == undefined) {
    return null;
  }
  let firstPageDoenetId = findFirstPageOfActivity(itemObj.order);

  const handelLabelModfication = () => {
    let effectiveItemLabel = itemTextFieldLabel;
    if (itemTextFieldLabel === '') {
      effectiveItemLabel = itemObj.label;
      if (itemObj.label === '') {
        effectiveItemLabel = 'Untitled';
      }

      setItemTextFieldLabel(effectiveItemLabel);
      addToast('Every item must have a label.');
    }
    //Only update the server when it changes
    if (itemObj.label !== effectiveItemLabel) {
      renameItem(doenetId, effectiveItemLabel);
    }
  };

  let heading = (
    <h2 data-cy="infoPanelItemLabel" style={{ margin: '16px 5px' }}>
      <FontAwesomeIcon icon={faFileCode} /> {itemObj.label}
    </h2>
  );

  if (effectiveRole === 'student') {
    return (
      <>
        {heading}
        <ActionButton
          width="menu"
          value="Take Assignment"
          onClick={() => {
            setPageToolView({
              page: 'course',
              tool: 'assignment',
              view: '',
              params: {
                doenetId,
              },
            });
          }}
        />
        <AssignmentSettings role={effectiveRole} doenetId={doenetId} />
      </>
    );
  }

  let assignActivityText = 'Assign Activity';
  if (itemObj.assignedCid != null) {
    assignActivityText = 'Update Assigned Activity';
  }

  return (
    <>
      {heading}
      <ActionButtonGroup vertical>
        <ActionButton
          width="menu"
          value="Edit Activity"
          onClick={() => {
            if (firstPageDoenetId == null) {
              addToast(`ERROR: No page found in activity`, toastType.INFO);
            } else {
              setPageToolView((prev) => {
                return {
                  page: 'course',
                  tool: 'editor',
                  view: prev.view,
                  params: {
                    doenetId,
                    pageId: firstPageDoenetId,
                    sectionId: itemObj.parentDoenetId,
                    courseId: prev.params.courseId,
                  },
                };
              });
            }
          }}
        />
        <ActionButton
          width="menu"
          value="View Draft Activity"
          onClick={() => {
            compileActivity({
              activityDoenetId: doenetId,
              courseId,
              successCallback: () => {
                setPageToolView({
                  page: 'course',
                  tool: 'draftactivity',
                  view: '',
                  params: {
                    courseId,
                    doenetId,
                    sectionId: itemObj.parentDoenetId,
                    requestedVariant: 1,
                  },
                });
              },
            });
          }}
        />
        <ActionButton
          width="menu"
          value="View Assigned Activity"
          onClick={() => {
            setPageToolView({
              page: 'course',
              tool: 'assignment',
              view: '',
              params: {
                courseId,
                sectionId: itemObj.parentDoenetId,
                doenetId,
              },
            });
          }}
        />
      </ActionButtonGroup>
      <Textfield
        label="Label"
        vertical
        width="menu"
        value={itemTextFieldLabel}
        onChange={(e) => setItemTextFieldLabel(e.target.value)}
        onKeyDown={(e) => {
          if (e.keyCode === 13) handelLabelModfication();
        }}
        onBlur={handelLabelModfication}
      />
      <br />
      <ActionButtonGroup width="menu">
        <ActionButton
          value="Copy"
          onClick={() => {
            copyItems({
              successCallback: () => {
                addToast('Activity copied!', toastType.INFO);
              },
            });
          }}
        />
        <ActionButton
          value="Cut"
          onClick={() => {
            cutItems({
              successCallback: () => {
                addToast('Activity cut!', toastType.INFO);
              },
            });
          }}
        />
      </ActionButtonGroup>
      <br />
      <ButtonGroup vertical>
        <Button
          width="menu"
          onClick={() => create({ itemType: 'order' })}
          value="Add Order"
        />
        <Button
          width="menu"
          onClick={() => create({ itemType: 'page' })}
          value="Add Page"
        />
      </ButtonGroup>
      <br />
      <ActionButton
        width="menu"
        value={assignActivityText}
        onClick={() => {
          compileActivity({
            activityDoenetId: doenetId,
            isAssigned: true,
            courseId,
            successCallback: () => {
              addToast('Activity Assigned.', toastType.INFO);
            },
          });
        }}
      />
      <AssignmentSettings role={effectiveRole} doenetId={doenetId} />
      <Button
        width="menu"
        value="Delete Activity"
        alert
        onClick={(e) => {
          e.preventDefault();
          e.stopPropagation();

          deleteItem({ doenetId });
        }}
      />
    </>
  );
}

//   useEffect(() => {
//     setLabel(item?.label);
//   }, [item?.label]);

//   const assignUnassign = useRecoilCallback(
//     ({ set, snapshot }) =>
//       async ({ label, doenetId, parentFolderId, driveId }) => {
//         const versionId = nanoid();
//         const timestamp = DateToUTCDateString(new Date());
//         //Get cid of draft
//         let itemHistory = await snapshot.getPromise(itemHistoryAtom(doenetId));
//         const cid = itemHistory.draft.cid;

//         //Get doenetML
//         let doenetML = await snapshot.getPromise(fileByContentId(cid));

//         const { data } = await axios.post('/api/releaseDraft.php', {
//           doenetId,
//           doenetML,
//           timestamp,
//           versionId,
//         });

//         const { success, message, title } = data;
//         if (success) {
//           addToast(`${label}'s "${title}" is Released.`, toastType.SUCCESS);
//         } else {
//           addToast(message, toastType.ERROR);
//         }

//         //Update data structures
//         set(itemHistoryAtom(doenetId), (was) => {
//           let newObj = { ...was };
//           let newNamed = [...was.named];
//           //Retract all other named versions
//           for (const [i, version] of newNamed.entries()) {
//             let newVersion = { ...version };
//             newVersion.isReleased = '0';
//             newNamed[i] = newVersion;
//           }

//           let newVersion = {
//             title,
//             versionId,
//             timestamp,
//             isReleased: '1',
//             isDraft: '0',
//             isNamed: '1',
//             cid,
//           };
//           newNamed.unshift(newVersion);

//           newObj.named = newNamed;
//           return newObj;
//         });

//         set(folderDictionary({ driveId, folderId: parentFolderId }), (was) => {
//           let newFolderInfo = { ...was };
//           //TODO: once path has itemId fixed delete this code
//           //Find itemId
//           let itemId = null;
//           for (let testItemId of newFolderInfo.contentIds.defaultOrder) {
//             if (
//               newFolderInfo.contentsDictionary[testItemId].doenetId === doenetId
//             ) {
//               itemId = testItemId;
//               break;
//             }
//           }
//           newFolderInfo.contentsDictionary = { ...was.contentsDictionary };
//           newFolderInfo.contentsDictionary[itemId] = {
//             ...was.contentsDictionary[itemId],
//           };
//           newFolderInfo.contentsDictionary[itemId].isReleased = '1';

//           newFolderInfo.contentsDictionaryByDoenetId = {
//             ...was.contentsDictionaryByDoenetId,
//           };
//           newFolderInfo.contentsDictionaryByDoenetId[doenetId] = {
//             ...was.contentsDictionaryByDoenetId[doenetId],
//           };
//           newFolderInfo.contentsDictionaryByDoenetId[doenetId].isReleased = '1';

//           return newFolderInfo;
//         });
//       },
//   );

//   if (!item) {
//     return null;
//   }

//   let assignDraftLabel = 'Release Current Draft';
//   // if (item.isReleased === "1"){ assignDraftLabel = "Unassign Content";}

//   function renameItemCallback(newLabel, item) {
//     renameItem({
//       driveIdFolderId: {
//         driveId: item.driveId,
//         folderId: item.parentFolderId,
//       },
//       itemId: item.itemId,
//       itemType: item.itemType,
//       newLabel: newLabel,
//     });
//   }

//   let surveyButton = null;
//   // console.log(">>>>item",item)
//   //TODO: Need info about points (or flag for survey)
//   // if (item.isReleased === '1'){
//   //   surveyButton = <ActionButton
//   //   width="menu"
//   //   value="View Survey"
//   //   onClick={() => {
//   //     setPageToolView({
//   //       page: 'course',
//   //       tool: 'surveyData',
//   //       view: '',
//   //       params: {
//   //         doenetId: item.doenetId,
//   //         driveId: item.driveId,
//   //       },
//   //     });
//   //   }}
//   // />
//   // }

//   return (
//     <>
//       <h2 data-cy="infoPanelItemLabel" style={{ margin: "16px 5px" }} >
//         <FontAwesomeIcon icon={faCode} /> {item.label}
//       </h2>
//       <div style={{ marginBottom: "16px" }}>
//         <ActionButtonGroup vertical>
//           <ActionButton
//             width="menu"
//             value="Edit DoenetML"
//             onClick={() => {
//               setPageToolView({
//                 page: 'course',
//                 tool: 'editor',
//                 view: '',
//                 params: {
//                   doenetId: item.doenetId,
//                 },
//               });
//             }}
//           />
//           <ActionButton
//             width="menu"
//             value="Take Assignment"
//             onClick={() => {
//               setPageToolView({
//                 page: 'course',
//                 tool: 'assignment',
//                 view: '',
//                 params: {
//                   doenetId: item.doenetId,
//                 },
//               });
//             }}
//           />
//           {surveyButton}
//         </ActionButtonGroup>
//       </div>

//       <div style={{ margin: "0 5px 16px 5px" }}>
//         <LabelText>DoenetML Label</LabelText>
//         <Textfield
//           vertical
//           width="menu"
//           data-cy="infoPanelItemLabelInput"
//           value={label}
//           onChange={(e) => setLabel(e.target.value)}
//           onKeyDown={(e) => {
//             if (e.key === 'Enter') {
//               let effectiveLabel = label;
//               if (label === '') {
//                 effectiveLabel = 'Untitled';
//                 addToast("Label for the doenetML can't be blank.");
//                 setLabel(effectiveLabel);
//               }
//               //Only rename if label has changed
//               if (item.label !== effectiveLabel) {
//                 renameItemCallback(effectiveLabel, item);
//               }
//             }
//           }}
//           onBlur={() => {
//             let effectiveLabel = label;
//             if (label === '') {
//               effectiveLabel = 'Untitled';
//               addToast("Label for the doenetML can't be blank.");
//               setLabel(effectiveLabel);
//             }
//             //Only rename if label has changed
//             if (item.label !== effectiveLabel) {
//               renameItemCallback(effectiveLabel, item);
//             }
//           }}
//         />
//       </div>

//       {/* <label>
//         DoenetML Label
//         <input
//           type="text"
//           data-cy="infoPanelItemLabelInput"
//           value={label}
//           onChange={(e) => setLabel(e.target.value)}
//           onKeyDown={(e) => {
//             if (e.key === 'Enter') {
//               let effectiveLabel = label;
//               if (label === '') {
//                 effectiveLabel = 'Untitled';
//                 addToast("Label for the doenetML can't be blank.");
//                 setLabel(effectiveLabel);
//               }
//               //Only rename if label has changed
//               if (item.label !== effectiveLabel) {
//                 renameItemCallback(effectiveLabel, item);
//               }
//             }
//           }}
//           onBlur={() => {
//             let effectiveLabel = label;
//             if (label === '') {
//               effectiveLabel = 'Untitled';
//               addToast("Label for the doenetML can't be blank.");
//               setLabel(effectiveLabel);
//             }
//             //Only rename if label has changed
//             if (item.label !== effectiveLabel) {
//               renameItemCallback(effectiveLabel, item);
//             }
//           }}
//         />
//       </label> */}
//         <Button
//           width="menu"
//           value={assignDraftLabel}
//           onClick={() => assignUnassign(item)}
//         />

//       <AssignmentSettings role={effectiveRole} doenetId={item.doenetId} />
//       <div style={{ margin: "16px 0" }}>
//         <Button
//           width="menu"
//           alert
//           data-cy="deleteDoenetMLButton"
//           value="Delete DoenetML"
//           onClick={() => {
//             deleteItem({
//               driveIdFolderId: {
//                 driveId: item.driveId,
//                 folderId: item.parentFolderId,
//               },
//               itemId: item.itemId,
//               driveInstanceId: item.driveInstanceId,
//               label: item.label,
//             });
//           }}
//         />
//       </div>
//     </>
//   );
// }

// //For item we just need label and doenetId
export function AssignmentSettings({ role, doenetId }) {
  return <p>AssignmentSettings</p>;
  //   //Use aInfo to check if values have changed
  //   let aInfoRef = useRef({});
  //   const aInfo = aInfoRef?.current;

  //   const addToast = useToast();
  //   //Note if aLoadable is not loaded then these will default to undefined
  //   let [assignedDate, setAssignedDate] = useState('');
  //   let [dueDate, setDueDate] = useState('');
  //   let [pinnedUntilDate, setPinnedUntilDate] = useState('');
  //   let [pinnedAfterDate, setPinnedAfterDate] = useState('');
  //   let [limitAttempts, setLimitAttempts] = useState(true);
  //   let [numberOfAttemptsAllowed, setNumberOfAttemptsAllowed] = useState(1);
  //   let [timeLimit, setTimeLimit] = useState(60);
  //   let [attemptAggregation, setAttemptAggregation] = useState('');
  //   let [totalPointsOrPercent, setTotalPointsOrPercent] = useState(100);
  //   let [gradeCategory, setGradeCategory] = useState('');
  //   let [individualize, setIndividualize] = useState(true);
  //   let [showSolution, setShowSolution] = useState(true);
  //   let [showSolutionInGradebook, setShowSolutionInGradebook] = useState(true);
  //   let [showFeedback, setShowFeedback] = useState(true);
  //   let [showHints, setShowHints] = useState(true);
  //   let [showCorrectness, setShowCorrectness] = useState(true);
  //   let [showCreditAchievedMenu, setShowCreditAchievedMenu] = useState(true);
  //   let [proctorMakesAvailable, setProctorMakesAvailable] = useState(true);

  //   const updateAssignment = useRecoilCallback(
  //     ({ set, snapshot }) =>
  //       async ({
  //         doenetId,
  //         keyToUpdate,
  //         value,
  //         description,
  //         valueDescription = null,
  //         secondKeyToUpdate = null,
  //         secondValue,
  //       }) => {
  //         const oldAInfo = await snapshot.getPromise(
  //           loadAssignmentSelector(doenetId),
  //         );
  //         let newAInfo = { ...oldAInfo, [keyToUpdate]: value };

  //         if (secondKeyToUpdate) {
  //           newAInfo[secondKeyToUpdate] = secondValue;
  //         }

  //         set(loadAssignmentSelector(doenetId), newAInfo);
  //         let dbAInfo = { ...newAInfo };

  //         if (dbAInfo.assignedDate !== null) {
  //           dbAInfo.assignedDate = DateToUTCDateString(
  //             new Date(dbAInfo.assignedDate),
  //           );
  //         }

  //         if (dbAInfo.dueDate !== null) {
  //           dbAInfo.dueDate = DateToUTCDateString(new Date(dbAInfo.dueDate));
  //         }

  //         if (dbAInfo.pinnedUntilDate !== null) {
  //           dbAInfo.pinnedUntilDate = DateToUTCDateString(
  //             new Date(dbAInfo.pinnedUntilDate),
  //           );
  //         }

  //         if (dbAInfo.pinnedAfterDate !== null) {
  //           dbAInfo.pinnedAfterDate = DateToUTCDateString(
  //             new Date(dbAInfo.pinnedAfterDate),
  //           );
  //         }

  //         const resp = await axios.post(
  //           '/api/saveAssignmentToDraft.php',
  //           dbAInfo,
  //         );

  //         if (resp.data.success) {
  //           if (valueDescription) {
  //             addToast(`Updated ${description} to ${valueDescription}`);
  //           } else {
  //             if (
  //               description === 'Assigned Date' ||
  //               description === 'Due Date' ||
  //               description === 'Pinned Until Date' ||
  //               description === 'Pinned After Date'
  //             ) {
  //               addToast(
  //                 `Updated ${description} to ${new Date(value).toLocaleString()}`,
  //               );
  //             } else {
  //               addToast(`Updated ${description} to ${value}`);
  //             }
  //           }
  //         }
  //         // set(loadAssignmentSelector(doenetId),(was)=>{
  //         //   return {...was,[keyToUpdate]:value}
  //         // });
  //       },
  //     [addToast],
  //   );

  //   const loadRecoilAssignmentValues = useRecoilCallback(
  //     ({ snapshot }) =>
  //       async (doenetId) => {
  //         const aLoadable = await snapshot.getPromise(
  //           loadAssignmentSelector(doenetId),
  //         );

  //         aInfoRef.current = { ...aLoadable };

  //         setAssignedDate(aLoadable?.assignedDate);
  //         setDueDate(aLoadable?.dueDate);
  //         setLimitAttempts(aLoadable?.numberOfAttemptsAllowed !== null);
  //         setNumberOfAttemptsAllowed(aLoadable?.numberOfAttemptsAllowed);
  //         setAttemptAggregation(aLoadable?.attemptAggregation);
  //         setTotalPointsOrPercent(aLoadable?.totalPointsOrPercent);
  //         setGradeCategory(aLoadable?.gradeCategory);
  //         setIndividualize(aLoadable?.individualize);
  //         setShowSolution(aLoadable?.showSolution);
  //         setShowSolutionInGradebook(aLoadable?.showSolutionInGradebook);
  //         setShowFeedback(aLoadable?.showFeedback);
  //         setShowHints(aLoadable?.showHints);
  //         setShowCorrectness(aLoadable?.showCorrectness);
  //         setShowCreditAchievedMenu(aLoadable?.showCreditAchievedMenu);
  //         setProctorMakesAvailable(aLoadable?.proctorMakesAvailable);
  //         setTimeLimit(aLoadable?.timeLimit);
  //         setPinnedUntilDate(aLoadable?.pinnedUntilDate);
  //         setPinnedAfterDate(aLoadable?.pinnedAfterDate);
  //       },
  //     [],
  //   );

  //   if (Object.keys(aInfo).length === 0) {
  //     loadRecoilAssignmentValues(doenetId);
  //     return null;
  //   }

  //   //Student JSX
  //   if (role === 'student') {
  //     let nAttemptsAllowed = aInfo?.numberOfAttemptsAllowed;
  //     if (nAttemptsAllowed === null) {
  //       nAttemptsAllowed = 'unlimited';
  //     }
  //     let timeLimitJSX = null;
  //     if (aInfo?.timeLimit !== null) {
  //       timeLimitJSX = <p>Time Limit: {aInfo?.timeLimit} minutes</p>;
  //     }
  //     let assignedDateJSX = null;
  //     if (aInfo?.assignedDate !== null) {
  //       assignedDateJSX = <p>Assigned: {aInfo?.assignedDate}</p>;
  //     }
  //     let dueDateJSX = <p>No Due Date</p>;
  //     if (aInfo?.dueDate !== null) {
  //       dueDateJSX = <p>Due: {aInfo?.dueDate}</p>;
  //     }
  //     return (
  //       <>
  //         <div>
  //           {assignedDateJSX}
  //           {dueDateJSX}
  //           {timeLimitJSX}
  //           <p>Attempts Allowed: {nAttemptsAllowed}</p>
  //           <p>Points: {aInfo?.totalPointsOrPercent}</p>
  //         </div>
  //       </>
  //     );
  //   }
  //   //Instructor JSX
  //   return (
  //     <>
  //       <InputWrapper>
  //           <LabelText>Assigned Date</LabelText>
  //           <InputControl onClick={ e => e.preventDefault() } >
  //             <Checkbox
  //               style={{ marginRight: "5px" }}
  //               checkedIcon={<FontAwesomeIcon icon={faCalendarPlus} />}
  //               uncheckedIcon={<FontAwesomeIcon icon={faCalendarTimes} />}
  //               checked={assignedDate !== null && assignedDate !== undefined}
  //               onClick={(e) => {
  //                 let valueDescription = 'None';
  //                 let value = null;

  //                 if (assignedDate === null || assignedDate === undefined) {
  //                   valueDescription = 'Now';
  //                   value = DateToDateString(new Date());
  //                 }

  //                 setAssignedDate(value);

  //                 updateAssignment({
  //                   doenetId,
  //                   keyToUpdate: 'assignedDate',
  //                   value,
  //                   description: 'Assigned Date',
  //                   valueDescription,
  //                 });
  //               }}
  //             />
  //             <DateTime
  //               disabled={assignedDate === null || assignedDate === undefined}
  //               value={assignedDate ? new Date(assignedDate) : null}
  //               disabledText="No Assigned Day"
  //               disabledOnClick={(e) => {
  //                 let valueDescription = 'Now';
  //                 let value = DateToDateString(new Date());
  //                 setAssignedDate(value);

  //                 updateAssignment({
  //                   doenetId,
  //                   keyToUpdate: 'assignedDate',
  //                   value,
  //                   description: 'Assigned Date',
  //                   valueDescription,
  //                 });
  //               }}
  //               onBlur={({ valid, value }) => {
  //                 if (valid) {
  //                   try {
  //                     value = value.toDate();
  //                   } catch (e) {
  //                     // console.log('value not moment');
  //                   }
  //                   if (
  //                     new Date(DateToDateString(value)).getTime() !==
  //                     new Date(assignedDate).getTime()
  //                   ) {
  //                     setAssignedDate(DateToDateString(value));

  //                     updateAssignment({
  //                       doenetId,
  //                       keyToUpdate: 'assignedDate',
  //                       value: DateToDateString(value),
  //                       description: 'Assigned Date',
  //                     });
  //                   }
  //                 } else {
  //                   addToast('Invalid Assigned Date');
  //                 }
  //               }}
  //             />
  //           </InputControl>
  //       </InputWrapper>
  //       <InputWrapper>
  //           <LabelText>Due Date</LabelText>
  //           <InputControl onClick={ e => e.preventDefault() } >
  //             <Checkbox
  //               style={{ marginRight: "5px" }}
  //               checkedIcon={<FontAwesomeIcon icon={faCalendarPlus} />}
  //               uncheckedIcon={<FontAwesomeIcon icon={faCalendarTimes} />}
  //               checked={dueDate !== null && dueDate !== undefined}
  //               onClick={(e) => {
  //                 let valueDescription = 'None';
  //                 let value = null;

  //                 if (dueDate === null || dueDate === undefined) {
  //                   valueDescription = 'Next Week';
  //                   let nextWeek = new Date();
  //                   nextWeek.setDate(nextWeek.getDate() + 7);
  //                   value = DateToDateString(nextWeek);
  //                 }
  //                 setDueDate(value);

  //                 updateAssignment({
  //                   doenetId,
  //                   keyToUpdate: 'dueDate',
  //                   value,
  //                   description: 'Due Date',
  //                   valueDescription,
  //                 });
  //               }}
  //             />

  //             <DateTime
  //               disabled={dueDate === null || dueDate === undefined}
  //               value={dueDate ? new Date(dueDate) : null}
  //               onBlur={({ valid, value }) => {
  //                 if (valid) {
  //                   try {
  //                     value = value.toDate();
  //                   } catch (e) {
  //                     // console.log('value not moment');
  //                   }
  //                   if (
  //                     new Date(DateToDateString(value)).getTime() !==
  //                     new Date(dueDate).getTime()
  //                   ) {
  //                     setDueDate(DateToDateString(value));
  //                     updateAssignment({
  //                       doenetId,
  //                       keyToUpdate: 'dueDate',
  //                       value: DateToDateString(value),
  //                       description: 'Due Date',
  //                     });
  //                   }
  //                 } else {
  //                   addToast('Invalid Due Date');
  //                 }
  //               }}
  //               disabledText="No Due Date"
  //               disabledOnClick={(e) => {
  //                 let valueDescription = 'Next Week';
  //                 let nextWeek = new Date();
  //                 nextWeek.setDate(nextWeek.getDate() + 7);
  //                 let value = DateToDateString(nextWeek);
  //                 setDueDate(value);
  //                 updateAssignment({
  //                   doenetId,
  //                   keyToUpdate: 'dueDate',
  //                   value,
  //                   description: 'Due Date',
  //                   valueDescription,
  //                 });
  //               }}
  //             />
  //           </InputControl>
  //       </InputWrapper>
  //       <InputWrapper>
  //           <LabelText>Time Limit</LabelText>
  //           <InputControl onClick={ e => e.preventDefault() } >
  //             <Checkbox
  //               style={{ marginRight: "5px" }}
  //               checked={timeLimit !== null}
  //               onClick={(e) => {
  //                 let valueDescription = 'Not Limited';
  //                 let value = null;
  //                 if (timeLimit === null) {
  //                   valueDescription = '60 Minutes';
  //                   value = 60;
  //                 }
  //                 setTimeLimit(value);
  //                 updateAssignment({
  //                   doenetId,
  //                   keyToUpdate: 'timeLimit',
  //                   value,
  //                   description: 'Time Limit ',
  //                   valueDescription,
  //                 });
  //               }}
  //             />
  //             <Increment
  //               disabled={timeLimit === null}
  //               value={timeLimit}
  //               min={0}
  //               onBlur={(newValue) => {
  //                 if (aInfo.timeLimit !== timeLimit) {
  //                   let timelimitlocal = null;
  //                   if (timeLimit < 0 || timeLimit === '' || isNaN(timeLimit)) {
  //                     setTimeLimit(0);
  //                     timelimitlocal = 0;
  //                   } else {
  //                     timelimitlocal = parseInt(timeLimit);
  //                     setTimeLimit(parseInt(timeLimit));
  //                   }
  //                   let valueDescription = `${timelimitlocal} Minutes`;

  //                   updateAssignment({
  //                     doenetId,
  //                     keyToUpdate: 'timeLimit',
  //                     value: timelimitlocal,
  //                     description: 'Time Limit',
  //                     valueDescription,
  //                   });
  //                 }
  //               }}
  //               onChange={(newValue) => setTimeLimit(newValue)}
  //             />
  //           </InputControl>
  //       </InputWrapper>

  //       <InputWrapper>
  //         <LabelText>Attempts</LabelText>
  //         <InputControl onClick={ e => e.preventDefault() }>
  //           <Checkbox
  //             style={{ marginRight: "5px" }}
  //             checked={limitAttempts !== null}
  //             onClick={(e) => {
  //               let valueDescription = 'Not Limited';
  //               let value = null;
  //               if (limitAttempts === null) {
  //                 valueDescription = '1';
  //                 value = 1;
  //               }
  //               setLimitAttempts(value);
  //               setNumberOfAttemptsAllowed(value);
  //               updateAssignment({
  //                 doenetId,
  //                 keyToUpdate: 'numberOfAttemptsAllowed',
  //                 value,
  //                 description: 'Attempts Allowed ',
  //                 valueDescription,
  //               });
  //             }}
  //           />
  //           <Increment
  //             disabled={limitAttempts === null}
  //             value={numberOfAttemptsAllowed}
  //             min={0}
  //             onBlur={() => {
  //               if (aInfo.numberOfAttemptsAllowed !== numberOfAttemptsAllowed) {
  //                 let numberOfAttemptsAllowedLocal = null;
  //                 if (
  //                   numberOfAttemptsAllowed < 0 ||
  //                   numberOfAttemptsAllowed === '' ||
  //                   isNaN(numberOfAttemptsAllowed)
  //                 ) {
  //                   setNumberOfAttemptsAllowed(0);
  //                   numberOfAttemptsAllowedLocal = 0;
  //                 } else {
  //                   numberOfAttemptsAllowedLocal = parseInt(
  //                     numberOfAttemptsAllowed,
  //                   );
  //                   setNumberOfAttemptsAllowed(
  //                     parseInt(numberOfAttemptsAllowed),
  //                   );
  //                 }

  //                 updateAssignment({
  //                   doenetId,
  //                   keyToUpdate: 'numberOfAttemptsAllowed',
  //                   value: numberOfAttemptsAllowedLocal,
  //                   description: 'Attempts Allowed',
  //                 });
  //               }
  //             }}
  //             onChange={(newValue) => setNumberOfAttemptsAllowed(newValue)}
  //           />
  //         </InputControl>
  //       </InputWrapper>
  //       <InputWrapper>
  //         <LabelText>Attempt Aggregation</LabelText>
  //         <InputControl>
  //           <DropdownMenu
  //             width="menu"
  //             valueIndex={attemptAggregation === 'm' ? 1 : 2}
  //             items={[
  //               ['m', 'Maximum'],
  //               ['l', 'Last Attempt'],
  //             ]}
  //             onChange={({ value: val }) => {
  //               let valueDescription = 'Maximum';
  //               if (val === 'l') {
  //                 valueDescription = 'Last Attempt';
  //               }
  //               setAttemptAggregation(val);
  //               updateAssignment({
  //                 doenetId,
  //                 keyToUpdate: 'attemptAggregation',
  //                 value: val,
  //                 description: 'Attempt Aggregation',
  //                 valueDescription,
  //               });
  //             }}
  //           />
  //         </InputControl>
  //       </InputWrapper>
  //       <InputWrapper>
  //         <LabelText>Total Points Or Percent</LabelText>
  //         <InputControl>
  //           <Increment
  //             value={totalPointsOrPercent}
  //             min={0}
  //             onBlur={() => {
  //               if (aInfo.totalPointsOrPercent !== totalPointsOrPercent) {
  //                 let totalPointsOrPercentLocal = null;
  //                 if (
  //                   totalPointsOrPercent < 0 ||
  //                   totalPointsOrPercent === '' ||
  //                   isNaN(totalPointsOrPercent)
  //                 ) {
  //                   setTotalPointsOrPercent(0);
  //                   totalPointsOrPercentLocal = 0;
  //                 } else {
  //                   totalPointsOrPercentLocal = parseInt(totalPointsOrPercent);
  //                   setTotalPointsOrPercent(parseInt(totalPointsOrPercent));
  //                 }

  //                 updateAssignment({
  //                   doenetId,
  //                   keyToUpdate: 'totalPointsOrPercent',
  //                   value: totalPointsOrPercentLocal,
  //                   description: 'Total Points Or Percent',
  //                 });
  //               }
  //             }}
  //             onChange={(newValue) => setTotalPointsOrPercent(newValue)}
  //           />
  //         </InputControl>
  //       </InputWrapper>
  //       <InputWrapper>
  //         <LabelText>Grade Category</LabelText>
  //         <DropdownMenu
  //           valueIndex={
  //             {
  //               gateway: 1,
  //               exams: 2,
  //               quizzes: 3,
  //               'problem sets': 4,
  //               projects: 5,
  //               participation: 6,
  //             }[gradeCategory]
  //           }
  //           items={[
  //             ['gateway', 'Gateway'],
  //             ['exams', 'Exams'],
  //             ['quizzes', 'Quizzes'],
  //             ['problem sets', 'Problem Sets'],
  //             ['projects', 'Projects'],
  //             ['participation', 'Participation'],
  //           ]}
  //           onChange={({ value: val }) => {
  //             console.log('on change');
  //             if (aInfo.gradeCategory !== val) {
  //               aInfoRef.current.gradeCategory = val;
  //               setGradeCategory(val);
  //               updateAssignment({
  //                 doenetId,
  //                 keyToUpdate: 'gradeCategory',
  //                 value: val,
  //                 description: 'Grade Category',
  //               });
  //             }
  //           }}
  //         />
  //       </InputWrapper>

  //       <div style={{ margin: "16px 0" }}>
  //         <InputWrapper flex>
  //           <div onClick={ e => e.preventDefault() } >
  //             <Checkbox
  //               style={{ marginRight: '5px' }}
  //               checked={individualize}
  //               onClick={(e) => {
  //                 let valueDescription = 'False';
  //                 let value = false;
  //                 if (!individualize) {
  //                   valueDescription = 'True';
  //                   value = true;
  //                 }
  //                 setIndividualize(value);
  //                 updateAssignment({
  //                   doenetId,
  //                   keyToUpdate: 'individualize',
  //                   value: value,
  //                   description: 'Individualize',
  //                   valueDescription,
  //                 });
  //               }}
  //             />
  //             <CheckboxLabelText>Individualize</CheckboxLabelText>
  //           </div>
  //         </InputWrapper>

  //         <InputWrapper flex>
  //           <div onClick={e => e.preventDefault() }>
  //             <Checkbox
  //               style={{ marginRight: '5px' }}
  //               checked={showSolution}
  //               onClick={(e) => {
  //                 let valueDescription = 'False';
  //                 let value = false;
  //                 if (!showSolution) {
  //                   valueDescription = 'True';
  //                   value = true;
  //                 }
  //                 setShowSolution(value);
  //                 updateAssignment({
  //                   doenetId,
  //                   keyToUpdate: 'showSolution',
  //                   value: value,
  //                   description: 'Show Solution',
  //                   valueDescription,
  //                 });
  //               }}
  //             />
  //             <CheckboxLabelText>Show Solution</CheckboxLabelText>
  //           </div>
  //         </InputWrapper>

  //         <InputWrapper flex>
  //           <Checkbox
  //             style={{ marginRight: '5px' }}
  //             checked={showSolutionInGradebook}
  //             onClick={(e) => {
  //               let valueDescription = 'False';
  //               let value = false;
  //               if (!showSolutionInGradebook) {
  //                 valueDescription = 'True';
  //                 value = true;
  //               }
  //               setShowSolutionInGradebook(value);
  //               updateAssignment({
  //                 doenetId,
  //                 keyToUpdate: 'showSolutionInGradebook',
  //                 value: value,
  //                 description: 'Show Solution In Gradebook',
  //                 valueDescription,
  //               });
  //             }}
  //           />
  //           <CheckboxLabelText>Show Solution In Gradebook</CheckboxLabelText>
  //         </InputWrapper>

  //         <InputWrapper flex>
  //           <Checkbox
  //             style={{ marginRight: '5px' }}
  //             checked={showFeedback}
  //             onClick={(e) => {
  //               let valueDescription = 'False';
  //               let value = false;
  //               if (!showFeedback) {
  //                 valueDescription = 'True';
  //                 value = true;
  //               }
  //               setShowFeedback(value);
  //               updateAssignment({
  //                 doenetId,
  //                 keyToUpdate: 'showFeedback',
  //                 value: value,
  //                 description: 'Show Feedback',
  //                 valueDescription,
  //               });
  //             }}
  //           />
  //           <CheckboxLabelText>Show Feedback</CheckboxLabelText>
  //         </InputWrapper>

  //         <InputWrapper flex>
  //           <Checkbox
  //             style={{ marginRight: '5px' }}
  //             checked={showHints}
  //             onClick={(e) => {
  //               let valueDescription = 'False';
  //               let value = false;
  //               if (!showHints) {
  //                 valueDescription = 'True';
  //                 value = true;
  //               }
  //               setShowHints(value);
  //               updateAssignment({
  //                 doenetId,
  //                 keyToUpdate: 'showHints',
  //                 value: value,
  //                 description: 'Show Hints',
  //                 valueDescription,
  //               });
  //             }}
  //           />
  //           <CheckboxLabelText>Show Hints</CheckboxLabelText>
  //         </InputWrapper>

  //         <InputWrapper flex>
  //           <Checkbox
  //             style={{ marginRight: '5px' }}
  //             checked={showCorrectness}
  //             onClick={(e) => {
  //               let valueDescription = 'False';
  //               let value = false;
  //               if (!showCorrectness) {
  //                 valueDescription = 'True';
  //                 value = true;
  //               }
  //               setShowCorrectness(value);
  //               updateAssignment({
  //                 doenetId,
  //                 keyToUpdate: 'showCorrectness',
  //                 value: value,
  //                 description: 'Show Correctness',
  //                 valueDescription,
  //               });
  //             }}
  //           />
  //           <CheckboxLabelText>Show Correctness</CheckboxLabelText>
  //         </InputWrapper>

  //         <InputWrapper flex>
  //           <Checkbox
  //             style={{ marginRight: '5px' }}
  //             checked={showCreditAchievedMenu}
  //             onClick={(e) => {
  //               let valueDescription = 'False';
  //               let value = false;
  //               if (!showCreditAchievedMenu) {
  //                 valueDescription = 'True';
  //                 value = true;
  //               }
  //               setShowCreditAchievedMenu(value);
  //               updateAssignment({
  //                 doenetId,
  //                 keyToUpdate: 'showCreditAchievedMenu',
  //                 value: value,
  //                 description: 'Show Credit Achieved Menu',
  //                 valueDescription,
  //               });
  //             }}
  //           />
  //           <CheckboxLabelText>Show Credit Achieved Menu</CheckboxLabelText>
  //         </InputWrapper>

  //         <InputWrapper flex>
  //           <Checkbox
  //             style={{ marginRight: '5px' }}
  //             checked={proctorMakesAvailable}
  //             onClick={(e) => {
  //               let valueDescription = 'False';
  //               let value = false;
  //               if (!proctorMakesAvailable) {
  //                 valueDescription = 'True';
  //                 value = true;
  //               }
  //               setProctorMakesAvailable(value);
  //               updateAssignment({
  //                 doenetId,
  //                 keyToUpdate: 'proctorMakesAvailable',
  //                 value: value,
  //                 description: 'Proctor Makes Available',
  //                 valueDescription,
  //               });
  //             }}
  //           />
  //           <CheckboxLabelText>Proctor Makes Available</CheckboxLabelText>
  //         </InputWrapper>
  //       </div>

  //       <InputWrapper>
  //         <LabelText>Pin Assignment</LabelText>
  //         <InputControl onClick={ e => e.preventDefault() }>
  //           <Checkbox
  //             style={{ marginRight: "5px" }}
  //             checkedIcon={<FontAwesomeIcon icon={faCalendarPlus} />}
  //             uncheckedIcon={<FontAwesomeIcon icon={faCalendarTimes} />}
  //             checked={
  //               pinnedUntilDate !== null && pinnedUntilDate !== undefined
  //             }
  //             onClick={(e) => {
  //               let valueDescription = 'None';
  //               let value = null;
  //               let secondValue = null;

  //               if (pinnedUntilDate === null || pinnedUntilDate === undefined) {
  //                 valueDescription = 'Now to Next Year';
  //                 let today = new Date();
  //                 let nextYear = new Date();
  //                 nextYear.setDate(nextYear.getDate() + 365);
  //                 value = DateToDateString(today);
  //                 secondValue = DateToDateString(nextYear);
  //               }
  //               setPinnedAfterDate(value);
  //               setPinnedUntilDate(secondValue);
  //               updateAssignment({
  //                 doenetId,
  //                 keyToUpdate: 'pinnedAfterDate',
  //                 value,
  //                 description: 'Pinned Dates ',
  //                 valueDescription,
  //                 secondKeyToUpdate: 'pinnedUntilDate',
  //                 secondValue,
  //               });
  //             }}
  //           />
  //           <div style={{ display: "flex", flexDirection: "column"}}>
  //             <DateTime
  //               disabled={
  //                 pinnedAfterDate === null || pinnedAfterDate === undefined
  //               }
  //               disabledText="No Pinned After Date"
  //               disabledOnClick={(e) => {
  //                 let valueDescription = 'None';
  //                 let value = null;
  //                 let secondValue = null;

  //                 if (pinnedAfterDate === null || pinnedAfterDate === undefined) {
  //                   valueDescription = 'Now to Next Year';
  //                   let today = new Date();
  //                   let nextYear = new Date();
  //                   nextYear.setDate(nextYear.getDate() + 365);
  //                   value = DateToDateString(today);
  //                   secondValue = DateToDateString(nextYear);
  //                 }
  //                 setPinnedAfterDate(value);
  //                 setPinnedUntilDate(secondValue);
  //                 updateAssignment({
  //                   doenetId,
  //                   keyToUpdate: 'pinnedAfterDate',
  //                   value,
  //                   description: 'Pinned Dates ',
  //                   valueDescription,
  //                   secondKeyToUpdate: 'pinnedUntilDate',
  //                   secondValue,
  //                 });
  //               }}
  //               value={pinnedAfterDate ? new Date(pinnedAfterDate) : null}
  //               onBlur={({ valid, value }) => {
  //                 if (valid) {
  //                   try {
  //                     value = value.toDate();
  //                   } catch (e) {
  //                     // console.log('value not moment');
  //                   }
  //                   if (
  //                     new Date(DateToDateString(value)).getTime() !==
  //                     new Date(pinnedAfterDate).getTime()
  //                   ) {
  //                     setPinnedAfterDate(DateToDateString(value));
  //                     updateAssignment({
  //                       doenetId,
  //                       keyToUpdate: 'pinnedAfterDate',
  //                       value: DateToDateString(value),
  //                       description: 'Pinned After Date',
  //                     });
  //                   }
  //                 } else {
  //                   addToast('Invalid Pin After Date');
  //                 }
  //               }}
  //             />

  //             <DateTime
  //               style={{ marginTop: '5px' }}
  //               disabled={
  //                 pinnedUntilDate === null || pinnedUntilDate === undefined
  //               }
  //               disabledText="No Pinned Until Date"
  //               disabledOnClick={(e) => {
  //                 let valueDescription = 'None';
  //                 let value = null;
  //                 let secondValue = null;

  //                 if (
  //                   pinnedUntilDate === null ||
  //                   pinnedUntilDate === undefined
  //                 ) {
  //                   valueDescription = 'Now to Next Year';
  //                   let today = new Date();
  //                   let nextYear = new Date();
  //                   nextYear.setDate(nextYear.getDate() + 365);
  //                   value = DateToDateString(today);
  //                   secondValue = DateToDateString(nextYear);
  //                 }
  //                 setPinnedAfterDate(value);
  //                 setPinnedUntilDate(secondValue);
  //                 updateAssignment({
  //                   doenetId,
  //                   keyToUpdate: 'pinnedAfterDate',
  //                   value,
  //                   description: 'Pinned Dates ',
  //                   valueDescription,
  //                   secondKeyToUpdate: 'pinnedUntilDate',
  //                   secondValue,
  //                 });
  //               }}
  //               value={pinnedUntilDate ? new Date(pinnedUntilDate) : null}
  //               onBlur={({ valid, value }) => {
  //                 if (valid) {
  //                   try {
  //                     value = value.toDate();
  //                   } catch (e) {
  //                     // console.log('value not moment');
  //                   }
  //                   if (
  //                     new Date(DateToDateString(value)).getTime() !==
  //                     new Date(pinnedUntilDate).getTime()
  //                   ) {
  //                     setPinnedUntilDate(DateToDateString(value));

  //                     updateAssignment({
  //                       doenetId,
  //                       keyToUpdate: 'pinnedUntilDate',
  //                       value: DateToDateString(value),
  //                       description: 'Pinned Until Date',
  //                     });
  //                   }
  //                 } else {
  //                   addToast('Invalid Pin Until Date');
  //                 }
  //               }}
  //             />
  //           </div>
  //         </InputControl>
  //       </InputWrapper>
  //     </>
  //   );
}<|MERGE_RESOLUTION|>--- conflicted
+++ resolved
@@ -103,11 +103,6 @@
   } = useCourse(courseId);
   const [itemTextFieldLabel, setItemTextFieldLabel] = useState(itemObj.label);
   const addToast = useToast();
-<<<<<<< HEAD
-  console.log('SelectedActivity itemObj', itemObj);
-  console.log('SelectedActivity doenetId', doenetId);
-=======
->>>>>>> a685e22f
 
   useEffect(() => {
     if (itemTextFieldLabel !== itemObj.label) {
