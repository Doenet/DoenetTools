--- conflicted
+++ resolved
@@ -99,6 +99,7 @@
           <ActionButton
             width="menu"
             value="Edit Activity"
+            data-test="Edit Activity"
             onClick={() => {
               if (firstPageDoenetId == null) {
                 addToast(`ERROR: No page found in activity`, toastType.INFO);
@@ -120,6 +121,7 @@
           <ActionButton
             width="menu"
             value="View Draft Activity"
+            data-test="View Draft Activity"
             onClick={() => {
               compileActivity({
                 activityDoenetId: doenetId,
@@ -141,6 +143,7 @@
           <ActionButton
             width="menu"
             value="View Assigned Activity"
+            data-test="View Assigned Activity"
             onClick={() => {
               setPageToolView({
                 page: 'course',
@@ -202,79 +205,9 @@
   return (
     <>
       {heading}
-<<<<<<< HEAD
       <ActionButton
-=======
-      <ActionButtonGroup vertical>
-        <ActionButton
-          width="menu"
-          value="Edit Activity"
-          data-test="Edit Activity"
-          onClick={() => {
-            if (firstPageDoenetId == null) {
-              addToast(`ERROR: No page found in activity`, toastType.INFO);
-            } else {
-              setPageToolView((prev) => {
-                return {
-                  page: 'course',
-                  tool: 'editor',
-                  view: prev.view,
-                  params: {
-                    doenetId,
-                    pageId: firstPageDoenetId,
-                  },
-                };
-              });
-            }
-          }}
-        />
-        <ActionButton
-          width="menu"
-          value="View Draft Activity"
-          data-test="View Draft Activity"
-          onClick={() => {
-            compileActivity({
-              activityDoenetId: doenetId,
-              courseId,
-              successCallback: () => {
-                setPageToolView({
-                  page: 'course',
-                  tool: 'draftactivity',
-                  view: '',
-                  params: {
-                    doenetId,
-                    requestedVariant: 1,
-                  },
-                });
-              },
-            });
-          }}
-        />
-        <ActionButton
-          width="menu"
-          value="View Assigned Activity"
-          data-test="View Assigned Activity"
-          onClick={() => {
-            setPageToolView({
-              page: 'course',
-              tool: 'assignment',
-              view: '',
-              params: {
-                doenetId,
-              },
-            });
-          }}
-        />
-      </ActionButtonGroup>
-      <br />
-
-      <AssignUnassignActivity doenetId={doenetId} courseId={courseId} />
-  
-      <Textfield
-        label="Label"
-        vertical
->>>>>>> 81653acb
         width="menu"
+        data-test="Edit Activity"
         value="View Activity"
         onClick={() => {
           setPageToolView({
