--- conflicted
+++ resolved
@@ -12,10 +12,6 @@
   ).split(':');
   const { addItem } = useSockets('drive');
   return (
-<<<<<<< HEAD
-    // <div style={props.style}>
-=======
->>>>>>> 3efb7baa
     <ButtonGroup vertical>
       <Button
         width="menu"
@@ -29,13 +25,7 @@
       >
         Add Folder
       </Button>
-<<<<<<< HEAD
-      {/* </div>
-      <div> */}
-      {/* {' '} */}
-=======
 
->>>>>>> 3efb7baa
       <Button
         width="menu"
         onClick={() =>
@@ -59,10 +49,6 @@
         value="Add Collection"
       />
     </ButtonGroup>
-<<<<<<< HEAD
-    // </div>
-=======
     
->>>>>>> 3efb7baa
   );
 }