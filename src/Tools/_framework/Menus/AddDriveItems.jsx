// import { ButtonGroup } from '@blueprintjs/core';
import React from 'react';
import { useRecoilValue } from 'recoil';
import Button from '../../../_reactComponents/PanelHeaderComponents/Button';
import useSockets, { itemType } from '../../../_reactComponents/Sockets';
import { searchParamAtomFamily } from '../NewToolRoot';
import ButtonGroup from '../../../_reactComponents/PanelHeaderComponents/ButtonGroup';


export default function AddDriveItems(props) {
  const [driveId, parentFolderId] = useRecoilValue(
    searchParamAtomFamily('path'),
  ).split(':');
  const { addItem } = useSockets('drive');
  return (
<<<<<<< HEAD
    // <div style={props.style}>
      <ButtonGroup vertical>
=======
    <div style={{display: 'flex', flexDirection: 'column', gap: '4px', ...props.style}}>
      <div>
>>>>>>> 8cd8d87e
        <Button
          width="menu"
          onClick={() =>
            addItem({
              driveIdFolderId: { driveId, folderId: parentFolderId },
              type: itemType.FOLDER,
            })
          }
          value="Add Folder"
        >
          Add Folder
        </Button>
      {/* </div>
      <div> */}
        {/* {' '} */} 
        <Button
          width="menu"
          onClick={() =>
            addItem({
              driveIdFolderId: { driveId, folderId: parentFolderId },
              type: itemType.DOENETML,
            })
          }
          value="Add DoenetML"
        >
          Add DoenetML
        </Button>
<<<<<<< HEAD
      </ButtonGroup>
    // </div>
=======
      </div>
      <div>
        <Button
          width="menu"
          onClick={() =>
            addItem({
              driveIdFolderId: { driveId, folderId: parentFolderId },
              type: itemType.COLLECTION,
            })
          }
          value="Add Collection"
        />
      </div>
    </div>
>>>>>>> 8cd8d87e
  );
}<|MERGE_RESOLUTION|>--- conflicted
+++ resolved
@@ -13,13 +13,8 @@
   ).split(':');
   const { addItem } = useSockets('drive');
   return (
-<<<<<<< HEAD
-    // <div style={props.style}>
-      <ButtonGroup vertical>
-=======
     <div style={{display: 'flex', flexDirection: 'column', gap: '4px', ...props.style}}>
       <div>
->>>>>>> 8cd8d87e
         <Button
           width="menu"
           onClick={() =>
@@ -47,12 +42,8 @@
         >
           Add DoenetML
         </Button>
-<<<<<<< HEAD
-      </ButtonGroup>
-    // </div>
-=======
       </div>
-      <div>
+      {/* <div>
         <Button
           width="menu"
           onClick={() =>
@@ -63,8 +54,7 @@
           }
           value="Add Collection"
         />
-      </div>
+      </div> */}
     </div>
->>>>>>> 8cd8d87e
   );
 }