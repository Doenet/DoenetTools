import { faCode } from '@fortawesome/free-solid-svg-icons';
import { FontAwesomeIcon } from '@fortawesome/react-fontawesome';
import React, { useEffect, useState } from 'react';
import { useRecoilValue, useSetRecoilState } from 'recoil';
import { authorItemByDoenetId, selectedCourseItems, useCourse } from '../../../_reactComponents/Course/CourseActions';
// import ActionButton from '../../../_reactComponents/PanelHeaderComponents/ActionButton';
// import { effectiveRoleAtom } from '../../../_reactComponents/PanelHeaderComponents/RoleDropdown';
import Textfield from '../../../_reactComponents/PanelHeaderComponents/Textfield';
import { pageToolViewAtom, searchParamAtomFamily } from '../NewToolRoot';
import { useToast } from '../Toast';
import ButtonGroup from '../../../_reactComponents/PanelHeaderComponents/ButtonGroup';
import Button from '../../../_reactComponents/PanelHeaderComponents/Button';

export default function SelectedPage() {
  // const setPageToolView = useSetRecoilState(pageToolViewAtom);
  // const effectiveRole = useRecoilValue(effectiveRoleAtom);
  const doenetId = useRecoilValue(selectedCourseItems)[0];
  const itemObj = useRecoilValue(authorItemByDoenetId(doenetId));
<<<<<<< HEAD
  const [courseId] = useRecoilValue(searchParamAtomFamily('path')).split(':');
  const { create, renameItem } = useCourse(courseId);
=======
  const courseId = useRecoilValue(searchParamAtomFamily('couresId'))
  const { renameItem } = useCourse(courseId);
>>>>>>> 950bfd5f
  const [itemTextFieldLabel,setItemTextFieldLabel] = useState(itemObj.label)

  useEffect(()=>{
    if (itemTextFieldLabel !== itemObj.label){
      setItemTextFieldLabel(itemObj.label)
    }
  },[doenetId])

  const handelLabelModfication = () => {
    let effectiveItemLabel = itemTextFieldLabel;
    if (itemTextFieldLabel === '') {
      effectiveItemLabel = itemObj.label;
      if (itemObj.label === ''){
        effectiveItemLabel = 'Untitled';
      }

      setItemTextFieldLabel(effectiveItemLabel);
      addToast('Every item must have a label.');
    }
    //Only update the server when it changes
    if (itemObj.label !== effectiveItemLabel){
      renameItem(doenetId,effectiveItemLabel)
    }
  };

  const addToast = useToast();
  let heading = (<h2 data-cy="infoPanelItemLabel" style={{ margin: "16px 5px" }} >
    <FontAwesomeIcon icon={faCode} /> {itemObj.label} 
  </h2>)


  // if (effectiveRole === 'student') {
  //   return (
  //     <>
  //       {heading}
  //       <ActionButton
  //         width="menu"
  //         value="Take Assignment"
  //         onClick={() => {
  //           setPageToolView({
  //             page: 'course',
  //             tool: 'assignment',
  //             view: '',
  //             params: {
  //               doenetId,
  //             },
  //           });
  //         }}
  //       />
  //     </>
  //   );
  // }
  
  return <>
  {heading}
  <Textfield
      label="Label"
      vertical
      width="menu"
      value={itemTextFieldLabel}
      onChange={(e) => setItemTextFieldLabel(e.target.value)}
      onKeyDown={(e) => {
        if (e.keyCode === 13) handelLabelModfication();
      }}
      onBlur={handelLabelModfication}
    />
    <br />
    <ButtonGroup vertical>
      <Button
        width="menu"
        onClick={() =>
          create({itemType:"order"})
        }
        value="Add Order"
      />
      <Button
        width="menu"
        onClick={() =>
          create({itemType:"page"})
        }
        value="Add Page"
      />
    </ButtonGroup>
  </>
}<|MERGE_RESOLUTION|>--- conflicted
+++ resolved
@@ -16,13 +16,8 @@
   // const effectiveRole = useRecoilValue(effectiveRoleAtom);
   const doenetId = useRecoilValue(selectedCourseItems)[0];
   const itemObj = useRecoilValue(authorItemByDoenetId(doenetId));
-<<<<<<< HEAD
-  const [courseId] = useRecoilValue(searchParamAtomFamily('path')).split(':');
+  const courseId = useRecoilValue(searchParamAtomFamily('couresId'))
   const { create, renameItem } = useCourse(courseId);
-=======
-  const courseId = useRecoilValue(searchParamAtomFamily('couresId'))
-  const { renameItem } = useCourse(courseId);
->>>>>>> 950bfd5f
   const [itemTextFieldLabel,setItemTextFieldLabel] = useState(itemObj.label)
 
   useEffect(()=>{
