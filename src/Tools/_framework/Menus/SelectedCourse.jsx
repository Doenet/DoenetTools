import { faChalkboard } from '@fortawesome/free-solid-svg-icons';
import { FontAwesomeIcon } from '@fortawesome/react-fontawesome';
import React from 'react';
import { useRecoilState, useRecoilValue, useSetRecoilState } from 'recoil';
import { useCourse } from '../../../_reactComponents/Course/CourseActions';
import Button from '../../../_reactComponents/PanelHeaderComponents/Button';
<<<<<<< HEAD
=======
import DoenetDriveCardMenu from '../../../_reactComponents/Drive/DoenetDriveCardMenu';
import { useToast, toastType } from '../../_framework/Toast';
>>>>>>> 223885cb
import ButtonGroup from '../../../_reactComponents/PanelHeaderComponents/ButtonGroup';
import { drivecardSelectedNodesAtom } from '../ToolHandlers/CourseToolHandler';

import {
  DeleteCourse,
  EditDefaultRole,
  EditImageAndColor,
  EditLabel,
} from '../../../_reactComponents/Course/SettingComponents';
import { effectivePermissionsByCourseId } from '../../../_reactComponents/PanelHeaderComponents/RoleDropdown';
import { pageToolViewAtom } from '../NewToolRoot';
import ActionButton from '../../../_reactComponents/PanelHeaderComponents/ActionButton';
import ActionButtonGroup from '../../../_reactComponents/PanelHeaderComponents/ActionButtonGroup';

export default function SelectedCourse() {
  const [courseCardsSelection, setCourseCardsSelection] = useRecoilState(
    drivecardSelectedNodesAtom,
  );

  //DO WE Need view perm check? selection[0]?.canViewCourse
  if (courseCardsSelection.length === 1) {
    return (
      <CourseInfoPanel
        key={`CourseInfoPanel${courseCardsSelection[0].courseId}`}
        courseId={courseCardsSelection[0].courseId}
      />
    );
  } else if (
    courseCardsSelection.length > 1 &&
    courseCardsSelection[0]?.isOwner
  ) {
    //should be aware of all course permissons
    return (
      <>
        <h2> {courseCardsSelection.length} Courses Selected</h2>
        <ButtonGroup vertical>
          <Button
            width="menu"
            value="Duplicate (Soon)"
            onClick={(e) => {
              e.preventDefault();
              e.stopPropagation();
              console.log('>>>This will Duplicate courses');
              setCourseCardsSelection([]);
            }}
          />
          <Button
            width="menu"
            value="Delete Courses (Soon)"
            alert
            onClick={(e) => {
              e.preventDefault();
              e.stopPropagation();
              console.log('>>>This will Delete multiple courses');
              setCourseCardsSelection([]);
            }}
          />
        </ButtonGroup>
      </>
    );
  }
  return null;
}

const CourseInfoPanel = function ({ courseId }) {
  const { label } = useCourse(courseId);
  const {
    isOwner,
    isAdmin,
    canViewUsers,
    dataAccessPermission,
    canModifyCourseSettings,
  } = useRecoilValue(effectivePermissionsByCourseId(courseId));
  const setPageToolView = useSetRecoilState(pageToolViewAtom);

  return (
    <>
      <h2 data-test="infoPanelItemLabel">
        <FontAwesomeIcon icon={faChalkboard} /> {label}
      </h2>
<<<<<<< HEAD
      <ActionButtonGroup vertical>
        <ActionButton
=======
      <Textfield
        label="Label"
        vertical
        width="menu"
        value={driveLabel}
        onChange={(e) => setDriveLabel(e.target.value)}
        onKeyDown={(e) => {
          if (e.keyCode === 13) handelLabelModfication();
        }}
        onBlur={handelLabelModfication}
      />
      <ColorImagePicker
        initialImage={image}
        initialColor={color}
        imageCallback={(newImage) => {
          modifyCourse({ image: newImage, color: 'none' });
        }}
        colorCallback={(newColor) => {
          modifyCourse({ color: newColor, image: 'none' });
        }}
      />
      <br />
      <ButtonGroup vertical>
        <Button
>>>>>>> 223885cb
          width="menu"
          value="Dashboard"
          data-test="dashboard nav button"
          onClick={(e) => {
            e.preventDefault();
            e.stopPropagation();
            setPageToolView({
              page: 'course',
              tool: 'dashboard',
              view: '',
              params: {
                courseId,
              },
            });
          }}
        />
        <ActionButton
          width="menu"
          value="Content"
          data-test="content nav button"
          onClick={(e) => {
            e.preventDefault();
            e.stopPropagation();
            setPageToolView({
              page: 'course',
              tool: 'navigation',
              view: '',
              params: {
                courseId,
              },
            });
          }}
        />
        {canViewUsers === '1' && (
          <ActionButton
            width="menu"
            value="People"
            data-test="people nav button"
            onClick={(e) => {
              e.preventDefault();
              e.stopPropagation();
              setPageToolView({
                page: 'course',
                tool: 'people',
                view: '',
                params: {
                  courseId,
                },
              });
            }}
          />
        )}
        {/* TODO: EMILIO create a level above fuction */}
        {dataAccessPermission === 'Identified' && (
          <ActionButton
            width="menu"
            value="Data"
            data-test="data nav button"
            onClick={(e) => {
              e.preventDefault();
              e.stopPropagation();
              setPageToolView({
                page: 'course',
                tool: 'data',
                view: '',
                params: {
                  courseId,
                },
              });
            }}
          />
        )}
      </ActionButtonGroup>
      {canModifyCourseSettings === '1' && <EditLabel courseId={courseId} />}
      {canModifyCourseSettings === '1' && (
        <EditImageAndColor courseId={courseId} />
      )}
      {isAdmin === '1' && <EditDefaultRole courseId={courseId} />}
      {isOwner === '1' && <DeleteCourse courseId={courseId} />}
    </>
  );
};<|MERGE_RESOLUTION|>--- conflicted
+++ resolved
@@ -4,11 +4,8 @@
 import { useRecoilState, useRecoilValue, useSetRecoilState } from 'recoil';
 import { useCourse } from '../../../_reactComponents/Course/CourseActions';
 import Button from '../../../_reactComponents/PanelHeaderComponents/Button';
-<<<<<<< HEAD
-=======
 import DoenetDriveCardMenu from '../../../_reactComponents/Drive/DoenetDriveCardMenu';
 import { useToast, toastType } from '../../_framework/Toast';
->>>>>>> 223885cb
 import ButtonGroup from '../../../_reactComponents/PanelHeaderComponents/ButtonGroup';
 import { drivecardSelectedNodesAtom } from '../ToolHandlers/CourseToolHandler';
 
@@ -89,35 +86,8 @@
       <h2 data-test="infoPanelItemLabel">
         <FontAwesomeIcon icon={faChalkboard} /> {label}
       </h2>
-<<<<<<< HEAD
       <ActionButtonGroup vertical>
         <ActionButton
-=======
-      <Textfield
-        label="Label"
-        vertical
-        width="menu"
-        value={driveLabel}
-        onChange={(e) => setDriveLabel(e.target.value)}
-        onKeyDown={(e) => {
-          if (e.keyCode === 13) handelLabelModfication();
-        }}
-        onBlur={handelLabelModfication}
-      />
-      <ColorImagePicker
-        initialImage={image}
-        initialColor={color}
-        imageCallback={(newImage) => {
-          modifyCourse({ image: newImage, color: 'none' });
-        }}
-        colorCallback={(newColor) => {
-          modifyCourse({ color: newColor, image: 'none' });
-        }}
-      />
-      <br />
-      <ButtonGroup vertical>
-        <Button
->>>>>>> 223885cb
           width="menu"
           value="Dashboard"
           data-test="dashboard nav button"
