import React, { useState } from 'react';
import {
  useRecoilValue,
  useSetRecoilState,
  useRecoilStateLoadable,
} from 'recoil';
import {
  fetchDrivesSelector,
  fetchDriveUsers,
} from '../../../_reactComponents/Drive/NewDrive';
import {
  faChalkboard,
  faCode,
  faFolder,
  faUserCircle,
} from '@fortawesome/free-solid-svg-icons';
import { FontAwesomeIcon } from '@fortawesome/react-fontawesome';
import { drivecardSelectedNodesAtom } from '../ToolHandlers/CourseToolHandler';
import Button from '../../../_reactComponents/PanelHeaderComponents/Button';
import DoenetDriveCardMenu from '../../../_reactComponents/Drive/DoenetDriveCardMenu';
import { driveColors, driveImages } from '../../../_reactComponents/Drive/util';

export default function SelectedCourse(props) {
  const selection = useRecoilValue(drivecardSelectedNodesAtom);
  const setDrivesInfo = useSetRecoilState(fetchDrivesSelector);
  const setDrivecardSelection = useSetRecoilState(drivecardSelectedNodesAtom);
  if (selection.length === 1 && selection[0]?.role[0] === 'Owner') {
    return (
      <>
        <DriveInfoPanel
          key={`DriveInfoPanel${selection[0].driveId}`}
          label={selection[0].label}
          color={selection[0].color}
          image={selection[0].image}
          driveId={selection[0].driveId}
        />
      </>
    );
  } else if (selection[0]?.role[0] === 'Student') {
    let dIcon = <FontAwesomeIcon icon={faChalkboard} />;

    return (
      <>
        <h2>
          {dIcon} {selection[0].label}
        </h2>
      </>
    );
  } else if (selection.length > 1 && selection[0].role[0] === 'Owner') {
    return (
      <>
        <h2> {selection.length} Courses Selected</h2>
<<<<<<< HEAD
        <Button
          width="menu"
          value="Make Copy(Soon)"
          onClick={(e) => {
            e.preventDefault();
            e.stopPropagation();
            console.log('>> made copy of courses');
          }}
        />
        <br />
        <Button
          width="menu"
          value="Delete Course"
          alert
          onClick={(e) => {
            e.preventDefault();
            e.stopPropagation();
            // alert("Delete Drive")
            let selectionArr = [];
            for (let x = 0; x < selection.length; x++) {
              selectionArr.push(selection[x].driveId);
            }

            setDrivesInfo({
              color: 'abc',
              label: 'abcd',
              image: 'ancds',
              newDriveId: selectionArr,
              type: 'delete drive',
            });
            setDrivecardSelection([]);
            // }
          }}
        />
=======
        <Button width="menu" value="Make Copy(Soon)" onClick={(e)=>{
          e.preventDefault();
          e.stopPropagation();
          console.log(">> made copy of courses")
        }}/><br />
          <Button width="menu" value="Delete Course" alert onClick={(e)=>{
          e.preventDefault();
          e.stopPropagation();
    // alert("Delete Drive")
   let selectionArr = [];
    for(let x=0;x< selection.length;x++){
      selectionArr.push(selection[x].driveId);
    }
      
      setDrivesInfo({
        color:'',
        label:'',
        image:'',
        newDriveId:selectionArr,
        type:"delete drive"
      })
      setDrivecardSelection([]);
    // }
    
  }}/>
>>>>>>> 1ff31f92
      </>
    );
  } else {
    return '';
  }
}

const DriveInfoPanel = function (props) {
  const [driveLabel, setDriveLabel] = useState(props.label);
  const [panelDriveLabel, setPanelDriveLabel] = useState(props.label);
  const setDrivesInfo = useSetRecoilState(fetchDrivesSelector);
  const driveId = props.driveId;
  const [driveUsers, setDriveUsers] = useRecoilStateLoadable(
    fetchDriveUsers(driveId),
  );
  const [selectedUserId, setSelectedUserId] = useState('');
  const setDrivecardSelection = useSetRecoilState(drivecardSelectedNodesAtom);

  if (driveUsers.state === 'loading') {
    return null;
  }
  if (driveUsers.state === 'hasError') {
    console.error(driveUsers.contents);
    return null;
  }

  let isOwner = false;
  if (driveUsers?.contents?.usersRole === 'Owner') {
    isOwner = true;
  }
  let dIcon = <FontAwesomeIcon icon={faChalkboard} />;

  let admins = [];
  let owners = [];
  let buttons = [];

  let addOwners = null;

  addOwners = (
    <NewUser driveId={driveId} type="Add Owner" setDriveUsers={setDriveUsers} />
  );

  let addAdmins = null;

  addAdmins = (
    <NewUser driveId={driveId} type="Add Admin" setDriveUsers={setDriveUsers} />
  );

  let selectedOwner = [];
  let selectedAdmin = [];

  let deleteCourseButton = null;
  if (isOwner) {
    deleteCourseButton = (
      <>
        <Button
          width="menu"
          value="Delete Course"
          alert
          onClick={() => {
            // alert("Delete Drive")
            setDrivesInfo({
              color: props.color,
              label: driveLabel,
              image: props.image,
              newDriveId: [props.driveId],
              type: 'delete drive',
            });
            setDrivecardSelection([]);
          }}
        />
      </>
    );
  }
  const selectedOwnerFn = (userId, e) => {
    selectedOwner = [];
    for (let selectedOwnerObj of e.target.selectedOptions) {
      for (let owner of driveUsers?.contents?.owners) {
        if (owner.userId === selectedOwnerObj.value) {
          selectedOwner.push(owner);
        }
      }
    }
  };
  const selectedAdminFn = (userId, e) => {
    selectedAdmin = [];
    for (let selectedAdminObj of e.target.selectedOptions) {
      for (let admin of driveUsers?.contents?.admins) {
        if (admin.userId === selectedAdminObj.value) {
          selectedAdmin.push(admin);
        }
      }
    }
  };
  let star = <FontAwesomeIcon icon={faUserCircle} />;

  const UserOption = (props) => (
    <>
      <option value={props.userId}>
        {props.screenName} {props.email}
      </option>
    </>
  );
  let ownersList =
    driveUsers?.contents?.owners.length > 0 ? (
      <select
        multiple
        onChange={(e) => {
          selectedOwnerFn(e.target.value, e);
        }}
      >
        {driveUsers?.contents?.owners.map((item, i) => {
          return (
            <UserOption
              userId={item.userId}
              screenName={item.screenName}
              email={item.email}
            />
          );
        })}
      </select>
    ) : (
      ''
    );
  let ownerPerms = (
    <>
      <Button
        width="menu"
        data-doenet-removebutton={selectedOwner}
        value="Demote to Admin"
        onClick={(e) => {
          e.preventDefault();
          e.stopPropagation();
          setDriveUsers({
            driveId: driveId,
            type: 'To Admin',
            userId: selectedOwner,
            userRole: 'owner',
          });
        }}
      />
      <br />
      <Button
        width="menu"
        data-doenet-removeButton={selectedOwner}
        value="Remove"
        onClick={(e) => {
          e.preventDefault();
          e.stopPropagation();
          setDriveUsers({
            driveId: driveId,
            type: 'Remove User',
            userId: selectedOwner,
            userRole: 'owner',
          });
        }}
      />
    </>
  );
  let adminsList =
    driveUsers?.contents?.admins.length > 0 ? (
      <select
        multiple
        onChange={(e) => {
          selectedAdminFn(e.target.value, e);
        }}
      >
        {driveUsers?.contents?.admins.map((item, i) => {
          return <option value={item.userId}>{item.email}</option>;
        })}
      </select>
    ) : (
      ''
    );
  let adminPerms = (
    <>
      <Button
        width="menu"
        data-doenet-removebutton={selectedAdmin}
        value="Promote to Owner"
        onClick={(e) => {
          e.preventDefault();
          e.stopPropagation();
          setDriveUsers({
            driveId: driveId,
            type: 'To Owner',
            userId: selectedAdmin,
            userRole: 'admin',
          });
        }}
      />
      <br />
      <Button
        width="menu"
        data-doenet-removeButton={selectedAdmin}
        value="Remove"
        onClick={(e) => {
          e.preventDefault();
          e.stopPropagation();
          setDriveUsers({
            driveId: driveId,
            type: 'Remove User',
            userId: selectedAdmin,
            userRole: 'admin',
          });
        }}
      />
    </>
  );
  return (
    <>
      <h2 data-cy="infoPanelItemLabel">
        {dIcon} {panelDriveLabel}
      </h2>
      <label>
        Name :{' '}
        <input
          type="text"
          value={driveLabel}
          onChange={(e) => setDriveLabel(e.target.value)}
          onKeyDown={(e) => {
            if (e.keyCode === 13) {
              setPanelDriveLabel(driveLabel);
              setDrivesInfo({
                color: props.color,
                label: driveLabel,
                image: props.image,
                newDriveId: props.driveId,
                type: 'update drive label',
              });
            }
          }}
          onBlur={() => {
            setPanelDriveLabel(driveLabel);
            setDrivesInfo({
              color: props.color,
              label: driveLabel,
              image: props.image,
              newDriveId: props.driveId,
              type: 'update drive label',
            });
          }}
        />
      </label>
      <br />
      <br />
      <label>
        Image :
        <DoenetDriveCardMenu
          key={`colorMenu${props.driveId}`}
          colors={driveColors}
          initialValue={props.color}
          callback={(color) => {
            setDrivesInfo({
              color,
              label: driveLabel,
              image: props.image,
              newDriveId: props.driveId,
              type: 'update drive color',
            });
          }}
        />
      </label>

      <br />
      {addOwners}
      {ownersList}
      <br />
      {ownerPerms}
      <br />
      {addAdmins}
      <br />
      {adminsList}
      {adminPerms}
      <br />

      {deleteCourseButton}
    </>
  );
};

function NewUser(props) {
  const [email, setEmail] = useState('');

  function addUser() {
    if (validateEmail(email)) {
      props.setDriveUsers({
        driveId: props.driveId,
        type: props.type,
        email,
        callback,
      });
      setEmail('');
    } else {
      //Toast invalid email
      console.log(`Not Added: Invalid email ${email}`);
    }

    //TODO: when set async available replace this.
    function callback(resp) {
      if (resp.success) {
        props.setDriveUsers({
          driveId: props.driveId,
          type: `${props.type} step 2`,
          email,
          screenName: resp.screenName,
          userId: resp.userId,
        });
      } else {
        console.log('>>>Toast ', resp.message);
      }
    }
  }

  return (
    <>
      <div>
        <label>
          User&#39;s Email Address
          <br />
          <input
            type="text"
            value={email}
            onChange={(e) => {
              setEmail(e.target.value);
            }}
            onKeyDown={(e) => {
              if (e.keyCode === 13) {
                addUser();
              }
            }}
            onBlur={() => {
              addUser();
            }}
          />
        </label>
      </div>
      <Button value={`${props.type}`} onClick={() => addUser()} />
    </>
  );
}

function validateEmail(email) {
  const re =
    /^(([^<>()[\]\\.,;:\s@"]+(\.[^<>()[\]\\.,;:\s@"]+)*)|(".+"))@((\[[0-9]{1,3}\.[0-9]{1,3}\.[0-9]{1,3}\.[0-9]{1,3}\])|(([a-zA-Z\-0-9]+\.)+[a-zA-Z]{2,}))$/;
  return re.test(String(email).toLowerCase());
}<|MERGE_RESOLUTION|>--- conflicted
+++ resolved
@@ -50,42 +50,6 @@
     return (
       <>
         <h2> {selection.length} Courses Selected</h2>
-<<<<<<< HEAD
-        <Button
-          width="menu"
-          value="Make Copy(Soon)"
-          onClick={(e) => {
-            e.preventDefault();
-            e.stopPropagation();
-            console.log('>> made copy of courses');
-          }}
-        />
-        <br />
-        <Button
-          width="menu"
-          value="Delete Course"
-          alert
-          onClick={(e) => {
-            e.preventDefault();
-            e.stopPropagation();
-            // alert("Delete Drive")
-            let selectionArr = [];
-            for (let x = 0; x < selection.length; x++) {
-              selectionArr.push(selection[x].driveId);
-            }
-
-            setDrivesInfo({
-              color: 'abc',
-              label: 'abcd',
-              image: 'ancds',
-              newDriveId: selectionArr,
-              type: 'delete drive',
-            });
-            setDrivecardSelection([]);
-            // }
-          }}
-        />
-=======
         <Button width="menu" value="Make Copy(Soon)" onClick={(e)=>{
           e.preventDefault();
           e.stopPropagation();
@@ -111,7 +75,6 @@
     // }
     
   }}/>
->>>>>>> 1ff31f92
       </>
     );
   } else {
