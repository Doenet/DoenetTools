--- conflicted
+++ resolved
@@ -80,13 +80,8 @@
 
   return (
     <>
-<<<<<<< HEAD
-      <h2 data-cy="infoPanelItemLabel">
+      <h2 data-test="infoPanelItemLabel">
         <FontAwesomeIcon icon={faChalkboard} /> {label}
-=======
-      <h2 data-test="infoPanelItemLabel">
-        <FontAwesomeIcon icon={faChalkboard} /> {panelDriveLabel}
->>>>>>> 81653acb
       </h2>
       {canModifyCourseSettings === '1' && <EditLabel courseId={courseId} />}
       {canModifyCourseSettings === '1' && (
