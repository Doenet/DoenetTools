/**
 * External dependencies
 */
import React, { useState } from 'react';
import {
  useRecoilCallback,
  useRecoilValue,
  useSetRecoilState,
  atom,
} from 'recoil';
/**
 * Internal dependencies
 */
import { pageToolViewAtom } from '../NewToolRoot';
import {
  selectedDriveAtom,
  selectedDriveItems,
  itemType,
  clearDriveAndItemSelections,
} from '../../../_reactComponents/Drive/NewDrive';
// import { FontAwesomeIcon } from '@fortawesome/react-fontawesome';
// import {
//   faLessThan,
//   faGreaterThan
// } from '@fortawesome/free-solid-svg-icons';

// import { DropTargetsProvider } from '../../../_reactComponents/DropTarget';
// import { BreadcrumbProvider } from '../../../_reactComponents/Breadcrumb/BreadcrumbProvider';
import { selectedMenuPanelAtom } from '../Panels/NewMenuPanel';
import axios from 'axios';
import Checkbox from '../../../_reactComponents/PanelHeaderComponents/Checkbox';
import Button from '../../../_reactComponents/PanelHeaderComponents/Button';
import ButtonGroup from '../../../_reactComponents/PanelHeaderComponents/ButtonGroup';
import { globalSelectedNodesAtom } from '../../../_reactComponents/Drive/NewDrive';
import { mainPanelClickAtom } from '../Panels/NewMainPanel';
import { effectivePermissionsByCourseId } from '../../../_reactComponents/PanelHeaderComponents/RoleDropdown';
import { UTCDateStringToDate } from '../../../_utils/dateUtilityFunction';
import { FontAwesomeIcon } from '@fortawesome/react-fontawesome';
import {
  faChevronLeft,
  faChevronRight,
  faThumbtack,
} from '@fortawesome/free-solid-svg-icons';

//array of objects
//dotwIndex as a number starting at 0 for Sunday (the js standard)
//startTime as text "01:00"
//endTime as text "02:00"
export const classTimesAtom = atom({
  key: 'classTimesAtom',
  default: [],
});

//boolean
export const showCompletedAtom = atom({
  key: 'showCompletedAtom',
  default: true,
});
//boolean
export const showOverdueAtom = atom({
  key: 'showOverdueAtom',
  default: false,
});

function formatAssignedDate(dt, classTimes, dueDT, thisWeek) {
  //If we don't have a dt datetime then return null
  if (dt == 'Invalid Date' || dt == null) {
    return null;
  }
  //After Class and In Class
  let dtDOTW = dt.getDay();
  for (let classTime of classTimes) {
    //Only process if it's the right day of the week
    if (classTime.dotwIndex == dtDOTW) {
      let classStartDT = new Date(dt.getTime());
      const [starthours, startminutes] = classTime.startTime.split(':');
      classStartDT.setHours(starthours, startminutes, 0, 0);
      let classEndDT = new Date(dt.getTime());
      const [endhours, endminutes] = classTime.endTime.split(':');
      classEndDT.setHours(endhours, endminutes, 0, 0);

      if (dt >= classStartDT && dt < classEndDT) {
        if (
          dt.getMonth() != dueDT.getMonth() ||
          dt.getDate() != dueDT.getDate()
        ) {
          return `In Class ${dt.getMonth() + 1}/${dt.getDate()}`;
        }

        return 'In Class';
      } else if (dt.getTime() == classEndDT.getTime()) {
        if (
          dt.getMonth() != dueDT.getMonth() ||
          dt.getDate() != dueDT.getDate()
        ) {
          return `After Class ${dt.getMonth() + 1}/${dt.getDate()}`;
        }
        return 'After Class';
      }
    }
  }

  let time = dt.toLocaleString('en-US', {
    hour: 'numeric',
    minute: 'numeric',
    hour12: true,
  });
  if (time === 'Invalid Date') {
    time = null;
  }

  //This week only
  if (thisWeek) {
    let today = new Date();
    let yesterday = new Date(today.getTime() + 1000 * 60 * 60 * 24 * -1);
    let tomorrow = new Date(today.getTime() + 1000 * 60 * 60 * 24 * 1);

    //Yesterday - time
    if (
      dt.getMonth() == yesterday.getMonth() &&
      dt.getDate() == yesterday.getDate() &&
      dt.getFullYear() == yesterday.getFullYear()
    ) {
      return `Yesterday - ${time}`;
    }

    if (
      dt.getMonth() == tomorrow.getMonth() &&
      dt.getDate() == tomorrow.getDate() &&
      dt.getFullYear() == tomorrow.getFullYear()
    ) {
      return `Tomorrow - ${time}`;
    }

    //Day of the Week
    const dotwLabel = [
      'Monday',
      'Tuesday',
      'Wednesday',
      'Thursday',
      'Friday',
      'Saturday',
      'Sunday',
    ];
    return `${dotwLabel[dt.getDay()]} - ${time}`;
  }

  let returnValue = `${dt.getMonth() + 1}/${dt.getDate()} ${time}`;
  if (time === null) {
    returnValue = null;
  }

  return returnValue;
}

function formatDueDate(dt, classTimes) {
  if (dt == 'Invalid Date' || dt == null) {
    return null;
  }

  //End of Class and Before Class
  let dtDOTW = dt.getDay();
  for (let classTime of classTimes) {
    //Only process if it's the right day of the week
    if (classTime.dotwIndex == dtDOTW) {
      let classStartDT = new Date(dt.getTime());
      const [starthours, startminutes] = classTime.startTime.split(':');
      classStartDT.setHours(starthours, startminutes, 0, 0);
      let classEndDT = new Date(dt.getTime());
      const [endhours, endminutes] = classTime.endTime.split(':');
      classEndDT.setHours(endhours, endminutes, 0, 0);
      if (dt >= classStartDT && dt < classEndDT) {
        return 'In Class';
      } else if (dt.getTime() == classEndDT.getTime()) {
        return 'End of Class';
      }
    }
  }

  // console.log(">>>>formatDueDate dt",dt)
  let returnValue = dt.toLocaleString('en-US', {
    hour: 'numeric',
    minute: 'numeric',
    hour12: true,
  });
  returnValue = `${dt.getMonth() + 1}/${dt.getDate()} ${returnValue}`;
  if (returnValue === 'Invalid Date') {
    returnValue = null;
  }

  return returnValue;
}

function buildRows({
  dotw = '',
  rowLabel = '',
  assignments,
  clickCallback,
  doubleClickCallback,
  completedArray,
  setCompletedArray,
  classTimes,
  weekShift,
  selectedItemId,
  showCompleted,
}) {
  let newRows = [];
  if (assignments.length > 0) {
    let isFirstRow = true;
    let numberOfVisibleRows = 0;
    for (let assignment of assignments) {
      let checked = completedArray.includes(assignment.doenetId);

      if (showCompleted || (!showCompleted && !checked)) {
        numberOfVisibleRows++;
      }
    }
    //if more than one item loop through the rest
    for (let i = 0; i < assignments.length; i++) {
      let assignment = assignments[i];

      let assignedDate = UTCDateStringToDate(assignment.assignedDate);
      let displayAssignedDate = '';

      if (assignedDate) {
        assignedDate.setSeconds(0, 0);
      }

      let dueDate = UTCDateStringToDate(assignment.dueDate);
      let displayDueDate = '';
      let effectiveRowLabel = '';

      if (dueDate) {
        dueDate.setSeconds(0, 0);
        effectiveRowLabel = `${dotw} `;

        displayDueDate = formatDueDate(dueDate, classTimes);
        if (assignedDate) {
          displayAssignedDate = formatAssignedDate(
            assignedDate,
            classTimes,
            dueDate,
            weekShift == 0,
          );
        }
      }

      if (rowLabel !== '') {
        effectiveRowLabel = rowLabel;
      }

      let bgColor = null;
      if (assignment.itemId === selectedItemId) {
        bgColor = '#B8D2EA';
      }
      let oneClick = (e) => {
        e.stopPropagation();
        clickCallback({
          driveId: assignment.driveId,
          itemId: assignment.itemId,
          driveInstanceId: 'currentContent',
          type: assignment.itemType,
          instructionType: 'one item',
          parentFolderId: assignment.parentFolderId,
        });
      };
      let path = `${assignment.driveId}:${assignment.parentFolderId}:${assignment.itemId}:${assignment.itemType}`;
      let doubleClick = () =>
        doubleClickCallback({
          type: assignment.itemType,
          doenetId: assignment.doenetId,
          path,
        });
      let checked = completedArray.includes(assignment.doenetId);

      if (!showCompleted && checked) {
        continue;
      }

      let checkbox = (
        <Checkbox
          checked={checked}
          onClick={(e) => {
            e.stopPropagation();
            if (checked) {
              setCompletedArray((was) => {
                let newObj = [...was];
                newObj.splice(newObj.indexOf(assignment.doenetId), 1);
                return newObj;
              });
            } else {
              setCompletedArray((was) => {
                let newObj = [assignment.doenetId, ...was];
                return newObj;
              });
            }

            axios.get('/api/saveCompleted.php', {
              params: { doenetId: assignment.doenetId },
            });
            // .then(({data})=>{
            // console.log(">>>>data",data)
            // })
          }}
          // style={{
          //   height: '18px',
          //   width: '177px',
          //   border: '2px solid black',
          //   borderRadius: '5px',
          // }}
        />
      );
      if (isFirstRow) {
        isFirstRow = false;

        newRows.push(
          <tr key={`${effectiveRowLabel}${assignment.doenetId}`}>
            <td
              style={{ borderBottom: '2px solid black', padding: '8px' }}
              rowSpan={numberOfVisibleRows}
            >
              {effectiveRowLabel}
            </td>
            <td
              style={{
                backgroundColor: bgColor,
                padding: '8px',
                borderBottom: '2px solid black',
              }}
              onClick={oneClick}
              onDoubleClick={doubleClick}
            >
              {assignment.label}
            </td>
            <td
              style={{
                backgroundColor: bgColor,
                padding: '8px',
                borderBottom: '2px solid black',
              }}
              onClick={oneClick}
              onDoubleClick={doubleClick}
            >
              {displayAssignedDate}
            </td>
            <td
              style={{
                backgroundColor: bgColor,
                padding: '8px',
                borderBottom: '2px solid black',
              }}
              onClick={oneClick}
              onDoubleClick={doubleClick}
            >
              {displayDueDate}
            </td>
            <td
              style={{
                backgroundColor: bgColor,
                padding: '8px',
                borderBottom: '2px solid black',
                textAlign: 'center',
              }}
            >
              {checkbox}
            </td>
          </tr>,
        );
      } else {
        newRows.push(
          <tr key={`${effectiveRowLabel}${assignment.doenetId}${i}`}>
            <td
              style={{
                backgroundColor: bgColor,
                padding: '8px',
                borderBottom: '2px solid black',
              }}
              onClick={oneClick}
              onDoubleClick={doubleClick}
            >
              {assignment.label}
            </td>
            <td
              style={{
                backgroundColor: bgColor,
                padding: '8px',
                borderBottom: '2px solid black',
              }}
              onClick={oneClick}
              onDoubleClick={doubleClick}
            >
              {displayAssignedDate}
            </td>
            <td
              style={{
                backgroundColor: bgColor,
                padding: '8px',
                borderBottom: '2px solid black',
              }}
              onClick={oneClick}
              onDoubleClick={doubleClick}
            >
              {displayDueDate}
            </td>
            <td
              style={{
                backgroundColor: bgColor,
                padding: '8px',
                borderBottom: '2px solid black',
                textAlign: 'center',
              }}
            >
              {checkbox}
            </td>
          </tr>,
        );
      }
    }
  }
  return newRows;
}

export default function Next7Days({ courseId }) {
  const setPageToolView = useSetRecoilState(pageToolViewAtom);
  const showCompleted = useRecoilValue(showCompletedAtom);
  const showOverdue = useRecoilValue(showOverdueAtom);

  // const setMainPanelClear = useSetRecoilState(mainPanelClickAtom);
  // let [numColumns,setNumColumns] = useState(4);
  let [assignmentArray, setAssignmentArray] = useState([]);
  let [pinnedArray, setPinnedArray] = useState([]);
  let [completedArray, setCompletedArray] = useState([]);
  let [initialized, setInitialized] = useState(false);
  let [problemMessage, setProblemMessage] = useState('');
  let [weekShift, setWeekShift] = useState(0); //-1 means 7 days before
  let classTimes = useRecoilValue(classTimesAtom);
  let selected = useRecoilValue(globalSelectedNodesAtom);
  let selectedItemId = null;
  if (selected[0]?.driveInstanceId === 'currentContent') {
    selectedItemId = selected[0].itemId;
  }

<<<<<<< HEAD
  let loadAssignmentArray = useRecoilCallback(({ set }) => async (courseId) => {
=======
  let loadAssignmentArray = useRecoilCallback(({ set }) => async (driveId) => {
>>>>>>> 3ffe9cce
    //Clear selection when click on main panel
    set(mainPanelClickAtom, (was) => [
      ...was,
      { atom: clearDriveAndItemSelections, value: null },
      { atom: selectedMenuPanelAtom, value: null },
    ]);

    const { data } = await axios.get('/api/loadTODO.php', {
<<<<<<< HEAD
      params: { courseId },
    });
    console.log('N7 data: ', data);
=======
      params: { driveId },
    });
>>>>>>> 3ffe9cce
    if (!data.success) {
      setProblemMessage(data.message);
      return;
    }
    if (data.assignments) {
      setAssignmentArray(data.assignments);
      setPinnedArray(data.pinned);
    }
    if (data.classTimes) {
      set(classTimesAtom, data.classTimes);
    }
    if (data.completed) {
      setCompletedArray(data.completed);
    }
  });

  const clickCallback = useRecoilCallback(
    ({ set }) =>
      (info) => {
        switch (info.instructionType) {
          case 'one item':
            set(selectedMenuPanelAtom, `Selected${info.type}`);
            break;
          case 'range to item':
          case 'add item':
            set(selectedMenuPanelAtom, `SelectedMulti`);
            break;
          case 'clear all':
            set(selectedMenuPanelAtom, null);
            break;
          default:
            throw new Error('NavigationPanel found invalid select instruction');
        }
        set(
          selectedDriveItems({
            driveId: info.driveId,
            driveInstanceId: info.driveInstanceId,
            itemId: info.itemId,
          }),
          {
            instructionType: info.instructionType,
            parentFolderId: info.parentFolderId,
          },
        );
        set(selectedDriveAtom, info.driveId);
      },
    [],
  );

  const doubleClickCallback = useRecoilCallback(
    ({ snapshot }) =>
      async ({ type, doenetId, path }) => {
<<<<<<< HEAD
        let role = await snapshot.getPromise(effectiveRoleAtom);

        if (role === 'instructor') {
=======
        let { canEditContent } = await snapshot.getPromise(
          effectivePermissionsByCourseId(courseId),
        );

        if (canEditContent === '1') {
>>>>>>> 3ffe9cce
          switch (type) {
            case itemType.DOENETML:
              //TODO: VariantIndex params
              setPageToolView({
                page: 'course',
                tool: 'editor',
                view: '',
                params: {
                  doenetId,
                  path,
                },
              });

              break;
            case itemType.COLLECTION:
              setPageToolView({
                page: 'course',
                tool: 'editor',
                view: '',
                params: {
                  doenetId,
                  path,
                  isCollection: true,
                },
              });

              break;
            default:
              throw new Error(
                'NavigationPanel doubleClick info type not defined',
              );
          }
        } else {
<<<<<<< HEAD
          //role: student

=======
          //no edit permissions
>>>>>>> 3ffe9cce
          switch (type) {
            case itemType.DOENETML:
              //TODO: VariantIndex params
              setPageToolView({
                page: 'course',
                tool: 'assignment',
                view: '',
                params: {
                  doenetId,
                },
              });

              break;
            case itemType.COLLECTION:
              setPageToolView({
                page: 'course',
                tool: 'assignment',
                view: '',
                params: {
                  doenetId,
                  isCollection: true,
                },
              });

              break;
            default:
              throw new Error(
                'NavigationPanel doubleClick info type not defined',
              );
          }
        }
      },
    [courseId, setPageToolView],
  );

  if (!initialized && courseId !== '') {
    //Runs every time the page is returned to
    setInitialized(true); //prevent load on each refresh
    loadAssignmentArray(courseId);
    return null;
  }
<<<<<<< HEAD
  // return null;
=======
>>>>>>> 3ffe9cce

  if (problemMessage !== '') {
    return (
      <div>
        <h2>{problemMessage}</h2>
      </div>
    );
  }

  let today = new Date();
  let diff = 1 - today.getDay();
  if (diff === 1) {
    diff = -6;
  } //Start week on Monday
  let monday = new Date(
    today.getTime() +
      1000 * 60 * 60 * 24 * diff +
      1000 * 60 * 60 * 24 * weekShift * 7,
  );
  let sunday = new Date(monday.getTime() + 1000 * 60 * 60 * 24 * 6);
  let headerMonday = `${monday.getMonth() + 1}/${monday.getDate()}`;
  let headerSunday = `${sunday.getMonth() + 1}/${sunday.getDate()}`;

  let pinnedRows = [];
  let overdueRows = [];
  let pinnedName = (
    <p>
      <FontAwesomeIcon icon={faThumbtack} /> Pinned
    </p>
  );
  //This content only shows when viewing the current week
  if (weekShift == 0) {
    pinnedRows.push(
      ...buildRows({
        rowLabel: pinnedName,
        assignments: pinnedArray,
        clickCallback,
        doubleClickCallback,
        completedArray,
        setCompletedArray,
        classTimes,
        weekShift,
        selectedItemId,
        showCompleted,
      }),
    );

    if (showOverdue) {
      //Find overdue assignments
      const now = new Date();
      let overdueArray = [];
      for (let assignment of assignmentArray) {
        const due = UTCDateStringToDate(assignment.dueDate);

        if (!due || due > now) {
          break;
        }
        if (!completedArray.includes(assignment.doenetId)) {
          overdueArray.push(assignment);
        }
      }

      overdueRows.push(
        ...buildRows({
          rowLabel: 'Overdue',
          assignments: overdueArray,
          clickCallback,
          doubleClickCallback,
          completedArray,
          setCompletedArray,
          classTimes,
          weekShift,
          selectedItemId,
          showCompleted,
        }),
      );
    }
  }

  let dayRows = [];

  let beginningOfMondayDT = new Date(monday.getTime());
  beginningOfMondayDT.setHours(0, 0, 0, 0);
  let endOfSundayDT = new Date(sunday.getTime());
  endOfSundayDT.setHours(23, 59, 59, 999);

  //Add full assignment information to the day of the week by index
  let dueByDOTW = [[], [], [], [], [], [], []];
  for (let i = 0; i < assignmentArray.length; i++) {
    let assignment = assignmentArray[i];
    let dueDate = UTCDateStringToDate(assignment.dueDate);

    if (!dueDate || dueDate < beginningOfMondayDT) {
      continue;
    }
    if (dueDate > endOfSundayDT) {
      break;
    }
    let assignmentDOTW = dueDate.getDay();
    dueByDOTW[assignmentDOTW].push({ ...assignment });
  }
  //Move sunday assignments to the end of the array
  dueByDOTW.push(dueByDOTW.shift());

  const dotwLabel = [
    'Monday',
    'Tuesday',
    'Wednesday',
    'Thursday',
    'Friday',
    'Saturday',
    'Sunday',
  ];

  for (let [index, dayAssignments] of Object.entries(dueByDOTW)) {
    dayRows.push(
      ...buildRows({
        dotw: dotwLabel[index],
        assignments: dayAssignments,
        clickCallback,
        doubleClickCallback,
        completedArray,
        setCompletedArray,
        classTimes,
        weekShift,
        selectedItemId,
        showCompleted,
      }),
    );
  }

  return (
    <>
      <div
        style={{
          display: 'flex',
          // backgroundColor:"grey",
          alignItems: 'center',
          justifyContent: 'space-evenly',
          width: '850px',
          height: '70px',
        }}
      >
        <span>
          <Button onClick={() => setWeekShift(0)} value="This Week" />{' '}
        </span>
        <h1>Content by Week</h1>
        <span style={{ fontSize: '1.4em' }}>
          {headerMonday} - {headerSunday}
        </span>
        <ButtonGroup>
          <span>
            <Button
              onClick={() => setWeekShift((was) => was - 1)}
              icon={<FontAwesomeIcon icon={faChevronLeft} />}
            />
          </span>
          <span>
            <Button
              onClick={() => setWeekShift((was) => was + 1)}
              icon={<FontAwesomeIcon icon={faChevronRight} />}
            />
          </span>
        </ButtonGroup>
      </div>

      <table style={{ width: '850px', borderSpacing: '0em .2em' }}>
        <tr>
          <th
            style={{
              width: '150px',
              padding: '8px',
              textAlign: 'left',
              borderBottom: '2px solid black',
            }}
          >
            Day
          </th>
          <th
            style={{
              width: '200px',
              padding: '8px',
              textAlign: 'left',
              borderBottom: '2px solid black',
            }}
          >
            Name
          </th>
          <th
            style={{
              width: '200px',
              padding: '8px',
              textAlign: 'left',
              borderBottom: '2px solid black',
            }}
          >
            Assigned
          </th>
          <th
            style={{
              width: '200px',
              padding: '8px',
              textAlign: 'left',
              borderBottom: '2px solid black',
            }}
          >
            Due
          </th>
          <th
            style={{
              width: '100px',
              padding: '8px',
              textAlign: 'center',
              borderBottom: '2px solid black',
            }}
          >
            Completed
          </th>
        </tr>
        {pinnedRows}
        {overdueRows}
        {dayRows}
      </table>
    </>
  );
}<|MERGE_RESOLUTION|>--- conflicted
+++ resolved
@@ -440,11 +440,7 @@
     selectedItemId = selected[0].itemId;
   }
 
-<<<<<<< HEAD
   let loadAssignmentArray = useRecoilCallback(({ set }) => async (courseId) => {
-=======
-  let loadAssignmentArray = useRecoilCallback(({ set }) => async (driveId) => {
->>>>>>> 3ffe9cce
     //Clear selection when click on main panel
     set(mainPanelClickAtom, (was) => [
       ...was,
@@ -453,14 +449,9 @@
     ]);
 
     const { data } = await axios.get('/api/loadTODO.php', {
-<<<<<<< HEAD
       params: { courseId },
     });
     console.log('N7 data: ', data);
-=======
-      params: { driveId },
-    });
->>>>>>> 3ffe9cce
     if (!data.success) {
       setProblemMessage(data.message);
       return;
@@ -513,17 +504,11 @@
   const doubleClickCallback = useRecoilCallback(
     ({ snapshot }) =>
       async ({ type, doenetId, path }) => {
-<<<<<<< HEAD
-        let role = await snapshot.getPromise(effectiveRoleAtom);
-
-        if (role === 'instructor') {
-=======
         let { canEditContent } = await snapshot.getPromise(
           effectivePermissionsByCourseId(courseId),
         );
 
         if (canEditContent === '1') {
->>>>>>> 3ffe9cce
           switch (type) {
             case itemType.DOENETML:
               //TODO: VariantIndex params
@@ -557,12 +542,7 @@
               );
           }
         } else {
-<<<<<<< HEAD
-          //role: student
-
-=======
           //no edit permissions
->>>>>>> 3ffe9cce
           switch (type) {
             case itemType.DOENETML:
               //TODO: VariantIndex params
@@ -604,10 +584,7 @@
     loadAssignmentArray(courseId);
     return null;
   }
-<<<<<<< HEAD
-  // return null;
-=======
->>>>>>> 3ffe9cce
+  // return null;   // for testing
 
   if (problemMessage !== '') {
     return (
