--- conflicted
+++ resolved
@@ -22,23 +22,6 @@
   const chooserCrumb = useCourseChooserCrumb();
   const dashboardCrumb = useDashboardCrumb(courseId);
   const navigationCrumbs = useNavigationCrumbs(courseId,doenetId)
-<<<<<<< HEAD
-  const assignmentCrumb = useAssignmentCrumb({doenetId,courseId,sectionId: parentDoenetId});
-
-  // const [courseId, setCourseId] = useState("");
-  // const [parentDoenetId, setParentDoenetId] = useState("");
-
-  // useEffect(()=>{
-  //   axios.get('/api/findCourseIdAndParentDoenetId.php', {
-  //     params: { doenetId },
-  //   }).then((resp)=>{
-  //     // console.log(">>>>resp",resp.data)
-  //     setCourseId(resp.data.courseId);
-  //     setParentDoenetId(resp.data.parentDoenetId);
-  //   })
-  // },[doenetId])
-=======
->>>>>>> 444b756d
 
   const assignmentCrumb = useAssignmentCrumb({doenetId});
 
