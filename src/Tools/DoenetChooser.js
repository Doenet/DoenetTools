--- conflicted
+++ resolved
@@ -151,11 +151,7 @@
     this.goToFolder = this.goToFolder.bind(this);
     this.splitPanelGoToFolder = this.splitPanelGoToFolder.bind(this);
     this.handleSplitPanelDropdownCallback = this.handleSplitPanelDropdownCallback.bind(this);
-<<<<<<< HEAD
-    this.splitPanelUpdateSelectedItems = this.splitPanelUpdateSelectedItems.bind(this);
-=======
     this.splitPanelUpdateSelectedItems =this.splitPanelUpdateSelectedItems.bind(this);
->>>>>>> f406512e
     this.splitPanelUpdateDirectoryStack = this.splitPanelUpdateDirectoryStack.bind(this);
     this.onSplitPanelBrowserDragStart = this.onSplitPanelBrowserDragStart.bind(this);
     this.onSplitPanelBrowserDragEnd = this.onSplitPanelBrowserDragEnd.bind(this);
@@ -549,7 +545,7 @@
         this.folderInfo = Object.assign({}, this.folderInfo, resp.data.folderInfo);
         this.courseContentInfo = Object.assign({}, this.courseContentInfo, { [courseId]: resp.data.branchInfo });
         this.courseFolderInfo = Object.assign({}, this.courseFolderInfo, { [courseId]: resp.data.folderInfo });
-        //console.log('courseFolderInfo', this.courseFolderInfo);
+        //////console.log('courseFolderInfo', this.courseFolderInfo);
         this.courseUrlInfo = Object.assign({}, this.courseUrlInfo, { [courseId]: resp.data.urlInfo });
         this.folders_loaded = true;
         this.branches_loaded = true;
@@ -1380,8 +1376,8 @@
   }
 
   onTreeDragStart = (draggedId, draggedType, sourceContainerId, sourceContainerType) => {
-    console.log("onTreeDragStart")
-    console.log(draggedId, draggedType, sourceContainerId, sourceContainerType)
+    ////console.log("onTreeDragStart")
+    ////console.log(draggedId, draggedType, sourceContainerId, sourceContainerType)
     // get dataObjectSource
     let data = this.getDataSource(sourceContainerId, sourceContainerType);
     let dataObjectSource = data[draggedType];
@@ -1443,8 +1439,8 @@
   };
 
   splitPanelOnTreeDragStart(draggedId, draggedType, sourceContainerId, sourceContainerType) {
-    console.log("onTreeDragStart")
-    console.log(draggedId, draggedType, sourceContainerId, sourceContainerType)
+    ////console.log("onTreeDragStart")
+    ////console.log(draggedId, draggedType, sourceContainerId, sourceContainerType)
     // get dataObjectSource
     let data = this.getDataSource(sourceContainerId, sourceContainerType);
     let dataObjectSource = data[draggedType];
@@ -1469,7 +1465,7 @@
   }
 
   onTreeDropEnter = (listId, containerId, containerType) => {
-    console.log("onTreeDropEnter5")
+    ////console.log("onTreeDropEnter5")
 
     const childrenListKeyMap = {
       "folder": "childFolders",
@@ -1505,8 +1501,8 @@
   };
 
   splitPanelOnTreeDragStart(draggedId, draggedType, sourceContainerId, sourceContainerType) {
-    console.log("onTreeDragStart")
-    console.log(draggedId, draggedType, sourceContainerId, sourceContainerType)
+    //console.log("onTreeDragStart")
+    //console.log(draggedId, draggedType, sourceContainerId, sourceContainerType)
     // get dataObjectSource
     let data = this.getDataSource(sourceContainerId, sourceContainerType);
     let dataObjectSource = data[draggedType];
@@ -1596,11 +1592,7 @@
   }
 
   onTreeDropEnter(listId, containerId, containerType) {
-<<<<<<< HEAD
-    console.log("onTreeDropEnter5", listId + '----' + containerId + '----' + containerType)
-=======
-    console.log("onTreeDropEnter5", listId + '----'+containerId + '----'+containerType)
->>>>>>> f406512e
+    //console.log("onTreeDropEnter5", listId + '----'+containerId + '----'+containerType)
 
     const childrenListKeyMap = {
       "folder": "childFolders",
@@ -1686,11 +1678,11 @@
     // Course -> Content : Not allowed
     // Course -> Course : Reset both courses data (object return to source course), reset draggedObj
 
-    // console.log("onTreeDropLeave")
+    // //console.log("onTreeDropLeave")
   }
 
   onTreeDragEnd = (containerId, containerType) => {
-    console.log("onTreeDragEnd")
+    //console.log("onTreeDragEnd")
     // // dropped outsize valid dropzone
     // let currTreeHeadings = this.headingsInfo[containerId];
     // let currTreeAssignments = this.assignmentsInfo[containerId];
@@ -1712,7 +1704,7 @@
   }
 
   onTreeDrop = (containerId, containerType) => {
-    console.log("onTreeDrop")
+    //console.log("onTreeDrop")
     // update courseHeadingsInfo/courseAssignmentsInfo currentDraggedObject parentId
     // remove currentDraggedObject from sourceParentId children list
     // if (this.state.currentDraggedObject.type == "leaf") {
@@ -1759,7 +1751,7 @@
     this.lastDroppedContainerId = containerId;
   }
   splitPanelOnTreeDropEnter(listId, containerId, containerType) {
-    console.log("onTreeDropEnter5", listId + '----' + containerId + '----' + containerType)
+    //console.log("onTreeDropEnter5", listId + '----' + containerId + '----' + containerType)
 
     const childrenListKeyMap = {
       "folder": "childFolders",
@@ -1845,11 +1837,11 @@
     // Course -> Content : Not allowed
     // Course -> Course : Reset both courses data (object return to source course), reset draggedObj
 
-    // console.log("onTreeDropLeave")
+    // //console.log("onTreeDropLeave")
   }
 
   splitPanelOnTreeDragEnd(containerId, containerType) {
-    // console.log("onTreeDragEnd")
+    // //console.log("onTreeDragEnd")
     // // dropped outsize valid dropzone
     // let currTreeHeadings = this.headingsInfo[containerId];
     // let currTreeAssignments = this.assignmentsInfo[containerId];
@@ -1871,7 +1863,7 @@
   }
 
   splitPanelOnTreeDrop(containerId, containerType) {
-    // console.log("onTreeDrop")
+    // //console.log("onTreeDrop")
     // update courseHeadingsInfo/courseAssignmentsInfo currentDraggedObject parentId
     // remove currentDraggedObject from sourceParentId children list
     // if (this.state.currentDraggedObject.type == "leaf") {
@@ -1918,7 +1910,7 @@
     this.lastDroppedContainerId = containerId;
   }
   splitPanelOnTreeDropEnter(listId, containerId, containerType) {
-    console.log("onTreeDropEnter5", listId + '----' + containerId + '----' + containerType)
+    //console.log("onTreeDropEnter5", listId + '----' + containerId + '----' + containerType)
 
     const childrenListKeyMap = {
       "folder": "childFolders",
@@ -2004,11 +1996,11 @@
     // Course -> Content : Not allowed
     // Course -> Course : Reset both courses data (object return to source course), reset draggedObj
 
-    // console.log("onTreeDropLeave")
+    // //console.log("onTreeDropLeave")
   }
 
   splitPanelOnTreeDragEnd(containerId, containerType) {
-    // console.log("onTreeDragEnd")
+    // //console.log("onTreeDragEnd")
     // // dropped outsize valid dropzone
     // let currTreeHeadings = this.headingsInfo[containerId];
     // let currTreeAssignments = this.assignmentsInfo[containerId];
@@ -2030,7 +2022,7 @@
   }
 
   splitPanelOnTreeDrop(containerId, containerType) {
-    // console.log("onTreeDrop")
+    // //console.log("onTreeDrop")
     // update courseHeadingsInfo/courseAssignmentsInfo currentDraggedObject parentId
     // remove currentDraggedObject from sourceParentId children list
     // if (this.state.currentDraggedObject.type == "leaf") {
@@ -2077,7 +2069,7 @@
     this.lastDroppedContainerId = containerId;
   }
   splitPanelOnTreeDropEnter(listId, containerId, containerType) {
-    console.log("onTreeDropEnter5", listId + '----' + containerId + '----' + containerType)
+    //console.log("onTreeDropEnter5", listId + '----' + containerId + '----' + containerType)
 
     const childrenListKeyMap = {
       "folder": "childFolders",
@@ -2163,11 +2155,11 @@
     // Course -> Content : Not allowed
     // Course -> Course : Reset both courses data (object return to source course), reset draggedObj
 
-    // console.log("onTreeDropLeave")
+    // //console.log("onTreeDropLeave")
   }
 
   splitPanelOnTreeDragEnd(containerId, containerType) {
-    // console.log("onTreeDragEnd")
+    // //console.log("onTreeDragEnd")
     // // dropped outsize valid dropzone
     // let currTreeHeadings = this.headingsInfo[containerId];
     // let currTreeAssignments = this.assignmentsInfo[containerId];
@@ -2189,7 +2181,7 @@
   }
 
   splitPanelOnTreeDrop(containerId, containerType) {
-    // console.log("onTreeDrop")
+    // //console.log("onTreeDrop")
     // update courseHeadingsInfo/courseAssignmentsInfo currentDraggedObject parentId
     // remove currentDraggedObject from sourceParentId children list
     // if (this.state.currentDraggedObject.type == "leaf") {
@@ -2245,13 +2237,13 @@
         this.saveContentTree({ folderInfo, callback: () => { } });
         break;
       case ChooserConstants.COURSE_CONTENT_TYPE:
-        //console.log("TODO")
+        ////console.log("TODO")
         break;
     }
   }
 
   onBrowserDragStart({ draggedId, draggedType, sourceContainerId, parentsInfo, leavesInfo }) {
-    //console.log("onDragStart")
+    ////console.log("onDragStart")
 
     let dataObjectSource = leavesInfo;
     if (draggedType == "folder") dataObjectSource = parentsInfo;
@@ -2275,7 +2267,7 @@
   }
 
   onSplitPanelBrowserDragStart({ draggedId, draggedType, sourceContainerId, parentsInfo, leavesInfo }) {
-    //console.log("onDragStart")
+    ////console.log("onDragStart")
 
     let dataObjectSource = leavesInfo;
     if (draggedType == "folder") dataObjectSource = parentsInfo;
@@ -2299,39 +2291,10 @@
   }
 
   onBrowserDropEnter = (listId) => {
-    console.log("onDropEnter")
+    //console.log("onDropEnter")
   }
 
   onBrowserDragEnd = ({ containerId, parentsInfo, leavesInfo }) => {
-    console.log("onBrowserDragEnd")
-    let currParentsInfo = parentsInfo;
-    let currChildrenInfo = leavesInfo;
-    // dropped across containers && content -> content
-    if (this.validDrop && containerId != this.lastDroppedContainerId) {
-      // remove current dragged item from data
-      // save data
-    } else if (!this.validDrop) {
-      // dropped outsize valid dropzone, reset all data
-      currParentsInfo = this.containerCache[containerId].parents;
-      currChildrenInfo = this.containerCache[containerId].leaves;
-      const newSourceContainerId = this.state.splitPanelCurrentDraggedObject.sourceContainerId;
-      if (newSourceContainerId != containerId) {
-        this.headingsInfo[newSourceContainerId] = this.containerCache[newSourceContainerId].parents;
-        this.assignmentsInfo[newSourceContainerId] = this.containerCache[newSourceContainerId].leaves;
-      }
-    }
-    this.folderInfo = currParentsInfo;
-    this.branchId_info = currChildrenInfo;
-    // save folderInfo and branchId_info
-
-    this.setState({
-      currentDraggedObject: { id: null, type: null, sourceContainerId: null },
-    })
-    this.containerCache = {};
-    this.cachedCurrentDraggedObject = null;
-  }
-
-  onSplitPanelBrowserDragEnd({ containerId, parentsInfo, leavesInfo }) {
     //console.log("onBrowserDragEnd")
     let currParentsInfo = parentsInfo;
     let currChildrenInfo = leavesInfo;
@@ -2354,6 +2317,35 @@
     // save folderInfo and branchId_info
 
     this.setState({
+      currentDraggedObject: { id: null, type: null, sourceContainerId: null },
+    })
+    this.containerCache = {};
+    this.cachedCurrentDraggedObject = null;
+  }
+
+  onSplitPanelBrowserDragEnd({ containerId, parentsInfo, leavesInfo }) {
+    ////console.log("onBrowserDragEnd")
+    let currParentsInfo = parentsInfo;
+    let currChildrenInfo = leavesInfo;
+    // dropped across containers && content -> content
+    if (this.validDrop && containerId != this.lastDroppedContainerId) {
+      // remove current dragged item from data
+      // save data
+    } else if (!this.validDrop) {
+      // dropped outsize valid dropzone, reset all data
+      currParentsInfo = this.containerCache[containerId].parents;
+      currChildrenInfo = this.containerCache[containerId].leaves;
+      const newSourceContainerId = this.state.splitPanelCurrentDraggedObject.sourceContainerId;
+      if (newSourceContainerId != containerId) {
+        this.headingsInfo[newSourceContainerId] = this.containerCache[newSourceContainerId].parents;
+        this.assignmentsInfo[newSourceContainerId] = this.containerCache[newSourceContainerId].leaves;
+      }
+    }
+    this.folderInfo = currParentsInfo;
+    this.branchId_info = currChildrenInfo;
+    // save folderInfo and branchId_info
+
+    this.setState({
       splitPanelCurrentDraggedObject: { id: null, type: null, sourceContainerId: null },
     })
     this.containerCache = {};
@@ -2361,11 +2353,11 @@
   }
 
   onBrowserDrop = (containerId, parentsInfo, leavesInfo) => {
-    //console.log("onBrowserDrop")
+    ////console.log("onBrowserDrop")
 
   }
   onSplitPanelBrowserDrop(containerId, parentsInfo, leavesInfo) {
-    //console.log("onBrowserDrop")
+    ////console.log("onBrowserDrop")
 
   }
 
@@ -2417,11 +2409,7 @@
   }
 
 
-<<<<<<< HEAD
-  onBrowserFolderDrop = ({ containerId, droppedId }) => {
-=======
   onBrowserFolderDrop = ({ containerId, droppedId }) =>{
->>>>>>> f406512e
     // handle dragging folder onto itself
     if (this.state.currentDraggedObject.id == droppedId) return;
     let draggedItems = {
@@ -2470,11 +2458,7 @@
       this.addContentToFolder(draggedItems.id, draggedItems.type, droppedId);
     }
   }
-<<<<<<< HEAD
-
-=======
   
->>>>>>> f406512e
   toggleSplitPanel() {
     this.setState({ splitPanelLayout: !this.state.splitPanelLayout });
   }
@@ -2497,34 +2481,23 @@
     for (let key in copyUserFolderInfo) {
       if (copyUserFolderInfo[key].title.toLowerCase().indexOf(searchTerm.toLowerCase()) > -1 && key !== 'root') {
         filteredUserFolderInfo[key] = copyUserFolderInfo[key];
-<<<<<<< HEAD
-        if (copyUserFolderInfo[key].parentId === 'root') {
-          filteredChildFolders.push(key);
-        }
-        copyUserFolderInfo[key].childFolders.forEach((f) => {
-=======
         if(copyUserFolderInfo[key].parentId === 'root'){
         filteredChildFolders.push(key);
         }
         copyUserFolderInfo[key].childFolders.forEach((f)=> {
->>>>>>> f406512e
           filteredUserFolderInfo[f] = copyUserFolderInfo[f];
         });
       }
     }
     copyUserFolderInfo['root'].childFolders = filteredChildFolders;
     filteredUserFolderInfo['root'] = copyUserFolderInfo['root'];
-    console.log(filteredUserFolderInfo);
+    //console.log(filteredUserFolderInfo);
     this.setState({ userFolderInfo: filteredUserFolderInfo });
   }
 
-<<<<<<< HEAD
   overlayOnClose() {
     this.setState({ modalOpen: false });
   }
-=======
-
->>>>>>> f406512e
 
   render() {
     if (!this.courses_loaded || !this.assignments_and_headings_loaded) {
@@ -2628,13 +2601,9 @@
       }
 
 
-      //console.log('treeParentsInfo', treeParentsInfo);
-      //console.log('treeChildrenInfo', treeChildrenInfo);
-<<<<<<< HEAD
-      const TreeNodeItem = ({ title, icon }) => {
-=======
+      // //console.log('treeParentsInfo', treeParentsInfo);
+      //console.log('treeChildrenInfo', JSON.stringify(treeChildrenInfo));
       const TreeNodeItem = ({title, icon}) => {
->>>>>>> f406512e
         return <div>
           {icon}
           {/* <span style={{
@@ -2721,21 +2690,6 @@
         />
       </div>
 
-<<<<<<< HEAD
-      const TreeNodeItemSplit = ({ title, icon }) => {
-        return <div>
-          {icon}
-          <span style={{
-            verticalAlign: 'middle',
-            textOverflow: 'ellipsis',
-            whiteSpace: 'nowrap',
-            overflow: 'hidden',
-          }}
-          >{title}</span>
-        </div>
-      };
-      this.splitPanelTree = <div className="tree" style={{ paddingLeft: "1em" }}>
-=======
 const TreeNodeItemSplit = ({title, icon}) => {
   return <div>
     {icon}
@@ -2750,7 +2704,6 @@
 };
    
       this.splitPanelTree =  <div className="tree" style={{ paddingLeft: "1em" }}>
->>>>>>> f406512e
         <TreeView
           containerId={treeContainerId}
           containerType={treeContainerType}
@@ -2853,27 +2806,18 @@
         customizedCoursesTreeParentInfo['root']['childContent'].push(key);
       }
 
-      console.log('customizedContentTreeParentInfo', customizedContentTreeParentInfo);
-      // console.log('customizedCoursesTreeParentInfo', customizedCoursesTreeParentInfo);
-      // console.log('customizedCoursesTreeChildrenInfo', customizedCoursesTreeChildrenInfo);
-
-
-
-<<<<<<< HEAD
-      const customizedTreeNodeItem = ({ title, icon }) => {
-        return <div>
-          {icon}
-          <Link to={`/go/?path=${title}`} style={{ textDecoration: "none", color: "white", paddingLeft: "5px" }}>{title}</Link>
-        </div>
-      };
-=======
+      ////console.log('customizedContentTreeParentInfo', customizedContentTreeParentInfo);
+      // ////console.log('customizedCoursesTreeParentInfo', customizedCoursesTreeParentInfo);
+      // ////console.log('customizedCoursesTreeChildrenInfo', customizedCoursesTreeChildrenInfo);
+
+
+
 const customizedTreeNodeItem = ({title, icon}) => {
   return <div>
     {icon}
     <Link to={`/go/?path=${title}`} style={{textDecoration:"none",color:"white",paddingLeft:"5px"}}>{title}</Link>
   </div>
 };
->>>>>>> f406512e
       this.customizedTree = <div className="tree-column">
         <Accordion>
           <div label="CONTENT" activeChild={this.state.contentActiveChild}>
@@ -2894,57 +2838,6 @@
               }}
 
               treeStyles={{
-<<<<<<< HEAD
-
-                parentNode: {
-                  "title": { color: "white", paddingLeft: '5px' },
-                  "node": {
-                    width: "100%",
-                    height: "2.6em"
-                  },
-                },
-                childNode: {
-                  "title": {
-                    color: "white",
-                    paddingLeft: "5px"
-                  },
-                  "node": {
-                    backgroundColor: "rgba(192, 220, 242,0.3)",
-                    color: "white",
-                    // marginRight:"10px",
-                    borderLeft: '8px solid #1b216e',
-                    height: "2.6em",
-                    width: "100%"
-                  }
-                },
-                specialChildNode: {
-                  "title": { color: "gray" },
-                },
-                specialParentNode: {
-                  "title": {
-                    color: "white",
-                    paddingLeft: "5px"
-                  },
-                  "node": {
-                    backgroundColor: "rgba(192, 220, 242,0.3)",
-                    color: "white",
-                    // marginRight:"10px",
-                    borderLeft: '8px solid #1b216e',
-                    height: "2.6em",
-                    width: "100%"
-                  }
-                },
-
-                emptyParentExpanderIcon: <FontAwesomeIcon icon={faChevronRight}
-                  style={{
-                    padding: '1px',
-                    width: '1.3em',
-                    height: '1.2em',
-                    border: "1px solid darkblue",
-                    borderRadius: "2px",
-                    marginLeft: "5px"
-                  }} />,
-=======
           
                 parentNode: {
                   "title": { color: "white" , paddingLeft:'5px'},
@@ -3009,7 +2902,6 @@
                   }}
                   icon={faChevronRight}/>,
                 },
->>>>>>> f406512e
                 // <span style={{ padding: '5px' }}></span>,
                 expanderIcons: {
                   opened: <FontAwesomeIcon icon={faChevronDown}
@@ -3076,27 +2968,6 @@
               }}
               treeStyles={{
                 parentNode: {
-<<<<<<< HEAD
-                  "title": { color: "white", paddingLeft: '5px' },
-                  "node": {
-                    width: "100%",
-                    height: "30px"
-                  },
-
-                },
-                childNode: {
-                  "title": {
-                    color: "white",
-                    paddingLeft: "5px"
-                  },
-                  "node": {
-                    backgroundColor: "rgba(192, 220, 242,0.3)",
-                    color: "white",
-                    // marginRight:"10px",
-                    borderLeft: '8px solid #1b216e',
-                    height: "30px",
-                    width: "100%"
-=======
                   "title": { color: "white" , paddingLeft:'5px'},
                   "node":{
                     width:"100%",
@@ -3116,7 +2987,6 @@
                     borderLeft:'8px solid #1b216e',
                     height:"30px",
                     width:"100%"
->>>>>>> f406512e
                   }
                 },
                 specialChildNode: {
@@ -3134,21 +3004,17 @@
               onParentNodeClick={(nodeId) => {
                 this.tempSet.clear();
                 this.tempSet.add(nodeId);
-<<<<<<< HEAD
-                this.setState({ courseActiveChild: true });
-=======
                 this.setState({courseActiveChild: true});
->>>>>>> f406512e
                 this.forceUpdate()
               }}
               onParentNodeDoubleClick={(nodeId) => {
-                console.log(`${nodeId} double clicked!`)
+                ////console.log(`${nodeId} double clicked!`)
               }}
             />
           </div>
         </Accordion>
       </div>
-
+////console.log('branch id info', this.branchId_info);
       this.mainSection = <React.Fragment>
         <DoenetBranchBrowser
           loading={!this.folders_loaded || !this.branches_loaded || !this.urls_loaded}
@@ -3184,7 +3050,7 @@
           onFolderDrop={this.onBrowserFolderDrop}
         />
       </React.Fragment>
-
+////console.log('branch id onfo 2 ',this.branchId_info);
       this.splitPanelMainSection = <React.Fragment>
         <DoenetBranchBrowser
           loading={!this.folders_loaded || !this.branches_loaded || !this.urls_loaded}
@@ -3338,7 +3204,7 @@
     const middlePanelMenuControls = [splitPanelButton];
     const rightPanelMenuControls = [dropDownSelectButton, splitSwitchPanelButton];
     const createMiddlePanelContent = (match) => {
-      console.log('match', match);
+      ////console.log('match', match);
       return (<ToolLayoutPanel
         panelName="Main Panel"
         splitPanel={this.state.splitPanelLayout}
@@ -3374,7 +3240,6 @@
     return (<React.Fragment>
       <ToastProvider>
         <this.ToastWrapper />
-<<<<<<< HEAD
         <Overlay 
              open={this.state.modalOpen} 
              body={<div style={{width:"1200px", height:"500px"}}>Overlay Editor</div>
@@ -3403,30 +3268,6 @@
                 {this.customizedTree}
               </div>
             </ToolLayoutPanel>
-=======
-        <Router>
-        <ToolLayout
-          toolName="Chooser"
-          leftPanelWidth="235"
-          rightPanelWidth="365"
-          >
-
-          <ToolLayoutPanel panelName="Navigation Panel" key={'left'}>
-            <div>
-              <div style={{padding:"10px", marginBottom:"30px"}}>
-              <input
-                className="search-input"
-                onChange={this.handleLeftNavSearch.bind(this)}
-                placeholder="Search..."
-                style={{width:"200px", minHeight:"40px",padding:"10px"}}
-                
-              />
-              </div>
-              
-              {this.customizedTree}
-            </div>
-          </ToolLayoutPanel>
->>>>>>> f406512e
 
 
             <Switch>
@@ -3434,24 +3275,6 @@
               <Route path="/go/" render={({ match }) => createMiddlePanelContent(match)} />
             </Switch>
 
-<<<<<<< HEAD
-            <ToolLayoutPanel panelName="Info Panel" key={'right'}>
-              <InfoPanel
-                selectedItems={this.state.selectedItems}
-                selectedItemsType={this.state.selectedItemsType}
-                selectedDrive={this.state.selectedDrive}
-                selectedCourse={this.state.selectedCourse}
-                allFolderInfo={this.folderInfo}
-                allContentInfo={this.branchId_info}
-                allUrlInfo={this.urlInfo}
-                allCourseInfo={this.courseInfo}
-                publicizeRepo={this.publicizeRepo}
-                openEditCourseForm={() => this.toggleManageCourseForm("edit_course")} // optional
-                openEditUrlForm={() => this.toggleManageUrlForm("edit_url")}
-              />
-            </ToolLayoutPanel>
-          </ToolLayout>
-=======
           <ToolLayoutPanel panelName="Info Panel" key={'right'}>
             <InfoPanel
               selectedItems={this.state.selectedItems}
@@ -3468,7 +3291,6 @@
             />
           </ToolLayoutPanel>
         </ToolLayout>
->>>>>>> f406512e
         </Router>
       </ToastProvider>
     </React.Fragment>);
@@ -3501,11 +3323,7 @@
   </div>;
 }
 
-<<<<<<< HEAD
-const TreeNodeItem = ({ title, icon }) => {
-=======
 const TreeNodeItem = ({title, icon}) => {
->>>>>>> f406512e
   return <div>
     {icon}
     <span style={{
@@ -3518,11 +3336,7 @@
   </div>;
 }
 
-<<<<<<< HEAD
-const TreeIcons = ({ iconName, isPublic }) => {
-=======
 const TreeIcons = ({iconName, isPublic}) => {
->>>>>>> f406512e
   const FolderIcon = <FontAwesomeIcon className="treeNodeIcon" icon={faFolder}
     style={{
       fontSize: "16px",
