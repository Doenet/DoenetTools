import React, { Component, useState } from 'react';
import axios from 'axios';
axios.defaults.withCredentials = true;
import crypto from 'crypto';
import nanoid from 'nanoid';
import "./chooser.css";
import "../imports/doenet.css";
import DoenetHeader from './DoenetHeader';
import { FontAwesomeIcon } from '@fortawesome/react-fontawesome';
import {
  faPlus, faDotCircle, faFileAlt, faEdit, faCaretRight, faCaretDown,
  faChalkboard, faArrowCircleLeft, faTimesCircle, faPlusCircle, faFolder, faSave,
  faLink, faRedoAlt, faAlignJustify, faStream, faColumns, faFolderOpen, faInfoCircle,
   faChevronDown, faChevronRight
}
  from '@fortawesome/free-solid-svg-icons';
import IndexedDB from '../services/IndexedDB';
import DoenetBranchBrowser from './DoenetBranchBrowser';
import SpinningLoader from './SpinningLoader';
import { TreeView } from './TreeView/TreeView';
import Accordion from "../imports/Accordion";
import styled from 'styled-components';
import { ToastContext, useToasts, ToastProvider } from './ToastManager';
import ChooserConstants from './chooser/ChooserConstants';
import { formatTimestamp } from './chooser/utility';
import {
  SwitchableContainers,
  SwitchableContainer,
  SwitchableContainerPanel,
} from './chooser/SwitchableContainer';
import ToolLayout from "./ToolLayout/ToolLayout";
import ToolLayoutPanel from "./ToolLayout/ToolLayoutPanel";
import SplitLayoutPanel from "./ToolLayout/SplitLayoutPanel";
import DropDownSelect from '../imports/PanelHeaderComponents/DropDownSelect';
import ButtonGroup from '../imports/PanelHeaderComponents/ButtonGroup';

import {
  HashRouter as Router,
  Switch,
  Route,
  Link,
  useParams
} from "react-router-dom";

class DoenetChooser extends Component {
  constructor(props) {
    super(props);

    this.state = {
      error: null,
      errorInfo: null,
      selectedDrive: "Content",
      selectedCourse: null,
      selectedItems: [],
      selectedItemsType: [],
      showNewButtonMenu: false,
      activeSection: "chooser",
      directoryStack: [],
      splitPanelDirectoryStack: [],
      splitPanelSelectedItems: [],
      splitPanelSelectedItemsType: [],
      currentDraggedObject: { id: null, type: null, sourceContainerId: null, dataObject: null, sourceParentId: null },
      splitPanelCurrentDraggedObject: { id: null, type: null, sourceContainerId: null, dataObject: null, sourceParentId: null },
      panelsCollection: { "first": { values: ["browser", "tree"], activeContainer: "browser" } },
      splitPanelsCollection: { "second": { values: ["browser", "tree"], activeContainer: "browser" } },
      splitPanelLayout: false,
      courseActiveChild: false,
      contentActiveChild: false,
      userFolderInfo: {}
    };

    this.containerCache = {};
    this.cachedCurrentDraggedObject = null;
    this.lastDroppedContainerId = null;
    this.validDrop = true;

    this.courseFolderInfo = {};
    this.courseContentInfo = {};
    this.courseUrlInfo = {};

    this.loadUserContentBranches();
    this.loadUserFoldersAndRepo();
    this.loadUserUrls();
    this.loadAllCourses();
    this.loadCourseHeadingsAndAssignments('aI8sK4vmEhC5sdeSP3vNW');

    this.branches_loaded = false;
    this.courses_loaded = false;
    this.folders_loaded = false;
    this.urls_loaded = false;
    this.assignments_and_headings_loaded = false;
    this.userContentReloaded = false;

    this.updateNumber = 0;

    this.browser = React.createRef();
    this.browserSec = React.createRef();

    this.handleNewDocument = this.handleNewDocument.bind(this);
    this.saveContentToServer = this.saveContentToServer.bind(this);
    this.getContentId = this.getContentId.bind(this);
    this.toggleManageCourseForm = this.toggleManageCourseForm.bind(this);
    this.saveCourse = this.saveCourse.bind(this);
    this.selectDrive = this.selectDrive.bind(this);
    this.handleNewCourseCreated = this.handleNewCourseCreated.bind(this);
    this.handleNewFolder = this.handleNewFolder.bind(this);
    this.addNewFolder = this.addNewFolder.bind(this);
    this.handleNewRepo = this.handleNewRepo.bind(this);
    this.addNewRepo = this.addNewRepo.bind(this);
    this.addContentToFolder = this.addContentToFolder.bind(this);
    this.removeContentFromFolder = this.removeContentFromFolder.bind(this);
    this.addContentToCourse = this.addContentToCourse.bind(this);
    this.removeContentFromCourse = this.removeContentFromCourse.bind(this);
    this.updateSelectedItems = this.updateSelectedItems.bind(this);
    this.updateDirectoryStack = this.updateDirectoryStack.bind(this);
    this.jumpToDirectory = this.jumpToDirectory.bind(this);
    this.saveUserContent = this.saveUserContent.bind(this);
    this.modifyRepoAccess = this.modifyRepoAccess.bind(this);
    this.modifyFolderChildrenRoot = this.modifyFolderChildrenRoot.bind(this);
    this.flattenFolder = this.flattenFolder.bind(this);
    this.renameFolder = this.renameFolder.bind(this);
    this.modifyPublicState = this.modifyPublicState.bind(this);
    this.addContentToRepo = this.addContentToRepo.bind(this);
    this.loadFilteredContent = this.loadFilteredContent.bind(this);
    this.publicizeRepo = this.publicizeRepo.bind(this);
    this.toggleManageUrlForm = this.toggleManageUrlForm.bind(this);
    this.saveUrl = this.saveUrl.bind(this);
    this.handleNewUrlCreated = this.handleNewUrlCreated.bind(this);
    this.updateHeadingsAndAssignments = this.updateHeadingsAndAssignments.bind(this);
    this.saveAssignmentsTree = this.saveAssignmentsTree.bind(this);
    this.ToastWrapper = this.ToastWrapper.bind(this);
    this.displayToast = this.displayToast.bind(this);
    this.onTreeDragStart = this.onTreeDragStart.bind(this);
    this.onTreeDragEnd = this.onTreeDragEnd.bind(this);
    this.onTreeDraggableDragOver = this.onTreeDraggableDragOver.bind(this);
    this.onTreeDropEnter = this.onTreeDropEnter.bind(this);
    this.onTreeDropLeave = this.onTreeDropLeave.bind(this);
    this.onTreeDrop = this.onTreeDrop.bind(this);
    this.onBrowserDragStart = this.onBrowserDragStart.bind(this);
    this.onBrowserDragEnd = this.onBrowserDragEnd.bind(this);
    this.onBrowserDropEnter = this.onBrowserDropEnter.bind(this);
    this.onBrowserDrop = this.onBrowserDrop.bind(this);
    this.onBrowserFolderDrop = this.onBrowserFolderDrop.bind(this);
    this.onSplitPanelBrowserFolderDrop = this.onSplitPanelBrowserFolderDrop.bind(this);
    this.getDataSource = this.getDataSource.bind(this);
    this.switchPanelContainer = this.switchPanelContainer.bind(this);
    this.toggleSplitPanel = this.toggleSplitPanel.bind(this);
    this.goToFolder = this.goToFolder.bind(this);
    this.splitPanelGoToFolder = this.splitPanelGoToFolder.bind(this);
    this.handleSplitPanelDropdownCallback = this.handleSplitPanelDropdownCallback.bind(this);
    this.splitPanelUpdateSelectedItems =this.splitPanelUpdateSelectedItems.bind(this);
    this.splitPanelUpdateDirectoryStack = this.splitPanelUpdateDirectoryStack.bind(this);
    this.onSplitPanelBrowserDragStart = this.onSplitPanelBrowserDragStart.bind(this);
    this.onSplitPanelBrowserDragEnd = this.onSplitPanelBrowserDragEnd.bind(this);
    // this.onSplitPanelBrowserDropEnter = this.onSplitPanelBrowserDropEnter.bind(this);
    this.onSplitPanelBrowserDrop = this.onSplitPanelBrowserDrop.bind(this);
    this.tempSet = new Set();
    this.customizedTempSet = new Set();
  }

  buildCourseList = () => {
    this.courseList = [];
    for (let courseId of this.courseIds) {
      let courseCode = this.courseInfo[courseId].courseCode;

      let classes = (this.state.selectedDrive === "Courses") && (courseId === this.state.selectedCourse) ?
        "leftNavPanelMenuItem activeLeftNavPanelMenuItem" : "leftNavPanelMenuItem";
      this.courseList.push(
        <li className={classes}
          key={"course" + courseId}
          style={{ "padding": "6px 1px 6px 5px", "width": "90%" }}
          onClick={() => this.selectDrive("Courses", courseId)}>
          <FontAwesomeIcon className="menuDoughnutIcon" icon={faDotCircle} />
          <span>{courseCode}</span>
          {this.state.selectedItems.length !== 0 &&
            <div className="addContentToCourseButtonWrapper">
              {this.state.selectedDrive !== "Courses" &&
                <FontAwesomeIcon icon={faPlus} className="addContentButton"
                  onClick={() => this.addContentToCourse(courseId, this.state.selectedItems, this.state.selectedItemsType)} />}
            </div>}
        </li>
      );
    }
  }

  buildLeftNavPanel = () => {
    this.leftNavPanel = <React.Fragment>
      <div className="leftNavPanel">
        <div id="leftNavPanelMenu">
          <div className={"Content" === this.state.selectedDrive ?
            "leftNavPanelMenuItem activeLeftNavPanelMenuItem" : "leftNavPanelMenuItem"}
            onClick={() => { this.selectDrive("Content") }}>
            <FontAwesomeIcon className="menuDoughnutIcon" icon={faDotCircle} />
            <span>Content</span>
          </div>
          <div className="leftNavPanelMenuItem">
            <Accordion>
              <div label="Courses">
                <ul style={{ "paddingLeft": "20px", "margin": "5px 0 0 0" }}>
                  {this.courseList}
                </ul>
              </div>
            </Accordion>
          </div>
          <div className={"Global" === this.state.selectedDrive ?
            "leftNavPanelMenuItem activeLeftNavPanelMenuItem" : "leftNavPanelMenuItem"}
            onClick={() => { this.selectDrive("Global") }}>
            <FontAwesomeIcon className="menuDoughnutIcon" icon={faDotCircle} />
            <span>Global</span>
          </div>
        </div>
      </div>
    </React.Fragment>
  }

  buildTopToolbar = () => {
    let toolbarTitle = "";

    if (this.state.activeSection === "chooser") {
      // show selectedDrive if chooser is active
      if (this.state.selectedDrive === "Content") {
        toolbarTitle = this.state.selectedDrive;
      } else if (this.state.selectedDrive === "Courses") {
        toolbarTitle = this.courseInfo[this.state.selectedCourse].courseCode + ' - '
          + this.courseInfo[this.state.selectedCourse].courseName;
      } else if (this.state.selectedDrive === "Global") {
        toolbarTitle = <React.Fragment>
          <FilterPanel loadFilteredContent={this.loadFilteredContent} />
        </React.Fragment>
      }

    } else if (this.state.activeSection === "add_course") {
      toolbarTitle = "Add New Course";
    } else if (this.state.activeSection === "edit_course") {
      toolbarTitle = "Edit Course - " + this.courseInfo[this.state.selectedCourse].courseCode;
    } else if (this.state.activeSection === "add_url") {
      toolbarTitle = "Add New URL";
    } else if (this.state.activeSection === "edit_url") {
      toolbarTitle = "Edit URL - " + this.urlInfo[this.state.selectedItems[0]].title;
    }

    this.topToolbar = <React.Fragment>
      <div id="topToolbar">
        <span>{toolbarTitle}</span>
      </div>
    </React.Fragment>
  }

  handleNewDocument = () => {
    let newBranchId = nanoid();
    let num = 1;
    let title = "Untitled Document " + num;
    while (Object.values(this.branchId_info).filter(content => content.title.includes(title)).length != 0) {
      num++;
      title = "Untitled Document " + num;
    }

    this.saveContentToServer({
      documentName: title,
      code: "",
      branchId: newBranchId,
      publish: true
    }, (branchId) => {
      this.saveUserContent([branchId], ["content"], "insert", () => {
        this.loadUserContentBranches(() => {

          // add document to current folder
          let currentFolderId = this.state.directoryStack.length == 0 ? "root" : this.state.directoryStack[this.state.directoryStack.length - 1];
          this.addContentToFolder([branchId], ["content"], currentFolderId);

          // set as selected and redirect to /editor 
          this.setState({
            directoryStack: [],
            selectedItems: [branchId],
            selectedItemsType: ["content"],
            activeSection: "chooser",
            selectedDrive: "Content"
          }, () => {
            setTimeout(function () { window.location.href = `/editor?branchId=${branchId}`; }, 500);
          });
        })
      });

    });
  }

  toggleNewButtonMenu = () => {
    if (!this.state.showNewButtonMenu) {
      document.addEventListener('click', this.toggleNewButtonMenu, false);
    } else {
      document.removeEventListener('click', this.toggleNewButtonMenu, false);
    }

    this.setState(prevState => ({
      showNewButtonMenu: !prevState.showNewButtonMenu
    }));
  }

  toggleManageCourseForm = (mode) => { 
    if (this.state.activeSection !== mode) {
      this.setState({ activeSection: mode });
    } else {
      this.setState({ activeSection: "chooser" });
    }
  }

  handleNewCourseCreated = ({courseId, courseName, courseCode, term, description, department, section}, callback=(()=>{})) => {
    // create new documents for overview and syllabus, get branchIds
    let overviewId = nanoid();
    let overviewDocumentName = courseName + " Overview";

    let syllabusId = nanoid();
    let syllabusDocumentName = courseName + " Syllabus";

    Promise.all([
      new Promise(resolve => this.saveContentToServer({
        documentName:overviewDocumentName,
        code:"",
        branchId:overviewId,
        publish:true
      }, ()=>{resolve()})),
      new Promise(resolve => this.saveContentToServer({
        documentName:syllabusDocumentName,
        code:"",
        branchId:syllabusId,
        publish:true
      }, ()=>{resolve()})),
      new Promise(resolve => this.saveCourse({
        courseName: courseName,
        courseId: courseId,
        courseCode: courseCode,
        term: term,
        description: description,
        department: department,
        section: section,
        overviewId: overviewId,
        syllabusId: syllabusId
      }, ()=>{resolve()})),
      new Promise(resolve => this.addContentToCourse(courseId, [overviewId, syllabusId], ["content", "content"], ()=>{resolve()})),
      new Promise(resolve => this.saveUserContent([overviewId, syllabusId], ["content", "content"], "insert", ()=>{resolve()}))
    ])
      .then(() => {
        this.loadAllCourses(() => {
          this.selectDrive("Courses", courseId);
          this.forceUpdate();
        })
        callback();
      })
  }

  toggleManageUrlForm = (mode) => {
    if (this.state.activeSection !== mode) {
      this.setState({ activeSection: mode });
    } else {
      this.setState({ activeSection: "chooser" });
    }
  }

  handleNewUrlCreated = ({urlId, title, url, description, usesDoenetAPI}, callback=(()=>{})) => {
    const currentFolderId = this.state.directoryStack.length == 0 ? "root" : this.state.directoryStack[this.state.directoryStack.length - 1];
    Promise.all([
      new Promise(resolve => this.saveUrl({
        urlId: urlId,
        title: title,
        url: url,
        description: description,
        usesDoenetAPI: usesDoenetAPI
      }, ()=>{resolve()})),
      new Promise(resolve => this.addContentToFolder([urlId], ["url"], currentFolderId, ()=>{resolve()})), // add url to current folder
      new Promise(resolve => this.saveUserContent([urlId], ["url"], "insert", ()=>{resolve()})), // add to user root
    ])
    .then(() => {
      this.loadUserUrls(() => {
        this.setState({
          selectedItems: [urlId],
          selectedItemsType: ["url"],
          activeSection: "chooser",
          selectedDrive: "Content"
        });
      });
      callback();
    })
  }

  saveUrl = ({urlId, title, url, description, usesDoenetAPI}, callback=(()=>{})) => {
    const apiUrl='/api/saveUrl.php';
    const data={
      urlId: urlId,
      title: title,
      url: url,
      description: description,
      usesDoenetAPI: usesDoenetAPI,
    }
    axios.post(apiUrl, data)
      .then(resp => {
        callback();
      })
      .catch(function (error) {
        this.setState({ error: error });
      })
  }

  loadUserUrls = (callback=(()=>{})) => {
    this.urls_loaded = false;

    const loadUserUrlsUrl = '/api/loadUserUrls.php';
    const payload = {};

    axios.get(loadUserUrlsUrl, payload)
      .then(resp => {
        this.urlInfo = Object.assign({}, this.urlInfo, resp.data.urlInfo);
        this.userUrlInfo = resp.data.urlInfo;
        this.urlIds = resp.data.urlIds;
        this.urls_loaded = true;
        this.userContentReloaded = true;
        callback();
        this.forceUpdate();
      });
  }

  loadUserContentBranches = (callback=(()=>{})) => {
    this.branches_loaded = false;

    let currentFolderId = this.state.directoryStack.length === 0 ?
      "root" : this.state.directoryStack[this.state.directoryStack.length - 1];

    const data = { folderId: currentFolderId };
    const payload = { params: data };

    const loadBranchesUrl = '/api/loadUserContent.php';

    axios.get(loadBranchesUrl, payload)
      .then(resp => {
        this.branchId_info = Object.assign({}, this.branchId_info, resp.data.branchId_info);
        this.userContentInfo = resp.data.branchId_info;
        this.sort_order = resp.data.sort_order;
        this.branches_loaded = true;
        this.userContentReloaded = true;
        callback();
        this.forceUpdate();
      });
  }

  saveContentToServer = ({documentName,code,branchId,publish=false}, callback=(()=>{})) => {
    const url='/api/saveContent.php';
    let ID = this.getContentId({code:code}) //get contentid
    const data={
      title: documentName,
      doenetML: code,
      branchId: branchId,
      contentId: ID,
      author: this.props.username,
      publish: publish,
      change_title_not_code: true,
    }
    axios.post(url, data)
      .then(() => {
        callback(branchId);
      })
      .catch(function (error) {
        this.setState({ error: error });
      })
  }

  getContentId = ({code}) => {
    const hash = crypto.createHash('sha256');
    if (code === undefined) {
      return;
    }

    hash.update(code);
    let contentId = hash.digest('hex');
    return contentId;
  }

  saveCourse = ({courseId, courseName, courseCode, term, description, department, section, overviewId, syllabusId}, callback=(()=>{})) => {
    const url='/api/saveCourse.php';
    const data={
      longName: courseName,
      courseId: courseId,
      shortName: courseCode,
      term: term,
      description: description,
      overviewId: overviewId,
      syllabusId: syllabusId,
      department: department,
      section: section,
    }
    axios.post(url, data)
      .then(resp => {
        // reload list of courses
        this.loadAllCourses(() => {
          this.loadCourseContent(courseId, () => {
            this.setState({
              selectedItems: [],
              activeSection: "chooser",
            });
            this.forceUpdate();
          });
        });
        callback(courseId);
      })
      .catch(function (error) {
        this.setState({ error: error });
      })
  }

  loadAllCourses = (callback=(()=>{})) => {
    const loadCoursesUrl='/api/loadAllCourses.php';
    const data={
    }
    const payload = {
      params: data
    }

    axios.get(loadCoursesUrl, payload)
      .then(resp => {
        this.courseInfo = resp.data.courseInfo;
        this.courseIds = resp.data.courseIds;
        callback();
        this.courses_loaded = true;
        this.forceUpdate();
      });
  }

  loadCourseContent = (courseId, callback=(()=>{})) => {
    this.folders_loaded = false;
    this.branches_loaded = false;
    this.url_loaded = false;
    const loadCoursesUrl = '/api/loadCourseContent.php';
    const data = {
      courseId: courseId
    }
    const payload = {
      params: data
    }

    axios.get(loadCoursesUrl, payload)
      .then(resp => {
        this.branchId_info = Object.assign({}, this.branchId_info, resp.data.branchInfo);
        this.urlInfo = Object.assign({}, this.urlInfo, resp.data.urlInfo);
        this.folderInfo = Object.assign({}, this.folderInfo, resp.data.folderInfo);
        this.courseContentInfo = Object.assign({}, this.courseContentInfo, { [courseId]: resp.data.branchInfo });
        this.courseFolderInfo = Object.assign({}, this.courseFolderInfo, { [courseId]: resp.data.folderInfo });
        //console.log('courseFolderInfo', this.courseFolderInfo);
        this.courseUrlInfo = Object.assign({}, this.courseUrlInfo, { [courseId]: resp.data.urlInfo });
        this.folders_loaded = true;
        this.branches_loaded = true;
        this.url_loaded = true;
        callback();
        this.forceUpdate();
      });
  }

  saveCourseContent = (courseId, itemIds, itemTypes, operationType, callback=(()=>{})) => {
    const url='/api/saveCourseContent.php';
    const data={
      courseId: courseId,
      itemIds: itemIds,
      itemTypes: itemTypes,
      operationType: operationType,
    }
    axios.post(url, data)
      .then((resp) => {
        callback(courseId);
      })
      .catch(function (error) {
        this.setState({ error: error });
      })
  }

  selectDrive = (drive, courseId=null) => {
    if (drive === "Courses") {
      this.setState({
        selectedItems: [],
        selectedItemsType: [],
        activeSection: "chooser",
        selectedDrive: drive,
        selectedCourse: courseId,
        directoryStack: []
      });
      this.folders_loaded = false;
      this.branches_loaded = false;
      this.updateIndexedDBCourseContent(courseId);
      this.loadCourseContent(courseId);
    } else if (drive === "Global") {
      this.setState({
        selectedItems: [],
        selectedItemsType: [],
        activeSection: "chooser",
        selectedDrive: drive,
        directoryStack: []
      });
      this.sort_order = [];
      this.folderIds = [];
      this.urlIds = [];
    } else {
      this.setState({
        selectedItems: [],
        selectedItemsType: [],
        activeSection: "chooser",
        selectedDrive: drive,
        directoryStack: []
      }, () => {
        this.loadUserContentBranches();
        this.loadUserFoldersAndRepo();
        this.loadUserUrls();
      });
    }
    this.updateNumber++;
  }

  addContentToCourse = (courseId, itemIds, itemTypes, callback=()=>{}) => {
    let operationType = "insert";
    this.saveCourseContent(courseId, itemIds, itemTypes, operationType, (courseId) => {
      this.loadAllCourses(() => {
        this.selectDrive("Courses", courseId);
        callback();
      });
    });
  }

  removeContentFromCourse = (itemIds) => {
    let operationType = "remove";
    let courseId = this.state.selectedCourse;
    this.saveCourseContent(courseId, itemIds, [], operationType, (courseId) => {
      this.loadAllCourses();
    });
  }

  saveFolder = (folderId, title, childContent, childType, operationType, isRepo, isPublic, callback=(()=>{})) => {
    // get current directory folderId/root
    let currentFolderId = this.state.directoryStack.length == 0 ? "root" : this.state.directoryStack[this.state.directoryStack.length - 1];
    // setup parent
    let parentId = this.folderInfo[folderId] ? this.folderInfo[folderId].parentId : currentFolderId;
    if (isRepo) parentId = "root";  // repo always at root

    const url = '/api/saveFolder.php';
    const data = {
      title: title,
      folderId: folderId,
      childContent: childContent,
      childType: childType,
      operationType: operationType,
      parentId: parentId,
      isRepo: isRepo,
      isPublic: isPublic
    }
    axios.post(url, data)
      .then((resp) => {
        callback(resp);
      })
      .catch(function (error) {
        this.setState({ error: error });
      })
  }

  saveContentTree = ({ folderInfo, callback = (() => { }) }) => {
    const url = '/api/saveContentTree.php';
    const data = {
      folderInfo: folderInfo
    }
    axios.post(url, data)
      .then((resp) => {
        callback();
      })
      .catch(function (error) {
        this.setState({ error: error });
      });
  }

  loadUserFoldersAndRepo = (callback=(()=>{})) => {
    this.folders_loaded = false;

    const loadUserFoldersAndRepoUrl = '/api/loadUserFoldersAndRepo.php';
    const payload = {};

    axios.get(loadUserFoldersAndRepoUrl, payload)
      .then(resp => {
        this.folderInfo = Object.assign({}, this.folderInfo, resp.data.folderInfo);
        this.folderIds = resp.data.folderIds;
        this.userFolderInfo = resp.data.folderInfo;
        this.folders_loaded = true;
        this.userContentReloaded = true;
        callback();
        this.forceUpdate();
      });
  }

  addNewFolder = (title) => {
    // generate new folderId
    let folderId = nanoid();

    // check if parent folder is private or isPublic
    let isPublic = false;
    if (this.state.directoryStack.length != 0  // not in root
      && this.folderInfo[this.state.directoryStack[0]].isRepo  // in repo
      && this.folderInfo[this.state.directoryStack[0]].isPublic) {  // in public repo
      isPublic = true;
    }

    const currentFolderId = this.state.directoryStack.length == 0 ? "root" : this.state.directoryStack[this.state.directoryStack.length - 1];
    Promise.all([
      new Promise(resolve => this.saveFolder(folderId, title, [], [], "insert", false, isPublic, ()=>{resolve()})), // add new folder
      new Promise(resolve => this.saveUserContent([folderId], ["folder"], "insert", ()=>{resolve()})),  // add to user root
      new Promise(resolve => this.addContentToFolder([folderId], ["folder"], currentFolderId, ()=>{resolve()})) // add to folder
    ]).then(() => {
      this.loadUserFoldersAndRepo(() => {
        this.setState({
          selectedItems: [folderId],
          selectedItemsType: ["folder"],
          activeSection: "chooser",
          selectedDrive: "Content"
        }, () => { 
          this.updateNumber++;
        });
      });
    })
  }

  addContentToRepo = (childIds, childType, repoId) => {
    let isPublic = this.folderInfo[repoId].isPublic;

    // modify public/private state if parent is repo
    if (isPublic) {
      childIds.forEach(childId => {
        this.modifyPublicState(isPublic, [].concat(this.flattenFolder(childId).itemIds),
          [].concat(this.flattenFolder(childId).itemType));
      });
      this.addContentToFolder(childIds, childType, repoId);
    } else {
      // private (personal / in private repo) -> private allowed
      // public (in public repo) -> private not allowed
      let itemsToBeAdded = [];
      let typeOfItemsToBeAdded = [];
      childIds.forEach((childId, i) => {
        if (childType[i] == "folder") {
          // check if public
          if (!this.folderInfo[childId].isPublic) {
            this.modifyPublicState(isPublic, [].concat(this.flattenFolder(childId).itemIds),
              [].concat(this.flattenFolder(childId).itemType));
            itemsToBeAdded.push(childId);
            typeOfItemsToBeAdded.push("folder");
          } else {
            this.displayToast(`Public content cannot be made private: ${this.folderInfo[childId].title}`);
          }
        } else if (childType[i] == "content") {
          // check if public
          if (!this.branchId_info[childId].isPublic) {
            this.modifyPublicState(isPublic, [childId], ["content"]);
            itemsToBeAdded.push(childId);
            typeOfItemsToBeAdded.push("content");
          } else {
            this.displayToast(`Public content cannot be made private: ${this.branchId_info[childId].title}`);
          }
        } else if (childType[i] == "url") {
          // check if public
          if (!this.urlInfo[childId].isPublic) {
            this.modifyPublicState(isPublic, [childId], ["url"]);
            itemsToBeAdded.push(childId);
            typeOfItemsToBeAdded.push("url");
          } else {
            this.displayToast(`Public content cannot be made private: ${this.folderInfo[childId].title}`);
          }
        }
      });
      this.addContentToFolder(itemsToBeAdded, typeOfItemsToBeAdded, repoId);
    }
  }

  addContentToFolder = (childIds, childType, folderId, callback=(()=>{})) => {
    let operationType = "insert";
    let title = this.folderInfo[folderId].title;
    let isRepo = this.folderInfo[folderId].isRepo;
    let isPublic = this.folderInfo[folderId].isPublic;

    const getDataObjects = (itemType) => {
      let data = {};
      switch (itemType) {
        case "content":
          data = {
            "idList": this.sort_order,
            "info": this.branchId_info,
            "folderChildList": "childContent"
          }
          break;
        case "folder":
          data = {
            "idList": this.folderIds,
            "info": this.folderInfo,
            "folderChildList": "childFolders"
          }
          break;
        case "url":
          data = {
            "idList": this.urlIds,
            "info": this.urlInfo,
            "folderChildList": "childUrls"
          }
          break;
      }
      return data;
    }

    // check if moving item out of public repo 
    const itemDataInfo = getDataObjects(childType[0])["info"]
    if (itemDataInfo[childIds[0]] != undefined) {
      const firstParentId = itemDataInfo[childIds[0]].parentId;
      const movingOutOfPublicRepo = this.folderInfo[firstParentId].isRepo &&
        this.folderInfo[firstParentId].isPublic &&
        folderId == "root";

      if (movingOutOfPublicRepo) {
        this.displayToast(`Public content cannot be made private`);
        return; // public -> private not allowed
      }
    }

    this.saveFolder(folderId, title, childIds, childType, operationType, isRepo, isPublic, (resp) => {
      // creating new folder
      //    in a folder ~ set childItem.rootId = folderId.rootId
      //    at root ~ addContentToFolder not invoked
      // moving into folder
      //    from another root ~ set childItem.rootId = folderId.rootId
      //    from same root ~ set childItem.rootId = folderId.rootId
      if (resp.status != 200) return;
      for (let i = 0; i < childIds.length; i++) {
        let childId = childIds[i];
        let childDataObject = getDataObjects(childType[i]);
        let childDataInfo = childDataObject["info"];
        let childDataIdList = childDataObject["idList"];
        let childListKey = childDataObject["folderChildList"]
        // not new item
        if (childDataObject["info"][childId] != undefined) {
          let originalParent = childDataInfo[childId].parentId;
          let originalIndex = this.folderInfo[originalParent][childListKey].indexOf(childId);
          this.folderInfo[originalParent][childListKey].splice(originalIndex, 1);
          this.folderInfo[folderId][childListKey].push(childId);
          childDataInfo[childId].parentId = folderId;
          if (folderId == "root") childDataIdList.push(childId);
          if (originalParent == "root") {
            let index = childDataIdList.indexOf(childId);
            childDataIdList.splice(index, 1);
          }
        } else {
          this.folderInfo[folderId][childListKey].push(childId);
          if (folderId == "root") childDataIdList.push(childId);
        }
      }
      this.userContentReloaded = true;

      let allItems = { itemIds: [], itemType: [] };
      childIds.forEach(childId => {
        let res = this.flattenFolder(childId);
        allItems.itemIds = allItems.itemIds.concat(res.itemIds);
        allItems.itemType = allItems.itemType.concat(res.itemType);
      });

      this.modifyFolderChildrenRoot(this.folderInfo[folderId].rootId, allItems.itemIds, () => {
        for (let i = 0; i < allItems.itemIds.length; i++) {
          let currentItemType = allItems.itemType[i];
          let currentItemId = allItems.itemIds[i];
          let childDataObject = getDataObjects(currentItemType);
          let childDataInfo = childDataObject["info"];
          if (childDataInfo[currentItemId]) {
            childDataInfo[currentItemId].rootId = this.folderInfo[folderId].rootId;
          } else {
            this.loadUserContentBranches();
            this.loadUserFoldersAndRepo();
            this.loadUserUrls();
          }
        }
        this.forceUpdate();
        callback();
      });
    });
  }

  removeContentFromFolder = (childIds, childType, folderId, callback=(()=>{})) => {
    let operationType = "remove";
    let title = this.folderInfo[folderId].title;
    let isRepo = this.folderInfo[folderId].isRepo;
    let isPublic = this.folderInfo[folderId].isPublic;

    // modify public/private state if parent is repo
    if (isRepo) {
      if (isPublic) {
        this.displayToast(`Public content cannot be made private`);
        return; // public -> private not allowed
      }
      // private -> private redundant, continue with removing    
    }

    this.saveFolder(folderId, title, childIds, childType, operationType, isRepo, isPublic, (resp) => {
      // within same root ~ set childItem.rootId = folderId.rootId (unchanged)
      // to diff root ~ set childItem.rootId = folderId.rootId (changed)
      // to root ~ set childItem.rootId = childItem.id
      if (this.folderInfo[folderId].parentId == "root") {
        for (let i = 0; i < childIds.length; i++) {
          if (childType[i] == "folder") {
            this.modifyFolderChildrenRoot(childIds[i], [].concat(this.flattenFolder(childIds[i]).itemIds));
          } else {
            this.modifyFolderChildrenRoot("root", [childIds[i]]);
          }
        }
      }
      this.loadUserContentBranches();
      this.loadUserFoldersAndRepo();
      this.loadUserUrls();
      // this.forceUpdate();
      callback();
    });
  }

  publicizeRepo = (repoId) => {
    // display alert message
    if (window.confirm('This change is irreversible, proceed?')) {
      let repoChildren = [];
      let repoChildrenType = [];

      this.folderInfo[repoId].childFolders.forEach((childId, i) => {
        repoChildren = repoChildren.concat(this.flattenFolder(childId).itemIds);
        repoChildrenType = repoChildrenType.concat(this.flattenFolder(childId).itemType);
      });
      this.folderInfo[repoId].childContent.forEach((childId, i) => {
        repoChildren.push(childId);
        repoChildrenType.push("content");
      });
      this.folderInfo[repoId].childUrls.forEach((childId, i) => {
        repoChildren.push(childId);
        repoChildrenType.push("url");
      });
      this.modifyPublicState(true, [repoId].concat(repoChildren), ["folder"].concat(repoChildrenType), () => {
        this.loadUserFoldersAndRepo();
        this.loadUserContentBranches();
        this.loadUserUrls();
      });
    }
  }

  modifyPublicState = (isPublic, itemIds, itemType, callback=(()=>{})) => {
    const url='/api/modifyPublicState.php';
    const data={
      isPublic: isPublic,
      itemIds: itemIds,
      itemType: itemType
    }
    axios.post(url, data)
      .then((resp) => {
        callback();
      })
      .catch(function (error) {
        this.setState({ error: error });
      })
  }

  renameFolder = (folderId, newTitle) => {
    this.saveFolder(folderId, newTitle, [], [], "", 
      this.folderInfo[folderId].isRepo, this.folderInfo[folderId].isPublic, () => {
        this.loadUserFoldersAndRepo();
      });
  }

  modifyFolderChildrenRoot = (newRoot, itemIds, callback=(()=>{})) => {
    const url='/api/modifyFolderChildrenRoot.php';
    const data={
      newRoot: newRoot,
      itemIds: itemIds
    }
    axios.post(url, data)
      .then((resp) => {
        callback(resp);
      })
      .catch(function (error) {
        this.setState({ error: error });
      })
  }

  flattenFolder = (folderId) => {
    if (!this.folderInfo[folderId]) {
      let currItemType = this.branchId_info[folderId] === undefined ? "url" : "content";
      return { itemIds: [folderId], itemType: [currItemType] };
    }

    let itemIds = [folderId];
    let itemType = ["folder"];
    this.folderInfo[folderId].childFolders.forEach((childFolderId) => {
      itemIds = itemIds.concat(this.flattenFolder(childFolderId).itemIds);
      itemType = itemType.concat(this.flattenFolder(childFolderId).itemType);
    })
    this.folderInfo[folderId].childContent.forEach((childContentId) => {
      itemIds.push(childContentId);
      itemType.push("content");
    })
    this.folderInfo[folderId].childUrls.forEach((childUrlId) => {
      itemIds.push(childUrlId);
      itemType.push("url");
    })
    return { itemIds: itemIds, itemType: itemType };
  }

  saveUserContent = (childIds, childType, operationType, callback=(()=>{})) => {
    const url='/api/saveUserContent.php';
    const data={
      childIds: childIds,
      childType: childType,
      operationType: operationType
    }
    axios.post(url, data)
      .then(resp => {
        callback();
      })
      .catch(function (error) {
        this.setState({ error: error });
      })
  }

  handleNewFolder = () => {
    // TODO: let user input folder title
    let num = 1;
    let title = "New Folder " + num;
    while (Object.values(this.folderInfo).filter(folder =>
      folder.title && folder.title.includes(title)).length != 0) {
      num++;
      title = "New Folder " + num;
    }
    this.displayToast("New folder created.");
    this.addNewFolder(title);
  }

  handleNewRepo = () => {
    // TODO: let user input repo title
    let title = "New Repository"
    this.addNewRepo(title);
  }

  addNewRepo = (title) => {
    let folderId = nanoid();
    Promise.all([
      new Promise(resolve => this.saveFolder(folderId, title, [], [], "insert", true, false, ()=>{resolve()})),
      new Promise(resolve => this.modifyRepoAccess(folderId, "insert", true, ()=>{resolve()}))
    ])
    .then(() => {
      this.loadUserFoldersAndRepo(() => {
        this.setState({
          directoryStack: [],
          selectedItems: [folderId],
          selectedItemsType: ["folder"],
          activeSection: "chooser",
          selectedDrive: "Content"
        }, () => { 
          this.updateNumber++;
        });
      });
    })
  }

  modifyRepoAccess = (folderId, operationType, owner=false, callback=(()=>{})) => {
    const url='/api/modifyRepoAccess.php';
    const data={
      repoId: folderId,
      operationType: operationType,
      owner: owner
    }
    axios.post(url, data)
      .then(resp => {
        callback();
      })
      .catch(function (error) {
        this.setState({ error: error });
      })
  }

  jumpToDirectory = (directoryData) => {
    this.setState({
      directoryStack: directoryData,
      selectedItems: directoryData,
      selectedItemsType: ["folder"],
    })
  }

  getFolderPath(id, foldersInfo) {
    let path = [id];
    let flag = true;
    while (flag) {
      if (foldersInfo[id].parentId !== 'root') {
        path.unshift(foldersInfo[id].parentId);
      } else {
        flag = false;
      }
      id = foldersInfo[id].parentId;
    }
    return path;
  }

  goToFolder(id, foldersInfo) {
    const path = this.getFolderPath(id, foldersInfo);
    this.setState({
      directoryStack: path,
      selectedItems: path,
      selectedItemsType: ["folder"],
    })
  }

  splitPanelGoToFolder(id, foldersInfo) {
    const path = this.getFolderPath(id, foldersInfo);
    this.setState({
      splitPanelDirectoryStack: path,
      splitPanelSelectedItems: path,
      splitPanelSelectedItemsType: ["folder"],
    })
  }

  handleSplitPanelDropdownCallback(child) {
    this.setState({
      splitPanelDirectoryStack: child.path,
      splitPanelSelectedItems: child.path,
      splitPanelSelectedItemsType: ["folder"],
    })
  }

  updateSelectedItems = (selectedItems, selectedItemsType) => {
    this.setState({
      selectedItems: selectedItems,
      selectedItemsType: selectedItemsType,
    })
    this.tempSet = new Set([selectedItems[selectedItems.length - 1]]);
  }

  splitPanelUpdateSelectedItems(selectedItems, selectedItemsType) {
    this.setState({
      splitPanelSelectedItems: selectedItems,
      splitPanelSelectedItemsType: selectedItemsType,
    })
    this.tempSet = new Set([selectedItems[selectedItems.length - 1]]);
  }

  updateDirectoryStack = (directoryStack) => {
    this.setState({
      directoryStack: directoryStack
    })
  }

  splitPanelUpdateDirectoryStack(directoryStack) {
    this.setState({
      splitPanelDirectoryStack: directoryStack

    })
  }

  getAllSelectedItems = () => {
    this.browser.current.getAllSelectedItems();
  }

  updateIndexedDBCourseContent = (courseId) => {
    // create a new database object
    let indexedDB = new IndexedDB();

    // open a connection to the database
    indexedDB.openDB((result) => {
      // update current course content
      indexedDB.insert("course_content_store", {
        courseId: courseId,
        courseContent: this.courseInfo[courseId].content,
        courseFolders: this.courseInfo[courseId].folders,
      });

      // update last selected course
      indexedDB.insert("tool_state_store", {
        toolName: "chooser",
        lastSelectedCourse: courseId,
      });
    });
  }

  loadFilteredContent = (filters, callback=(()=>{})) => {

    const typeToSQLMap = {
      "Folder name": "title",
      "Content name": "title",
      "Author": "author",
      "Creation date": "timestamp"
    }
    const operatorsToSQLMap = {
      "IS": "=",
      "IS NOT": "!=",
      "IS LIKE": "LIKE",
      "IS NOT LIKE": "NOT LIKE",
      "ON": "=",
      "<": "<",
      "<=": "<=",
      ">": ">",
      ">=": ">="
    }
    // process filters
    this.branches_loaded = false;
    let processedFilters = [];
    let folderOnly = false;
    let contentOnly = false;
    filters.forEach(filter => {
      let sql = "";
      let filterValue = filter.value;
      if (filter.type == "Folder name") folderOnly = true;
      else if (filter.type == "Content name") contentOnly = true;
      else if (filter.type == "Creation date") filterValue = new Date(filterValue).toISOString().slice(0, 19).replace('T', ' ');

      sql += `${typeToSQLMap[filter.type]} ${operatorsToSQLMap[filter.operator]} `;
      if (filter.operator == "IS LIKE" || filter.operator == "IS NOT LIKE") {
        sql += `'%${filterValue}%'`;
      } else {
        sql += `'${filterValue}'`;
      }
      if (filterValue != null) processedFilters.push(sql);
    })

    if (folderOnly && contentOnly) {
      folderOnly = false;
      contentOnly = false;
    }

    const url = '/api/loadFilteredContent.php';
    const data = {
      folderOnly: folderOnly,
      contentOnly: contentOnly,
      filters: processedFilters
    }
    axios.post(url, data)
      .then(resp => {
        callback();
        this.branchId_info = Object.assign({}, this.branchId_info, resp.data.branchId_info);
        this.sort_order = resp.data.sort_order;
        this.branches_loaded = true;
        this.forceUpdate();
      })
      .catch(function (error) {
        this.setState({ error: error });
      })
  }

  loadCourseHeadingsAndAssignments = (courseId) => {
    this.assignments_and_headings_loaded = false;
    const url = "/api/getHeaderAndAssignmentInfo.php";
    const data = {
      courseId: courseId
    }
    const payload = {
      params: data
    }
    axios.get(url, payload).then(resp => {
      let tempHeadingsInfo = {};
      let tempAssignmentsInfo = {};
      let tempUrlsInfo = {};
      Object.keys(resp.data).map(itemId => {
        if (resp.data[itemId]["type"] == "folder") {
          tempHeadingsInfo[itemId] = resp.data[itemId];
          tempHeadingsInfo[itemId]["type"] = "folder";
          // if (itemId == "root") tempHeadingsInfo[itemId]["title"] = this.courseInfo[courseId]["courseName"];
          // process children
          for (let i in resp.data[itemId]["childrenId"]) {
            let childId = resp.data[itemId]["childrenId"][i];
            if (childId == "") continue;
            if (resp.data[childId]["type"] == "folder") {
              tempHeadingsInfo[itemId]["childFolders"].push(childId);
            } else if (resp.data[childId]["type"] == "content") {
              tempHeadingsInfo[itemId]["childContent"].push(childId);
            } else {
              tempHeadingsInfo[itemId]["childUrls"].push(childId);
            }
          }
        } else if (resp.data[itemId]["type"] == "content") {
          tempAssignmentsInfo[itemId] = resp.data[itemId];
          tempAssignmentsInfo[itemId]["type"] = "content";
        }
      })
      this.headingsInfo = Object.assign({}, this.headingsInfo, { [courseId]: tempHeadingsInfo });
      this.assignmentsInfo = Object.assign({}, this.assignmentsInfo, { [courseId]: tempAssignmentsInfo });
      this.assignments_and_headings_loaded = true;
      this.forceUpdate();
    }).catch(error => {
      this.setState({ error: error })
    });
  }

  updateHeadingsAndAssignments = (headingsInfo, assignmentsInfo) => {
    this.headingsInfo = headingsInfo;
    this.assignmentsInfo = assignmentsInfo;
    this.saveAssignmentsTree(this.headingsInfo, this.assignmentsInfo);
  }

  saveAssignmentsTree = ({ courseId, headingsInfo, assignmentsInfo, callback = (() => { }) }) => {
    let assignmentId_parentID_array = [];
    let assignmentId_array = Object.keys(assignmentsInfo)
    assignmentId_array.forEach(id => {
      assignmentId_parentID_array.push(assignmentsInfo[id]['parentId']);
    })
    let headerID_array = Object.keys(headingsInfo);
    let headerID_array_to_payload = []
    let headerID_childrenId_array_to_payload = []
    let headerID_parentId_array_to_payload = []
    let headerID_name = []
    headerID_array.forEach(currentHeaderId => {
      let currentHeaderObj = headingsInfo[currentHeaderId]
      let name = currentHeaderObj['title']
      if (name == null) {
        name = "NULL"
      }
      let currentHeaderObjHeadingIdArray = currentHeaderObj['childFolders']
      let lengthOfHeadingId = currentHeaderObjHeadingIdArray.length
      let currentHeaderObjAssignmentIdArray = currentHeaderObj['childContent']
      let currentHeaderObjParentId = currentHeaderObj['parentId']
      let lengthOfAssigmentId = currentHeaderObjAssignmentIdArray.length
      let iterator = 0
      if (lengthOfHeadingId == 0 && lengthOfAssigmentId == 0) {
        headerID_array_to_payload.push(currentHeaderId)
        if (currentHeaderObjParentId == null) {
          headerID_parentId_array_to_payload.push("NULL")
        } else {
          headerID_parentId_array_to_payload.push(currentHeaderObjParentId)
        }
        headerID_childrenId_array_to_payload.push("NULL")
        headerID_name.push(name);
      }
      while (iterator < lengthOfHeadingId) {
        headerID_array_to_payload.push(currentHeaderId)
        headerID_childrenId_array_to_payload.push(currentHeaderObjHeadingIdArray[iterator])
        headerID_name.push(name);
        if (currentHeaderObjParentId == null) {
          headerID_parentId_array_to_payload.push("NULL")
        } else {
          headerID_parentId_array_to_payload.push(currentHeaderObjParentId)
        }
        iterator += 1
      }
      iterator = 0
      while (iterator < lengthOfAssigmentId) {
        headerID_array_to_payload.push(currentHeaderId)
        headerID_childrenId_array_to_payload.push(currentHeaderObjAssignmentIdArray[iterator])
        headerID_name.push(name);
        if (currentHeaderObjParentId == null) {
          headerID_parentId_array_to_payload.push("NULL")
        } else {
          headerID_parentId_array_to_payload.push(currentHeaderObjParentId)
        }
        iterator += 1
      }
    })
    const urlGetCode = '/api/saveTree.php';
    const data = {
      assignmentId_array: assignmentId_array,
      assignmentId_parentID_array: assignmentId_parentID_array,
      headerID_array_to_payload: headerID_array_to_payload,
      headerID_name: headerID_name,
      headerID_parentId_array_to_payload: headerID_parentId_array_to_payload,
      headerID_childrenId_array_to_payload: headerID_childrenId_array_to_payload,
      courseId: courseId
    }
    axios.post(urlGetCode, data)
      .then(resp => {
        callback();
      })
      .catch(error => { this.setState({ error: error }) });
  }
 
  ToastWrapper = () => {
    const { add } = useToasts();
    this.addToast = add;
    return <React.Fragment></React.Fragment>
  }

  displayToast = (message) => { 
    this.addToast(message);
  }

  onTreeDragStart = (draggedId, draggedType, sourceContainerId, sourceContainerType) => {
    console.log("onTreeDragStart")
    console.log(draggedId, draggedType, sourceContainerId, sourceContainerType)
    // get dataObjectSource
    let data = this.getDataSource(sourceContainerId, sourceContainerType);
    let dataObjectSource = data[draggedType];
    this.containerCache = {
      ...this.containerCache,
      [sourceContainerId]: {
        folders: JSON.parse(JSON.stringify(data["folder"])),
        content: JSON.parse(JSON.stringify(data["content"])),
        urls: JSON.parse(JSON.stringify(data["url"])),
      }
    }

    const dataObject = dataObjectSource[draggedId];
    const sourceParentId = dataObjectSource[draggedId].parentId;

    this.setState({
      currentDraggedObject: { id: draggedId, type: draggedType, sourceContainerId: sourceContainerId, dataObject: dataObject, sourceParentId: sourceParentId },
    })
    this.cachedCurrentDraggedObject = { id: draggedId, type: draggedType, sourceContainerId: sourceContainerId, dataObject: dataObject, sourceParentId: sourceParentId };
    this.validDrop = false;
    this.lastDroppedContainerId = null;
  }

  onTreeDraggableDragOver = (id, type, containerId, containerType) => {
    // draggedType must be equal to dragOver type
    if (type != this.state.currentDraggedObject.type || id == "root") return;

    const childrenListKeyMap = {
      "folder": "childFolders",
      "content": "childContent",
      "url": "childUrls",
    }

    // determine data type and its corresponding data source
    let data = this.getDataSource(containerId, containerType);
    let draggedOverDataSource = data[type];
    let draggedOverParentDataSource = data["folder"];
    let headingsChildrenListKey = childrenListKeyMap[type];

    const draggedOverItemParentListId = draggedOverDataSource[id]["parentId"];
    const draggedOverItemIndex = draggedOverParentDataSource[draggedOverItemParentListId][headingsChildrenListKey]
      .findIndex(itemId => itemId == id);

    const draggedItemParentListId = this.state.currentDraggedObject.dataObject["parentId"];

    // if the item is dragged over itself, ignore
    if (this.state.currentDraggedObject.id == id || draggedItemParentListId != draggedOverItemParentListId) {
      return;
    }

    // filter out the currently dragged item
    const items = draggedOverParentDataSource[draggedOverItemParentListId][headingsChildrenListKey].filter(itemId => itemId != this.state.currentDraggedObject.id);
    // add the dragged item after the dragged over item
    items.splice(draggedOverItemIndex, 0, this.state.currentDraggedObject.id);

    draggedOverParentDataSource[draggedOverItemParentListId][headingsChildrenListKey] = items;

    this.forceUpdate();
  };

  splitPanelOnTreeDragStart(draggedId, draggedType, sourceContainerId, sourceContainerType) {
    console.log("onTreeDragStart")
    console.log(draggedId, draggedType, sourceContainerId, sourceContainerType)
    // get dataObjectSource
    let data = this.getDataSource(sourceContainerId, sourceContainerType);
    let dataObjectSource = data[draggedType];
    this.containerCache = {
      ...this.containerCache,
      [sourceContainerId]: {
        folders: JSON.parse(JSON.stringify(data["folder"])),
        content: JSON.parse(JSON.stringify(data["content"])),
        urls: JSON.parse(JSON.stringify(data["url"])),
      }
    }

    const dataObject = dataObjectSource[draggedId];
    const sourceParentId = dataObjectSource[draggedId].parentId;

    this.setState({
      splitPanelCurrentDraggedObject: { id: draggedId, type: draggedType, sourceContainerId: sourceContainerId, dataObject: dataObject, sourceParentId: sourceParentId },
    })
    this.cachedCurrentDraggedObject = { id: draggedId, type: draggedType, sourceContainerId: sourceContainerId, dataObject: dataObject, sourceParentId: sourceParentId };
    this.validDrop = false;
    this.lastDroppedContainerId = null;
  }

  onTreeDropEnter = (listId, containerId, containerType) => {
    console.log("onTreeDropEnter5")

    const childrenListKeyMap = {
      "folder": "childFolders",
      "content": "childContent",
      "url": "childUrls",
    }

    // determine data type and its corresponding data source
    let data = this.getDataSource(containerId, containerType);
    let draggedOverDataSource = data[type];
    let draggedOverParentDataSource = data["folder"];
    let headingsChildrenListKey = childrenListKeyMap[type];

    const draggedOverItemParentListId = draggedOverDataSource[id]["parentId"];
    const draggedOverItemIndex = draggedOverParentDataSource[draggedOverItemParentListId][headingsChildrenListKey]
      .findIndex(itemId => itemId == id);

    const draggedItemParentListId = this.state.splitPanelCurrentDraggedObject.dataObject["parentId"];

    // if the item is dragged over itself, ignore
    if (this.state.splitPanelCurrentDraggedObject.id == id || draggedItemParentListId != draggedOverItemParentListId) {
      return;
    }

    // filter out the currently dragged item
    const items = draggedOverParentDataSource[draggedOverItemParentListId][headingsChildrenListKey].filter(itemId => itemId != this.state.splitPanelCurrentDraggedObject.id);
    // add the dragged item after the dragged over item
    items.splice(draggedOverItemIndex, 0, this.state.splitPanelCurrentDraggedObject.id);

    draggedOverParentDataSource[draggedOverItemParentListId][headingsChildrenListKey] = items;

    this.forceUpdate();
  };

  splitPanelOnTreeDragStart(draggedId, draggedType, sourceContainerId, sourceContainerType) {
    console.log("onTreeDragStart")
    console.log(draggedId, draggedType, sourceContainerId, sourceContainerType)
    // get dataObjectSource
    let data = this.getDataSource(sourceContainerId, sourceContainerType);
    let dataObjectSource = data[draggedType];
    this.containerCache = {
      ...this.containerCache,
      [sourceContainerId]: {
        folders: JSON.parse(JSON.stringify(data["folder"])),
        content: JSON.parse(JSON.stringify(data["content"])),
        urls: JSON.parse(JSON.stringify(data["url"])),
      }
    }

    const dataObject = dataObjectSource[draggedId];
    const sourceParentId = dataObjectSource[draggedId].parentId;

    this.setState({
      splitPanelCurrentDraggedObject: { id: draggedId, type: draggedType, sourceContainerId: sourceContainerId, dataObject: dataObject, sourceParentId: sourceParentId },
    })
    this.cachedCurrentDraggedObject = { id: draggedId, type: draggedType, sourceContainerId: sourceContainerId, dataObject: dataObject, sourceParentId: sourceParentId };
    this.validDrop = false;
    this.lastDroppedContainerId = null;
  }

  splitPanelOnTreeDraggableDragOver(id, type, containerId, containerType) {
    // draggedType must be equal to dragOver type
    if (type != this.state.splitPanelCurrentDraggedObject.type || id == "root") return;

    const childrenListKeyMap = {
      "folder": "childFolders",
      "content": "childContent",
      "url": "childUrls",
    }

    // determine data type and its corresponding data source
    let data = this.getDataSource(containerId, containerType);
    let draggedOverDataSource = data[type];
    let draggedOverParentDataSource = data["folder"];
    let headingsChildrenListKey = childrenListKeyMap[type];

    const draggedOverItemParentListId = draggedOverDataSource[id]["parentId"];
    const draggedOverItemIndex = draggedOverParentDataSource[draggedOverItemParentListId][headingsChildrenListKey]
      .findIndex(itemId => itemId == id);

    const draggedItemParentListId = this.state.splitPanelCurrentDraggedObject.dataObject["parentId"];

    // if the item is dragged over itself, ignore
    if (this.state.splitPanelCurrentDraggedObject.id == id || draggedItemParentListId != draggedOverItemParentListId) {
      return;
    }

    // filter out the currently dragged item
    const items = draggedOverParentDataSource[draggedOverItemParentListId][headingsChildrenListKey].filter(itemId => itemId != this.state.splitPanelCurrentDraggedObject.id);
    // add the dragged item after the dragged over item
    items.splice(draggedOverItemIndex, 0, this.state.splitPanelCurrentDraggedObject.id);

    draggedOverParentDataSource[draggedOverItemParentListId][headingsChildrenListKey] = items;

    this.forceUpdate();
  };

  getDataSource = (containerId, containerType) => {
    let data = {};
    switch (containerType) {
      case ChooserConstants.COURSE_ASSIGNMENTS_TYPE:
        data = {
          "folder": this.headingsInfo[containerId],
          "content": this.assignmentsInfo[containerId],
          "url": {}
        }
        break;
      case ChooserConstants.USER_CONTENT_TYPE:
        data = {
          "folder": this.userFolderInfo,
          "content": this.userContentInfo,
          "url": this.userUrlInfo
        }
        break;
      case ChooserConstants.COURSE_CONTENT_TYPE:
        data = {
          "folder": this.courseFolderInfo[containerId],
          "content": this.courseContentInfo[containerId],
          "url": this.courseUrlInfo[containerId]
        }
        break;
    }
    return data;
  }

  onTreeDropEnter(listId, containerId, containerType) {
    console.log("onTreeDropEnter5", listId + '----'+containerId + '----'+containerType)

    const childrenListKeyMap = {
      "folder": "childFolders",
      "content": "childContent",
      "url": "childUrls",
    }

    // get data
    let data = this.getDataSource(containerId, containerType);
    let parentDataSource = data["folder"];
    let itemDataSource = data[this.state.currentDraggedObject.type];
    let childrenListKey = childrenListKeyMap[this.state.currentDraggedObject.type];

    // handle dragged object coming from different container
    if (this.state.currentDraggedObject.sourceContainerId != containerId) {
      // create new item, handle type conversion:
      // content -> assignments || create copy of object
      // insert new object into data

      // create backup of current tree data
      this.containerCache = {
        ...this.containerCache,
        [sourceContainerId]: {
          folders: JSON.parse(JSON.stringify(data["folder"])),
          content: JSON.parse(JSON.stringify(data["content"])),
          urls: JSON.parse(JSON.stringify(data["url"])),
        }
      }

      // insert copy into current container at base level (parentId = listId) 
      const draggedObjectInfo = this.state.currentDraggedObject.dataObject;
      let newObject = draggedObjectInfo;
      let newObjectChildren = [];

      if (this.state.currentDraggedObject.type == "content") {
        itemDataSource = Object.assign({}, itemDataSource, { [this.state.currentDraggedObject.id]: newObject });
        parentDataSource[listId]["childrenId"].push(newObject.branchId);
        parentDataSource[listId][childrenListKey].push(newObject.branchId);
        const currentDraggedObject = this.state.currentDraggedObject;
        currentDraggedObject.dataObject = newObject;
        currentDraggedObject.type = "leaf";
        currentDraggedObject.sourceParentId = listId;
        currentDraggedObject.sourceContainerId = containerId;
        this.setState({ currentDraggedObject: currentDraggedObject });
      } else {  // "folder" || "heading"
        // insert new heading into headings
        // if any objectChildren, insert into assignments
      }
      return;
    }

    const currentDraggedObjectInfo = this.state.currentDraggedObject.dataObject;
    const previousParentId = currentDraggedObjectInfo.parentId;

    if (previousParentId == listId || listId == this.state.currentDraggedObject.id) // prevent heading from becoming a child of itself 
      return;

    const previousList = parentDataSource[previousParentId][childrenListKey];
    const currentList = parentDataSource[listId][childrenListKey];
    // remove from previous list
    if (previousParentId !== this.state.currentDraggedObject.sourceParentId) {
      const indexInList = previousList.findIndex(itemId => itemId == this.state.currentDraggedObject.id);
      if (indexInList > -1) {
        previousList.splice(indexInList, 1);
      }
    }
    if (listId !== this.state.currentDraggedObject.sourceParentId) {
      // add to current list
      currentList.push(this.state.currentDraggedObject.id);
    }

    parentDataSource[previousParentId][childrenListKey] = previousList;
    parentDataSource[listId][childrenListKey] = currentList;
    const currentDraggedObject = this.state.currentDraggedObject;
    currentDraggedObject.dataObject.parentId = listId;
    this.setState({ currentDraggedObject: currentDraggedObject })
  }

  onTreeDropLeave = () => {
    // if not across containers, return
    // Content -> Course :  Reset course data, reset content data (object return to source content), reset draggedObj
    // Content -> Content :  Reset content data (object return to source content), reset draggedObj
    // Course -> Content : Not allowed
    // Course -> Course : Reset both courses data (object return to source course), reset draggedObj

    // console.log("onTreeDropLeave")
  }

  onTreeDragEnd = (containerId, containerType) => {
    console.log("onTreeDragEnd")
    // // dropped outsize valid dropzone
    // let currTreeHeadings = this.headingsInfo[containerId];
    // let currTreeAssignments = this.assignmentsInfo[containerId];
    // if (!this.validDrop) {
    //   currTreeHeadings = this.containerCache[containerId]["folders"];
    //   currTreeAssignments = this.containerCache[containerId]["content"];
    // }
    // // updateHeadingsAndAssignments(currTreeHeadings, currTreeAssignments);

    // this.headingsInfo[containerId] = currTreeHeadings;
    // this.assignmentsInfo[containerId] = currTreeAssignments;
    this.setState({
      currentDraggedObject: { id: null, type: null, sourceContainerId: null },
    });
    this.containerCache = {};
    this.cachedCurrentDraggedObject = null;
    this.validDrop = true;
    this.lastDroppedContainerId = null;
  }

  onTreeDrop = (containerId, containerType) => {
    console.log("onTreeDrop")
    // update courseHeadingsInfo/courseAssignmentsInfo currentDraggedObject parentId
    // remove currentDraggedObject from sourceParentId children list
    // if (this.state.currentDraggedObject.type == "leaf") {
    //   const newCourseAssignments = this.assignmentsInfo[containerId];
    //   newCourseAssignments[this.state.currentDraggedObject.id] = this.state.currentDraggedObject.dataObject;
    //   this.assignmentsInfo[containerId] = newCourseAssignments;
    // }

    const childrenListKeyMap = {
      "folder": "childFolders",
      "content": "childContent",
      "url": "childUrls",
    }

    // get data
    let data = this.getDataSource(containerId, containerType);
    let parentDataSource = data["folder"];
    let childrenListKey = childrenListKeyMap[this.state.currentDraggedObject.type];

    const sourceParentChildrenList = parentDataSource[this.state.currentDraggedObject.sourceParentId][childrenListKey];

    if (this.state.currentDraggedObject.dataObject.parentId !== this.state.currentDraggedObject.sourceParentId) {
      const indexInSourceParentChildrenList = sourceParentChildrenList.findIndex(itemId => itemId == this.state.currentDraggedObject.id);
      if (indexInSourceParentChildrenList > -1) {
        sourceParentChildrenList.splice(indexInSourceParentChildrenList, 1);
      }
    }

    this.updateTree({
      containerType: containerType,
      folderInfo: data["folder"],
      contentInfo: data["content"],
      urlInfo: data["url"],
      courseId: containerId
    })

    // update headings
    parentDataSource[this.state.currentDraggedObject.sourceParentId][childrenListKey] = sourceParentChildrenList;
    if (this.state.currentDraggedObject.type == "header") parentDataSource[this.state.currentDraggedObject.id] = this.state.currentDraggedObject.dataObject;
    this.setState({
      currentDraggedObject: { id: null, type: null, sourceContainerId: null },
    })
    this.validDrop = true;
    this.lastDroppedContainerId = containerId;
  }
  splitPanelOnTreeDropEnter(listId, containerId, containerType) {
    console.log("onTreeDropEnter5", listId + '----'+containerId + '----'+containerType)

    const childrenListKeyMap = {
      "folder": "childFolders",
      "content": "childContent",
      "url": "childUrls",
    }

    // get data
    let data = this.getDataSource(containerId, containerType);
    let parentDataSource = data["folder"];
    let itemDataSource = data[this.state.splitPanelCurrentDraggedObject.type];
    let childrenListKey = childrenListKeyMap[this.state.splitPanelCurrentDraggedObject.type];

    // handle dragged object coming from different container
    if (this.state.splitPanelCurrentDraggedObject.sourceContainerId != containerId) {
      // create new item, handle type conversion:
      // content -> assignments || create copy of object
      // insert new object into data

      // create backup of current tree data
      this.containerCache = {
        ...this.containerCache,
        [sourceContainerId]: {
          folders: JSON.parse(JSON.stringify(data["folder"])),
          content: JSON.parse(JSON.stringify(data["content"])),
          urls: JSON.parse(JSON.stringify(data["url"])),
        }
      }

      // insert copy into current container at base level (parentId = listId) 
      const draggedObjectInfo = this.state.splitPanelCurrentDraggedObject.dataObject;
      let newObject = draggedObjectInfo;
      let newObjectChildren = [];

      if (this.state.splitPanelCurrentDraggedObject.type == "content") {
        itemDataSource = Object.assign({}, itemDataSource, { [this.state.splitPanelCurrentDraggedObject.id]: newObject });
        parentDataSource[listId]["childrenId"].push(newObject.branchId);
        parentDataSource[listId][childrenListKey].push(newObject.branchId);
        const splitPanelCurrentDraggedObject = this.state.splitPanelCurrentDraggedObject;
        splitPanelCurrentDraggedObject.dataObject = newObject;
        splitPanelCurrentDraggedObject.type = "leaf";
        splitPanelCurrentDraggedObject.sourceParentId = listId;
        splitPanelCurrentDraggedObject.sourceContainerId = containerId;
        this.setState({ splitPanelCurrentDraggedObject: splitPanelCurrentDraggedObject });
      } else {  // "folder" || "heading"
        // insert new heading into headings
        // if any objectChildren, insert into assignments
      }
      return;
    }

    const currentDraggedObjectInfo = this.state.splitPanelCurrentDraggedObject.dataObject;
    const previousParentId = currentDraggedObjectInfo.parentId;

    if (previousParentId == listId || listId == this.state.splitPanelCurrentDraggedObject.id) // prevent heading from becoming a child of itself 
      return;

    const previousList = parentDataSource[previousParentId][childrenListKey];
    const currentList = parentDataSource[listId][childrenListKey];
    // remove from previous list
    if (previousParentId !== this.state.splitPanelCurrentDraggedObject.sourceParentId) {
      const indexInList = previousList.findIndex(itemId => itemId == this.state.splitPanelCurrentDraggedObject.id);
      if (indexInList > -1) {
        previousList.splice(indexInList, 1);
      }
    }
    if (listId !== this.state.splitPanelCurrentDraggedObject.sourceParentId) {
      // add to current list
      currentList.push(this.state.splitPanelCurrentDraggedObject.id);
    }

    parentDataSource[previousParentId][childrenListKey] = previousList;
    parentDataSource[listId][childrenListKey] = currentList;
    const splitPanelCurrentDraggedObject = this.state.splitPanelCurrentDraggedObject;
    splitPanelCurrentDraggedObject.dataObject.parentId = listId;
    this.setState({ splitPanelCurrentDraggedObject: splitPanelCurrentDraggedObject })
  }

  splitPanelOnTreeDropLeave() {
    // if not across containers, return
    // Content -> Course :  Reset course data, reset content data (object return to source content), reset draggedObj
    // Content -> Content :  Reset content data (object return to source content), reset draggedObj
    // Course -> Content : Not allowed
    // Course -> Course : Reset both courses data (object return to source course), reset draggedObj

    // console.log("onTreeDropLeave")
  }

  splitPanelOnTreeDragEnd(containerId, containerType) {
    // console.log("onTreeDragEnd")
    // // dropped outsize valid dropzone
    // let currTreeHeadings = this.headingsInfo[containerId];
    // let currTreeAssignments = this.assignmentsInfo[containerId];
    // if (!this.validDrop) {
    //   currTreeHeadings = this.containerCache[containerId]["folders"];
    //   currTreeAssignments = this.containerCache[containerId]["content"];
    // }
    // // updateHeadingsAndAssignments(currTreeHeadings, currTreeAssignments);

    // this.headingsInfo[containerId] = currTreeHeadings;
    // this.assignmentsInfo[containerId] = currTreeAssignments;
    this.setState({
      splitPanelCurrentDraggedObject: { id: null, type: null, sourceContainerId: null },
    });
    this.containerCache = {};
    this.cachedCurrentDraggedObject = null;
    this.validDrop = true;
    this.lastDroppedContainerId = null;
  }

  splitPanelOnTreeDrop(containerId, containerType) {
    // console.log("onTreeDrop")
    // update courseHeadingsInfo/courseAssignmentsInfo currentDraggedObject parentId
    // remove currentDraggedObject from sourceParentId children list
    // if (this.state.currentDraggedObject.type == "leaf") {
    //   const newCourseAssignments = this.assignmentsInfo[containerId];
    //   newCourseAssignments[this.state.currentDraggedObject.id] = this.state.currentDraggedObject.dataObject;
    //   this.assignmentsInfo[containerId] = newCourseAssignments;
    // }

    const childrenListKeyMap = {
      "folder": "childFolders",
      "content": "childContent",
      "url": "childUrls",
    }

    // get data
    let data = this.getDataSource(containerId, containerType);
    let parentDataSource = data["folder"];
    let childrenListKey = childrenListKeyMap[this.state.splitPanelCurrentDraggedObject.type];

    const sourceParentChildrenList = parentDataSource[this.state.splitPanelCurrentDraggedObject.sourceParentId][childrenListKey];

    if (this.state.splitPanelCurrentDraggedObject.dataObject.parentId !== this.state.splitPanelCurrentDraggedObject.sourceParentId) {
      const indexInSourceParentChildrenList = sourceParentChildrenList.findIndex(itemId => itemId == this.state.splitPanelCurrentDraggedObject.id);
      if (indexInSourceParentChildrenList > -1) {
        sourceParentChildrenList.splice(indexInSourceParentChildrenList, 1);
      }
    }

    this.updateTree({
      containerType: containerType,
      folderInfo: data["folder"],
      contentInfo: data["content"],
      urlInfo: data["url"],
      courseId: containerId
    })

    // update headings
    parentDataSource[this.state.splitPanelCurrentDraggedObject.sourceParentId][childrenListKey] = sourceParentChildrenList;
    if (this.state.splitPanelCurrentDraggedObject.type == "header") parentDataSource[this.state.splitPanelCurrentDraggedObject.id] = this.state.splitPanelCurrentDraggedObject.dataObject;
    this.setState({
      currentDraggedObject: { id: null, type: null, sourceContainerId: null },
    })
    this.validDrop = true;
    this.lastDroppedContainerId = containerId;
  }
  splitPanelOnTreeDropEnter(listId, containerId, containerType) {
    console.log("onTreeDropEnter5", listId + '----' + containerId + '----' + containerType)

    const childrenListKeyMap = {
      "folder": "childFolders",
      "content": "childContent",
      "url": "childUrls",
    }

    // get data
    let data = this.getDataSource(containerId, containerType);
    let parentDataSource = data["folder"];
    let itemDataSource = data[this.state.splitPanelCurrentDraggedObject.type];
    let childrenListKey = childrenListKeyMap[this.state.splitPanelCurrentDraggedObject.type];

    // handle dragged object coming from different container
    if (this.state.splitPanelCurrentDraggedObject.sourceContainerId != containerId) {
      // create new item, handle type conversion:
      // content -> assignments || create copy of object
      // insert new object into data

      // create backup of current tree data
      this.containerCache = {
        ...this.containerCache,
        [sourceContainerId]: {
          folders: JSON.parse(JSON.stringify(data["folder"])),
          content: JSON.parse(JSON.stringify(data["content"])),
          urls: JSON.parse(JSON.stringify(data["url"])),
        }
      }

      // insert copy into current container at base level (parentId = listId) 
      const draggedObjectInfo = this.state.splitPanelCurrentDraggedObject.dataObject;
      let newObject = draggedObjectInfo;
      let newObjectChildren = [];

      if (this.state.splitPanelCurrentDraggedObject.type == "content") {
        itemDataSource = Object.assign({}, itemDataSource, { [this.state.splitPanelCurrentDraggedObject.id]: newObject });
        parentDataSource[listId]["childrenId"].push(newObject.branchId);
        parentDataSource[listId][childrenListKey].push(newObject.branchId);
        const splitPanelCurrentDraggedObject = this.state.splitPanelCurrentDraggedObject;
        splitPanelCurrentDraggedObject.dataObject = newObject;
        splitPanelCurrentDraggedObject.type = "leaf";
        splitPanelCurrentDraggedObject.sourceParentId = listId;
        splitPanelCurrentDraggedObject.sourceContainerId = containerId;
        this.setState({ splitPanelCurrentDraggedObject: splitPanelCurrentDraggedObject });
      } else {  // "folder" || "heading"
        // insert new heading into headings
        // if any objectChildren, insert into assignments
      }
      return;
    }

    const currentDraggedObjectInfo = this.state.splitPanelCurrentDraggedObject.dataObject;
    const previousParentId = currentDraggedObjectInfo.parentId;

    if (previousParentId == listId || listId == this.state.splitPanelCurrentDraggedObject.id) // prevent heading from becoming a child of itself 
      return;

    const previousList = parentDataSource[previousParentId][childrenListKey];
    const currentList = parentDataSource[listId][childrenListKey];
    // remove from previous list
    if (previousParentId !== this.state.splitPanelCurrentDraggedObject.sourceParentId) {
      const indexInList = previousList.findIndex(itemId => itemId == this.state.splitPanelCurrentDraggedObject.id);
      if (indexInList > -1) {
        previousList.splice(indexInList, 1);
      }
    }
    if (listId !== this.state.splitPanelCurrentDraggedObject.sourceParentId) {
      // add to current list
      currentList.push(this.state.splitPanelCurrentDraggedObject.id);
    }

    parentDataSource[previousParentId][childrenListKey] = previousList;
    parentDataSource[listId][childrenListKey] = currentList;
    const splitPanelCurrentDraggedObject = this.state.splitPanelCurrentDraggedObject;
    splitPanelCurrentDraggedObject.dataObject.parentId = listId;
    this.setState({ splitPanelCurrentDraggedObject: splitPanelCurrentDraggedObject })
  }

  splitPanelOnTreeDropLeave() {
    // if not across containers, return
    // Content -> Course :  Reset course data, reset content data (object return to source content), reset draggedObj
    // Content -> Content :  Reset content data (object return to source content), reset draggedObj
    // Course -> Content : Not allowed
    // Course -> Course : Reset both courses data (object return to source course), reset draggedObj

    // console.log("onTreeDropLeave")
  }

  splitPanelOnTreeDragEnd(containerId, containerType) {
    // console.log("onTreeDragEnd")
    // // dropped outsize valid dropzone
    // let currTreeHeadings = this.headingsInfo[containerId];
    // let currTreeAssignments = this.assignmentsInfo[containerId];
    // if (!this.validDrop) {
    //   currTreeHeadings = this.containerCache[containerId]["folders"];
    //   currTreeAssignments = this.containerCache[containerId]["content"];
    // }
    // // updateHeadingsAndAssignments(currTreeHeadings, currTreeAssignments);

    // this.headingsInfo[containerId] = currTreeHeadings;
    // this.assignmentsInfo[containerId] = currTreeAssignments;
    this.setState({
      splitPanelCurrentDraggedObject: { id: null, type: null, sourceContainerId: null },
    });
    this.containerCache = {};
    this.cachedCurrentDraggedObject = null;
    this.validDrop = true;
    this.lastDroppedContainerId = null;
  }

  splitPanelOnTreeDrop(containerId, containerType) {
    // console.log("onTreeDrop")
    // update courseHeadingsInfo/courseAssignmentsInfo currentDraggedObject parentId
    // remove currentDraggedObject from sourceParentId children list
    // if (this.state.currentDraggedObject.type == "leaf") {
    //   const newCourseAssignments = this.assignmentsInfo[containerId];
    //   newCourseAssignments[this.state.currentDraggedObject.id] = this.state.currentDraggedObject.dataObject;
    //   this.assignmentsInfo[containerId] = newCourseAssignments;
    // }

    const childrenListKeyMap = {
      "folder": "childFolders",
      "content": "childContent",
      "url": "childUrls",
    }

    // get data
    let data = this.getDataSource(containerId, containerType);
    let parentDataSource = data["folder"];
    let childrenListKey = childrenListKeyMap[this.state.splitPanelCurrentDraggedObject.type];

    const sourceParentChildrenList = parentDataSource[this.state.splitPanelCurrentDraggedObject.sourceParentId][childrenListKey];

    if (this.state.splitPanelCurrentDraggedObject.dataObject.parentId !== this.state.splitPanelCurrentDraggedObject.sourceParentId) {
      const indexInSourceParentChildrenList = sourceParentChildrenList.findIndex(itemId => itemId == this.state.splitPanelCurrentDraggedObject.id);
      if (indexInSourceParentChildrenList > -1) {
        sourceParentChildrenList.splice(indexInSourceParentChildrenList, 1);
      }
    }

    this.updateTree({
      containerType: containerType,
      folderInfo: data["folder"],
      contentInfo: data["content"],
      urlInfo: data["url"],
      courseId: containerId
    })

    // update headings
    parentDataSource[this.state.splitPanelCurrentDraggedObject.sourceParentId][childrenListKey] = sourceParentChildrenList;
    if (this.state.splitPanelCurrentDraggedObject.type == "header") parentDataSource[this.state.splitPanelCurrentDraggedObject.id] = this.state.splitPanelCurrentDraggedObject.dataObject;
    this.setState({
      splitPanelCurrentDraggedObject: { id: null, type: null, sourceContainerId: null },
    })
    this.validDrop = true;
    this.lastDroppedContainerId = containerId;
  }

  updateTree = ({ containerType, folderInfo = {}, contentInfo = {}, urlInfo = {}, courseId = "" }) => {
    switch (containerType) {
      case ChooserConstants.COURSE_ASSIGNMENTS_TYPE:
        this.saveAssignmentsTree({ courseId: courseId, headingsInfo: folderInfo, assignmentsInfo: contentInfo, callback: () => { } });
        break;
      case ChooserConstants.USER_CONTENT_TYPE:
        this.saveContentTree({ folderInfo, callback: () => { } });
        break;
      case ChooserConstants.COURSE_CONTENT_TYPE:
        //console.log("TODO")
        break;
    }
  }

  onBrowserDragStart({ draggedId, draggedType, sourceContainerId, parentsInfo, leavesInfo }) {
    //console.log("onDragStart")

    let dataObjectSource = leavesInfo;
    if (draggedType == "folder") dataObjectSource = parentsInfo;
    else if (draggedType == "url") dataObjectSource = this.urlInfo;

    const dataObject = dataObjectSource[draggedId];
    const sourceParentId = dataObjectSource[draggedId].parentId;

    this.setState({
      currentDraggedObject: { id: draggedId, type: draggedType, sourceContainerId: sourceContainerId, dataObject: dataObject, sourceParentId: sourceParentId },
    })
    this.containerCache = {
      ...this.containerCache,
      [sourceContainerId]: {
        parents: JSON.parse(JSON.stringify(parentsInfo)),
        leaves: JSON.parse(JSON.stringify(leavesInfo))
      }
    }
    this.cachedCurrentDraggedObject = { id: draggedId, type: draggedType, sourceContainerId: sourceContainerId, dataObject: dataObject, sourceParentId: sourceParentId };
    this.validDrop = false;
  }

  onSplitPanelBrowserDragStart({ draggedId, draggedType, sourceContainerId, parentsInfo, leavesInfo }) {
    //console.log("onDragStart")

    let dataObjectSource = leavesInfo;
    if (draggedType == "folder") dataObjectSource = parentsInfo;
    else if (draggedType == "url") dataObjectSource = this.urlInfo;

    const dataObject = dataObjectSource[draggedId];
    const sourceParentId = dataObjectSource[draggedId].parentId;

    this.setState({
      splitPanelCurrentDraggedObject: { id: draggedId, type: draggedType, sourceContainerId: sourceContainerId, dataObject: dataObject, sourceParentId: sourceParentId },
    })
    this.containerCache = {
      ...this.containerCache,
      [sourceContainerId]: {
        parents: JSON.parse(JSON.stringify(parentsInfo)),
        leaves: JSON.parse(JSON.stringify(leavesInfo))
      }
    }
    this.cachedCurrentDraggedObject = { id: draggedId, type: draggedType, sourceContainerId: sourceContainerId, dataObject: dataObject, sourceParentId: sourceParentId };
    this.validDrop = false;
  }

  onBrowserDropEnter = (listId) => {
    console.log("onDropEnter")
  }

  onBrowserDragEnd = ({containerId, parentsInfo, leavesInfo}) => {
    console.log("onBrowserDragEnd")
    let currParentsInfo = parentsInfo;
    let currChildrenInfo = leavesInfo;
    // dropped across containers && content -> content
    if (this.validDrop && containerId != this.lastDroppedContainerId) {
      // remove current dragged item from data
      // save data
    } else if (!this.validDrop) {
      // dropped outsize valid dropzone, reset all data
      currParentsInfo = this.containerCache[containerId].parents;
      currChildrenInfo = this.containerCache[containerId].leaves;
      const newSourceContainerId = this.state.splitPanelCurrentDraggedObject.sourceContainerId;
      if (newSourceContainerId != containerId) {
        this.headingsInfo[newSourceContainerId] = this.containerCache[newSourceContainerId].parents;
        this.assignmentsInfo[newSourceContainerId] = this.containerCache[newSourceContainerId].leaves;
      }
    }
    this.folderInfo = currParentsInfo;
    this.branchId_info = currChildrenInfo;
    // save folderInfo and branchId_info

    this.setState({
      currentDraggedObject: { id: null, type: null, sourceContainerId: null },
    })
    this.containerCache = {};
    this.cachedCurrentDraggedObject = null;
  }

  onSplitPanelBrowserDragEnd({ containerId, parentsInfo, leavesInfo }) {
    //console.log("onBrowserDragEnd")
    let currParentsInfo = parentsInfo;
    let currChildrenInfo = leavesInfo;
    // dropped across containers && content -> content
    if (this.validDrop && containerId != this.lastDroppedContainerId) {
      // remove current dragged item from data
      // save data
    } else if (!this.validDrop) {
      // dropped outsize valid dropzone, reset all data
      currParentsInfo = this.containerCache[containerId].parents;
      currChildrenInfo = this.containerCache[containerId].leaves;
      const newSourceContainerId = this.state.splitPanelCurrentDraggedObject.sourceContainerId;
      if (newSourceContainerId != containerId) {
        this.headingsInfo[newSourceContainerId] = this.containerCache[newSourceContainerId].parents;
        this.assignmentsInfo[newSourceContainerId] = this.containerCache[newSourceContainerId].leaves;
      }
    }
    this.folderInfo = currParentsInfo;
    this.branchId_info = currChildrenInfo;
    // save folderInfo and branchId_info

    this.setState({
      splitPanelCurrentDraggedObject: { id: null, type: null, sourceContainerId: null },
    })
    this.containerCache = {};
    this.cachedCurrentDraggedObject = null;
  }

  onBrowserDrop = (containerId, parentsInfo, leavesInfo) => {
    //console.log("onBrowserDrop")

  }
  onSplitPanelBrowserDrop(containerId, parentsInfo, leavesInfo) {
    //console.log("onBrowserDrop")

  }

  // switchPanelContainer(panelId) {
  //   const values = this.state.panelsCollection[panelId].values;
  //   const currentActiveContainer = this.state.panelsCollection[panelId].activeContainer;
  //   const nextActiveContainer = values[(values.indexOf(currentActiveContainer) + 1) % values.length];
  //   const newPanelData = {
  //     values: values,
  //     activeContainer: nextActiveContainer
  //   }
  //   this.setState({
  //     panelsCollection: {
  //       ...this.state.panelsCollection,
  //       [panelId]: newPanelData
  //     }
  //   })
  // }


  switchPanelContainer= (view) => {
    const values = this.state.panelsCollection['first'].values;
    const newPanelData = {
      values: values,
      activeContainer: view

    }
    this.setState({
      panelsCollection: {
        ...this.state.panelsCollection,
        ["first"]: newPanelData
      }
    })
  }

  splitSwitchPanelContainer(view) {
    const values = this.state.splitPanelsCollection['second'].values;
    const newPanelData = {
      values: values,
      activeContainer: view

    }
    this.setState({
      splitPanelsCollection: {
        ...this.state.splitPanelsCollection,
        ["second"]: newPanelData
      }
    })
  }


  onBrowserFolderDrop = ({ containerId, droppedId }) =>{
    // handle dragging folder onto itself
    if (this.state.currentDraggedObject.id == droppedId) return;
    let draggedItems = {
      id: this.state.selectedItems,
      type: this.state.selectedItemsType
    }
    // remove droppedId, repos from (draggedIds, draggedTypes)
    for (let i = 0; i < draggedItems.id.length; i++) {
      if (draggedItems.id[i] == droppedId || (draggedItems.type == "folder" && draggedItems.isRepo)) {
        draggedItems.id.splice(i, 1);
        draggedItems.type.splice(i, 1);
      }
    }
    if (droppedId == ChooserConstants.PREVIOUS_DIR_ID) {
      // add content to previous directory
      let previousDirectoryId = this.state.directoryStack.slice(-2)[0];
      if (this.state.directoryStack.length < 2) previousDirectoryId = "root";
      this.addContentToFolder(draggedItems.id, draggedItems.type, previousDirectoryId);
    } else {
      // add draggedIds to folder with droppedId
      this.addContentToFolder(draggedItems.id, draggedItems.type, droppedId);
    }
  }
  
  onSplitPanelBrowserFolderDrop({ containerId, droppedId }) {
    // handle dragging folder onto itself
    if (this.state.splitPanelCurrentDraggedObject.id == droppedId) return;
    let draggedItems = {
      id: this.state.selectedItems,
      type: this.state.selectedItemsType
    }
    // remove droppedId, repos from (draggedIds, draggedTypes)
    for (let i = 0; i < draggedItems.id.length; i++) {
      if (draggedItems.id[i] == droppedId || (draggedItems.type == "folder" && draggedItems.isRepo)) {
        draggedItems.id.splice(i, 1);
        draggedItems.type.splice(i, 1);
      }
    }
    if (droppedId == ChooserConstants.PREVIOUS_DIR_ID) {
      // add content to previous directory
      let previousDirectoryId = this.state.directoryStack.slice(-2)[0];
      if (this.state.directoryStack.length < 2) previousDirectoryId = "root";
      this.addContentToFolder(draggedItems.id, draggedItems.type, previousDirectoryId);
    } else {
      // add draggedIds to folder with droppedId
      this.addContentToFolder(draggedItems.id, draggedItems.type, droppedId);
    }
  }
  
  toggleSplitPanel() {
    this.setState({ splitPanelLayout: !this.state.splitPanelLayout });
  }

  getPathToFolder = (folderId) => {
    let pathToFolder = [folderId];
    let currentParentId = this.folderInfo[folderId].parentId;
    while (currentParentId != "root") {
      pathToFolder.unshift(currentParentId);
      currentParentId = this.folderInfo[currentParentId].parentId;
    }
    return pathToFolder;
  }

  handleLeftNavSearch(e) {
    const searchTerm = e.target.value || '';
    let filteredUserFolderInfo = {};
    let filteredChildFolders = [];
    const copyUserFolderInfo = JSON.parse(JSON.stringify(this.userFolderInfo));
    for (let key in copyUserFolderInfo) {
      if (copyUserFolderInfo[key].title.toLowerCase().indexOf(searchTerm.toLowerCase()) > -1 && key !== 'root') {
        filteredUserFolderInfo[key] = copyUserFolderInfo[key];
        if(copyUserFolderInfo[key].parentId === 'root'){
        filteredChildFolders.push(key);
        }
        copyUserFolderInfo[key].childFolders.forEach((f)=> {
          filteredUserFolderInfo[f] = copyUserFolderInfo[f];
        });
      }
    }
    copyUserFolderInfo['root'].childFolders = filteredChildFolders;
    filteredUserFolderInfo['root'] = copyUserFolderInfo['root'];
    console.log(filteredUserFolderInfo);
    this.setState({ userFolderInfo: filteredUserFolderInfo });
  }



  render() {
    if (!this.courses_loaded || !this.assignments_and_headings_loaded) {
      return <div style={{ display: "flex", justifyContent: "center", alignItems: "center", height: "100vh" }}>
        <SpinningLoader />
      </div>
    }
    // return <DoenetAssignmentTree treeHeadingsInfo={this.headingsInfo} treeAssignmentsInfo={this.assignmentsInfo} 
    // updateHeadingsAndAssignments={this.updateHeadingsAndAssignments}/>
    let assignmentsTree = <div className="tree" style={{ padding: "5em 2em" }}>
      <TreeView
        containerId={"aI8sK4vmEhC5sdeSP3vNW"}
        containerType={ChooserConstants.COURSE_ASSIGNMENTS_TYPE}
        loading={!this.assignments_and_headings_loaded}
        parentsInfo={this.headingsInfo["aI8sK4vmEhC5sdeSP3vNW"]}
        childrenInfo={this.assignmentsInfo["aI8sK4vmEhC5sdeSP3vNW"]}
        treeNodeIcons={TreeIcons}
        currentDraggedObject={this.state.currentDraggedObject}
        onDragStart={this.onTreeDragStart}
        onDragEnd={this.onTreeDragEnd}
        onDraggableDragOver={this.onTreeDraggableDragOver}
        onDropEnter={this.onTreeDropEnter}
        onDrop={this.onTreeDrop} />
    </div>

    // process root folder for tree rendering
    if (this.folders_loaded && this.branches_loaded && this.urls_loaded && this.userContentReloaded) {
      this.userContentReloaded = false;
      this.userFolderInfo["root"] = {
        title: "User Content Tree",
        childContent: [],
        childFolders: [],
        childUrls: [],
        isPublic: false,
        type: "folder",
      };
      this.userFolderInfo["root"]["title"] = "User Content Tree"
      this.userFolderInfo["root"]["childContent"] = [];
      this.userFolderInfo["root"]["childFolders"] = [];
      this.userFolderInfo["root"]["childUrls"] = [];
      Object.keys(this.userContentInfo).forEach((branchId) => {
        if (this.userContentInfo[branchId].parentId == "root") this.userFolderInfo["root"]["childContent"].push(branchId);
      })
      Object.keys(this.userUrlInfo).forEach((urlId) => {
        if (this.userUrlInfo[urlId].parentId == "root") this.userFolderInfo["root"]["childUrls"].push(urlId);
      })
      Object.keys(this.userFolderInfo).forEach((folderId) => {
        if (this.userFolderInfo[folderId].parentId == "root") this.userFolderInfo["root"]["childFolders"].push(folderId);
      })
    }

    this.buildCourseList();
    this.buildLeftNavPanel();
    this.buildTopToolbar();

    // setup mainSection to be chooser / CourseForm
    this.mainSection;
    if (this.state.activeSection === "add_course" || this.state.activeSection === "edit_course") {
      this.mainSection = <CourseForm
        mode={this.state.activeSection}
        handleBack={this.toggleManageCourseForm}
        handleNewCourseCreated={this.handleNewCourseCreated}
        saveCourse={this.saveCourse}
        selectedCourse={this.state.selectedCourse}
        selectedCourseInfo={this.courseInfo[this.state.selectedCourse]}
      />;
    } else if (this.state.activeSection === "add_url" || this.state.activeSection === "edit_url") {
      this.mainSection = <UrlForm
        mode={this.state.activeSection}
        handleBack={this.toggleManageUrlForm}
        handleNewUrlCreated={this.handleNewUrlCreated}
        saveUrl={this.saveUrl}
        selectedUrl={this.state.selectedItems[this.state.selectedItems.length - 1]}
        selectedUrlInfo={this.urlInfo[this.state.selectedItems[this.state.selectedItems.length - 1]]}
      />;
    }
    else {
      let folderList = [];
      let contentList = [];
      let urlList = [];
      let treeContainerId = "";
      let treeContainerType = "";
      let treeParentsInfo = {};
      let treeChildrenInfo = {};
      if (this.state.selectedDrive == "Content" || this.state.selectedDrive == "Global") {
        folderList = this.folderIds;
        contentList = this.sort_order;
        urlList = this.urlIds;
        treeContainerId = "user";
        treeContainerType = ChooserConstants.USER_CONTENT_TYPE;
        treeParentsInfo = this.userFolderInfo;
        treeChildrenInfo = { ...this.userContentInfo, ...this.userUrlInfo };
      } else if (this.state.selectedDrive == "Courses") {
        folderList = this.courseInfo[this.state.selectedCourse].folders;
        contentList = this.courseInfo[this.state.selectedCourse].content;
        urlList = this.courseInfo[this.state.selectedCourse].urls;
        treeContainerId = this.state.selectedCourse;
        treeContainerType = ChooserConstants.COURSE_CONTENT_TYPE;
        treeParentsInfo = this.courseFolderInfo[this.state.selectedCourse];
        treeChildrenInfo = { ...this.courseContentInfo[this.state.selectedCourse], ...this.courseUrlInfo[this.state.selectedCourse] };
      }


      //console.log('treeParentsInfo', treeParentsInfo);
      //console.log('treeChildrenInfo', treeChildrenInfo);
      const TreeNodeItem = ({title, icon}) => {
        return <div>
          {icon}
          {/* <span style={{
            verticalAlign: 'middle',
            textOverflow: 'ellipsis',
            whiteSpace: 'nowrap',
            overflow: 'hidden',
          }}
          >{title}</span> */}
          <Link to={`/go/?path=${title}`}>{title}</Link>
        </div>
      };


      this.tree = <div className="tree" style={{ paddingLeft: "1em" }}>
        <TreeView
          containerId={treeContainerId}
          containerType={treeContainerType}
          loading={!this.folders_loaded || !this.branches_loaded || !this.urls_loaded}
          parentsInfo={treeParentsInfo}
          childrenInfo={treeChildrenInfo}
          treeNodeIcons={TreeIcons}
          currentDraggedObject={this.state.currentDraggedObject}
          onDragStart={this.onTreeDragStart}
          onDragEnd={this.onTreeDragEnd}
          onDraggableDragOver={this.onTreeDraggableDragOver}
          onDropEnter={this.onTreeDropEnter}
          onDrop={this.onTreeDrop}
          directoryData={[...this.state.directoryStack]}
          parentNodeItem={TreeNodeItem}
          leafNodeItem={TreeNodeItem}
          specialNodes={this.tempSet}
          // specialNodes={new Set(this.tempSet).add(selectedItem.parentId)}
          treeStyles={{
            specialChildNode: {
              "title": { color: "#2675ff" },
              "frame": { color: "#2675ff", background: "#e6efff", paddingLeft: "5px", borderRadius: "0 50px 50px 0" },
            },
            specialParentNode: {
              "title": { color: "#2675ff", background: "#e6efff", paddingLeft: "5px", borderRadius: "0 50px 50px 0" },
            },
            // parentNode: {
            //   "node": { background: "rgba(58,172,144)" },
            // },
            emptyParentExpanderIcon: <span></span>,
          }}
          onLeafNodeClick={(id, type) => {
            // get path to item
            const dataSource = this.getDataSource(treeContainerId, treeContainerType);
            const itemParentId = dataSource[type][id]["parentId"];
            const pathToSelectedFolder = itemParentId == "root" ? [] : this.getPathToFolder(itemParentId);
            // select item and switch to directory            
            this.setState({
              selectedItems: [id],
              selectedItemsType: [type],
              directoryStack: pathToSelectedFolder
            })
            this.setState({ selectedItems: [id], selectedItemsType: [type] })
            this.tempSet.clear()
            this.tempSet.add(id);
            this.customizedTempSet.clear();
            this.customizedTempSet.add(itemParentId);
            this.forceUpdate()
          }}
          onParentNodeClick={(id, type) => {
            // get path to item
            let pathToSelectedFolder = this.getPathToFolder(id);
            // select item and switch to directory            
            this.setState({
              selectedItems: [id], 
              selectedItemsType: [type],
              directoryStack: pathToSelectedFolder
            })
            this.customizedTempSet.clear();
            this.customizedTempSet.add(id);
            this.tempSet.clear();
            this.tempSet.add(id);
            this.setState({});
            this.forceUpdate();
          }}
          onParentNodeDoubleClick={(id) => {
            // openSubtree
          }}
        />
      </div>

const TreeNodeItemSplit = ({title, icon}) => {
  return <div>
    {icon}
    <span style={{
      verticalAlign: 'middle',
      textOverflow: 'ellipsis',
      whiteSpace: 'nowrap',
      overflow: 'hidden',
    }}
    >{title}</span>
  </div>
};
      this.splitPanelTree =  <div className="tree" style={{ paddingLeft: "1em" }}>
        <TreeView
          containerId={treeContainerId}
          containerType={treeContainerType}
          loading={!this.folders_loaded || !this.branches_loaded || !this.urls_loaded}
          parentsInfo={treeParentsInfo}
          childrenInfo={treeChildrenInfo}
          parentNodeItem={TreeNodeItemSplit}
          leafNodeItem={TreeNodeItemSplit}
          treeNodeIcons={TreeIcons}
          currentDraggedObject={this.state.splitPanelCurrentDraggedObject}
          onDragStart={this.onTreeDragStart}
          onDragEnd={this.onTreeDragEnd}
          onDraggableDragOver={this.onTreeDraggableDragOver}
          onDropEnter={this.onTreeDropEnter}
          onDrop={this.onTreeDrop}
          directoryData={[...this.state.splitPanelDirectoryStack]}
          specialNodes={this.tempSet}
          treeStyles={{
            specialChildNode: {
              "title": { color: "#2675ff" },
              "frame": { color: "#2675ff", background: "#e6efff", paddingLeft: "5px", borderRadius: "0 50px 50px 0" },
            },
            specialParentNode: {
              "title": { color: "#2675ff", background: "#e6efff", paddingLeft: "5px", borderRadius: "0 50px 50px 0" },
            },
            emptyParentExpanderIcon: <span></span>
          }}
          onLeafNodeClick={(id, type) => {
            // get path to item
            const dataSource = this.getDataSource(treeContainerId, treeContainerType);
            const itemParentId = dataSource[type][id]["parentId"];
            const pathToSelectedFolder = itemParentId == "root" ? [] : this.getPathToFolder(itemParentId);
            // select item and switch to directory            
            this.setState({
              splitPanelSelectedItems: [id],
              splitPanelSelectedItemsType: [type],
              splitPanelDirectoryStack: pathToSelectedFolder
            })
            this.setState({ splitPanelSelectedItems: [id], splitPanelSelectedItemsType: [type] })
            this.tempSet = new Set([id]);
            this.forceUpdate()
          }}
          onParentNodeClick={(id, type) => {
            // get path to item
            let pathToSelectedFolder = this.getPathToFolder(id);
            // select item and switch to directory            
            this.setState({
              splitPanelSelectedItems: [id],
              splitPanelSelectedItemsType: [type],
              splitPanelDirectoryStack: pathToSelectedFolder
            })
            this.tempSet = new Set([id]);
            this.customizedTempSet.clear();
            this.customizedTempSet.add(id);
            this.setState({});
            this.forceUpdate();
          }}
          onParentNodeDoubleClick={(id) => {
            // openSubtree
          }}
        />
      </div>

const TreeNodeItemSplit = ({title, icon}) => {
  return <div>
    {icon}
    <span style={{
      verticalAlign: 'middle',
      textOverflow: 'ellipsis',
      whiteSpace: 'nowrap',
      overflow: 'hidden',
    }}
    >{title}</span>
  </div>
};
      this.splitPanelTree =  <div className="tree" style={{ paddingLeft: "1em" }}>
        <TreeView
          containerId={treeContainerId}
          containerType={treeContainerType}
          loading={!this.folders_loaded || !this.branches_loaded || !this.urls_loaded}
          parentsInfo={treeParentsInfo}
          childrenInfo={treeChildrenInfo}
          parentNodeItem={TreeNodeItemSplit}
          leafNodeItem={TreeNodeItemSplit}
          treeNodeIcons={TreeIcons}
          currentDraggedObject={this.state.splitPanelCurrentDraggedObject}
          onDragStart={this.onTreeDragStart}
          onDragEnd={this.onTreeDragEnd}
          onDraggableDragOver={this.onTreeDraggableDragOver}
          onDropEnter={this.onTreeDropEnter}
          onDrop={this.onTreeDrop}
          directoryData={[...this.state.splitPanelDirectoryStack]}
          specialNodes={this.tempSet}
          treeStyles={{
            specialChildNode: {
              "title": { color: "#2675ff" },
              "frame": { color: "#2675ff", background: "#e6efff", paddingLeft: "5px", borderRadius: "0 50px 50px 0" },
            },
            specialParentNode: {
              "title": { color: "#2675ff", background: "#e6efff", paddingLeft: "5px", borderRadius: "0 50px 50px 0" },
            },
            emptyParentExpanderIcon: <span></span>
          }}
          onLeafNodeClick={(id, type) => {
            // get path to item
            const dataSource = this.getDataSource(treeContainerId, treeContainerType);
            const itemParentId = dataSource[type][id]["parentId"];
            const pathToSelectedFolder = itemParentId == "root" ? [] : this.getPathToFolder(itemParentId);
            // select item and switch to directory            
            this.setState({
              splitPanelSelectedItems: [id],
              splitPanelSelectedItemsType: [type],
              splitPanelDirectoryStack: pathToSelectedFolder
            })
            this.setState({ splitPanelSelectedItems: [id], splitPanelSelectedItemsType: [type] })
            this.tempSet = new Set([id]);
            this.forceUpdate()
          }}
          onParentNodeClick={(id, type) => {
            // get path to item
            let pathToSelectedFolder = this.getPathToFolder(id);
            // select item and switch to directory            
            this.setState({
              splitPanelSelectedItems: [id],
              splitPanelSelectedItemsType: [type],
              splitPanelDirectoryStack: pathToSelectedFolder
            })
            this.tempSet = new Set([id]);
            this.setState({})
            this.forceUpdate()
          }}
          onParentNodeDoubleClick={(id) => {
            // openSubtree
          }}
        />
      </div>
<<<<<<< HEAD
      let contentParentInfo = treeParentsInfo || {};
      if (!!Object.keys(this.state.userFolderInfo).length) {
        contentParentInfo = this.state.userFolderInfo
      }
      let coursesParentInfo = treeParentsInfo;
      if (!!Object.keys(this.state.userFolderInfo).length) {
=======
      let contentParentInfo = treeParentsInfo;
      if(!!Object.keys(this.state.userFolderInfo).length) {
        contentParentInfo = this.state.userFolderInfo
      }
      let coursesParentInfo = treeParentsInfo;
      if(!!Object.keys(this.state.userFolderInfo).length) {
>>>>>>> 8e9f2898
        coursesParentInfo = this.state.userFolderInfo
      }
      let customizedContentTreeParentInfo = JSON.parse(JSON.stringify(contentParentInfo));
      let customizedContentTreeChildrenInfo = JSON.parse(JSON.stringify(treeChildrenInfo));
      if (!!Object.keys(customizedContentTreeParentInfo).length) {
        customizedContentTreeParentInfo["root"]["title"] = "Content";
        customizedContentTreeParentInfo["root"]["childContent"] = [];
      }
      for (let key in customizedContentTreeParentInfo) {
        if (key !== 'root') {
          customizedContentTreeParentInfo[key].childContent = [];
          // customizedContentTreeParentInfo[key].childFolders = [];
          customizedContentTreeParentInfo[key].childUrls = [];
        }
      }


      let customizedCoursesTreeParentInfo = {
        root: {
          title: "Courses",
          type: "folder",
          parentId: "root",
          childFolders: [],
          childContent: [],
          childUrls: [],
        }
      };
      let customizedCoursesTreeChildrenInfo = { ...this.courseInfo };
      for (let key in customizedCoursesTreeChildrenInfo) {
        customizedCoursesTreeChildrenInfo[key].parentId = 'root';
        customizedCoursesTreeChildrenInfo[key].rootId = 'root';
        customizedCoursesTreeChildrenInfo[key].title = customizedCoursesTreeChildrenInfo[key]['courseCode'];
        customizedCoursesTreeChildrenInfo[key].type = 'content';
        customizedCoursesTreeParentInfo['root']['childContent'].push(key);
      }

      console.log('customizedContentTreeParentInfo', customizedContentTreeParentInfo);
      // console.log('customizedCoursesTreeParentInfo', customizedCoursesTreeParentInfo);
      // console.log('customizedCoursesTreeChildrenInfo', customizedCoursesTreeChildrenInfo);



const customizedTreeNodeItem = ({title, icon}) => {
  return <div>
    {icon}
    <Link to={`/go/?path=${title}`} style={{textDecoration:"none",color:"white",paddingLeft:"5px"}}>{title}</Link>
  </div>
};
      this.customizedTree = <div className="tree-column">
        <Accordion>
          <div label="CONTENT" activeChild={this.state.contentActiveChild}>
            <TreeView
              containerId={treeContainerId}
              containerType={treeContainerType}
              loading={!this.folders_loaded || !this.branches_loaded || !this.urls_loaded}
              parentsInfo={customizedContentTreeParentInfo}
              childrenInfo={{}}
              specialNodes={this.customizedTempSet}
              hideRoot={true}
              parentNodeItem={customizedTreeNodeItem}
              leafNodeItem={customizedTreeNodeItem}
              treeNodeIcons={(itemType) => {
                let map = {
                }
                return map[itemType]
              }}

              treeStyles={{
          
                parentNode: {
                  "title": { color: "white" , paddingLeft:'5px'},
                  "node":{
                    width:"100%",
                    height:"2.6em"
                  },
                },
                childNode: {
                  "title": {
                    color:"white",
                    paddingLeft: "5px"
<<<<<<< HEAD
                  },
                  "node":{
                    backgroundColor:"rgba(192, 220, 242,0.3)",
                    color: "white",
                    // marginRight:"10px",
                    borderLeft:'8px solid #1b216e',
                    height:"2.6em",
                    width:"100%"
                  }
                },
                specialChildNode: {
                  "title": { color: "gray" },
                },
                specialParentNode: {
                  "title": {
                    color:"white",
                    paddingLeft: "5px"
=======
>>>>>>> 8e9f2898
                  },
                  "node":{
                    backgroundColor:"rgba(192, 220, 242,0.3)",
                    color: "white",
                    // marginRight:"10px",
                    borderLeft:'8px solid #1b216e',
                    height:"2.6em",
                    width:"100%"
                  }
                },
<<<<<<< HEAD

                emptyParentExpanderIcon: <FontAwesomeIcon icon={faChevronRight}
                  style={{
                    padding: '1px',
                    width: '1.3em',
                    height: '1.2em',
                    border: "1px solid darkblue",
                    borderRadius: "2px",
                    marginLeft: "5px"
                  }} />,
                // <span style={{ padding: '5px' }}></span>,
                expanderIcons: {
                  opened: <FontAwesomeIcon icon={faChevronDown}
                    style={{
                      padding: '1px',
                      width: '1.3em',
                      height: '1.2em',
                      border: "1px solid darkblue",
                      borderRadius: '2px',
                      marginLeft: "5px"

                    }}
                  />,
                  closed: <FontAwesomeIcon icon={faChevronRight}
                    style={{
                      padding: '1px',
                      width: '1.3em',
                      height: '1.2em',
                      border: "1px solid darkblue",
                      borderRadius: "2px",
                      marginLeft: "5px"
                    }} />,
=======
                specialChildNode: {
                  "title": { color: "gray" },
                },
                specialParentNode: {
                  "title": {
                    color:"white",
                    paddingLeft: "5px"
                  },
                  "node":{
                    backgroundColor:"rgba(192, 220, 242,0.3)",
                    color: "white",
                    // marginRight:"10px",
                    borderLeft:'8px solid #1b216e',
                    height:"2.6em",
                    width:"100%"
                  }
                },

                // emptyParentExpanderIcon: <span style={{ padding: '5px' }}></span>,
                expanderIcons:{
                  opened: <FontAwesomeIcon icon={faChevronDown} 
                  style={{ 
                    padding: '1px' ,
                    width:'1.3em',
                    height:'1.2em', 
                    border:"1px solid darkblue" , 
                    borderRadius:'2px',
                    marginLeft:"5px"

                  }}
                  />,
                  closed:<FontAwesomeIcon icon={faChevronRight} 
                  style={{ 
                    padding: '1px' ,
                    width:'1.3em',
                    height:'1.2em', 
                    border:"1px solid darkblue", 
                    borderRadius:"2px",
                    marginLeft:"5px"
                  }}/>,
>>>>>>> 8e9f2898
                }

              }}
              onLeafNodeClick={(nodeId) => {
                if (this.tempSet.has(nodeId)) this.tempSet.delete(nodeId);
                else this.tempSet.add(nodeId);
                this.forceUpdate();
                this.selectDrive("Courses", nodeId)
              }}

              onParentNodeClick={(nodeId) => {
                this.customizedTempSet.clear();
                this.customizedTempSet.add(nodeId);
<<<<<<< HEAD
                this.tempSet.clear();
                this.tempSet.add(nodeId);
=======
>>>>>>> 8e9f2898
                this.goToFolder(nodeId, customizedContentTreeParentInfo);
                if (!this.state.splitPanelLayout) {
                  this.splitPanelGoToFolder(nodeId, customizedContentTreeParentInfo);
                }
                this.setState({ contentActiveChild: true });
                this.forceUpdate();
              }}

            />
          </div>
        </Accordion>
        <Accordion>
          <div label="COURSES" activeChild={this.state.courseActiveChild}>
            <TreeView
              containerId={treeContainerId}
              containerType={treeContainerType}
              loading={!this.folders_loaded || !this.branches_loaded || !this.urls_loaded}
              parentsInfo={customizedCoursesTreeParentInfo}
              childrenInfo={customizedCoursesTreeChildrenInfo}
              hideRoot={true}
              parentNodeItem={customizedTreeNodeItem}
              leafNodeItem={customizedTreeNodeItem}
              treeNodeIcons={(itemType) => {
                let map = {
                }
                return map[itemType]
              }}
              treeStyles={{
                parentNode: {
                  "title": { color: "white" , paddingLeft:'5px'},
                  "node":{
                    width:"100%",
                    height:"30px"
                  },
             
                },
                childNode: {
                  "title": {
                    color:"white",
                    paddingLeft: "5px"
                  },
                  "node":{
                    backgroundColor:"rgba(192, 220, 242,0.3)",
                    color: "white",
                    // marginRight:"10px",
                    borderLeft:'8px solid #1b216e',
                    height:"30px",
                    width:"100%"
                  }
                },
                specialChildNode: {
                },
                specialParentNode: {
                  "title": { color: "#d9eefa", background: "#e6efff", paddingLeft: "5px" },
                },
                // expanderIcon: <FontAwesomeIcon icon={faFolderOpen} style={{ paddingRight: "8px" }} />
              }}
              onLeafNodeClick={(nodeId) => {
                this.tempSet.clear();
                this.tempSet.add(nodeId);
                this.forceUpdate()
              }}
              onParentNodeClick={(nodeId) => {
                this.tempSet.clear();
                this.tempSet.add(nodeId);
                this.setState({courseActiveChild: true});
                this.forceUpdate()
              }}
              onParentNodeDoubleClick={(nodeId) => {
                console.log(`${nodeId} double clicked!`)
              }}
            />
          </div>
        </Accordion>
      </div>

      this.mainSection = <React.Fragment>
        <DoenetBranchBrowser
          loading={!this.folders_loaded || !this.branches_loaded || !this.urls_loaded}
          containerId={"browser"}
          allContentInfo={this.branchId_info}
          allFolderInfo={this.folderInfo}
          allUrlInfo={this.urlInfo}
          folderList={folderList}
          contentList={contentList}
          urlList={urlList}
          ref={this.browser}                                      // optional
          key={"browser" + this.updateNumber}                       // optional
          selectedDrive={this.state.selectedDrive}                // optional
          selectedCourse={this.state.selectedCourse}              // optional
          allCourseInfo={this.courseInfo}                         // optional
          updateSelectedItems={this.updateSelectedItems}          // optional
          updateDirectoryStack={this.updateDirectoryStack}        // optional
          addContentToFolder={this.addContentToFolder}            // optional
          addContentToRepo={this.addContentToRepo}               // optional
          removeContentFromCourse={this.removeContentFromCourse}  // optional
          removeContentFromFolder={this.removeContentFromFolder}  // optional                  
          directoryData={this.state.directoryStack}               // optional
          selectedItems={this.state.selectedItems}                // optional
          selectedItemsType={this.state.selectedItemsType}        // optional
          renameFolder={this.renameFolder}                        // optional
          openEditCourseForm={() => this.toggleManageCourseForm("edit_course")} // optional
          publicizeRepo={this.publicizeRepo}                      // optional
          onDragStart={this.onBrowserDragStart}
          onDragEnd={this.onBrowserDragEnd}
          onDraggableDragOver={() => { }}
          onDropEnter={this.onBrowserDropEnter}
          onDrop={this.onBrowserDrop}
          onFolderDrop={this.onBrowserFolderDrop}
        />
      </React.Fragment>

      this.splitPanelMainSection = <React.Fragment>
        <DoenetBranchBrowser
          loading={!this.folders_loaded || !this.branches_loaded || !this.urls_loaded}
          containerId={"browser"}
          allContentInfo={this.branchId_info}
          allFolderInfo={this.folderInfo}
          allUrlInfo={this.urlInfo}
          folderList={folderList}
          contentList={contentList}
          urlList={urlList}
          ref={this.browserSec}                                      // optional
          key={"browserSec" + this.updateNumber}                       // optional
          selectedDrive={this.state.selectedDrive}                // optional
          selectedCourse={this.state.selectedCourse}              // optional
          allCourseInfo={this.courseInfo}                         // optional
          updateSelectedItems={this.splitPanelUpdateSelectedItems}          // optional
          updateDirectoryStack={this.splitPanelUpdateDirectoryStack}        // optional
          addContentToFolder={this.addContentToFolder}            // optional
          addContentToRepo={this.addContentToRepo}               // optional
          removeContentFromCourse={this.removeContentFromCourse}  // optional
          removeContentFromFolder={this.removeContentFromFolder}  // optional                  
          directoryData={this.state.splitPanelDirectoryStack}               // optional
          selectedItems={this.state.splitPanelSelectedItems}                // optional
          selectedItemsType={this.state.splitPanelSelectedItemsType}        // optional
          renameFolder={this.renameFolder}                        // optional
          openEditCourseForm={() => this.toggleManageCourseForm("edit_course")} // optional
          publicizeRepo={this.publicizeRepo}                      // optional
          onDragStart={this.onSplitPanelBrowserDragStart}
          onDragEnd={this.onSplitPanelBrowserDragEnd}
          onDraggableDragOver={() => { }}
          // onDropEnter={this.onSplitPanelBrowserDropEnter}
          onDrop={this.onSplitPanelBrowserDrop}
          onFolderDrop={this.onSplitPanelBrowserFolderDrop}
        />
      </React.Fragment>
    }

    const newItemButton = <div id="newContentButtonContainer">
      <div id="newContentButton" data-cy="newContentButton" onClick={this.toggleNewButtonMenu}>
        <FontAwesomeIcon icon={faPlus} style={{ "fontSize": "21px", "color": "#43aa90" }} />
        <span>New</span>
        {this.state.showNewButtonMenu &&
          <div id="newContentButtonMenu" data-cy="newContentMenu">
            <div className="newContentButtonMenuSection">
              <div className="newContentButtonMenuItem" onClick={this.handleNewDocument} data-cy="newDocumentButton">
                <FontAwesomeIcon icon={faFileAlt} style={{ "fontSize": "18px", "color": "#a7a7a7", "marginRight": "18px" }} />
                <span>DoenetML</span>
              </div>
              <div className="newContentButtonMenuItem" onClick={() => this.toggleManageUrlForm("add_url")} data-cy="newUrlButton">
                <FontAwesomeIcon icon={faLink} style={{ "fontSize": "18px", "color": "#a7a7a7", "marginRight": "18px" }} />
                <span>URL</span>
              </div>
              <div className="newContentButtonMenuItem" onClick={this.handleNewFolder} data-cy="newFolderButton">
                <FontAwesomeIcon icon={faFolder} style={{ "fontSize": "18px", "color": "#a7a7a7", "marginRight": "18px" }} />
                <span>Folder</span>
              </div>
              <div className="newContentButtonMenuItem" onClick={this.handleNewRepo} data-cy="newRepoButton">
                <FontAwesomeIcon icon={faFolder} style={{ "fontSize": "18px", "color": "#3aac90", "marginRight": "18px" }} />
                <span>Repository</span>
              </div>
            </div>
            <div className="newContentButtonMenuSection">
              <div className="newContentButtonMenuItem" onClick={() => this.toggleManageCourseForm("add_course")} data-cy="newCourseButton">
                <FontAwesomeIcon icon={faChalkboard} style={{ "fontSize": "16px", "color": "#a7a7a7", "marginRight": "13px" }} />
                <span>Course</span>
              </div>
            </div>
          </div>}
      </div>
    </div>

    // const switchPanelButton = <button style={{background: "none", border: "none", cursor: "pointer", outline: "none"}}>
    //     <FontAwesomeIcon onClick={() => this.switchPanelContainer("first")} icon={faRedoAlt} style={{fontSize:"17px"}}/>
    //   </button>;
    let buttonGroupData = [{
      label: '',
      icon: faAlignJustify,
      value: 'browser',
      default: true
    }, {
      label: '',
      icon: faStream,
      value: 'tree',
      default: false
    }];
    let splitPanelButtonGroupData = [{
      label: '',
      icon: faAlignJustify,
      value: 'browser',
      default: true
    }, {
      label: '',
      icon: faStream,
      value: 'tree',
      default: false
    }];
    buttonGroupData.map(b => b.default = b.value === this.state.panelsCollection.first.activeContainer);
    splitPanelButtonGroupData.map(b => b.default = b.value === this.state.splitPanelsCollection.second.activeContainer);
    const switchPanelButton = <ButtonGroup clickCallBack={this.switchPanelContainer} data={buttonGroupData}></ButtonGroup>
    const splitSwitchPanelButton = <ButtonGroup clickCallBack={this.splitSwitchPanelContainer.bind(this)} data={splitPanelButtonGroupData}></ButtonGroup>
    const splitPanelButton = <button style={{ background: "none", border: "none", cursor: "pointer", outline: "none", height: "20px" }}>
      <FontAwesomeIcon onClick={() => this.toggleSplitPanel()} icon={faColumns} style={{ fontSize: "17px" }} />
    </button>;
    let courses = [];
    for (let key in this.courseInfo) {
      courses.push({
        label: this.courseInfo[key].title,
        value: this.courseInfo[key].courseCode,
        icon: faDotCircle,
        path: this.getFolderPath(key, this.courseInfo),
        callback: this.handleSplitPanelDropdownCallback
      })
    }

    let content = [];
    for (let key in this.userFolderInfo) {
      if (key !== 'root' && this.userFolderInfo[key].parentId === 'root') {
        content.push({
          label: this.userFolderInfo[key].title,
          value: key,
          icon: faFolderOpen,
          path: this.getFolderPath(key, this.userFolderInfo),
          callback: this.handleSplitPanelDropdownCallback
        })
      }
    }
    const dropdownData = [
      {
        parent: {
          title: 'Content'
        },
        children: content
      },
      {
        parent: {
          title: 'Courses'
        },
        children: courses
      }
    ];

    const dropDownSelectButton = <DropDownSelect data={dropdownData} />

    const testSaveContentTreeButton = <button style={{ background: "none", border: "none", cursor: "pointer", outline: "none" }}>
      <FontAwesomeIcon onClick={() => this.saveContentTree({ folderInfo: this.userFolderInfo })} icon={faEdit} style={{ fontSize: "17px" }} />
    </button>;

    const navigationPanelMenuControls = [newItemButton];
    // const mainPanelMenuControls = [switchPanelButton];
    const mainPanelMenuControls = [switchPanelButton];
    const middlePanelMenuControls = [splitPanelButton];
    const rightPanelMenuControls = [ dropDownSelectButton, splitSwitchPanelButton];
    const createMiddlePanelContent = (match) => {
      console.log('match', match);
      return (<ToolLayoutPanel
        panelName="Main Panel"
        splitPanel={this.state.splitPanelLayout}
        panelHeaderControls={[mainPanelMenuControls, navigationPanelMenuControls, middlePanelMenuControls]}
        disableSplitPanelScroll={[true, false]}
        key = {'middle'}
      >
        <MainPanel
          initialContainer="browser"
          activeContainer={this.state.panelsCollection["first"].activeContainer}
          containersData={[
            { name: "browser", container: this.mainSection },
            { name: "tree", container: this.tree },
          ]}
          path={match.params.leftNavRoute}
          keyProp={'mainPanel'}
        />
        <SplitLayoutPanel
          defaultVisible={false}
          panelHeaderControls={[rightPanelMenuControls, <button style={{ height: '24px', padding: '1px' }} onClick={() => this.toggleSplitPanel()}><FontAwesomeIcon icon={faTimesCircle} style={{ fontSize: "20px", height: '20px', padding: '2px' }} /></button>]}>
          <SplitPanelMainContent
            initialContainer="browser"
            activeContainer={this.state.splitPanelsCollection["second"].activeContainer}
            containersData={[
              { name: "browser", container: this.splitPanelMainSection },
              { name: "tree", container: this.splitPanelTree },
            ]}
            path={match.params.leftNavRoute}
          />
        </SplitLayoutPanel>
      </ToolLayoutPanel>)
    };
    return (<React.Fragment>
      <ToastProvider>
        <this.ToastWrapper />
        <Router>
        <ToolLayout
          toolName="Chooser"
          leftPanelWidth="235"
          rightPanelWidth="365"
          >

          <ToolLayoutPanel panelName="Navigation Panel" key={'left'}>
            <div>
              <div style={{padding:"10px", marginBottom:"30px"}}>
              <input
                className="search-input"
                onChange={this.handleLeftNavSearch.bind(this)}
                placeholder="Search..."
                style={{width:"200px", minHeight:"40px",padding:"10px"}}
                
              />
              </div>
              
              {this.customizedTree}
            </div>
          </ToolLayoutPanel>


            <Switch>
              <Route exact path="/" render={({ match }) => createMiddlePanelContent(match)} />
              <Route path="/go/" render={({ match }) => createMiddlePanelContent(match)} />
            </Switch>

          <ToolLayoutPanel panelName="Info Panel" key={'right'}>
            <InfoPanel
              selectedItems={this.state.selectedItems}
              selectedItemsType={this.state.selectedItemsType}
              selectedDrive={this.state.selectedDrive}
              selectedCourse={this.state.selectedCourse}
              allFolderInfo={this.folderInfo}
              allContentInfo={this.branchId_info}
              allUrlInfo={this.urlInfo}
              allCourseInfo={this.courseInfo}
              publicizeRepo={this.publicizeRepo}
              openEditCourseForm={() => this.toggleManageCourseForm("edit_course")} // optional
              openEditUrlForm={() => this.toggleManageUrlForm("edit_url")}
            />
          </ToolLayoutPanel>
        </ToolLayout>
        </Router>
      </ToastProvider>
    </React.Fragment>);

  }
}

const MainPanel = ({panelId, initialContainer, activeContainer, containersData, keyProp}) => {
  return <div className="mainPanel" key={keyProp}>
    <SwitchableContainers initialValue={initialContainer} currentValue={activeContainer}>
      {containersData.map((containerData) => {
        return <SwitchableContainerPanel name={containerData.name}>
          {containerData.container}
        </SwitchableContainerPanel>
      })}
    </SwitchableContainers>
  </div>;
}

const SplitPanelMainContent = ({ panelId, initialContainer, activeContainer, containersData, path }) => {

  return <div className="mainPanel">
    <SwitchableContainers initialValue={initialContainer} currentValue={activeContainer}>
      {containersData.map((containerData) => {
        return <SwitchableContainerPanel name={containerData.name}>
          {containerData.container}
        </SwitchableContainerPanel>
      })}
    </SwitchableContainers>
  </div>;
}

const TreeNodeItem = ({title, icon}) => {
  return <div>
    {icon}
    <span style={{
      verticalAlign: "middle",
      textOverflow: "ellipsis",
      whiteSpace: "nowrap",
      overflow: "hidden",
    }}
    >{title}</span>
  </div>;
}

const TreeIcons = ({iconName, isPublic}) => {
  const FolderIcon = <FontAwesomeIcon className="treeNodeIcon" icon={faFolder}
    style={{
      fontSize: "16px",
      color: "#737373",
      position: "relative",
      top: "2px",
      marginRight: "8px",
    }}
  />;
  const RepoIcon = <FontAwesomeIcon className="treeNodeIcon" icon={faFolder}
    style={{
      fontSize: "16px",
      color: "#3aac90",
      position: "relative",
      top: "2px",
      marginRight: "8px",
    }}
  />;
  const ContentIcon = <FontAwesomeIcon className="treeNodeIcon" icon={faFileAlt}
    style={{
      fontSize: "16px",
      color: "#3D6EC9",
      marginRight: "8px",
    }}
  />;
  const UrlIcon = <FontAwesomeIcon className="treeNodeIcon" icon={faLink}
    style={{
      fontSize: "16px",
      color: "#a7a7a7",
      marginRight: "8px",
    }}
  />;
  const HeadingIcon = <FontAwesomeIcon className="treeNodeIcon" icon={faFolder}
    style={{
      fontSize: "16px",
      color: "#a7a7a7",
      position: "relative",
      top: "2px",
      marginRight: "8px",
    }}
  />;
  const AssignmentIcon = <FontAwesomeIcon className="treeNodeIcon" icon={faFileAlt}
    style={{
      fontSize: "16px",
      color: "#a7a7a7",
      marginRight: "8px",
    }}
  />;
  const PublicRepoIcon = <FontAwesomeIcon className="treeNodeIcon" icon={faFolderOpen}
    style={{
      fontSize: "16px", 
      color: "#3aac90",
      position: "relative",
      top: "2px",
      marginRight: "8px",
    }}
  />;
  const PublicFolderIcon = <FontAwesomeIcon className="treeNodeIcon" icon={faFolder}
    style={{
      fontSize: "16px", 
      color: "#3aac90",
      position: "relative",
      top: "2px",
      marginRight: "8px",
    }}
  />;
  const PublicUrlIcon = <FontAwesomeIcon className="treeNodeIcon" icon={faLink}
    style={{
      fontSize: "16px", 
      color: "#3aac90", 
      marginRight: "8px",
    }}
  />;
  const PublicContentIcon = <FontAwesomeIcon className="treeNodeIcon" icon={faFileAlt}
    style={{
      fontSize: "16px", 
      color: "#3aac90", 
      marginRight: "8px",
    }}
  />;

  switch (iconName) {
    case "folder":
      return isPublic ? PublicFolderIcon : FolderIcon;
    case "repo":
      return isPublic ? PublicRepoIcon : RepoIcon;
    case "content":
      return isPublic ? PublicContentIcon : ContentIcon;
    case "url":
      return isPublic ? PublicUrlIcon : UrlIcon;
    case "header":
      return HeadingIcon;
    case "assignment":
      return AssignmentIcon;
    default:
      return <span></span>;
  }
};

class CourseForm extends React.Component {
  static defaultProps = {
    selectedCourse: null,
    selectedCourseInfo: null
  }

  constructor(props) {
    super(props);
    this.state = {
      edited: "",
      courseName: "",
      department: "",
      courseCode: "",
      section: "",
      year: "",
      semester: "Spring",
      description: "",
      roles: []
    };

    this.handleChange = this.handleChange.bind(this);
    this.handleSubmit = this.handleSubmit.bind(this);
    this.handleBack = this.handleBack.bind(this);
    this.addRole = this.addRole.bind(this);
  }

  componentDidMount() {
    if (this.props.mode == "edit_course" && this.props.selectedCourseInfo !== null) {
      let term = this.props.selectedCourseInfo.term.split(" ");
      this.setState({
        courseName: this.props.selectedCourseInfo.courseName,
        department: this.props.selectedCourseInfo.department,
        courseCode: this.props.selectedCourseInfo.courseCode,
        section: this.props.selectedCourseInfo.section,
        semester: term[0],
        year: term[1],
        description: this.props.selectedCourseInfo.description
      });
    }
  }

  handleChange(event) {
    // set edited to true once any input is detected
    this.setState({ edited: true });

    let name = event.target.name;
    let value = event.target.value;
    this.setState({ [name]: value });
  }

  handleSubmit(event) {
    let term = this.state.semester + " " + this.state.year;
    if (this.props.mode == "add_course") {
      let courseId = nanoid();
      this.props.handleNewCourseCreated({
        courseName: this.state.courseName,
        courseId: courseId,
        courseCode: this.state.courseCode,
        term: term,
        description: this.state.description,
        department: this.state.department,
        section: this.state.section,
      }, () => {
        event.preventDefault();
      });
    } else {
      this.props.saveCourse({
        courseName: this.state.courseName,
        courseId: this.props.selectedCourse,
        courseCode: this.state.courseCode,
        term: term,
        description: this.state.description,
        department: this.state.department,
        section: this.state.section,
        overviewId: this.props.selectedCourseInfo.overviewId,
        syllabusId: this.props.selectedCourseInfo.syllabusId
      });
    }
  }

  handleBack() {
    // popup confirm dialog if form is edited
    if (this.state.edited) {
      if (!window.confirm('All of your input will be discarded, are you sure you want to proceed?')) {
        return;
      }
    }

    this.props.handleBack(this.props.mode);
  }

  addRole(role) {
    //create a unike key for each new role
    var timestamp = (new Date()).getTime();
    this.state.roles['role-' + timestamp] = role;
    this.setState({ roles: this.state.roles });
  }


  render() {
    return (
      <div id="formContainer">
        <div id="formTopbar">
          <div id="formBackButton" onClick={this.handleBack} data-cy="newCourseFormBackButton">
            <FontAwesomeIcon icon={faArrowCircleLeft} style={{ "fontSize": "17px", "marginRight": "5px" }} />
            <span>Back to Chooser</span>
          </div>
        </div>
        <form onSubmit={this.handleSubmit}>
          <div className="formGroup-12">
            <label className="formLabel">COURSE NAME</label>
            <input className="formInput" required type="text" name="courseName" value={this.state.courseName}
              placeholder="Course name goes here." onChange={this.handleChange} data-cy="newCourseFormNameInput" />
          </div>
          <div className="formGroupWrapper">
            <div className="formGroup-4" >
              <label className="formLabel">DEPARTMENT</label>
              <input className="formInput" required type="text" name="department" value={this.state.department}
                placeholder="DEP" onChange={this.handleChange} data-cy="newCourseFormDepInput" />
            </div>
            <div className="formGroup-4">
              <label className="formLabel">COURSE CODE</label>
              <input className="formInput" required type="text" name="courseCode" value={this.state.courseCode}
                placeholder="MATH 1241" onChange={this.handleChange} data-cy="newCourseFormCodeInput" />
            </div>
            <div className="formGroup-4">
              <label className="formLabel">SECTION</label>
              <input className="formInput" type="number" name="section" value={this.state.section}
                placeholder="00000" onChange={this.handleChange} data-cy="newCourseFormSectionInput" />
            </div>
          </div>
          <div className="formGroupWrapper">
            <div className="formGroup-4" >
              <label className="formLabel">YEAR</label>
              <input className="formInput" required type="number" name="year" value={this.state.year}
                placeholder="2019" onChange={this.handleChange} data-cy="newCourseFormYearInput" />
            </div>
            <div className="formGroup-4">
              <label className="formLabel">SEMESTER</label>
              <select className="formSelect" required name="semester" onChange={this.handleChange} value={this.state.semester}>
                <option value="Spring">Spring</option>
                <option value="Summer">Summer</option>
                <option value="Fall">Fall</option>
              </select>
            </div>
            <div className="formGroup-4">
            </div>
          </div>
          <div className="formGroup-12">
            <label className="formLabel">DESCRIPTION</label>
            <textarea className="formInput" type="text" name="description" value={this.state.description}
              placeholder="Official course description here" onChange={this.handleChange} data-cy="newCourseFormDescInput" />
          </div>
          <div className="formGroup-12">
            <label className="formLabel">ROLES</label>
            <AddRoleForm addRole={this.addRole} />
            <RoleList roles={this.state.roles} />
          </div>
          <div id="formButtonsContainer">
            <button id="formSubmitButton" type="submit" data-cy="newCourseFormSubmitButton">
              <div className="formButtonWrapper">
                {this.props.mode == "add_course" ?
                  <React.Fragment>
                    <span>Create Course</span>
                    <FontAwesomeIcon icon={faPlusCircle} style={{ "fontSize": "20px", "color": "#fff", "cursor": "pointer", "marginLeft": "8px" }} />
                  </React.Fragment>
                  :
                  <React.Fragment>
                    <span>Save Changes</span>
                    <FontAwesomeIcon icon={faSave} style={{ "fontSize": "20px", "color": "#fff", "cursor": "pointer", "marginLeft": "8px" }} />
                  </React.Fragment>
                }
              </div>
            </button>
            <button id="formCancelButton" onClick={this.handleBack} data-cy="newCourseFormCancelButton">
              <div className="formButtonWrapper">
                <span>Cancel</span>
                <FontAwesomeIcon icon={faTimesCircle} style={{ "fontSize": "20px", "color": "#fff", "cursor": "pointer", "marginLeft": "8px" }} />
              </div>
            </button>
          </div>
        </form>
      </div>
    );
  }
}

function RoleList(props) {
  return (
    <div className="roleListContainer">
      <ul style={{ "fontSize": "16px" }}>{
        Object.keys(props.roles).map(function (key) {
          return <li key={key}>{props.roles[key]}</li>
        })}
      </ul>
    </div>
  );
};

class AddRoleForm extends React.Component {
  constructor(props) {
    super(props);
    this.state = {
      input: ""
    };

    this.addRole = this.addRole.bind(this);
    this.handleChange = this.handleChange.bind(this);
  }
    
  addRole(event) {
    this.props.addRole(this.state.input);
    this.setState({ input: "" });
    event.preventDefault();
  };

  handleChange(event) {
    this.setState({ input: event.target.value });
  }

  render() {
    return (
      <div className="formGroup-4" style={{ "display": "flex" }}>
        <input className="formInput" type="text" value={this.state.input} onChange={this.handleChange}
          type="text" placeholder="Admin" />
        <button type="submit" style={{ "whiteSpace": "nowrap" }} onClick={this.addRole}>Add Role</button>
      </div>
    )
  }
}
class FilterPanel extends Component {

  constructor(props) {
    super(props);
    this.state = { showFilters: false };

    this.togglePanel = this.togglePanel.bind(this);
  }

  togglePanel = () => {
    this.setState(prevState => ({
      showFilters: !prevState.showFilters
    }));
  }

  render() {
    return (
      <div id="filterPanel">
        <span>Search Globally</span>
        <button id="editFiltersButton" onClick={this.togglePanel}>Edit Filters</button>
        <FilterForm show={this.state.showFilters} loadFilteredContent={this.props.loadFilteredContent} togglePanel={this.togglePanel} />
      </div>
    );
  }
}

const FilterForm = (props) => {

  let filterTypes = ["Content name", "Folder name", "Author", "Creation date"];

  let allowedOperators = {
    "Content name": ["IS LIKE", "IS NOT LIKE", "IS", "IS NOT"],
    "Folder name": ["IS LIKE", "IS NOT LIKE", "IS", "IS NOT"],
    "Author": ["IS", "IS NOT"],
    "Creation date": ["ON", "<", "<=", ">", ">="]
  }

  const [filters, setFilters] = useState([{ type: "Content name", operator: "IS LIKE", value: null }]);

  function handleChange(i, event, field) {
    const values = [...filters];
    if (field == "type") {
      values[i].type = event.target.value;
      values[i].operator = allowedOperators[event.target.value][0];
      if (values[i].type == "Creation date") values[i].value = "2020-01-01T00:00";
      else values[i].value = "";
    } else if (field == "operator") {
      values[i].operator = event.target.value;
    } else {
      values[i].value = event.target.value;
    }
    setFilters(values);
  }

  function handleAdd() {
    const values = [...filters];
    values.push({ type: "Content name", operator: "IS LIKE", value: null });
    setFilters(values);
  }

  function handleRemove(i) {
    const values = [...filters];
    if (values.length != 1) {
      values.splice(i, 1);
    }
    setFilters(values);
  }

  function handleSearch() {
    const values = [...filters];
    props.loadFilteredContent(values);
    props.togglePanel();
  }

  return (
    props.show &&
    <div id="filterForm">
      <button id="addFilterButton" type="button" onClick={() => handleAdd()}> + </button>
      {filters.map((filter, idx) => {
        return (
          <div className="filter" key={`${filter}-${idx}`}>
            <select className="filterSelectInput" onChange={e => handleChange(idx, e, "type")} value={filter.type}>
              {filterTypes.map(filterType => {
                return <option key={"filterType" + Math.random() * 50} value={filterType}>{filterType}</option>
              })}
            </select>
            <select className="filterSelectInput" onChange={e => handleChange(idx, e, "operator")} value={filter.operator}>
              {allowedOperators[filter.type].map(operator => {
                return <option key={"filterType" + Math.random() * 50} value={operator}>{operator}</option>
              })}
            </select>
            {filter.type == "Creation date" ?
              <input type="datetime-local" id="meeting-time"
                className="filterValueInput"
                name="meeting-time" onChange={e => handleChange(idx, e, "value")}
                value={filter.value || "2020-01-01T00:00"}
              ></input>
              :
              <input
                type="text"
                className="filterValueInput"
                placeholder={filter.type == "Author" ? "Username/Last or First Name" : ""}
                value={filter.value || ""}
                onChange={e => handleChange(idx, e, "value")}
              />
            }
            <button id="removeFilterButton" type="button" onClick={() => handleRemove(idx)}>
              X
            </button>
          </div>
        );
      })}
      <button id="applyFilterButton" type="button" onClick={() => handleSearch()}> Apply Filters </button>
    </div>
  );
}

class UrlForm extends React.Component {
  static defaultProps = {
    selectedUrl: null,
    selectedUrlInfo: null
  }

  constructor(props) {
    super(props);
    this.state = {
      edited: "",
      title: "",
      url: "",
      description: "",
      usesDoenetAPI: false
    };

    this.handleChange = this.handleChange.bind(this);
    this.handleSubmit = this.handleSubmit.bind(this);
    this.handleBack = this.handleBack.bind(this);
  }

  componentDidMount() {
    if (this.props.mode == "edit_url" && this.props.selectedUrlInfo !== null) {
      this.setState({
        title: this.props.selectedUrlInfo.title,
        url: this.props.selectedUrlInfo.url,
        description: this.props.selectedUrlInfo.description,
        usesDoenetAPI: this.props.selectedUrlInfo.usesDoenetAPI
      });
    }
  }

  handleChange(event) {
    // set edited to true once any input is detected
    this.setState({ edited: true });
    let name = event.target.name;
    let value = event.target.value;
    if (event.target.type == "checkbox") {
      value = event.target.checked;
    }
    this.setState({ [name]: value });
  }

  handleSubmit(event) {
    if (this.props.mode == "add_url") {
      let urlId = nanoid();
      event.preventDefault();
      this.props.handleNewUrlCreated({
        urlId: urlId,
        title: this.state.title,
        url: this.state.url,
        description: this.state.description,
        usesDoenetAPI: this.state.usesDoenetAPI
      }, () => {
        this.props.handleBack();
      });
    } else {
      this.props.saveUrl({
        urlId: this.props.selectedUrl,
        title: this.state.title,
        url: this.state.url,
        description: this.state.description,
        usesDoenetAPI: this.state.usesDoenetAPI
      });
    }
  }

  handleBack() {
    // popup confirm dialog if form is edited
    if (this.state.edited) {
      if (!window.confirm('All of your input will be discarded, are you sure you want to proceed?')) {
        return;
      }
    }
    this.props.handleBack(this.props.mode);
  }

  render() {

    return (
      <div id="formContainer">
        <div id="formTopbar">
          <div id="formBackButton" onClick={this.handleBack} data-cy="urlFormBackButton">
            <FontAwesomeIcon icon={faArrowCircleLeft} style={{ "fontSize": "17px", "marginRight": "5px" }} />
            <span>Back to Chooser</span>
          </div>
        </div>
        <form onSubmit={this.handleSubmit}>
          <div className="formGroup-12">
            <label className="formLabel">TITLE</label>
            <input className="formInput" required type="text" name="title" value={this.state.title}
              placeholder="Doenet Homepage" onChange={this.handleChange} data-cy="urlFormTitleInput" />
          </div>
          <div className="formGroup-12" >
            <label className="formLabel">URL</label>
            <input className="formInput" required type="text" name="url" value={this.state.url}
              placeholder="https://www.doenet.org/" onChange={this.handleChange} data-cy="urlFormUrlInput" />
          </div>
          <div className="formGroup-12">
            <label className="formLabel">DESCRIPTION</label>
            <textarea className="formInput" type="text" name="description" value={this.state.description}
              placeholder="URL description here" onChange={this.handleChange} data-cy="urlFormDescInput" />
          </div>
          <div className="formGroup-12" >
            <label className="formLabel" style={{ "display": "inline-block" }}>Uses DoenetML</label>
            <input className="formInput" type="checkbox" name="usesDoenetAPI" checked={this.state.usesDoenetAPI}
              onChange={this.handleChange} data-cy="urlFormUsesDoenetAPICheckbox" style={{ "width": "auto", "marginLeft": "7px" }} />
          </div>
          <div id="formButtonsContainer">
            <button id="formSubmitButton" type="submit" data-cy="urlFormSubmitButton">
              <div className="formButtonWrapper">
                {this.props.mode == "add_url" ?
                  <React.Fragment>
                    <span>Add New URL</span>
                    <FontAwesomeIcon icon={faPlusCircle} style={{ "fontSize": "20px", "color": "#fff", "cursor": "pointer", "marginLeft": "8px" }} />
                  </React.Fragment>
                  :
                  <React.Fragment>
                    <span>Save Changes</span>
                    <FontAwesomeIcon icon={faSave} style={{ "fontSize": "20px", "color": "#fff", "cursor": "pointer", "marginLeft": "8px" }} />
                  </React.Fragment>
                }
              </div>
            </button>
            <button id="formCancelButton" onClick={this.handleBack} data-cy="urlFormCancelButton">
              <div className="formButtonWrapper">
                <span>Cancel</span>
                <FontAwesomeIcon icon={faTimesCircle} style={{ "fontSize": "20px", "color": "#fff", "cursor": "pointer", "marginLeft": "8px" }} />
              </div>
            </button>
          </div>
        </form>
      </div>
    );
  }
}

class InfoPanel extends Component {
  constructor(props) {
    super(props);
    this.addUsername = {};

    this.buildInfoPanelItemDetails = this.buildInfoPanelItemDetails.bind(this);
  }

  buildInfoPanel() {
    let selectedItemId = null;
    let selectedItemType = null;
    let itemTitle = "";
    let itemIcon = <FontAwesomeIcon icon={faDotCircle} style={{ "fontSize": "18px", "color": "#737373" }} />;

    if (this.props.selectedItems.length === 0) {
      // handle when no file selected, show folder/drive info
      selectedItemType = "Drive";
      if (this.props.selectedDrive === "Courses") {
        itemTitle = this.props.allCourseInfo[this.props.selectedCourse].courseName;
      } else {
        itemTitle = "Content";
      }

      // this.buildInfoPanelDriveDetails();
      this.infoPanel = <React.Fragment>
        <div className="infoPanel">
          <div style={{display: "flex", alignItems: "center", height: "100%", flexDirection: "column"}}>
            <FontAwesomeIcon icon={faInfoCircle} style={{fontSize:"95px", color: "rgb(165, 165, 165)", padding: "1rem"}}/>
            <span style={{fontSize: "13px", color: "rgb(124, 124, 124)"}}>Select a files or folder to view its details</span>
          </div>
        </div>
      </React.Fragment>
    } else {
      // if file selected, show selectedFile/Folder info
      selectedItemId = this.props.selectedItems[this.props.selectedItems.length - 1];
      selectedItemType = this.props.selectedItemsType[this.props.selectedItemsType.length - 1];
      // get title
      if (selectedItemType === "folder") {
        itemTitle = this.props.allFolderInfo[selectedItemId].title;
        itemIcon = this.props.allFolderInfo[selectedItemId].isRepo ?
          <FontAwesomeIcon icon={faFolder} style={{ "fontSize": "18px", "color": "#3aac90" }} /> :
          <FontAwesomeIcon icon={faFolder} style={{ "fontSize": "18px", "color": "#737373" }} />;
      } else if (selectedItemType === "url") {
        itemTitle = this.props.allUrlInfo[selectedItemId].title;
      } else {
        itemTitle = this.props.allContentInfo[selectedItemId].title;
        itemIcon = <FontAwesomeIcon icon={faFileAlt} style={{ "fontSize": "18px", "color": "#3D6EC9" }} />;
      }

      this.buildInfoPanelItemDetails(selectedItemId, selectedItemType);
      this.infoPanel = <React.Fragment>
        <div className="infoPanel">
          <div className="infoPanelTitle" data-cy="infoPanelTitle">
            <div className="infoPanelItemIcon">{itemIcon}</div>
            <span>{itemTitle}</span>
          </div>
          <div className="infoPanelPreview">
            {/* <span>Preview</span> */}
            <FontAwesomeIcon icon={faFileAlt} style={{ "fontSize": "100px", "color": "#bfbfbf" }} />
          </div>
          <div className="infoPanelDetails">
            {this.infoPanelDetails}
          </div>
        </div>
      </React.Fragment>
    }
  }

  buildInfoPanelDriveDetails() {

    let itemDetails = {};
    this.infoPanelDetails = [];
    // handle when no file selected, show folder/drive info
    if (this.props.selectedDrive === "Courses") {
      let courseId = this.props.selectedCourse;
      let courseCode = this.props.allCourseInfo[courseId].courseCode;
      let term = this.props.allCourseInfo[courseId].term;
      let description = this.props.allCourseInfo[courseId].description;
      let department = this.props.allCourseInfo[courseId].department;
      let section = this.props.allCourseInfo[courseId].section;

      itemDetails = {
        "Owner": "Me",
        "Course Code": courseCode,
        "Term": term,
        "Department": department,
        "Section": section,
        "Description": description,
      };
    } else {
      itemDetails = {
        "Owner": "Me",
        "Modified": "Today",
        "Published": "Today",
      };
    }

    Object.keys(itemDetails).map(itemDetailsKey => {
      let itemDetailsValue = itemDetails[itemDetailsKey];
      this.infoPanelDetails.push(
        <tr key={"contentDetailsItem" + itemDetailsKey}>
          <td className="itemDetailsKey">{itemDetailsKey}</td>
          <td className="itemDetailsValue">{itemDetailsValue}</td>
        </tr>);
    })

    this.infoPanelDetails = <React.Fragment>
      <table id="infoPanelDetailsTable">
        <tbody>
          {this.infoPanelDetails}
        </tbody>
      </table>
      {this.props.selectedDrive === "Courses" &&
      <div id="editContentButtonContainer" data-cy="editContentButton">
        <div id="editContentButton"
        onClick={this.props.openEditCourseForm}>
          <FontAwesomeIcon icon={faEdit} style={{"fontSize":"20px", "color":"#43aa90"}}/>
          <span>Edit</span>
        </div>
        </div>
      }
    </React.Fragment>
  }

  buildInfoPanelItemDetails(selectedItemId, selectedItemType) {
    this.infoPanelDetails = [];
    let itemDetails = {};
    if (selectedItemType === "folder") {

      itemDetails = {
        "Location": "Content",
        "Published": formatTimestamp(this.props.allFolderInfo[selectedItemId].publishDate),
      };

      let isShared = this.props.allFolderInfo[this.props.allFolderInfo[selectedItemId].rootId].isRepo;
      if (this.props.allFolderInfo[selectedItemId].isRepo || isShared) {
        itemDetails = Object.assign(itemDetails, { "Public": this.props.allFolderInfo[selectedItemId].isPublic ? "Yes" : "No" });
      }
      // show change to public button if private repo
      if (this.props.allFolderInfo[selectedItemId].isRepo && !this.props.allFolderInfo[selectedItemId].isPublic) {
        itemDetails["Public"] = <React.Fragment>
          <span>No</span><button id="publicizeRepoButton" onClick={() => this.props.publicizeRepo(selectedItemId)}>Make Public</button>
        </React.Fragment>
      }
      //Display controls for who it's shared with
      let sharedJSX = null;
      if (this.props.allFolderInfo[selectedItemId].isRepo) {
        const SharedUsersContainer = styled.div`
        display: flex;
        flex-direction: column;
        `;
        const UserPanel = styled.div`
        width: 320px;
        padding: 10px;
        border-bottom: 1px solid grey;
        `;


        let users = [];
        for (let userInfo of this.props.allFolderInfo[selectedItemId].user_access_info) {
          let removeAccess = <span>Owner</span>;
          if (userInfo.owner === "0") {
            removeAccess = <button onClick={() => {
              const loadCoursesUrl = '/api/removeRepoUser.php';
              const data = {
                repoId: selectedItemId,
                username: userInfo.username,
              }
              const payload = {
                params: data
              }

              axios.get(loadCoursesUrl, payload)
                .then(resp => {
                  if (resp.data.success === "1") {
                    this.props.allFolderInfo[selectedItemId].user_access_info = resp.data.users;
                  }
                  this.forceUpdate();
                });

            }}>X</button>
          }
          users.push(<UserPanel key={`userpanel${userInfo.username}`}>
            {userInfo.firstName} {userInfo.lastName} - {userInfo.email} - {removeAccess}
          </UserPanel>)
        }

        const AddWrapper = styled.div`
        margin-top: 10px;
        `;

        sharedJSX = <>
          <p className="itemDetailsKey">Sharing Settings</p>
          <SharedUsersContainer>{users}</SharedUsersContainer>
          <AddWrapper>Add Username
          <input type="text" value={this.addUsername[selectedItemId]} onChange={(e) => {
              e.preventDefault();

              this.addUsername[selectedItemId] = e.target.value;

            }}></input>
            <button onClick={() => {
              const loadCoursesUrl = '/api/addRepoUser.php';
              const data = {
                repoId: selectedItemId,
                username: this.addUsername[selectedItemId],
              }
              const payload = {
                params: data
              }

              axios.get(loadCoursesUrl, payload)
                .then(resp => {
                  if (resp.data.success === "1") {
                    this.props.allFolderInfo[selectedItemId].user_access_info = resp.data.users;
                  }
                  this.addUsername = {};
                  this.forceUpdate();
                });

            }}>Add</button>
          </AddWrapper>
        </>
      }

      Object.keys(itemDetails).map(itemDetailsKey => {
        let itemDetailsValue = itemDetails[itemDetailsKey];
        // add only if content not empty
        this.infoPanelDetails.push(
          <tr key={"contentDetailsItem" + itemDetailsKey}>
            <td className="itemDetailsKey">{itemDetailsKey}</td>
            <td className="itemDetailsValue">{itemDetailsValue}</td>
          </tr>);
      })


      this.infoPanelDetails = <React.Fragment>
        <table id="infoPanelDetailsTable">
          <tbody>
            {this.infoPanelDetails}
          </tbody>
        </table>
        {sharedJSX}
      </React.Fragment>

    } else if (selectedItemType === "content") {
      // populate table with selected item info / drive info  
      let itemRelatedContent = [];
      // build related content
      let relatedContent = [];
      // flatten out and format related content
      itemRelatedContent.forEach(relatedItemBranchID => {
        let relatedItemTitle = this.props.allContentInfo[relatedItemBranchID].title;
        relatedContent.push(
          <div style={{ "display": "block" }} key={"relatedItem" + relatedItemBranchID}>
            <FontAwesomeIcon icon={faFileAlt} style={{ "fontSize": "14px", "color": "#3D6EC9", "marginRight": "10px" }} />
            <a href={`/editor?branchId=${relatedItemBranchID}`}>{relatedItemTitle}</a>
          </div>
        );
      });

      // build content versions
      let versions = [];
      let versionNumber = 1;
      // get and format versions
      this.props.allContentInfo[selectedItemId].contentIds.reverse().forEach(contentIdObj => {
        if (contentIdObj.draft !== "1") {
          let versionTitle = "Version " + versionNumber++;
          versions.push(
            <div style={{ "display": "block" }} key={"version" + versionNumber}>
              <FontAwesomeIcon icon={faFileAlt} style={{ "fontSize": "14px", "color": "#3D6EC9", "marginRight": "10px" }} />
              <a href={`/editor?branchId=${selectedItemId}&contentId=${contentIdObj.contentId}`}>{versionTitle}</a>
            </div>
          );
        }
      });

      itemDetails = {
        "Location": "Content",
        "Published": formatTimestamp(this.props.allContentInfo[selectedItemId].publishDate),
        "Versions": versions,
        // "Related content" : relatedContent,
      };
      let isShared = this.props.allContentInfo[selectedItemId].rootId == "root" ? false :
        this.props.allFolderInfo[this.props.allContentInfo[selectedItemId].rootId].isRepo;

      if (isShared) {
        itemDetails = Object.assign(itemDetails, { "Public": this.props.allContentInfo[selectedItemId].isPublic ? "Yes" : "No" });
      }

      Object.keys(itemDetails).map(itemDetailsKey => {
        let itemDetailsValue = itemDetails[itemDetailsKey];
        this.infoPanelDetails.push(
          <tr key={"contentDetailsItem" + itemDetailsKey}>
            <td className="itemDetailsKey">{itemDetailsKey}</td>
            <td className="itemDetailsValue">{itemDetailsValue}</td>
          </tr>);
      })

      this.infoPanelDetails = <React.Fragment>
        <table id="infoPanelDetailsTable">
          <tbody>
            {this.infoPanelDetails}
          </tbody>
        </table>
        <div id="editContentButtonContainer">
          <div id="editContentButton" data-cy="editContentButton"
            onClick={() => { window.location.href = `/editor?branchId=${selectedItemId}` }}>
            <FontAwesomeIcon icon={faEdit} style={{ "fontSize": "20px", "color": "#43aa90" }} />
            <span>Edit Draft</span>
          </div>
        </div>
      </React.Fragment>
    } else {
      itemDetails = {
        "Location": "Content",
        "Published": formatTimestamp(this.props.allUrlInfo[selectedItemId].publishDate),
        "Description": this.props.allUrlInfo[selectedItemId].description,
        "Uses DoenetAPI": this.props.allUrlInfo[selectedItemId].usesDoenetAPI == true ? "Yes" : "No",
      };

      let isShared = this.props.allUrlInfo[selectedItemId].rootId == "root" ? false :
        this.props.allFolderInfo[this.props.allUrlInfo[selectedItemId].rootId].isRepo;

      if (isShared) {
        itemDetails = Object.assign(itemDetails, { "Public": this.props.allUrlInfo[selectedItemId].isPublic ? "Yes" : "No" });
      }

      Object.keys(itemDetails).map(itemDetailsKey => {
        let itemDetailsValue = itemDetails[itemDetailsKey];
        this.infoPanelDetails.push(
          <tr key={"contentDetailsItem" + itemDetailsKey}>
            <td className="itemDetailsKey">{itemDetailsKey}</td>
            <td className="itemDetailsValue">{itemDetailsValue}</td>
          </tr>);
      })

      this.infoPanelDetails = <React.Fragment>
        <table id="infoPanelDetailsTable">
          <tbody>
            {this.infoPanelDetails}
            <tr key={"contentDetailsItemUrl"}>
              <td className="itemDetailsKey">URL</td>
              <td className="itemDetailsValue"><a href={this.props.allUrlInfo[selectedItemId].url}>{this.props.allUrlInfo[selectedItemId].url}</a></td>
            </tr>
          </tbody>
        </table>
        <div id="editContentButtonContainer">
          <div id="editContentButton" data-cy="editContentButton"
            onClick={this.props.openEditUrlForm}>
            <FontAwesomeIcon icon={faEdit} style={{ "fontSize": "20px", "color": "#43aa90" }} />
            <span>Edit Link</span>
          </div>
        </div>
      </React.Fragment>
    }
  }

  render() {
    this.buildInfoPanel();
    return (<React.Fragment>
      {this.infoPanel}
    </React.Fragment>);
  };
}


export default DoenetChooser;<|MERGE_RESOLUTION|>--- conflicted
+++ resolved
@@ -2537,82 +2537,7 @@
     >{title}</span>
   </div>
 };
-      this.splitPanelTree =  <div className="tree" style={{ paddingLeft: "1em" }}>
-        <TreeView
-          containerId={treeContainerId}
-          containerType={treeContainerType}
-          loading={!this.folders_loaded || !this.branches_loaded || !this.urls_loaded}
-          parentsInfo={treeParentsInfo}
-          childrenInfo={treeChildrenInfo}
-          parentNodeItem={TreeNodeItemSplit}
-          leafNodeItem={TreeNodeItemSplit}
-          treeNodeIcons={TreeIcons}
-          currentDraggedObject={this.state.splitPanelCurrentDraggedObject}
-          onDragStart={this.onTreeDragStart}
-          onDragEnd={this.onTreeDragEnd}
-          onDraggableDragOver={this.onTreeDraggableDragOver}
-          onDropEnter={this.onTreeDropEnter}
-          onDrop={this.onTreeDrop}
-          directoryData={[...this.state.splitPanelDirectoryStack]}
-          specialNodes={this.tempSet}
-          treeStyles={{
-            specialChildNode: {
-              "title": { color: "#2675ff" },
-              "frame": { color: "#2675ff", background: "#e6efff", paddingLeft: "5px", borderRadius: "0 50px 50px 0" },
-            },
-            specialParentNode: {
-              "title": { color: "#2675ff", background: "#e6efff", paddingLeft: "5px", borderRadius: "0 50px 50px 0" },
-            },
-            emptyParentExpanderIcon: <span></span>
-          }}
-          onLeafNodeClick={(id, type) => {
-            // get path to item
-            const dataSource = this.getDataSource(treeContainerId, treeContainerType);
-            const itemParentId = dataSource[type][id]["parentId"];
-            const pathToSelectedFolder = itemParentId == "root" ? [] : this.getPathToFolder(itemParentId);
-            // select item and switch to directory            
-            this.setState({
-              splitPanelSelectedItems: [id],
-              splitPanelSelectedItemsType: [type],
-              splitPanelDirectoryStack: pathToSelectedFolder
-            })
-            this.setState({ splitPanelSelectedItems: [id], splitPanelSelectedItemsType: [type] })
-            this.tempSet = new Set([id]);
-            this.forceUpdate()
-          }}
-          onParentNodeClick={(id, type) => {
-            // get path to item
-            let pathToSelectedFolder = this.getPathToFolder(id);
-            // select item and switch to directory            
-            this.setState({
-              splitPanelSelectedItems: [id],
-              splitPanelSelectedItemsType: [type],
-              splitPanelDirectoryStack: pathToSelectedFolder
-            })
-            this.tempSet = new Set([id]);
-            this.customizedTempSet.clear();
-            this.customizedTempSet.add(id);
-            this.setState({});
-            this.forceUpdate();
-          }}
-          onParentNodeDoubleClick={(id) => {
-            // openSubtree
-          }}
-        />
-      </div>
-
-const TreeNodeItemSplit = ({title, icon}) => {
-  return <div>
-    {icon}
-    <span style={{
-      verticalAlign: 'middle',
-      textOverflow: 'ellipsis',
-      whiteSpace: 'nowrap',
-      overflow: 'hidden',
-    }}
-    >{title}</span>
-  </div>
-};
+   
       this.splitPanelTree =  <div className="tree" style={{ paddingLeft: "1em" }}>
         <TreeView
           containerId={treeContainerId}
@@ -2674,21 +2599,12 @@
           }}
         />
       </div>
-<<<<<<< HEAD
       let contentParentInfo = treeParentsInfo || {};
       if (!!Object.keys(this.state.userFolderInfo).length) {
         contentParentInfo = this.state.userFolderInfo
       }
       let coursesParentInfo = treeParentsInfo;
       if (!!Object.keys(this.state.userFolderInfo).length) {
-=======
-      let contentParentInfo = treeParentsInfo;
-      if(!!Object.keys(this.state.userFolderInfo).length) {
-        contentParentInfo = this.state.userFolderInfo
-      }
-      let coursesParentInfo = treeParentsInfo;
-      if(!!Object.keys(this.state.userFolderInfo).length) {
->>>>>>> 8e9f2898
         coursesParentInfo = this.state.userFolderInfo
       }
       let customizedContentTreeParentInfo = JSON.parse(JSON.stringify(contentParentInfo));
@@ -2769,7 +2685,6 @@
                   "title": {
                     color:"white",
                     paddingLeft: "5px"
-<<<<<<< HEAD
                   },
                   "node":{
                     backgroundColor:"rgba(192, 220, 242,0.3)",
@@ -2787,8 +2702,6 @@
                   "title": {
                     color:"white",
                     paddingLeft: "5px"
-=======
->>>>>>> 8e9f2898
                   },
                   "node":{
                     backgroundColor:"rgba(192, 220, 242,0.3)",
@@ -2799,7 +2712,6 @@
                     width:"100%"
                   }
                 },
-<<<<<<< HEAD
 
                 emptyParentExpanderIcon: <FontAwesomeIcon icon={faChevronRight}
                   style={{
@@ -2832,48 +2744,6 @@
                       borderRadius: "2px",
                       marginLeft: "5px"
                     }} />,
-=======
-                specialChildNode: {
-                  "title": { color: "gray" },
-                },
-                specialParentNode: {
-                  "title": {
-                    color:"white",
-                    paddingLeft: "5px"
-                  },
-                  "node":{
-                    backgroundColor:"rgba(192, 220, 242,0.3)",
-                    color: "white",
-                    // marginRight:"10px",
-                    borderLeft:'8px solid #1b216e',
-                    height:"2.6em",
-                    width:"100%"
-                  }
-                },
-
-                // emptyParentExpanderIcon: <span style={{ padding: '5px' }}></span>,
-                expanderIcons:{
-                  opened: <FontAwesomeIcon icon={faChevronDown} 
-                  style={{ 
-                    padding: '1px' ,
-                    width:'1.3em',
-                    height:'1.2em', 
-                    border:"1px solid darkblue" , 
-                    borderRadius:'2px',
-                    marginLeft:"5px"
-
-                  }}
-                  />,
-                  closed:<FontAwesomeIcon icon={faChevronRight} 
-                  style={{ 
-                    padding: '1px' ,
-                    width:'1.3em',
-                    height:'1.2em', 
-                    border:"1px solid darkblue", 
-                    borderRadius:"2px",
-                    marginLeft:"5px"
-                  }}/>,
->>>>>>> 8e9f2898
                 }
 
               }}
@@ -2887,11 +2757,8 @@
               onParentNodeClick={(nodeId) => {
                 this.customizedTempSet.clear();
                 this.customizedTempSet.add(nodeId);
-<<<<<<< HEAD
                 this.tempSet.clear();
                 this.tempSet.add(nodeId);
-=======
->>>>>>> 8e9f2898
                 this.goToFolder(nodeId, customizedContentTreeParentInfo);
                 if (!this.state.splitPanelLayout) {
                   this.splitPanelGoToFolder(nodeId, customizedContentTreeParentInfo);
