--- conflicted
+++ resolved
@@ -3628,20 +3628,12 @@
         </tbody>
       </table>
       {this.props.selectedDrive === "Courses" &&
-<<<<<<< HEAD
-        <div id="editContentButtonContainer">
-          <div id="editContentButton" data-cy="editContentButton"
-            onClick={this.props.openEditCourseForm}>
-            <FontAwesomeIcon icon={faEdit} style={{ "fontSize": "20px", "color": "#43aa90" }} />
-            <span>Edit</span>
-          </div>
-=======
       <div id="editContentButtonContainer" data-cy="editContentButton">
         <div id="editContentButton"
         onClick={this.props.openEditCourseForm}>
           <FontAwesomeIcon icon={faEdit} style={{"fontSize":"20px", "color":"#43aa90"}}/>
           <span>Edit</span>
->>>>>>> 8b355fd5
+        </div>
         </div>
       }
     </React.Fragment>
