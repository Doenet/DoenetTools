import React, { Component, useState } from 'react';
import axios from 'axios';
axios.defaults.withCredentials = true;
import crypto from 'crypto';
import nanoid from 'nanoid';
import "./chooser.css";
import "../imports/doenet.css";
import DoenetHeader from './DoenetHeader';
import { FontAwesomeIcon } from '@fortawesome/react-fontawesome';
import {
  faPlus, faDotCircle, faFileAlt, faEdit, faCaretRight, faCaretDown,
  faChalkboard, faArrowCircleLeft, faTimesCircle, faPlusCircle, faFolder, faSave,
  faLink, faRedoAlt, faAlignJustify, faStream, faColumns, faFolderOpen, faInfoCircle,
   faChevronDown, faChevronRight
}
  from '@fortawesome/free-solid-svg-icons';
import IndexedDB from '../services/IndexedDB';
import DoenetBranchBrowser from './DoenetBranchBrowser';
import SpinningLoader from './SpinningLoader';
import { TreeView } from './TreeView/TreeView';
import Accordion from "../imports/Accordion";
import styled from 'styled-components';
import { ToastContext, useToasts, ToastProvider } from './ToastManager';
import ChooserConstants from './chooser/ChooserConstants';
import { formatTimestamp } from './chooser/utility';
import {
  SwitchableContainers,
  SwitchableContainer,
  SwitchableContainerPanel,
} from './chooser/SwitchableContainer';
import ToolLayout from "./ToolLayout/ToolLayout";
import ToolLayoutPanel from "./ToolLayout/ToolLayoutPanel";
import SplitLayoutPanel from "./ToolLayout/SplitLayoutPanel";
import DropDownSelect from '../imports/PanelHeaderComponents/DropDownSelect';
import ButtonGroup from '../imports/PanelHeaderComponents/ButtonGroup';

import {
  HashRouter as Router,
  Switch,
  Route,
  Link,
  useParams
} from "react-router-dom";

class DoenetChooser extends Component {
  constructor(props) {
    super(props);

    this.state = {
      error: null,
      errorInfo: null,
      selectedDrive: "Content",
      selectedCourse: null,
      selectedItems: [],
      selectedItemsType: [],
      showNewButtonMenu: false,
      activeSection: "chooser",
      directoryStack: [],
      splitPanelDirectoryStack: [],
      splitPanelSelectedItems: [],
      splitPanelSelectedItemsType: [],
      currentDraggedObject: { id: null, type: null, sourceContainerId: null, dataObject: null, sourceParentId: null },
      splitPanelCurrentDraggedObject: { id: null, type: null, sourceContainerId: null, dataObject: null, sourceParentId: null },
      panelsCollection: { "first": { values: ["browser", "tree"], activeContainer: "browser" } },
      splitPanelsCollection: { "second": { values: ["browser", "tree"], activeContainer: "browser" } },
      splitPanelLayout: false,
      courseActiveChild: false,
      contentActiveChild: false,
      userFolderInfo: {}
    };

    this.containerCache = {};
    this.cachedCurrentDraggedObject = null;
    this.lastDroppedContainerId = null;
    this.validDrop = true;

    this.courseFolderInfo = {};
    this.courseContentInfo = {};
    this.courseUrlInfo = {};
    this.headingsInfo = {};
    this.assignmentsInfo = {};

    this.loadUserContentBranches();
    this.loadUserFoldersAndRepo();
    this.loadUserUrls();
    this.loadAllCourses();

    this.branches_loaded = false;
    this.courses_loaded = false;
    this.folders_loaded = false;
    this.urls_loaded = false;
    this.assignments_and_headings_loaded = true;
    this.userContentReloaded = false;

    this.updateNumber = 0;

    this.browser = React.createRef();
    this.browserSec = React.createRef();

    this.handleNewDocument = this.handleNewDocument.bind(this);
    this.saveContentToServer = this.saveContentToServer.bind(this);
    this.getContentId = this.getContentId.bind(this);
    this.toggleManageCourseForm = this.toggleManageCourseForm.bind(this);
    this.saveCourse = this.saveCourse.bind(this);
    this.selectDrive = this.selectDrive.bind(this);
    this.handleNewCourseCreated = this.handleNewCourseCreated.bind(this);
    this.handleNewFolder = this.handleNewFolder.bind(this);
    this.addNewFolder = this.addNewFolder.bind(this);
    this.handleNewRepo = this.handleNewRepo.bind(this);
    this.addNewRepo = this.addNewRepo.bind(this);
    this.addContentToFolder = this.addContentToFolder.bind(this);
    this.removeContentFromFolder = this.removeContentFromFolder.bind(this);
    this.addContentToCourse = this.addContentToCourse.bind(this);
    this.removeContentFromCourse = this.removeContentFromCourse.bind(this);
    this.updateSelectedItems = this.updateSelectedItems.bind(this);
    this.updateDirectoryStack = this.updateDirectoryStack.bind(this);
    this.jumpToDirectory = this.jumpToDirectory.bind(this);
    this.saveUserContent = this.saveUserContent.bind(this);
    this.modifyRepoAccess = this.modifyRepoAccess.bind(this);
    this.modifyFolderChildrenRoot = this.modifyFolderChildrenRoot.bind(this);
    this.flattenFolder = this.flattenFolder.bind(this);
    this.renameFolder = this.renameFolder.bind(this);
    this.modifyPublicState = this.modifyPublicState.bind(this);
    this.addContentToRepo = this.addContentToRepo.bind(this);
    this.loadFilteredContent = this.loadFilteredContent.bind(this);
    this.publicizeRepo = this.publicizeRepo.bind(this);
    this.toggleManageUrlForm = this.toggleManageUrlForm.bind(this);
    this.saveUrl = this.saveUrl.bind(this);
    this.handleNewUrlCreated = this.handleNewUrlCreated.bind(this);
    this.updateHeadingsAndAssignments = this.updateHeadingsAndAssignments.bind(this);
    this.saveAssignmentsTree = this.saveAssignmentsTree.bind(this);
    this.ToastWrapper = this.ToastWrapper.bind(this);
    this.displayToast = this.displayToast.bind(this);
    this.onTreeDragStart = this.onTreeDragStart.bind(this);
    this.onTreeDragEnd = this.onTreeDragEnd.bind(this);
    this.onTreeDraggableDragOver = this.onTreeDraggableDragOver.bind(this);
    this.onTreeDropEnter = this.onTreeDropEnter.bind(this);
    this.onTreeDropLeave = this.onTreeDropLeave.bind(this);
    this.onTreeDrop = this.onTreeDrop.bind(this);
    this.onBrowserDragStart = this.onBrowserDragStart.bind(this);
    this.onBrowserDragEnd = this.onBrowserDragEnd.bind(this);
    this.onBrowserDropEnter = this.onBrowserDropEnter.bind(this);
    this.onBrowserDrop = this.onBrowserDrop.bind(this);
    this.onBrowserFolderDrop = this.onBrowserFolderDrop.bind(this);
    this.onSplitPanelBrowserFolderDrop = this.onSplitPanelBrowserFolderDrop.bind(this);
    this.getDataSource = this.getDataSource.bind(this);
    this.switchPanelContainer = this.switchPanelContainer.bind(this);
    this.toggleSplitPanel = this.toggleSplitPanel.bind(this);
    this.goToFolder = this.goToFolder.bind(this);
    this.splitPanelGoToFolder = this.splitPanelGoToFolder.bind(this);
    this.handleSplitPanelDropdownCallback = this.handleSplitPanelDropdownCallback.bind(this);
    this.splitPanelUpdateSelectedItems =this.splitPanelUpdateSelectedItems.bind(this);
    this.splitPanelUpdateDirectoryStack = this.splitPanelUpdateDirectoryStack.bind(this);
    this.onSplitPanelBrowserDragStart = this.onSplitPanelBrowserDragStart.bind(this);
    this.onSplitPanelBrowserDragEnd = this.onSplitPanelBrowserDragEnd.bind(this);
    // this.onSplitPanelBrowserDropEnter = this.onSplitPanelBrowserDropEnter.bind(this);
    this.onSplitPanelBrowserDrop = this.onSplitPanelBrowserDrop.bind(this);
    this.tempSet = new Set();
    this.customizedTempSet = new Set();
  }

  buildCourseList = () => {
    this.courseList = [];
    for (let courseId of this.courseIds) {
      let courseCode = this.courseInfo[courseId].courseCode;

      let classes = (this.state.selectedDrive === "Courses") && (courseId === this.state.selectedCourse) ?
        "leftNavPanelMenuItem activeLeftNavPanelMenuItem" : "leftNavPanelMenuItem";
      this.courseList.push(
        <li className={classes}
          key={"course" + courseId}
          style={{ "padding": "6px 1px 6px 5px", "width": "90%" }}
          onClick={() => this.selectDrive("Courses", courseId)}>
          <FontAwesomeIcon className="menuDoughnutIcon" icon={faDotCircle} />
          <span>{courseCode}</span>
          {this.state.selectedItems.length !== 0 &&
            <div className="addContentToCourseButtonWrapper">
              {this.state.selectedDrive !== "Courses" &&
                <FontAwesomeIcon icon={faPlus} className="addContentButton"
                  onClick={() => this.addContentToCourse(courseId, this.state.selectedItems, this.state.selectedItemsType)} />}
            </div>}
        </li>
      );
    }
  }

  buildLeftNavPanel = () => {
    this.leftNavPanel = <React.Fragment>
      <div className="leftNavPanel">
        <div id="leftNavPanelMenu">
          <div className={"Content" === this.state.selectedDrive ?
            "leftNavPanelMenuItem activeLeftNavPanelMenuItem" : "leftNavPanelMenuItem"}
            onClick={() => { this.selectDrive("Content") }}>
            <FontAwesomeIcon className="menuDoughnutIcon" icon={faDotCircle} />
            <span>Content</span>
          </div>
          <div className="leftNavPanelMenuItem">
            <Accordion>
              <div label="Courses">
                <ul style={{ "paddingLeft": "20px", "margin": "5px 0 0 0" }}>
                  {this.courseList}
                </ul>
              </div>
            </Accordion>
          </div>
          <div className={"Global" === this.state.selectedDrive ?
            "leftNavPanelMenuItem activeLeftNavPanelMenuItem" : "leftNavPanelMenuItem"}
            onClick={() => { this.selectDrive("Global") }}>
            <FontAwesomeIcon className="menuDoughnutIcon" icon={faDotCircle} />
            <span>Global</span>
          </div>
        </div>
      </div>
    </React.Fragment>
  }

  buildTopToolbar = () => {
    let toolbarTitle = "";

    if (this.state.activeSection === "chooser") {
      // show selectedDrive if chooser is active
      if (this.state.selectedDrive === "Content") {
        toolbarTitle = this.state.selectedDrive;
      } else if (this.state.selectedDrive === "Courses") {
        toolbarTitle = this.courseInfo[this.state.selectedCourse].courseCode + ' - '
          + this.courseInfo[this.state.selectedCourse].courseName;
      } else if (this.state.selectedDrive === "Global") {
        toolbarTitle = <React.Fragment>
          <FilterPanel loadFilteredContent={this.loadFilteredContent} />
        </React.Fragment>
      }

    } else if (this.state.activeSection === "add_course") {
      toolbarTitle = "Add New Course";
    } else if (this.state.activeSection === "edit_course") {
      toolbarTitle = "Edit Course - " + this.courseInfo[this.state.selectedCourse].courseCode;
    } else if (this.state.activeSection === "add_url") {
      toolbarTitle = "Add New URL";
    } else if (this.state.activeSection === "edit_url") {
      toolbarTitle = "Edit URL - " + this.urlInfo[this.state.selectedItems[0]].title;
    }

    this.topToolbar = <React.Fragment>
      <div id="topToolbar">
        <span>{toolbarTitle}</span>
      </div>
    </React.Fragment>
  }

  handleNewDocument = () => {
    let newBranchId = nanoid();
    let num = 1;
    let title = "Untitled Document " + num;
    while (Object.values(this.branchId_info).filter(content => content.title.includes(title)).length != 0) {
      num++;
      title = "Untitled Document " + num;
    }

    this.saveContentToServer({
      documentName: title,
      code: "",
      branchId: newBranchId,
      publish: true
    }, (branchId) => {
      this.saveUserContent([branchId], ["content"], "insert", () => {
        this.loadUserContentBranches(() => {

          // add document to current folder
          let currentFolderId = this.state.directoryStack.length == 0 ? "root" : this.state.directoryStack[this.state.directoryStack.length - 1];
          this.addContentToFolder([branchId], ["content"], currentFolderId);

          // set as selected and redirect to /editor 
          this.setState({
            directoryStack: [],
            selectedItems: [branchId],
            selectedItemsType: ["content"],
            activeSection: "chooser",
            selectedDrive: "Content"
          }, () => {
            setTimeout(function () { window.location.href = `/editor?branchId=${branchId}`; }, 500);
          });
        })
      });

    });
  }

  toggleNewButtonMenu = () => {
    if (!this.state.showNewButtonMenu) {
      document.addEventListener('click', this.toggleNewButtonMenu, false);
    } else {
      document.removeEventListener('click', this.toggleNewButtonMenu, false);
    }

    this.setState(prevState => ({
      showNewButtonMenu: !prevState.showNewButtonMenu
    }));
  }

  toggleManageCourseForm = (mode) => { 
    if (this.state.activeSection !== mode) {
      this.setState({ activeSection: mode });
    } else {
      this.setState({ activeSection: "chooser" });
    }
  }

  handleNewCourseCreated = ({courseId, courseName, courseCode, term, description, department, section}, callback=(()=>{})) => {
    // create new documents for overview and syllabus, get branchIds
    let overviewId = nanoid();
    let overviewDocumentName = courseName + " Overview";

    let syllabusId = nanoid();
    let syllabusDocumentName = courseName + " Syllabus";

    Promise.all([
      new Promise(resolve => this.saveContentToServer({
        documentName:overviewDocumentName,
        code:"",
        branchId:overviewId,
        publish:true
      }, ()=>{resolve()})),
      new Promise(resolve => this.saveContentToServer({
        documentName:syllabusDocumentName,
        code:"",
        branchId:syllabusId,
        publish:true
      }, ()=>{resolve()})),
      new Promise(resolve => this.saveCourse({
        courseName: courseName,
        courseId: courseId,
        courseCode: courseCode,
        term: term,
        description: description,
        department: department,
        section: section,
        overviewId: overviewId,
        syllabusId: syllabusId
      }, ()=>{resolve()})),
      new Promise(resolve => this.addContentToCourse(courseId, [overviewId, syllabusId], ["content", "content"], ()=>{resolve()})),
      new Promise(resolve => this.saveUserContent([overviewId, syllabusId], ["content", "content"], "insert", ()=>{resolve()}))
    ])
      .then(() => {
        this.loadAllCourses(() => {
          this.selectDrive("Courses", courseId);
          this.forceUpdate();
        })
        callback();
      })
  }

  toggleManageUrlForm = (mode) => {
    if (this.state.activeSection !== mode) {
      this.setState({ activeSection: mode });
    } else {
      this.setState({ activeSection: "chooser" });
    }
  }

  handleNewUrlCreated = ({urlId, title, url, description, usesDoenetAPI}, callback=(()=>{})) => {
    const currentFolderId = this.state.directoryStack.length == 0 ? "root" : this.state.directoryStack[this.state.directoryStack.length - 1];
    Promise.all([
      new Promise(resolve => this.saveUrl({
        urlId: urlId,
        title: title,
        url: url,
        description: description,
        usesDoenetAPI: usesDoenetAPI
      }, ()=>{resolve()})),
      new Promise(resolve => this.addContentToFolder([urlId], ["url"], currentFolderId, ()=>{resolve()})), // add url to current folder
      new Promise(resolve => this.saveUserContent([urlId], ["url"], "insert", ()=>{resolve()})), // add to user root
    ])
    .then(() => {
      this.loadUserUrls(() => {
        this.setState({
          selectedItems: [urlId],
          selectedItemsType: ["url"],
          activeSection: "chooser",
          selectedDrive: "Content"
        });
      });
      callback();
    })
  }

  saveUrl = ({urlId, title, url, description, usesDoenetAPI}, callback=(()=>{})) => {
    const apiUrl='/api/saveUrl.php';
    const data={
      urlId: urlId,
      title: title,
      url: url,
      description: description,
      usesDoenetAPI: usesDoenetAPI,
    }
    axios.post(apiUrl, data)
      .then(resp => {
        callback();
      })
      .catch(function (error) {
        this.setState({ error: error });
      })
  }

  loadUserUrls = (callback=(()=>{})) => {
    this.urls_loaded = false;

    const loadUserUrlsUrl = '/api/loadUserUrls.php';
    const payload = {};

    axios.get(loadUserUrlsUrl, payload)
      .then(resp => {
        this.urlInfo = Object.assign({}, this.urlInfo, resp.data.urlInfo);
        this.userUrlInfo = resp.data.urlInfo;
        this.urlIds = resp.data.urlIds;
        this.urls_loaded = true;
        this.userContentReloaded = true;
        callback();
        this.forceUpdate();
      });
  }

  loadUserContentBranches = (callback=(()=>{})) => {
    this.branches_loaded = false;

    let currentFolderId = this.state.directoryStack.length === 0 ?
      "root" : this.state.directoryStack[this.state.directoryStack.length - 1];

    const data = { folderId: currentFolderId };
    const payload = { params: data };

    const loadBranchesUrl = '/api/loadUserContent.php';

    axios.get(loadBranchesUrl, payload)
      .then(resp => {
        this.branchId_info = Object.assign({}, this.branchId_info, resp.data.branchId_info);
        this.userContentInfo = resp.data.branchId_info;
        this.sort_order = resp.data.sort_order;
        this.branches_loaded = true;
        this.userContentReloaded = true;
        callback();
        this.forceUpdate();
      });
  }

  saveContentToServer = ({documentName,code,branchId,publish=false}, callback=(()=>{})) => {
    const url='/api/saveContent.php';
    let ID = this.getContentId({code:code}) //get contentid
    const data={
      title: documentName,
      doenetML: code,
      branchId: branchId,
      contentId: ID,
      author: this.props.username,
      publish: publish,
      change_title_not_code: true,
    }
    axios.post(url, data)
      .then(() => {
        callback(branchId);
      })
      .catch(function (error) {
        this.setState({ error: error });
      })
  }

  getContentId = ({code}) => {
    const hash = crypto.createHash('sha256');
    if (code === undefined) {
      return;
    }

    hash.update(code);
    let contentId = hash.digest('hex');
    return contentId;
  }

  saveCourse = ({courseId, courseName, courseCode, term, description, department, section, overviewId, syllabusId}, callback=(()=>{})) => {
    const url='/api/saveCourse.php';
    const data={
      longName: courseName,
      courseId: courseId,
      shortName: courseCode,
      term: term,
      description: description,
      overviewId: overviewId,
      syllabusId: syllabusId,
      department: department,
      section: section,
    }
    axios.post(url, data)
      .then(resp => {
        // reload list of courses
        this.loadAllCourses(() => {
          this.loadCourseContent(courseId, () => {
            this.setState({
              selectedItems: [],
              activeSection: "chooser",
            });
            this.forceUpdate();
          });
        });
        callback(courseId);
      })
      .catch(function (error) {
        this.setState({ error: error });
      })
  }

  loadAllCourses = (callback=(()=>{})) => {
    const loadCoursesUrl='/api/loadAllCourses.php';
    const data={
    }
    const payload = {
      params: data
    }

    axios.get(loadCoursesUrl, payload)
      .then(resp => {
        this.courseInfo = resp.data.courseInfo;
        this.courseIds = resp.data.courseIds;
        callback();
        this.courses_loaded = true;
        this.forceUpdate();
      });
  }

  loadCourseContent = (courseId, callback=(()=>{})) => {
    this.folders_loaded = false;
    this.branches_loaded = false;
    this.url_loaded = false;
    const loadCoursesUrl = '/api/loadCourseContent.php';
    const data = {
      courseId: courseId
    }
    const payload = {
      params: data
    }

    axios.get(loadCoursesUrl, payload)
      .then(resp => {
        this.branchId_info = Object.assign({}, this.branchId_info, resp.data.branchInfo);
        this.urlInfo = Object.assign({}, this.urlInfo, resp.data.urlInfo);
        this.folderInfo = Object.assign({}, this.folderInfo, resp.data.folderInfo);
        this.courseContentInfo = Object.assign({}, this.courseContentInfo, { [courseId]: resp.data.branchInfo });
        this.courseFolderInfo = Object.assign({}, this.courseFolderInfo, { [courseId]: resp.data.folderInfo });
        this.courseUrlInfo = Object.assign({}, this.courseUrlInfo, { [courseId]: resp.data.urlInfo });
        this.folders_loaded = true;
        this.branches_loaded = true;
        this.url_loaded = true;
        callback();
        this.forceUpdate();
      });
  }

  saveCourseContent = (courseId, itemIds, itemTypes, operationType, callback=(()=>{})) => {
    const url='/api/saveCourseContent.php';
    const data={
      courseId: courseId,
      itemIds: itemIds,
      itemTypes: itemTypes,
      operationType: operationType,
    }
    axios.post(url, data)
      .then((resp) => {
        callback(courseId);
      })
      .catch(function (error) {
        this.setState({ error: error });
      })
  }

  selectDrive = (drive, courseId=null) => {
    if (drive === "Courses") {
      this.setState({
        selectedItems: [],
        selectedItemsType: [],
        activeSection: "chooser",
        selectedDrive: drive,
        selectedCourse: courseId,
        directoryStack: []
      });
      // this.folders_loaded = false;
      // this.branches_loaded = false;
      this.updateIndexedDBCourseContent(courseId);
      // this.loadCourseContent(courseId);
      this.loadCourseHeadingsAndAssignments(courseId);
    } else if (drive === "Global") {
      this.setState({
        selectedItems: [],
        selectedItemsType: [],
        activeSection: "chooser",
        selectedDrive: drive,
        directoryStack: []
      });
      this.sort_order = [];
      this.folderIds = [];
      this.urlIds = [];
    } else {
      this.setState({
        selectedItems: [],
        selectedItemsType: [],
        activeSection: "chooser",
        selectedDrive: drive,
        directoryStack: []
      }, () => {
        this.loadUserContentBranches();
        this.loadUserFoldersAndRepo();
        this.loadUserUrls();
      });
    }
    // this.updateNumber++;
  }

  addContentToCourse = (courseId, itemIds, itemTypes, callback=()=>{}) => {
    let operationType = "insert";
    this.saveCourseContent(courseId, itemIds, itemTypes, operationType, (courseId) => {
      this.loadAllCourses(() => {
        this.selectDrive("Courses", courseId);
        callback();
      });
    });
  }

  removeContentFromCourse = (itemIds) => {
    let operationType = "remove";
    let courseId = this.state.selectedCourse;
    this.saveCourseContent(courseId, itemIds, [], operationType, (courseId) => {
      this.loadAllCourses();
    });
  }

  saveFolder = (folderId, title, childContent, childType, operationType, isRepo, isPublic, callback=(()=>{})) => {
    // get current directory folderId/root
    let currentFolderId = this.state.directoryStack.length == 0 ? "root" : this.state.directoryStack[this.state.directoryStack.length - 1];
    // setup parent
    let parentId = this.folderInfo[folderId] ? this.folderInfo[folderId].parentId : currentFolderId;
    if (isRepo) parentId = "root";  // repo always at root

    const url = '/api/saveFolder.php';
    const data = {
      title: title,
      folderId: folderId,
      childContent: childContent,
      childType: childType,
      operationType: operationType,
      parentId: parentId,
      isRepo: isRepo,
      isPublic: isPublic
    }
    axios.post(url, data)
      .then((resp) => {
        callback(resp);
      })
      .catch(function (error) {
        this.setState({ error: error });
      })
  }

  saveContentTree = ({ folderInfo, callback = (() => { }) }) => {
    const url = '/api/saveContentTree.php';
    const data = {
      folderInfo: folderInfo
    }
    axios.post(url, data)
      .then((resp) => {
        callback();
      })
      .catch(function (error) {
        this.setState({ error: error });
      });
  }

  loadUserFoldersAndRepo = (callback=(()=>{})) => {
    this.folders_loaded = false;

    const loadUserFoldersAndRepoUrl = '/api/loadUserFoldersAndRepo.php';
    const payload = {};

    axios.get(loadUserFoldersAndRepoUrl, payload)
      .then(resp => {
        this.folderInfo = Object.assign({}, this.folderInfo, resp.data.folderInfo);
        this.folderIds = resp.data.folderIds;
        this.userFolderInfo = resp.data.folderInfo;
        this.folders_loaded = true;
        this.userContentReloaded = true;
        callback();
        this.forceUpdate();
      });
  }

  addNewFolder = (title) => {
    // generate new folderId
    let folderId = nanoid();

    // check if parent folder is private or isPublic
    let isPublic = false;
    if (this.state.directoryStack.length != 0  // not in root
      && this.folderInfo[this.state.directoryStack[0]].isRepo  // in repo
      && this.folderInfo[this.state.directoryStack[0]].isPublic) {  // in public repo
      isPublic = true;
    }

    const currentFolderId = this.state.directoryStack.length == 0 ? "root" : this.state.directoryStack[this.state.directoryStack.length - 1];
    Promise.all([
      new Promise(resolve => this.saveFolder(folderId, title, [], [], "insert", false, isPublic, ()=>{resolve()})), // add new folder
      new Promise(resolve => this.saveUserContent([folderId], ["folder"], "insert", ()=>{resolve()})),  // add to user root
      new Promise(resolve => this.addContentToFolder([folderId], ["folder"], currentFolderId, ()=>{resolve()})) // add to folder
    ]).then(() => {
      this.loadUserFoldersAndRepo(() => {
        this.setState({
          selectedItems: [folderId],
          selectedItemsType: ["folder"],
          activeSection: "chooser",
          selectedDrive: "Content"
        }, () => { 
          this.updateNumber++;
        });
      });
    })
  }

  addContentToRepo = (childIds, childType, repoId) => {
    let isPublic = this.folderInfo[repoId].isPublic;

    // modify public/private state if parent is repo
    if (isPublic) {
      childIds.forEach(childId => {
        this.modifyPublicState(isPublic, [].concat(this.flattenFolder(childId).itemIds),
          [].concat(this.flattenFolder(childId).itemType));
      });
      this.addContentToFolder(childIds, childType, repoId);
    } else {
      // private (personal / in private repo) -> private allowed
      // public (in public repo) -> private not allowed
      let itemsToBeAdded = [];
      let typeOfItemsToBeAdded = [];
      childIds.forEach((childId, i) => {
        if (childType[i] == "folder") {
          // check if public
          if (!this.folderInfo[childId].isPublic) {
            this.modifyPublicState(isPublic, [].concat(this.flattenFolder(childId).itemIds),
              [].concat(this.flattenFolder(childId).itemType));
            itemsToBeAdded.push(childId);
            typeOfItemsToBeAdded.push("folder");
          } else {
            this.displayToast(`Public content cannot be made private: ${this.folderInfo[childId].title}`);
          }
        } else if (childType[i] == "content") {
          // check if public
          if (!this.branchId_info[childId].isPublic) {
            this.modifyPublicState(isPublic, [childId], ["content"]);
            itemsToBeAdded.push(childId);
            typeOfItemsToBeAdded.push("content");
          } else {
            this.displayToast(`Public content cannot be made private: ${this.branchId_info[childId].title}`);
          }
        } else if (childType[i] == "url") {
          // check if public
          if (!this.urlInfo[childId].isPublic) {
            this.modifyPublicState(isPublic, [childId], ["url"]);
            itemsToBeAdded.push(childId);
            typeOfItemsToBeAdded.push("url");
          } else {
            this.displayToast(`Public content cannot be made private: ${this.folderInfo[childId].title}`);
          }
        }
      });
      this.addContentToFolder(itemsToBeAdded, typeOfItemsToBeAdded, repoId);
    }
  }

  addContentToFolder = (childIds, childType, folderId, callback=(()=>{})) => {
    let operationType = "insert";
    let title = this.folderInfo[folderId].title;
    let isRepo = this.folderInfo[folderId].isRepo;
    let isPublic = this.folderInfo[folderId].isPublic;

    const getDataObjects = (itemType) => {
      let data = {};
      switch (itemType) {
        case "content":
          data = {
            "idList": this.sort_order,
            "info": this.branchId_info,
            "folderChildList": "childContent"
          }
          break;
        case "folder":
          data = {
            "idList": this.folderIds,
            "info": this.folderInfo,
            "folderChildList": "childFolders"
          }
          break;
        case "url":
          data = {
            "idList": this.urlIds,
            "info": this.urlInfo,
            "folderChildList": "childUrls"
          }
          break;
      }
      return data;
    }

    // check if moving item out of public repo 
    const itemDataInfo = getDataObjects(childType[0])["info"]
    if (itemDataInfo[childIds[0]] != undefined) {
      const firstParentId = itemDataInfo[childIds[0]].parentId;
      const movingOutOfPublicRepo = this.folderInfo[firstParentId].isRepo &&
        this.folderInfo[firstParentId].isPublic &&
        folderId == "root";

      if (movingOutOfPublicRepo) {
        this.displayToast(`Public content cannot be made private`);
        return; // public -> private not allowed
      }
    }

    this.saveFolder(folderId, title, childIds, childType, operationType, isRepo, isPublic, (resp) => {
      // creating new folder
      //    in a folder ~ set childItem.rootId = folderId.rootId
      //    at root ~ addContentToFolder not invoked
      // moving into folder
      //    from another root ~ set childItem.rootId = folderId.rootId
      //    from same root ~ set childItem.rootId = folderId.rootId
      if (resp.status != 200) return;
      for (let i = 0; i < childIds.length; i++) {
        let childId = childIds[i];
        let childDataObject = getDataObjects(childType[i]);
        let childDataInfo = childDataObject["info"];
        let childDataIdList = childDataObject["idList"];
        let childListKey = childDataObject["folderChildList"]
        // not new item
        if (childDataObject["info"][childId] != undefined) {
          let originalParent = childDataInfo[childId].parentId;
          let originalIndex = this.folderInfo[originalParent][childListKey].indexOf(childId);
          this.folderInfo[originalParent][childListKey].splice(originalIndex, 1);
          this.folderInfo[folderId][childListKey].push(childId);
          childDataInfo[childId].parentId = folderId;
          if (folderId == "root") childDataIdList.push(childId);
          if (originalParent == "root") {
            let index = childDataIdList.indexOf(childId);
            childDataIdList.splice(index, 1);
          }
        } else {
          this.folderInfo[folderId][childListKey].push(childId);
          if (folderId == "root") childDataIdList.push(childId);
        }
      }
      this.userContentReloaded = true;

      let allItems = { itemIds: [], itemType: [] };
      childIds.forEach(childId => {
        let res = this.flattenFolder(childId);
        allItems.itemIds = allItems.itemIds.concat(res.itemIds);
        allItems.itemType = allItems.itemType.concat(res.itemType);
      });

      this.modifyFolderChildrenRoot(this.folderInfo[folderId].rootId, allItems.itemIds, () => {
        for (let i = 0; i < allItems.itemIds.length; i++) {
          let currentItemType = allItems.itemType[i];
          let currentItemId = allItems.itemIds[i];
          let childDataObject = getDataObjects(currentItemType);
          let childDataInfo = childDataObject["info"];
          if (childDataInfo[currentItemId]) {
            childDataInfo[currentItemId].rootId = this.folderInfo[folderId].rootId;
          } else {
            this.loadUserContentBranches();
            this.loadUserFoldersAndRepo();
            this.loadUserUrls();
          }
        }
        this.forceUpdate();
        callback();
      });
    });
  }

  removeContentFromFolder = (childIds, childType, folderId, callback=(()=>{})) => {
    let operationType = "remove";
    let title = this.folderInfo[folderId].title;
    let isRepo = this.folderInfo[folderId].isRepo;
    let isPublic = this.folderInfo[folderId].isPublic;

    // modify public/private state if parent is repo
    if (isRepo) {
      if (isPublic) {
        this.displayToast(`Public content cannot be made private`);
        return; // public -> private not allowed
      }
      // private -> private redundant, continue with removing    
    }

    this.saveFolder(folderId, title, childIds, childType, operationType, isRepo, isPublic, (resp) => {
      // within same root ~ set childItem.rootId = folderId.rootId (unchanged)
      // to diff root ~ set childItem.rootId = folderId.rootId (changed)
      // to root ~ set childItem.rootId = childItem.id
      if (this.folderInfo[folderId].parentId == "root") {
        for (let i = 0; i < childIds.length; i++) {
          if (childType[i] == "folder") {
            this.modifyFolderChildrenRoot(childIds[i], [].concat(this.flattenFolder(childIds[i]).itemIds));
          } else {
            this.modifyFolderChildrenRoot("root", [childIds[i]]);
          }
        }
      }
      this.loadUserContentBranches();
      this.loadUserFoldersAndRepo();
      this.loadUserUrls();
      // this.forceUpdate();
      callback();
    });
  }

  publicizeRepo = (repoId) => {
    // display alert message
    if (window.confirm('This change is irreversible, proceed?')) {
      let repoChildren = [];
      let repoChildrenType = [];

      this.folderInfo[repoId].childFolders.forEach((childId, i) => {
        repoChildren = repoChildren.concat(this.flattenFolder(childId).itemIds);
        repoChildrenType = repoChildrenType.concat(this.flattenFolder(childId).itemType);
      });
      this.folderInfo[repoId].childContent.forEach((childId, i) => {
        repoChildren.push(childId);
        repoChildrenType.push("content");
      });
      this.folderInfo[repoId].childUrls.forEach((childId, i) => {
        repoChildren.push(childId);
        repoChildrenType.push("url");
      });
      this.modifyPublicState(true, [repoId].concat(repoChildren), ["folder"].concat(repoChildrenType), () => {
        this.loadUserFoldersAndRepo();
        this.loadUserContentBranches();
        this.loadUserUrls();
      });
    }
  }

  modifyPublicState = (isPublic, itemIds, itemType, callback=(()=>{})) => {
    const url='/api/modifyPublicState.php';
    const data={
      isPublic: isPublic,
      itemIds: itemIds,
      itemType: itemType
    }
    axios.post(url, data)
      .then((resp) => {
        callback();
      })
      .catch(function (error) {
        this.setState({ error: error });
      })
  }

  renameFolder = (folderId, newTitle) => {
    this.saveFolder(folderId, newTitle, [], [], "", 
      this.folderInfo[folderId].isRepo, this.folderInfo[folderId].isPublic, () => {
        this.loadUserFoldersAndRepo();
      });
  }

  modifyFolderChildrenRoot = (newRoot, itemIds, callback=(()=>{})) => {
    const url='/api/modifyFolderChildrenRoot.php';
    const data={
      newRoot: newRoot,
      itemIds: itemIds
    }
    axios.post(url, data)
      .then((resp) => {
        callback(resp);
      })
      .catch(function (error) {
        this.setState({ error: error });
      })
  }

  flattenFolder = (folderId) => {
    if (!this.folderInfo[folderId]) {
      let currItemType = this.branchId_info[folderId] === undefined ? "url" : "content";
      return { itemIds: [folderId], itemType: [currItemType] };
    }

    let itemIds = [folderId];
    let itemType = ["folder"];
    this.folderInfo[folderId].childFolders.forEach((childFolderId) => {
      itemIds = itemIds.concat(this.flattenFolder(childFolderId).itemIds);
      itemType = itemType.concat(this.flattenFolder(childFolderId).itemType);
    })
    this.folderInfo[folderId].childContent.forEach((childContentId) => {
      itemIds.push(childContentId);
      itemType.push("content");
    })
    this.folderInfo[folderId].childUrls.forEach((childUrlId) => {
      itemIds.push(childUrlId);
      itemType.push("url");
    })
    return { itemIds: itemIds, itemType: itemType };
  }

  saveUserContent = (childIds, childType, operationType, callback=(()=>{})) => {
    const url='/api/saveUserContent.php';
    const data={
      childIds: childIds,
      childType: childType,
      operationType: operationType
    }
    axios.post(url, data)
      .then(resp => {
        callback();
      })
      .catch(function (error) {
        this.setState({ error: error });
      })
  }

  handleNewFolder = () => {
    // TODO: let user input folder title
    let num = 1;
    let title = "New Folder " + num;
    while (Object.values(this.folderInfo).filter(folder =>
      folder.title && folder.title.includes(title)).length != 0) {
      num++;
      title = "New Folder " + num;
    }
    this.displayToast("New folder created.");
    this.addNewFolder(title);
  }

  handleNewRepo = () => {
    // TODO: let user input repo title
    let title = "New Repository"
    this.addNewRepo(title);
  }

  addNewRepo = (title) => {
    let folderId = nanoid();
    Promise.all([
      new Promise(resolve => this.saveFolder(folderId, title, [], [], "insert", true, false, ()=>{resolve()})),
      new Promise(resolve => this.modifyRepoAccess(folderId, "insert", true, ()=>{resolve()}))
    ])
    .then(() => {
      this.loadUserFoldersAndRepo(() => {
        this.setState({
          directoryStack: [],
          selectedItems: [folderId],
          selectedItemsType: ["folder"],
          activeSection: "chooser",
          selectedDrive: "Content"
        }, () => { 
          this.updateNumber++;
        });
      });
    })
  }

  modifyRepoAccess = (folderId, operationType, owner=false, callback=(()=>{})) => {
    const url='/api/modifyRepoAccess.php';
    const data={
      repoId: folderId,
      operationType: operationType,
      owner: owner
    }
    axios.post(url, data)
      .then(resp => {
        callback();
      })
      .catch(function (error) {
        this.setState({ error: error });
      })
  }

  jumpToDirectory = (directoryData) => {
    this.setState({
      directoryStack: directoryData,
      selectedItems: directoryData,
      selectedItemsType: ["folder"],
    })
  }

  getFolderPath(id, foldersInfo) {
    let path = [id];
    let flag = true;
    while (flag) {
      if (foldersInfo[id].parentId !== 'root') {
        path.unshift(foldersInfo[id].parentId);
      } else {
        flag = false;
      }
      id = foldersInfo[id].parentId;
    }
    return path;
  }

  goToFolder(id, foldersInfo) {
    const path = this.getFolderPath(id, foldersInfo);
    this.setState({
      directoryStack: path,
      selectedItems: path,
      selectedItemsType: ["folder"],
    })
  }

  splitPanelGoToFolder(id, foldersInfo) {
    const path = this.getFolderPath(id, foldersInfo);
    this.setState({
      splitPanelDirectoryStack: path,
      splitPanelSelectedItems: path,
      splitPanelSelectedItemsType: ["folder"],
    })
  }

  handleSplitPanelDropdownCallback(child) {
    this.setState({
      splitPanelDirectoryStack: child.path,
      splitPanelSelectedItems: child.path,
      splitPanelSelectedItemsType: ["folder"],
    })
  }

  updateSelectedItems = (selectedItems, selectedItemsType) => {
    this.setState({
      selectedItems: selectedItems,
      selectedItemsType: selectedItemsType,
    })
    this.tempSet = new Set([selectedItems[selectedItems.length - 1]]);
  }

  splitPanelUpdateSelectedItems(selectedItems, selectedItemsType) {
    this.setState({
      splitPanelSelectedItems: selectedItems,
      splitPanelSelectedItemsType: selectedItemsType,
    })
    this.tempSet = new Set([selectedItems[selectedItems.length - 1]]);
  }

  updateDirectoryStack = (directoryStack) => {
    this.setState({
      directoryStack: directoryStack
    })
  }

  splitPanelUpdateDirectoryStack(directoryStack) {
    this.setState({
      splitPanelDirectoryStack: directoryStack

    })
  }

  getAllSelectedItems = () => {
    this.browser.current.getAllSelectedItems();
  }

  updateIndexedDBCourseContent = (courseId) => {
    // create a new database object
    let indexedDB = new IndexedDB();

    // open a connection to the database
    indexedDB.openDB((result) => {
      // update current course content
      indexedDB.insert("course_content_store", {
        courseId: courseId,
        courseContent: this.courseInfo[courseId].content,
        courseFolders: this.courseInfo[courseId].folders,
      });

      // update last selected course
      indexedDB.insert("tool_state_store", {
        toolName: "chooser",
        lastSelectedCourse: courseId,
      });
    });
  }

  loadFilteredContent = (filters, callback=(()=>{})) => {

    const typeToSQLMap = {
      "Folder name": "title",
      "Content name": "title",
      "Author": "author",
      "Creation date": "timestamp"
    }
    const operatorsToSQLMap = {
      "IS": "=",
      "IS NOT": "!=",
      "IS LIKE": "LIKE",
      "IS NOT LIKE": "NOT LIKE",
      "ON": "=",
      "<": "<",
      "<=": "<=",
      ">": ">",
      ">=": ">="
    }
    // process filters
    this.branches_loaded = false;
    let processedFilters = [];
    let folderOnly = false;
    let contentOnly = false;
    filters.forEach(filter => {
      let sql = "";
      let filterValue = filter.value;
      if (filter.type == "Folder name") folderOnly = true;
      else if (filter.type == "Content name") contentOnly = true;
      else if (filter.type == "Creation date") filterValue = new Date(filterValue).toISOString().slice(0, 19).replace('T', ' ');

      sql += `${typeToSQLMap[filter.type]} ${operatorsToSQLMap[filter.operator]} `;
      if (filter.operator == "IS LIKE" || filter.operator == "IS NOT LIKE") {
        sql += `'%${filterValue}%'`;
      } else {
        sql += `'${filterValue}'`;
      }
      if (filterValue != null) processedFilters.push(sql);
    })

    if (folderOnly && contentOnly) {
      folderOnly = false;
      contentOnly = false;
    }

    const url = '/api/loadFilteredContent.php';
    const data = {
      folderOnly: folderOnly,
      contentOnly: contentOnly,
      filters: processedFilters
    }
    axios.post(url, data)
      .then(resp => {
        callback();
        this.branchId_info = Object.assign({}, this.branchId_info, resp.data.branchId_info);
        this.sort_order = resp.data.sort_order;
        this.branches_loaded = true;
        this.forceUpdate();
      })
      .catch(function (error) {
        this.setState({ error: error });
      })
  }

  loadCourseHeadingsAndAssignments = (courseId) => {
    this.assignments_and_headings_loaded = false;
    const url = "/api/getHeaderAndAssignmentInfo.php";
    const data = {
      courseId: courseId
    }
    const payload = {
      params: data
    }
    axios.get(url, payload).then(resp => {
      let tempHeadingsInfo = {};
      let tempAssignmentsInfo = {};
      let tempUrlsInfo = {};
      Object.keys(resp.data).map(itemId => {
        if (resp.data[itemId]["type"] == "folder") {
          tempHeadingsInfo[itemId] = resp.data[itemId];
          tempHeadingsInfo[itemId]["type"] = "folder";
          tempHeadingsInfo[itemId]["isRepo"] = false;
          if (itemId == "root") tempHeadingsInfo[itemId]["title"] = `${this.courseInfo[courseId]["courseCode"]} Assignments`;
          // process children
          for (let i in resp.data[itemId]["childrenId"]) {
            let childId = resp.data[itemId]["childrenId"][i];
            if (childId == "") continue;
            if (resp.data[childId]["type"] == "folder") {
              tempHeadingsInfo[itemId]["childFolders"].push(childId);
            } else if (resp.data[childId]["type"] == "content") {
              tempHeadingsInfo[itemId]["childContent"].push(childId);
            } else {
              tempHeadingsInfo[itemId]["childUrls"].push(childId);
            }
          }
        } else if (resp.data[itemId]["type"] == "content") {
          tempAssignmentsInfo[itemId] = resp.data[itemId];
          tempAssignmentsInfo[itemId]["type"] = "content";
        }
      })
      this.headingsInfo = Object.assign({}, this.headingsInfo, { [courseId]: tempHeadingsInfo });
      this.assignmentsInfo = Object.assign({}, this.assignmentsInfo, { [courseId]: tempAssignmentsInfo });
      this.assignments_and_headings_loaded = true;
      this.forceUpdate();
    }).catch(error => {
      this.setState({ error: error })
    });
  }

  updateHeadingsAndAssignments = (headingsInfo, assignmentsInfo) => {
    this.headingsInfo = headingsInfo;
    this.assignmentsInfo = assignmentsInfo;
    this.saveAssignmentsTree(this.headingsInfo, this.assignmentsInfo);
  }

  saveAssignmentsTree = ({ courseId, headingsInfo, assignmentsInfo, callback = (() => { }) }) => {
    let assignmentId_parentID_array = [];
    let assignmentId_array = Object.keys(assignmentsInfo)
    assignmentId_array.forEach(id => {
      assignmentId_parentID_array.push(assignmentsInfo[id]['parentId']);
    })
    let headerID_array = Object.keys(headingsInfo);
    let headerID_array_to_payload = []
    let headerID_childrenId_array_to_payload = []
    let headerID_parentId_array_to_payload = []
    let headerID_name = []
    headerID_array.forEach(currentHeaderId => {
      let currentHeaderObj = headingsInfo[currentHeaderId]
      let name = currentHeaderObj['title']
      if (name == null) {
        name = "NULL"
      }
      let currentHeaderObjHeadingIdArray = currentHeaderObj['childFolders']
      let lengthOfHeadingId = currentHeaderObjHeadingIdArray.length
      let currentHeaderObjAssignmentIdArray = currentHeaderObj['childContent']
      let currentHeaderObjParentId = currentHeaderObj['parentId']
      let lengthOfAssigmentId = currentHeaderObjAssignmentIdArray.length
      let iterator = 0
      if (lengthOfHeadingId == 0 && lengthOfAssigmentId == 0) {
        headerID_array_to_payload.push(currentHeaderId)
        if (currentHeaderObjParentId == null) {
          headerID_parentId_array_to_payload.push("NULL")
        } else {
          headerID_parentId_array_to_payload.push(currentHeaderObjParentId)
        }
        headerID_childrenId_array_to_payload.push("NULL")
        headerID_name.push(name);
      }
      while (iterator < lengthOfHeadingId) {
        headerID_array_to_payload.push(currentHeaderId)
        headerID_childrenId_array_to_payload.push(currentHeaderObjHeadingIdArray[iterator])
        headerID_name.push(name);
        if (currentHeaderObjParentId == null) {
          headerID_parentId_array_to_payload.push("NULL")
        } else {
          headerID_parentId_array_to_payload.push(currentHeaderObjParentId)
        }
        iterator += 1
      }
      iterator = 0
      while (iterator < lengthOfAssigmentId) {
        headerID_array_to_payload.push(currentHeaderId)
        headerID_childrenId_array_to_payload.push(currentHeaderObjAssignmentIdArray[iterator])
        headerID_name.push(name);
        if (currentHeaderObjParentId == null) {
          headerID_parentId_array_to_payload.push("NULL")
        } else {
          headerID_parentId_array_to_payload.push(currentHeaderObjParentId)
        }
        iterator += 1
      }
    })
    const urlGetCode = '/api/saveTree.php';
    const data = {
      assignmentId_array: assignmentId_array,
      assignmentId_parentID_array: assignmentId_parentID_array,
      headerID_array_to_payload: headerID_array_to_payload,
      headerID_name: headerID_name,
      headerID_parentId_array_to_payload: headerID_parentId_array_to_payload,
      headerID_childrenId_array_to_payload: headerID_childrenId_array_to_payload,
      courseId: courseId
    }
    axios.post(urlGetCode, data)
      .then(resp => {
        callback();
      })
      .catch(error => { this.setState({ error: error }) });
  }
 
  ToastWrapper = () => {
    const { add } = useToasts();
    this.addToast = add;
    return <React.Fragment></React.Fragment>
  }

  displayToast = (message) => { 
    this.addToast(message);
  }

  onTreeDragStart = (draggedId, draggedType, sourceContainerId, sourceContainerType) => {
    console.log("onTreeDragStart")
    console.log(draggedId, draggedType, sourceContainerId, sourceContainerType)
    // get dataObjectSource
    let data = this.getDataSource(sourceContainerId, sourceContainerType);
    let dataObjectSource = data[draggedType];
    this.containerCache = {
      ...this.containerCache,
      [sourceContainerId]: {
        folders: JSON.parse(JSON.stringify(data["folder"])),
        content: JSON.parse(JSON.stringify(data["content"])),
        urls: JSON.parse(JSON.stringify(data["url"])),
      }
    }

    const dataObject = dataObjectSource[draggedId];
    const sourceParentId = dataObjectSource[draggedId].parentId;

    this.setState({
      currentDraggedObject: { id: draggedId, type: draggedType, sourceContainerId: sourceContainerId, dataObject: dataObject, sourceParentId: sourceParentId },
    })
    this.cachedCurrentDraggedObject = { id: draggedId, type: draggedType, sourceContainerId: sourceContainerId, dataObject: dataObject, sourceParentId: sourceParentId };
    this.validDrop = false;
    this.lastDroppedContainerId = null;
  }

  onTreeDraggableDragOver = (id, type, containerId, containerType) => {
    // draggedType must be equal to dragOver type
    if (type != this.state.currentDraggedObject.type || id == "root") return;

    const childrenListKeyMap = {
      "folder": "childFolders",
      "content": "childContent",
      "url": "childUrls",
    }

    // determine data type and its corresponding data source
    let data = this.getDataSource(containerId, containerType);
    let draggedOverDataSource = data[type];
    let draggedOverParentDataSource = data["folder"];
    let headingsChildrenListKey = childrenListKeyMap[type];

    const draggedOverItemParentListId = draggedOverDataSource[id]["parentId"];
    const draggedOverItemIndex = draggedOverParentDataSource[draggedOverItemParentListId][headingsChildrenListKey]
      .findIndex(itemId => itemId == id);

    const draggedItemParentListId = this.state.currentDraggedObject.dataObject["parentId"];

    // if the item is dragged over itself, ignore
    if (this.state.currentDraggedObject.id == id || draggedItemParentListId != draggedOverItemParentListId) {
      return;
    }

    // filter out the currently dragged item
    const items = draggedOverParentDataSource[draggedOverItemParentListId][headingsChildrenListKey].filter(itemId => itemId != this.state.currentDraggedObject.id);
    // add the dragged item after the dragged over item
    items.splice(draggedOverItemIndex, 0, this.state.currentDraggedObject.id);

    draggedOverParentDataSource[draggedOverItemParentListId][headingsChildrenListKey] = items;

    this.forceUpdate();
  };

  splitPanelOnTreeDragStart(draggedId, draggedType, sourceContainerId, sourceContainerType) {
    console.log("onTreeDragStart")
    console.log(draggedId, draggedType, sourceContainerId, sourceContainerType)
    // get dataObjectSource
    let data = this.getDataSource(sourceContainerId, sourceContainerType);
    let dataObjectSource = data[draggedType];
    this.containerCache = {
      ...this.containerCache,
      [sourceContainerId]: {
        folders: JSON.parse(JSON.stringify(data["folder"])),
        content: JSON.parse(JSON.stringify(data["content"])),
        urls: JSON.parse(JSON.stringify(data["url"])),
      }
    }

    const dataObject = dataObjectSource[draggedId];
    const sourceParentId = dataObjectSource[draggedId].parentId;

    this.setState({
      splitPanelCurrentDraggedObject: { id: draggedId, type: draggedType, sourceContainerId: sourceContainerId, dataObject: dataObject, sourceParentId: sourceParentId },
    })
    this.cachedCurrentDraggedObject = { id: draggedId, type: draggedType, sourceContainerId: sourceContainerId, dataObject: dataObject, sourceParentId: sourceParentId };
    this.validDrop = false;
    this.lastDroppedContainerId = null;
  }

  onTreeDropEnter = (listId, containerId, containerType) => {
    console.log("onTreeDropEnter5")

    const childrenListKeyMap = {
      "folder": "childFolders",
      "content": "childContent",
      "url": "childUrls",
    }

    // determine data type and its corresponding data source
    let data = this.getDataSource(containerId, containerType);
    let draggedOverDataSource = data[type];
    let draggedOverParentDataSource = data["folder"];
    let headingsChildrenListKey = childrenListKeyMap[type];

    const draggedOverItemParentListId = draggedOverDataSource[id]["parentId"];
    const draggedOverItemIndex = draggedOverParentDataSource[draggedOverItemParentListId][headingsChildrenListKey]
      .findIndex(itemId => itemId == id);

    const draggedItemParentListId = this.state.splitPanelCurrentDraggedObject.dataObject["parentId"];

    // if the item is dragged over itself, ignore
    if (this.state.splitPanelCurrentDraggedObject.id == id || draggedItemParentListId != draggedOverItemParentListId) {
      return;
    }

    // filter out the currently dragged item
    const items = draggedOverParentDataSource[draggedOverItemParentListId][headingsChildrenListKey].filter(itemId => itemId != this.state.splitPanelCurrentDraggedObject.id);
    // add the dragged item after the dragged over item
    items.splice(draggedOverItemIndex, 0, this.state.splitPanelCurrentDraggedObject.id);

    draggedOverParentDataSource[draggedOverItemParentListId][headingsChildrenListKey] = items;

    this.forceUpdate();
  };

  splitPanelOnTreeDragStart(draggedId, draggedType, sourceContainerId, sourceContainerType) {
    console.log("onTreeDragStart")
    console.log(draggedId, draggedType, sourceContainerId, sourceContainerType)
    // get dataObjectSource
    let data = this.getDataSource(sourceContainerId, sourceContainerType);
    let dataObjectSource = data[draggedType];
    this.containerCache = {
      ...this.containerCache,
      [sourceContainerId]: {
        folders: JSON.parse(JSON.stringify(data["folder"])),
        content: JSON.parse(JSON.stringify(data["content"])),
        urls: JSON.parse(JSON.stringify(data["url"])),
      }
    }

    const dataObject = dataObjectSource[draggedId];
    const sourceParentId = dataObjectSource[draggedId].parentId;

    this.setState({
      splitPanelCurrentDraggedObject: { id: draggedId, type: draggedType, sourceContainerId: sourceContainerId, dataObject: dataObject, sourceParentId: sourceParentId },
    })
    this.cachedCurrentDraggedObject = { id: draggedId, type: draggedType, sourceContainerId: sourceContainerId, dataObject: dataObject, sourceParentId: sourceParentId };
    this.validDrop = false;
    this.lastDroppedContainerId = null;
  }

  splitPanelOnTreeDraggableDragOver(id, type, containerId, containerType) {
    // draggedType must be equal to dragOver type
    if (type != this.state.splitPanelCurrentDraggedObject.type || id == "root") return;

    const childrenListKeyMap = {
      "folder": "childFolders",
      "content": "childContent",
      "url": "childUrls",
    }

    // determine data type and its corresponding data source
    let data = this.getDataSource(containerId, containerType);
    let draggedOverDataSource = data[type];
    let draggedOverParentDataSource = data["folder"];
    let headingsChildrenListKey = childrenListKeyMap[type];

    const draggedOverItemParentListId = draggedOverDataSource[id]["parentId"];
    const draggedOverItemIndex = draggedOverParentDataSource[draggedOverItemParentListId][headingsChildrenListKey]
      .findIndex(itemId => itemId == id);

    const draggedItemParentListId = this.state.splitPanelCurrentDraggedObject.dataObject["parentId"];

    // if the item is dragged over itself, ignore
    if (this.state.splitPanelCurrentDraggedObject.id == id || draggedItemParentListId != draggedOverItemParentListId) {
      return;
    }

    // filter out the currently dragged item
    const items = draggedOverParentDataSource[draggedOverItemParentListId][headingsChildrenListKey].filter(itemId => itemId != this.state.splitPanelCurrentDraggedObject.id);
    // add the dragged item after the dragged over item
    items.splice(draggedOverItemIndex, 0, this.state.splitPanelCurrentDraggedObject.id);

    draggedOverParentDataSource[draggedOverItemParentListId][headingsChildrenListKey] = items;

    this.forceUpdate();
  };

  getDataSource = (containerId, containerType) => {
    let data = {};
    switch (containerType) {
      case ChooserConstants.COURSE_ASSIGNMENTS_TYPE:
        data = {
          "folder": this.headingsInfo[containerId],
          "content": this.assignmentsInfo[containerId],
          "url": {}
        }
        break;
      case ChooserConstants.USER_CONTENT_TYPE:
        data = {
          "folder": this.userFolderInfo,
          "content": this.userContentInfo,
          "url": this.userUrlInfo
        }
        break;
      case ChooserConstants.COURSE_CONTENT_TYPE:
        data = {
          "folder": this.headingsInfo[containerId],
          "content": this.assignmentsInfo[containerId],
          "url": {}
        }
        break;
    }
    return data;
  }

  onTreeDropEnter(listId, containerId, containerType) {
    console.log("onTreeDropEnter5", listId + '----'+containerId + '----'+containerType)

    const childrenListKeyMap = {
      "folder": "childFolders",
      "content": "childContent",
      "url": "childUrls",
    }

    // get data
    let data = this.getDataSource(containerId, containerType);
    let parentDataSource = data["folder"];
    let itemDataSource = data[this.state.currentDraggedObject.type];
    let childrenListKey = childrenListKeyMap[this.state.currentDraggedObject.type];

    // handle dragged object coming from different container
    if (this.state.currentDraggedObject.sourceContainerId != containerId) {
      // create new item, handle type conversion:
      // content -> assignments || create copy of object
      // insert new object into data

      // create backup of current tree data
      this.containerCache = {
        ...this.containerCache,
        [sourceContainerId]: {
          folders: JSON.parse(JSON.stringify(data["folder"])),
          content: JSON.parse(JSON.stringify(data["content"])),
          urls: JSON.parse(JSON.stringify(data["url"])),
        }
      }

      // insert copy into current container at base level (parentId = listId) 
      const draggedObjectInfo = this.state.currentDraggedObject.dataObject;
      let newObject = draggedObjectInfo;
      let newObjectChildren = [];

      if (this.state.currentDraggedObject.type == "content") {
        itemDataSource = Object.assign({}, itemDataSource, { [this.state.currentDraggedObject.id]: newObject });
        parentDataSource[listId]["childrenId"].push(newObject.branchId);
        parentDataSource[listId][childrenListKey].push(newObject.branchId);
        const currentDraggedObject = this.state.currentDraggedObject;
        currentDraggedObject.dataObject = newObject;
        currentDraggedObject.type = "leaf";
        currentDraggedObject.sourceParentId = listId;
        currentDraggedObject.sourceContainerId = containerId;
        this.setState({ currentDraggedObject: currentDraggedObject });
      } else {  // "folder" || "heading"
        // insert new heading into headings
        // if any objectChildren, insert into assignments
      }
      return;
    }

    const currentDraggedObjectInfo = this.state.currentDraggedObject.dataObject;
    const previousParentId = currentDraggedObjectInfo.parentId;

    if (previousParentId == listId || listId == this.state.currentDraggedObject.id) // prevent heading from becoming a child of itself 
      return;

    const previousList = parentDataSource[previousParentId][childrenListKey];
    const currentList = parentDataSource[listId][childrenListKey];
    // remove from previous list
    if (previousParentId !== this.state.currentDraggedObject.sourceParentId) {
      const indexInList = previousList.findIndex(itemId => itemId == this.state.currentDraggedObject.id);
      if (indexInList > -1) {
        previousList.splice(indexInList, 1);
      }
    }
    if (listId !== this.state.currentDraggedObject.sourceParentId) {
      // add to current list
      currentList.push(this.state.currentDraggedObject.id);
    }

    parentDataSource[previousParentId][childrenListKey] = previousList;
    parentDataSource[listId][childrenListKey] = currentList;
    const currentDraggedObject = this.state.currentDraggedObject;
    currentDraggedObject.dataObject.parentId = listId;
    this.setState({ currentDraggedObject: currentDraggedObject })
  }

  onTreeDropLeave = () => {
    // if not across containers, return
    // Content -> Course :  Reset course data, reset content data (object return to source content), reset draggedObj
    // Content -> Content :  Reset content data (object return to source content), reset draggedObj
    // Course -> Content : Not allowed
    // Course -> Course : Reset both courses data (object return to source course), reset draggedObj

    // console.log("onTreeDropLeave")
  }

  onTreeDragEnd = (containerId, containerType) => {
    console.log("onTreeDragEnd")
    // // dropped outsize valid dropzone
    // let currTreeHeadings = this.headingsInfo[containerId];
    // let currTreeAssignments = this.assignmentsInfo[containerId];
    // if (!this.validDrop) {
    //   currTreeHeadings = this.containerCache[containerId]["folders"];
    //   currTreeAssignments = this.containerCache[containerId]["content"];
    // }
    // // updateHeadingsAndAssignments(currTreeHeadings, currTreeAssignments);

    // this.headingsInfo[containerId] = currTreeHeadings;
    // this.assignmentsInfo[containerId] = currTreeAssignments;
    this.setState({
      currentDraggedObject: { id: null, type: null, sourceContainerId: null },
    });
    this.containerCache = {};
    this.cachedCurrentDraggedObject = null;
    this.validDrop = true;
    this.lastDroppedContainerId = null;
  }

  onTreeDrop = (containerId, containerType) => {
    console.log("onTreeDrop")
    // update courseHeadingsInfo/courseAssignmentsInfo currentDraggedObject parentId
    // remove currentDraggedObject from sourceParentId children list
    // if (this.state.currentDraggedObject.type == "leaf") {
    //   const newCourseAssignments = this.assignmentsInfo[containerId];
    //   newCourseAssignments[this.state.currentDraggedObject.id] = this.state.currentDraggedObject.dataObject;
    //   this.assignmentsInfo[containerId] = newCourseAssignments;
    // }

    const childrenListKeyMap = {
      "folder": "childFolders",
      "content": "childContent",
      "url": "childUrls",
    }

    // get data
    let data = this.getDataSource(containerId, containerType);
    let parentDataSource = data["folder"];
    let childrenListKey = childrenListKeyMap[this.state.currentDraggedObject.type];

    const sourceParentChildrenList = parentDataSource[this.state.currentDraggedObject.sourceParentId][childrenListKey];

    if (this.state.currentDraggedObject.dataObject.parentId !== this.state.currentDraggedObject.sourceParentId) {
      const indexInSourceParentChildrenList = sourceParentChildrenList.findIndex(itemId => itemId == this.state.currentDraggedObject.id);
      if (indexInSourceParentChildrenList > -1) {
        sourceParentChildrenList.splice(indexInSourceParentChildrenList, 1);
      }
    }

    this.updateTree({
      containerType: containerType,
      folderInfo: data["folder"],
      contentInfo: data["content"],
      urlInfo: data["url"],
      courseId: containerId
    })

    // update headings
    parentDataSource[this.state.currentDraggedObject.sourceParentId][childrenListKey] = sourceParentChildrenList;
    if (this.state.currentDraggedObject.type == "header") parentDataSource[this.state.currentDraggedObject.id] = this.state.currentDraggedObject.dataObject;
    this.setState({
      currentDraggedObject: { id: null, type: null, sourceContainerId: null },
    })
    this.validDrop = true;
    this.lastDroppedContainerId = containerId;
  }

  splitPanelOnTreeDropEnter(listId, containerId, containerType) {
    console.log("onTreeDropEnter5", listId + '----'+containerId + '----'+containerType)

    const childrenListKeyMap = {
      "folder": "childFolders",
      "content": "childContent",
      "url": "childUrls",
    }

    // get data
    let data = this.getDataSource(containerId, containerType);
    let parentDataSource = data["folder"];
    let itemDataSource = data[this.state.splitPanelCurrentDraggedObject.type];
    let childrenListKey = childrenListKeyMap[this.state.splitPanelCurrentDraggedObject.type];

    // handle dragged object coming from different container
    if (this.state.splitPanelCurrentDraggedObject.sourceContainerId != containerId) {
      // create new item, handle type conversion:
      // content -> assignments || create copy of object
      // insert new object into data

      // create backup of current tree data
      this.containerCache = {
        ...this.containerCache,
        [sourceContainerId]: {
          folders: JSON.parse(JSON.stringify(data["folder"])),
          content: JSON.parse(JSON.stringify(data["content"])),
          urls: JSON.parse(JSON.stringify(data["url"])),
        }
      }

      // insert copy into current container at base level (parentId = listId) 
      const draggedObjectInfo = this.state.splitPanelCurrentDraggedObject.dataObject;
      let newObject = draggedObjectInfo;
      let newObjectChildren = [];

      if (this.state.splitPanelCurrentDraggedObject.type == "content") {
        itemDataSource = Object.assign({}, itemDataSource, { [this.state.splitPanelCurrentDraggedObject.id]: newObject });
        parentDataSource[listId]["childrenId"].push(newObject.branchId);
        parentDataSource[listId][childrenListKey].push(newObject.branchId);
        const splitPanelCurrentDraggedObject = this.state.splitPanelCurrentDraggedObject;
        splitPanelCurrentDraggedObject.dataObject = newObject;
        splitPanelCurrentDraggedObject.type = "leaf";
        splitPanelCurrentDraggedObject.sourceParentId = listId;
        splitPanelCurrentDraggedObject.sourceContainerId = containerId;
        this.setState({ splitPanelCurrentDraggedObject: splitPanelCurrentDraggedObject });
      } else {  // "folder" || "heading"
        // insert new heading into headings
        // if any objectChildren, insert into assignments
      }
      return;
    }

    const currentDraggedObjectInfo = this.state.splitPanelCurrentDraggedObject.dataObject;
    const previousParentId = currentDraggedObjectInfo.parentId;

    if (previousParentId == listId || listId == this.state.splitPanelCurrentDraggedObject.id) // prevent heading from becoming a child of itself 
      return;

    const previousList = parentDataSource[previousParentId][childrenListKey];
    const currentList = parentDataSource[listId][childrenListKey];
    // remove from previous list
    if (previousParentId !== this.state.splitPanelCurrentDraggedObject.sourceParentId) {
      const indexInList = previousList.findIndex(itemId => itemId == this.state.splitPanelCurrentDraggedObject.id);
      if (indexInList > -1) {
        previousList.splice(indexInList, 1);
      }
    }
    if (listId !== this.state.splitPanelCurrentDraggedObject.sourceParentId) {
      // add to current list
      currentList.push(this.state.splitPanelCurrentDraggedObject.id);
    }

    parentDataSource[previousParentId][childrenListKey] = previousList;
    parentDataSource[listId][childrenListKey] = currentList;
    const splitPanelCurrentDraggedObject = this.state.splitPanelCurrentDraggedObject;
    splitPanelCurrentDraggedObject.dataObject.parentId = listId;
    this.setState({ splitPanelCurrentDraggedObject: splitPanelCurrentDraggedObject })
  }

  splitPanelOnTreeDropLeave() {
    // if not across containers, return
    // Content -> Course :  Reset course data, reset content data (object return to source content), reset draggedObj
    // Content -> Content :  Reset content data (object return to source content), reset draggedObj
    // Course -> Content : Not allowed
    // Course -> Course : Reset both courses data (object return to source course), reset draggedObj

    // console.log("onTreeDropLeave")
  }

  splitPanelOnTreeDragEnd(containerId, containerType) {
    // console.log("onTreeDragEnd")
    // // dropped outsize valid dropzone
    // let currTreeHeadings = this.headingsInfo[containerId];
    // let currTreeAssignments = this.assignmentsInfo[containerId];
    // if (!this.validDrop) {
    //   currTreeHeadings = this.containerCache[containerId]["folders"];
    //   currTreeAssignments = this.containerCache[containerId]["content"];
    // }
    // // updateHeadingsAndAssignments(currTreeHeadings, currTreeAssignments);

    // this.headingsInfo[containerId] = currTreeHeadings;
    // this.assignmentsInfo[containerId] = currTreeAssignments;
    this.setState({
      splitPanelCurrentDraggedObject: { id: null, type: null, sourceContainerId: null },
    });
    this.containerCache = {};
    this.cachedCurrentDraggedObject = null;
    this.validDrop = true;
    this.lastDroppedContainerId = null;
  }

  splitPanelOnTreeDrop(containerId, containerType) {
    // console.log("onTreeDrop")
    // update courseHeadingsInfo/courseAssignmentsInfo currentDraggedObject parentId
    // remove currentDraggedObject from sourceParentId children list
    // if (this.state.currentDraggedObject.type == "leaf") {
    //   const newCourseAssignments = this.assignmentsInfo[containerId];
    //   newCourseAssignments[this.state.currentDraggedObject.id] = this.state.currentDraggedObject.dataObject;
    //   this.assignmentsInfo[containerId] = newCourseAssignments;
    // }

    const childrenListKeyMap = {
      "folder": "childFolders",
      "content": "childContent",
      "url": "childUrls",
    }

    // get data
    let data = this.getDataSource(containerId, containerType);
    let parentDataSource = data["folder"];
    let childrenListKey = childrenListKeyMap[this.state.splitPanelCurrentDraggedObject.type];

    const sourceParentChildrenList = parentDataSource[this.state.splitPanelCurrentDraggedObject.sourceParentId][childrenListKey];

    if (this.state.splitPanelCurrentDraggedObject.dataObject.parentId !== this.state.splitPanelCurrentDraggedObject.sourceParentId) {
      const indexInSourceParentChildrenList = sourceParentChildrenList.findIndex(itemId => itemId == this.state.splitPanelCurrentDraggedObject.id);
      if (indexInSourceParentChildrenList > -1) {
        sourceParentChildrenList.splice(indexInSourceParentChildrenList, 1);
      }
    }

    this.updateTree({
      containerType: containerType,
      folderInfo: data["folder"],
      contentInfo: data["content"],
      urlInfo: data["url"],
      courseId: containerId
    })

    // update headings
    parentDataSource[this.state.splitPanelCurrentDraggedObject.sourceParentId][childrenListKey] = sourceParentChildrenList;
    if (this.state.splitPanelCurrentDraggedObject.type == "header") parentDataSource[this.state.splitPanelCurrentDraggedObject.id] = this.state.splitPanelCurrentDraggedObject.dataObject;
    this.setState({
      currentDraggedObject: { id: null, type: null, sourceContainerId: null },
    })
    this.validDrop = true;
    this.lastDroppedContainerId = containerId;
  }
  splitPanelOnTreeDropEnter(listId, containerId, containerType) {
    console.log("onTreeDropEnter5", listId + '----' + containerId + '----' + containerType)

    const childrenListKeyMap = {
      "folder": "childFolders",
      "content": "childContent",
      "url": "childUrls",
    }

    // get data
    let data = this.getDataSource(containerId, containerType);
    let parentDataSource = data["folder"];
    let itemDataSource = data[this.state.splitPanelCurrentDraggedObject.type];
    let childrenListKey = childrenListKeyMap[this.state.splitPanelCurrentDraggedObject.type];

    // handle dragged object coming from different container
    if (this.state.splitPanelCurrentDraggedObject.sourceContainerId != containerId) {
      // create new item, handle type conversion:
      // content -> assignments || create copy of object
      // insert new object into data

      // create backup of current tree data
      this.containerCache = {
        ...this.containerCache,
        [sourceContainerId]: {
          folders: JSON.parse(JSON.stringify(data["folder"])),
          content: JSON.parse(JSON.stringify(data["content"])),
          urls: JSON.parse(JSON.stringify(data["url"])),
        }
      }

      // insert copy into current container at base level (parentId = listId) 
      const draggedObjectInfo = this.state.splitPanelCurrentDraggedObject.dataObject;
      let newObject = draggedObjectInfo;
      let newObjectChildren = [];

      if (this.state.splitPanelCurrentDraggedObject.type == "content") {
        itemDataSource = Object.assign({}, itemDataSource, { [this.state.splitPanelCurrentDraggedObject.id]: newObject });
        parentDataSource[listId]["childrenId"].push(newObject.branchId);
        parentDataSource[listId][childrenListKey].push(newObject.branchId);
        const splitPanelCurrentDraggedObject = this.state.splitPanelCurrentDraggedObject;
        splitPanelCurrentDraggedObject.dataObject = newObject;
        splitPanelCurrentDraggedObject.type = "leaf";
        splitPanelCurrentDraggedObject.sourceParentId = listId;
        splitPanelCurrentDraggedObject.sourceContainerId = containerId;
        this.setState({ splitPanelCurrentDraggedObject: splitPanelCurrentDraggedObject });
      } else {  // "folder" || "heading"
        // insert new heading into headings
        // if any objectChildren, insert into assignments
      }
      return;
    }

    const currentDraggedObjectInfo = this.state.splitPanelCurrentDraggedObject.dataObject;
    const previousParentId = currentDraggedObjectInfo.parentId;

    if (previousParentId == listId || listId == this.state.splitPanelCurrentDraggedObject.id) // prevent heading from becoming a child of itself 
      return;

    const previousList = parentDataSource[previousParentId][childrenListKey];
    const currentList = parentDataSource[listId][childrenListKey];
    // remove from previous list
    if (previousParentId !== this.state.splitPanelCurrentDraggedObject.sourceParentId) {
      const indexInList = previousList.findIndex(itemId => itemId == this.state.splitPanelCurrentDraggedObject.id);
      if (indexInList > -1) {
        previousList.splice(indexInList, 1);
      }
    }
    if (listId !== this.state.splitPanelCurrentDraggedObject.sourceParentId) {
      // add to current list
      currentList.push(this.state.splitPanelCurrentDraggedObject.id);
    }

    parentDataSource[previousParentId][childrenListKey] = previousList;
    parentDataSource[listId][childrenListKey] = currentList;
    const splitPanelCurrentDraggedObject = this.state.splitPanelCurrentDraggedObject;
    splitPanelCurrentDraggedObject.dataObject.parentId = listId;
    this.setState({ splitPanelCurrentDraggedObject: splitPanelCurrentDraggedObject })
  }

  splitPanelOnTreeDropLeave() {
    // if not across containers, return
    // Content -> Course :  Reset course data, reset content data (object return to source content), reset draggedObj
    // Content -> Content :  Reset content data (object return to source content), reset draggedObj
    // Course -> Content : Not allowed
    // Course -> Course : Reset both courses data (object return to source course), reset draggedObj

    // console.log("onTreeDropLeave")
  }

  splitPanelOnTreeDragEnd(containerId, containerType) {
    // console.log("onTreeDragEnd")
    // // dropped outsize valid dropzone
    // let currTreeHeadings = this.headingsInfo[containerId];
    // let currTreeAssignments = this.assignmentsInfo[containerId];
    // if (!this.validDrop) {
    //   currTreeHeadings = this.containerCache[containerId]["folders"];
    //   currTreeAssignments = this.containerCache[containerId]["content"];
    // }
    // // updateHeadingsAndAssignments(currTreeHeadings, currTreeAssignments);

    // this.headingsInfo[containerId] = currTreeHeadings;
    // this.assignmentsInfo[containerId] = currTreeAssignments;
    this.setState({
      splitPanelCurrentDraggedObject: { id: null, type: null, sourceContainerId: null },
    });
    this.containerCache = {};
    this.cachedCurrentDraggedObject = null;
    this.validDrop = true;
    this.lastDroppedContainerId = null;
  }

  splitPanelOnTreeDrop(containerId, containerType) {
    // console.log("onTreeDrop")
    // update courseHeadingsInfo/courseAssignmentsInfo currentDraggedObject parentId
    // remove currentDraggedObject from sourceParentId children list
    // if (this.state.currentDraggedObject.type == "leaf") {
    //   const newCourseAssignments = this.assignmentsInfo[containerId];
    //   newCourseAssignments[this.state.currentDraggedObject.id] = this.state.currentDraggedObject.dataObject;
    //   this.assignmentsInfo[containerId] = newCourseAssignments;
    // }

    const childrenListKeyMap = {
      "folder": "childFolders",
      "content": "childContent",
      "url": "childUrls",
    }

    // get data
    let data = this.getDataSource(containerId, containerType);
    let parentDataSource = data["folder"];
    let childrenListKey = childrenListKeyMap[this.state.splitPanelCurrentDraggedObject.type];

    const sourceParentChildrenList = parentDataSource[this.state.splitPanelCurrentDraggedObject.sourceParentId][childrenListKey];

    if (this.state.splitPanelCurrentDraggedObject.dataObject.parentId !== this.state.splitPanelCurrentDraggedObject.sourceParentId) {
      const indexInSourceParentChildrenList = sourceParentChildrenList.findIndex(itemId => itemId == this.state.splitPanelCurrentDraggedObject.id);
      if (indexInSourceParentChildrenList > -1) {
        sourceParentChildrenList.splice(indexInSourceParentChildrenList, 1);
      }
    }

    this.updateTree({
      containerType: containerType,
      folderInfo: data["folder"],
      contentInfo: data["content"],
      urlInfo: data["url"],
      courseId: containerId
    })

    // update headings
    parentDataSource[this.state.splitPanelCurrentDraggedObject.sourceParentId][childrenListKey] = sourceParentChildrenList;
    if (this.state.splitPanelCurrentDraggedObject.type == "header") parentDataSource[this.state.splitPanelCurrentDraggedObject.id] = this.state.splitPanelCurrentDraggedObject.dataObject;
    this.setState({
      splitPanelCurrentDraggedObject: { id: null, type: null, sourceContainerId: null },
    })
    this.validDrop = true;
    this.lastDroppedContainerId = containerId;
  }

  updateTree = ({ containerType, folderInfo = {}, contentInfo = {}, urlInfo = {}, courseId = "" }) => {
    switch (containerType) {
      case ChooserConstants.COURSE_ASSIGNMENTS_TYPE:
        this.saveAssignmentsTree({ courseId: courseId, headingsInfo: folderInfo, assignmentsInfo: contentInfo, callback: () => { } });
        break;
      case ChooserConstants.USER_CONTENT_TYPE:
        this.saveContentTree({ folderInfo, callback: () => { } });
        break;
      case ChooserConstants.COURSE_CONTENT_TYPE:
        this.saveAssignmentsTree({ courseId: courseId, headingsInfo: folderInfo, assignmentsInfo: contentInfo, callback: () => { } });
        break;
    }
  }

  onBrowserDragStart({ draggedId, draggedType, sourceContainerId, parentsInfo, leavesInfo }) {
    //console.log("onDragStart")

    let dataObjectSource = leavesInfo;
    if (draggedType == "folder") dataObjectSource = parentsInfo;
    else if (draggedType == "url") dataObjectSource = this.urlInfo;

    const dataObject = dataObjectSource[draggedId];
    const sourceParentId = dataObjectSource[draggedId].parentId;

    this.setState({
      currentDraggedObject: { id: draggedId, type: draggedType, sourceContainerId: sourceContainerId, dataObject: dataObject, sourceParentId: sourceParentId },
    })
    this.containerCache = {
      ...this.containerCache,
      [sourceContainerId]: {
        parents: JSON.parse(JSON.stringify(parentsInfo)),
        leaves: JSON.parse(JSON.stringify(leavesInfo))
      }
    }
    this.cachedCurrentDraggedObject = { id: draggedId, type: draggedType, sourceContainerId: sourceContainerId, dataObject: dataObject, sourceParentId: sourceParentId };
    this.validDrop = false;
  }

  onSplitPanelBrowserDragStart({ draggedId, draggedType, sourceContainerId, parentsInfo, leavesInfo }) {
    //console.log("onDragStart")

    let dataObjectSource = leavesInfo;
    if (draggedType == "folder") dataObjectSource = parentsInfo;
    else if (draggedType == "url") dataObjectSource = this.urlInfo;

    const dataObject = dataObjectSource[draggedId];
    const sourceParentId = dataObjectSource[draggedId].parentId;

    this.setState({
      splitPanelCurrentDraggedObject: { id: draggedId, type: draggedType, sourceContainerId: sourceContainerId, dataObject: dataObject, sourceParentId: sourceParentId },
    })
    this.containerCache = {
      ...this.containerCache,
      [sourceContainerId]: {
        parents: JSON.parse(JSON.stringify(parentsInfo)),
        leaves: JSON.parse(JSON.stringify(leavesInfo))
      }
    }
    this.cachedCurrentDraggedObject = { id: draggedId, type: draggedType, sourceContainerId: sourceContainerId, dataObject: dataObject, sourceParentId: sourceParentId };
    this.validDrop = false;
  }

  onBrowserDropEnter = (listId) => {
    console.log("onDropEnter")
  }

  onBrowserDragEnd = ({containerId, parentsInfo, leavesInfo}) => {
    console.log("onBrowserDragEnd")
    let currParentsInfo = parentsInfo;
    let currChildrenInfo = leavesInfo;
    // dropped across containers && content -> content
    if (this.validDrop && containerId != this.lastDroppedContainerId) {
      // remove current dragged item from data
      // save data
    } else if (!this.validDrop) {
      // dropped outsize valid dropzone, reset all data
      // currParentsInfo = this.containerCache[containerId].parents;
      // currChildrenInfo = this.containerCache[containerId].leaves;
      // const newSourceContainerId = this.state.currentDraggedObject.sourceContainerId;
      // if (newSourceContainerId != containerId) {
      //   if (this.state.selectedDrive == "Content") {
      //     // TODO: reset content from cache
      //   } else if (this.state.selectedDrive == "Courses") {
      //     this.headingsInfo[newSourceContainerId] = this.containerCache[newSourceContainerId].parents;
      //     this.assignmentsInfo[newSourceContainerId] = this.containerCache[newSourceContainerId].leaves;
      //   }
      // }
    }
    this.folderInfo = currParentsInfo;
    this.branchId_info = currChildrenInfo;
    // save folderInfo and branchId_info

    this.setState({
      currentDraggedObject: { id: null, type: null, sourceContainerId: null },
    })
    this.containerCache = {};
    this.cachedCurrentDraggedObject = null;
  }

  onSplitPanelBrowserDragEnd({ containerId, parentsInfo, leavesInfo }) {
    //console.log("onBrowserDragEnd")
    let currParentsInfo = parentsInfo;
    let currChildrenInfo = leavesInfo;
    // dropped across containers && content -> content
    if (this.validDrop && containerId != this.lastDroppedContainerId) {
      // remove current dragged item from data
      // save data
    } else if (!this.validDrop) {
      // dropped outsize valid dropzone, reset all data
      currParentsInfo = this.containerCache[containerId].parents;
      currChildrenInfo = this.containerCache[containerId].leaves;
      const newSourceContainerId = this.state.splitPanelCurrentDraggedObject.sourceContainerId;
      if (newSourceContainerId != containerId) {
        this.headingsInfo[newSourceContainerId] = this.containerCache[newSourceContainerId].parents;
        this.assignmentsInfo[newSourceContainerId] = this.containerCache[newSourceContainerId].leaves;
      }
    }
    this.folderInfo = currParentsInfo;
    this.branchId_info = currChildrenInfo;
    // save folderInfo and branchId_info

    this.setState({
      splitPanelCurrentDraggedObject: { id: null, type: null, sourceContainerId: null },
    })
    this.containerCache = {};
    this.cachedCurrentDraggedObject = null;
  }

  onBrowserDrop = (containerId, parentsInfo, leavesInfo) => {
    //console.log("onBrowserDrop")

  }
  onSplitPanelBrowserDrop(containerId, parentsInfo, leavesInfo) {
    //console.log("onBrowserDrop")

  }

  // switchPanelContainer(panelId) {
  //   const values = this.state.panelsCollection[panelId].values;
  //   const currentActiveContainer = this.state.panelsCollection[panelId].activeContainer;
  //   const nextActiveContainer = values[(values.indexOf(currentActiveContainer) + 1) % values.length];
  //   const newPanelData = {
  //     values: values,
  //     activeContainer: nextActiveContainer
  //   }
  //   this.setState({
  //     panelsCollection: {
  //       ...this.state.panelsCollection,
  //       [panelId]: newPanelData
  //     }
  //   })
  // }


  switchPanelContainer= (view) => {
    const values = this.state.panelsCollection['first'].values;
    const newPanelData = {
      values: values,
      activeContainer: view

    }
    this.setState({
      panelsCollection: {
        ...this.state.panelsCollection,
        ["first"]: newPanelData
      }
    })
  }

  splitSwitchPanelContainer(view) {
    const values = this.state.splitPanelsCollection['second'].values;
    const newPanelData = {
      values: values,
      activeContainer: view

    }
    this.setState({
      splitPanelsCollection: {
        ...this.state.splitPanelsCollection,
        ["second"]: newPanelData
      }
    })
  }


  onBrowserFolderDrop = ({ containerId, droppedId }) =>{
    // handle dragging folder onto itself
    if (this.state.currentDraggedObject.id == droppedId) return;
    let draggedItems = {
      id: this.state.selectedItems,
      type: this.state.selectedItemsType
    }
    // remove droppedId, repos from (draggedIds, draggedTypes)
    for (let i = 0; i < draggedItems.id.length; i++) {
      if (draggedItems.id[i] == droppedId || (draggedItems.type == "folder" && draggedItems.isRepo)) {
        draggedItems.id.splice(i, 1);
        draggedItems.type.splice(i, 1);
      }
    }
    let targetDroppedId = droppedId;
    if (droppedId == ChooserConstants.PREVIOUS_DIR_ID) {
      // add content to previous directory
      targetDroppedId = this.state.directoryStack.slice(-2)[0];
      if (this.state.directoryStack.length < 2) targetDroppedId = "root"; 
    }

    // add draggedIds to folder with targetDroppedId
    if (this.state.selectedDrive == "Content") {
      this.addContentToFolder(draggedItems.id, draggedItems.type, targetDroppedId);
    } else if (this.state.selectedDrive == "Courses") {
      const dataSource = this.getDataSource(containerId, ChooserConstants.COURSE_ASSIGNMENTS_TYPE);
      const childrenListKeyMap = {
        "folder": "childFolders",
        "content": "childContent",
        "url": "childUrls",
      }
      for (let i = 0; i < draggedItems.id.length; i++) {
        const itemId = draggedItems.id[i]
        const itemType = draggedItems.type[i];
        const itemParentId = dataSource[itemType][itemId]["parentId"];
        const folderListKey = childrenListKeyMap[itemType];
        const indexInList = dataSource["folder"][itemParentId][folderListKey].findIndex(id => id == itemId);
        if (indexInList > -1) {
          dataSource["folder"][itemParentId][folderListKey].splice(indexInList, 1);
        }
        dataSource["folder"][targetDroppedId][folderListKey].push(itemId);
        dataSource[itemType][itemId]["parentId"] = targetDroppedId;
      }
      this.updateTree({
        containerType: ChooserConstants.COURSE_ASSIGNMENTS_TYPE,
        folderInfo: dataSource["folder"],
        contentInfo: dataSource["content"],
        urlInfo: dataSource["url"],
        courseId: containerId
      })
    }
  }
  
  onSplitPanelBrowserFolderDrop({ containerId, droppedId }) {
    // handle dragging folder onto itself
    if (this.state.splitPanelCurrentDraggedObject.id == droppedId) return;
    let draggedItems = {
      id: this.state.selectedItems,
      type: this.state.selectedItemsType
    }
    // remove droppedId, repos from (draggedIds, draggedTypes)
    for (let i = 0; i < draggedItems.id.length; i++) {
      if (draggedItems.id[i] == droppedId || (draggedItems.type == "folder" && draggedItems.isRepo)) {
        draggedItems.id.splice(i, 1);
        draggedItems.type.splice(i, 1);
      }
    }
    if (droppedId == ChooserConstants.PREVIOUS_DIR_ID) {
      // add content to previous directory
      let previousDirectoryId = this.state.directoryStack.slice(-2)[0];
      if (this.state.directoryStack.length < 2) previousDirectoryId = "root";
      this.addContentToFolder(draggedItems.id, draggedItems.type, previousDirectoryId);
    } else {
      // add draggedIds to folder with droppedId
      this.addContentToFolder(draggedItems.id, draggedItems.type, droppedId);
    }
  }
  
  toggleSplitPanel() {
    this.setState({ splitPanelLayout: !this.state.splitPanelLayout });
  }

  getPathToFolder = (folderId, parentDataObject) => {
    let pathToFolder = [folderId];
    let currentParentId = parentDataObject[folderId].parentId;
    while (currentParentId != "root") {
      pathToFolder.unshift(currentParentId);
      currentParentId = parentDataObject[currentParentId].parentId;
    }
    return pathToFolder;
  }

  handleLeftNavSearch(e) {
    const searchTerm = e.target.value || '';
    let filteredUserFolderInfo = {};
    let filteredChildFolders = [];
    const copyUserFolderInfo = JSON.parse(JSON.stringify(this.userFolderInfo));
    for (let key in copyUserFolderInfo) {
      if (copyUserFolderInfo[key].title.toLowerCase().indexOf(searchTerm.toLowerCase()) > -1 && key !== 'root') {
        filteredUserFolderInfo[key] = copyUserFolderInfo[key];
        if(copyUserFolderInfo[key].parentId === 'root'){
        filteredChildFolders.push(key);
        }
        copyUserFolderInfo[key].childFolders.forEach((f)=> {
          filteredUserFolderInfo[f] = copyUserFolderInfo[f];
        });
      }
    }
    copyUserFolderInfo['root'].childFolders = filteredChildFolders;
    filteredUserFolderInfo['root'] = copyUserFolderInfo['root'];
    console.log(filteredUserFolderInfo);
    this.setState({ userFolderInfo: filteredUserFolderInfo });
  }



  render() {
    if (!this.courses_loaded || !this.assignments_and_headings_loaded) {
      return <div style={{ display: "flex", justifyContent: "center", alignItems: "center", height: "100vh" }}>
        <SpinningLoader />
      </div>
    }
    // return <DoenetAssignmentTree treeHeadingsInfo={this.headingsInfo} treeAssignmentsInfo={this.assignmentsInfo} 
    // updateHeadingsAndAssignments={this.updateHeadingsAndAssignments}/>
    let assignmentsTree = <div className="tree" style={{ padding: "5em 2em" }}>
      <TreeView
        containerId={this.state.selectedCourse}
        containerType={ChooserConstants.COURSE_ASSIGNMENTS_TYPE}
        loading={!this.assignments_and_headings_loaded}
        parentsInfo={this.headingsInfo[this.state.selectedCourse]}
        childrenInfo={this.assignmentsInfo[this.state.selectedCourse]}
        treeNodeIcons={TreeIcons}
        currentDraggedObject={this.state.currentDraggedObject}
        onDragStart={this.onTreeDragStart}
        onDragEnd={this.onTreeDragEnd}
        onDraggableDragOver={this.onTreeDraggableDragOver}
        onDropEnter={this.onTreeDropEnter}
        onDrop={this.onTreeDrop} />
    </div>

    // process root folder for tree rendering
    if (this.folders_loaded && this.branches_loaded && this.urls_loaded && this.userContentReloaded) {
      this.userContentReloaded = false;
      this.userFolderInfo["root"] = {
        title: "User Content Tree",
        childContent: [],
        childFolders: [],
        childUrls: [],
        isPublic: false,
        type: "folder",
      };
      this.userFolderInfo["root"]["title"] = "User Content Tree"
      this.userFolderInfo["root"]["childContent"] = [];
      this.userFolderInfo["root"]["childFolders"] = [];
      this.userFolderInfo["root"]["childUrls"] = [];
      Object.keys(this.userContentInfo).forEach((branchId) => {
        if (this.userContentInfo[branchId].parentId == "root") this.userFolderInfo["root"]["childContent"].push(branchId);
      })
      Object.keys(this.userUrlInfo).forEach((urlId) => {
        if (this.userUrlInfo[urlId].parentId == "root") this.userFolderInfo["root"]["childUrls"].push(urlId);
      })
      Object.keys(this.userFolderInfo).forEach((folderId) => {
        if (this.userFolderInfo[folderId].parentId == "root") this.userFolderInfo["root"]["childFolders"].push(folderId);
      })
    }

    this.buildCourseList();
    this.buildLeftNavPanel();
    this.buildTopToolbar();

    // setup mainSection to be chooser / CourseForm
    this.mainSection;
    let loading = true;
    let browserContainerId = ""
    let browserContentInfo = {}
    let browserFolderInfo = {}
    let browserUrlInfo = {}
    let folderList = [];
    let contentList = [];
    let urlList = [];
    let treeContainerId = "";
    let treeContainerType = "";
    let treeParentsInfo = {};
    let treeChildrenInfo = {};
    if (this.state.activeSection === "add_course" || this.state.activeSection === "edit_course") {
      this.mainSection = <CourseForm
        mode={this.state.activeSection}
        handleBack={this.toggleManageCourseForm}
        handleNewCourseCreated={this.handleNewCourseCreated}
        saveCourse={this.saveCourse}
        selectedCourse={this.state.selectedCourse}
        selectedCourseInfo={this.courseInfo[this.state.selectedCourse]}
      />;
    } else if (this.state.activeSection === "add_url" || this.state.activeSection === "edit_url") {
      this.mainSection = <UrlForm
        mode={this.state.activeSection}
        handleBack={this.toggleManageUrlForm}
        handleNewUrlCreated={this.handleNewUrlCreated}
        saveUrl={this.saveUrl}
        selectedUrl={this.state.selectedItems[this.state.selectedItems.length - 1]}
        selectedUrlInfo={this.urlInfo[this.state.selectedItems[this.state.selectedItems.length - 1]]}
      />;
    }
    else {
      if (this.state.selectedDrive == "Content" || this.state.selectedDrive == "Global") {
        loading = !this.folders_loaded || !this.branches_loaded || !this.urls_loaded;

        // browser data
        browserContainerId = "user";
        folderList = this.folderIds;
        contentList = this.sort_order;
        urlList = this.urlIds;
        browserFolderInfo = this.folderInfo;
        browserContentInfo= this.branchId_info;
        browserUrlInfo = this.urlInfo;

        // tree data
        treeContainerId = "user";
        treeContainerType = ChooserConstants.USER_CONTENT_TYPE;
        treeParentsInfo = this.userFolderInfo;
        treeChildrenInfo = { ...this.userContentInfo, ...this.userUrlInfo };
        console.log(treeParentsInfo)

      } else if (this.state.selectedDrive == "Courses") {
        loading = !this.assignments_and_headings_loaded;

<<<<<<< HEAD
        // browser data
        browserContainerId = this.state.selectedCourse;
        if (this.headingsInfo[this.state.selectedCourse]["root"]) {
          folderList = this.headingsInfo[this.state.selectedCourse]["root"]["childFolders"]; 
          contentList = this.headingsInfo[this.state.selectedCourse]["root"]["childContent"]; 
        }
        browserFolderInfo = this.headingsInfo[this.state.selectedCourse]
        browserContentInfo = this.assignmentsInfo[this.state.selectedCourse]
=======
      //console.log('treeParentsInfo', treeParentsInfo);
      //console.log('treeChildrenInfo', treeChildrenInfo);
      const TreeNodeItem = ({title, icon}) => {
        return <div>
          {icon}
          {/* <span style={{
            verticalAlign: 'middle',
            textOverflow: 'ellipsis',
            whiteSpace: 'nowrap',
            overflow: 'hidden',
          }}
          >{title}</span> */}
          <Link to={`/go/?path=${title}`}>{title}</Link>
        </div>
      };
>>>>>>> abb27e79

        // tree data
        treeContainerId = this.state.selectedCourse;
        treeContainerType = ChooserConstants.COURSE_ASSIGNMENTS_TYPE;
        treeParentsInfo = this.headingsInfo[this.state.selectedCourse];
        treeChildrenInfo = this.assignmentsInfo[this.state.selectedCourse];
      }

      this.tree = <div className="tree" style={{ paddingLeft: "1em" }}>
        <TreeView
          containerId={treeContainerId}
          containerType={treeContainerType}
          loading={!this.folders_loaded || !this.branches_loaded || !this.urls_loaded}
          parentsInfo={treeParentsInfo}
          childrenInfo={treeChildrenInfo}
          treeNodeIcons={TreeIcons}
          currentDraggedObject={this.state.currentDraggedObject}
          onDragStart={this.onTreeDragStart}
          onDragEnd={this.onTreeDragEnd}
          onDraggableDragOver={this.onTreeDraggableDragOver}
          onDropEnter={this.onTreeDropEnter}
          onDrop={this.onTreeDrop}
          directoryData={[...this.state.directoryStack]}
          parentNodeItem={TreeNodeItem}
          leafNodeItem={TreeNodeItem}
          specialNodes={this.tempSet}
          // specialNodes={new Set(this.tempSet).add(selectedItem.parentId)}
          treeStyles={{
            specialChildNode: {
              "title": { color: "#2675ff" },
              "frame": { color: "#2675ff", background: "#e6efff", paddingLeft: "5px", borderRadius: "0 50px 50px 0" },
            },
            specialParentNode: {
              "title": { color: "#2675ff", background: "#e6efff", paddingLeft: "5px", borderRadius: "0 50px 50px 0" },
            },
            // parentNode: {
            //   "node": { background: "rgba(58,172,144)" },
            // },
            emptyParentExpanderIcon: <span></span>,
          }}
          onLeafNodeClick={(id, type) => {
            // get path to item
            const dataSource = this.getDataSource(treeContainerId, treeContainerType);
            const itemParentId = dataSource[type][id]["parentId"];
            const pathToSelectedFolder = itemParentId == "root" ? [] : this.getPathToFolder(itemParentId, treeParentsInfo);
            // select item and switch to directory            
            this.setState({
              selectedItems: [id],
              selectedItemsType: [type],
              directoryStack: pathToSelectedFolder
            })
            this.setState({ selectedItems: [id], selectedItemsType: [type] })
            this.tempSet.clear()
            this.tempSet.add(id);
            this.customizedTempSet.clear();
            this.customizedTempSet.add(itemParentId);
            this.forceUpdate()
          }}
          onParentNodeClick={(id, type) => {
            // get path to item
            let pathToSelectedFolder = this.getPathToFolder(id, treeParentsInfo);
            // select item and switch to directory            
            this.setState({
              selectedItems: [id], 
              selectedItemsType: [type],
              directoryStack: pathToSelectedFolder
            })
            this.customizedTempSet.clear();
            this.customizedTempSet.add(id);
            this.tempSet.clear();
            this.tempSet.add(id);
            this.setState({});
            this.forceUpdate();
          }}
          onParentNodeDoubleClick={(id) => {
            // openSubtree
          }}
        />
      </div>

const TreeNodeItemSplit = ({title, icon}) => {
  return <div>
    {icon}
    <span style={{
      verticalAlign: 'middle',
      textOverflow: 'ellipsis',
      whiteSpace: 'nowrap',
      overflow: 'hidden',
    }}
    >{title}</span>
  </div>
};
   
      this.splitPanelTree =  <div className="tree" style={{ paddingLeft: "1em" }}>
        <TreeView
          containerId={treeContainerId}
          containerType={treeContainerType}
          loading={!this.folders_loaded || !this.branches_loaded || !this.urls_loaded}
          parentsInfo={treeParentsInfo}
          childrenInfo={treeChildrenInfo}
          parentNodeItem={TreeNodeItemSplit}
          leafNodeItem={TreeNodeItemSplit}
          treeNodeIcons={TreeIcons}
          currentDraggedObject={this.state.splitPanelCurrentDraggedObject}
          onDragStart={this.onTreeDragStart}
          onDragEnd={this.onTreeDragEnd}
          onDraggableDragOver={this.onTreeDraggableDragOver}
          onDropEnter={this.onTreeDropEnter}
          onDrop={this.onTreeDrop}
          directoryData={[...this.state.splitPanelDirectoryStack]}
          specialNodes={this.tempSet}
          treeStyles={{
            specialChildNode: {
              "title": { color: "#2675ff" },
              "frame": { color: "#2675ff", background: "#e6efff", paddingLeft: "5px", borderRadius: "0 50px 50px 0" },
            },
            specialParentNode: {
              "title": { color: "#2675ff", background: "#e6efff", paddingLeft: "5px", borderRadius: "0 50px 50px 0" },
            },
            emptyParentExpanderIcon: <span></span>
          }}
          onLeafNodeClick={(id, type) => {
            // get path to item
            const dataSource = this.getDataSource(treeContainerId, treeContainerType);
            const itemParentId = dataSource[type][id]["parentId"];
            const pathToSelectedFolder = itemParentId == "root" ? [] : this.getPathToFolder(itemParentId);
            // select item and switch to directory            
            this.setState({
              splitPanelSelectedItems: [id],
              splitPanelSelectedItemsType: [type],
              splitPanelDirectoryStack: pathToSelectedFolder
            })
            this.setState({ splitPanelSelectedItems: [id], splitPanelSelectedItemsType: [type] })
            this.tempSet = new Set([id]);
            this.forceUpdate()
          }}
          onParentNodeClick={(id, type) => {
            // get path to item
            let pathToSelectedFolder = this.getPathToFolder(id);
            // select item and switch to directory            
            this.setState({
              splitPanelSelectedItems: [id],
              splitPanelSelectedItemsType: [type],
              splitPanelDirectoryStack: pathToSelectedFolder
            })
            this.tempSet = new Set([id]);
            this.setState({})
            this.forceUpdate()
          }}
          onParentNodeDoubleClick={(id) => {
            // openSubtree
          }}
        />
      </div>
<<<<<<< HEAD
     this.splitPanelTree =  <div className="tree" style={{ paddingLeft: "1em" }}>
     <TreeView
       containerId={treeContainerId}
       containerType={treeContainerType}
       loading={!this.folders_loaded || !this.branches_loaded || !this.urls_loaded}
       parentsInfo={treeParentsInfo}
       childrenInfo={treeChildrenInfo}
       treeNodeIcons={TreeIcons}
       currentDraggedObject={this.state.splitPanelCurrentDraggedObject}
       onDragStart={this.onTreeDragStart}
       onDragEnd={this.onTreeDragEnd}
       onDraggableDragOver={this.onTreeDraggableDragOver}
       onDropEnter={this.onTreeDropEnter}
       onDrop={this.onTreeDrop}
       directoryData={[...this.state.splitPanelDirectoryStack]}
       specialNodes={this.tempSet}
       treeStyles={{
         specialChildNode: {
           "title": { color: "#2675ff" },
           "frame": { color: "#2675ff", background: "#e6efff", paddingLeft: "5px", borderRadius: "0 50px 50px 0" },
         },
         specialParentNode: {
           "title": { color: "#2675ff", background: "#e6efff", paddingLeft: "5px", borderRadius: "0 50px 50px 0" },
         },
         emptyParentExpanderIcon: <span></span>
       }}
       onLeafNodeClick={(id, type) => {
         // get path to item
         const dataSource = this.getDataSource(treeContainerId, treeContainerType);
         const itemParentId = dataSource[type][id]["parentId"];
         const pathToSelectedFolder = itemParentId == "root" ? [] : this.getPathToFolder(itemParentId);
         // select item and switch to directory            
         this.setState({
          splitPanelSelectedItems: [id],
          splitPanelSelectedItemsType: [type],
           splitPanelDirectoryStack: pathToSelectedFolder
         })
         this.setState({ splitPanelSelectedItems: [id], splitPanelSelectedItemsType: [type] })
         this.tempSet = new Set([id]);
         this.forceUpdate()
       }}
       onParentNodeClick={(id, type) => {
         // get path to item
         let pathToSelectedFolder = this.getPathToFolder(id);
         // select item and switch to directory            
         this.setState({
          splitPanelSelectedItems: [id],
          splitPanelSelectedItemsType: [type],
          splitPanelDirectoryStack: pathToSelectedFolder
         })
         this.tempSet = new Set([id]);
         this.setState({})
         this.forceUpdate()
       }}
       onParentNodeDoubleClick={(id) => {
         // openSubtree
       }}
     />
   </div>
      let customizedContentTreeParentInfo = {"root": {}};
      let customizedContentTreeChildrenInfo = {};
      
      if (treeParentsInfo && treeChildrenInfo) {
        customizedContentTreeParentInfo = JSON.parse(JSON.stringify({...this.userFolderInfo})),
        customizedContentTreeChildrenInfo = JSON.parse(JSON.stringify({ ...this.userContentInfo, ...this.userUrlInfo }))
        customizedContentTreeParentInfo.root.title = "Content";
        customizedContentTreeParentInfo.root.childContent = [];
      }

=======
      let contentParentInfo = treeParentsInfo || {};
      if (!!Object.keys(this.state.userFolderInfo).length) {
        contentParentInfo = this.state.userFolderInfo
      }
      let coursesParentInfo = treeParentsInfo;
      if (!!Object.keys(this.state.userFolderInfo).length) {
        coursesParentInfo = this.state.userFolderInfo
      }
      let customizedContentTreeParentInfo = JSON.parse(JSON.stringify(contentParentInfo));
      let customizedContentTreeChildrenInfo = JSON.parse(JSON.stringify(treeChildrenInfo));
      if (!!Object.keys(customizedContentTreeParentInfo).length) {
        customizedContentTreeParentInfo["root"]["title"] = "Content";
        customizedContentTreeParentInfo["root"]["childContent"] = [];
      }
>>>>>>> abb27e79
      for (let key in customizedContentTreeParentInfo) {
        if (key !== 'root') {
          customizedContentTreeParentInfo[key].childContent = [];
          // customizedContentTreeParentInfo[key].childFolders = [];
          customizedContentTreeParentInfo[key].childUrls = [];
        }
      }

      let customizedCoursesTreeParentInfo = {
        root: {
          title: "Courses",
          type: "folder",
          parentId: "root",
          childFolders: [],
          childContent: [],
          childUrls: [],
        }
      };
      let customizedCoursesTreeChildrenInfo = { ...this.courseInfo };
      for (let key in customizedCoursesTreeChildrenInfo) {
        customizedCoursesTreeChildrenInfo[key].parentId = 'root';
        customizedCoursesTreeChildrenInfo[key].rootId = 'root';
        customizedCoursesTreeChildrenInfo[key].title = customizedCoursesTreeChildrenInfo[key]['courseCode'];
        customizedCoursesTreeChildrenInfo[key].type = 'content';
        customizedCoursesTreeParentInfo['root']['childContent'].push(key);
      }
<<<<<<< HEAD
      // for (let key in customizedCoursesTreeParentInfo) {
      //   if(key !== 'root') {
      //     customizedCoursesTreeParentInfo[key].childContent = [];
      //     customizedCoursesTreeParentInfo[key].childFolders = [];
      //     customizedCoursesTreeParentInfo[key].childUrls = [];
      //   }
      // }
=======

      console.log('customizedContentTreeParentInfo', customizedContentTreeParentInfo);
      // console.log('customizedCoursesTreeParentInfo', customizedCoursesTreeParentInfo);
      // console.log('customizedCoursesTreeChildrenInfo', customizedCoursesTreeChildrenInfo);



const customizedTreeNodeItem = ({title, icon}) => {
  return <div>
    {icon}
    <Link to={`/go/?path=${title}`} style={{textDecoration:"none",color:"white",paddingLeft:"5px"}}>{title}</Link>
  </div>
};
>>>>>>> abb27e79
      this.customizedTree = <div className="tree-column">
        <Accordion>
          <div label="CONTENT" activeChild={this.state.contentActiveChild}>
            <TreeView
              containerId={treeContainerId}
              containerType={treeContainerType}
              loading={!this.folders_loaded || !this.branches_loaded || !this.urls_loaded}
              parentsInfo={customizedContentTreeParentInfo}
              childrenInfo={{}}
              specialNodes={this.customizedTempSet}
              hideRoot={true}
              parentNodeItem={customizedTreeNodeItem}
              leafNodeItem={customizedTreeNodeItem}
              treeNodeIcons={(itemType) => {
                let map = {
                }
                return map[itemType]
              }}

              treeStyles={{
          
                parentNode: {
                  "title": { color: "white" , paddingLeft:'5px'},
                  "node":{
                    width:"100%",
                    height:"2.6em"
                  },
                },
                childNode: {
                  "title": {
                    color:"white",
                    paddingLeft: "5px"
                  },
                  "node":{
                    backgroundColor:"rgba(192, 220, 242,0.3)",
                    color: "white",
                    // marginRight:"10px",
                    borderLeft:'8px solid #1b216e',
                    height:"2.6em",
                    width:"100%"
                  }
                },
                specialChildNode: {
                  "title": { color: "gray" },
                },
                specialParentNode: {
                  "title": {
                    color:"white",
                    paddingLeft: "5px"
                  },
                  "node":{
                    backgroundColor:"rgba(192, 220, 242,0.3)",
                    color: "white",
                    // marginRight:"10px",
                    borderLeft:'8px solid #1b216e',
                    height:"2.6em",
                    width:"100%"
                  }
                },

                emptyParentExpanderIcon: {
                  opened: <FontAwesomeIcon  
                  style={{
                    padding: '1px',
                    width: '1.3em',
                    height: '1.2em',
                    border: "1px solid darkblue",
                    borderRadius: '2px',
                    marginLeft: "5px"

                  }} 
                  icon={faChevronDown}/>,
                  closed: <FontAwesomeIcon  
                  style={{
                    padding: '1px',
                    width: '1.3em',
                    height: '1.2em',
                    border: "1px solid darkblue",
                    borderRadius: '2px',
                    marginLeft: "5px"

                  }}
                  icon={faChevronRight}/>,
                },
<<<<<<< HEAD
            
                //   expanderIcon: <FontAwesomeIcon icon={faPlus}/>
                emptyParentExpanderIcon: <span style={{padding:'5px'}}></span>
                // expanderIcon: {
                //   closed:<FontAwesomeIcon icon={faFileAlt} style={{ "fontSize": "18px", "color": "#a7a7a7", "marginRight": "18px" }} />,
                //   opened:<FontAwesomeIcon icon={faFileAlt} style={{ "fontSize": "18px", "color": "#a7a7a7", "marginRight": "18px" }} />
                // } 
                  
=======
                // <span style={{ padding: '5px' }}></span>,
                expanderIcons: {
                  opened: <FontAwesomeIcon icon={faChevronDown}
                    style={{
                      padding: '1px',
                      width: '1.3em',
                      height: '1.2em',
                      border: "1px solid darkblue",
                      borderRadius: '2px',
                      marginLeft: "5px"

                    }}
                  />,
                  closed: <FontAwesomeIcon icon={faChevronRight}
                    style={{
                      padding: '1px',
                      width: '1.3em',
                      height: '1.2em',
                      border: "1px solid darkblue",
                      borderRadius: "2px",
                      marginLeft: "5px"
                    }} />,
                }
>>>>>>> abb27e79

              }}
              onLeafNodeClick={(nodeId) => {
                if (this.tempSet.has(nodeId)) this.tempSet.delete(nodeId);
                else this.tempSet.add(nodeId);
                this.forceUpdate();
              }}

              onParentNodeClick={(nodeId) => {
                this.customizedTempSet.clear();
                this.customizedTempSet.add(nodeId);
                this.tempSet.clear();
                this.tempSet.add(nodeId);
                this.goToFolder(nodeId, customizedContentTreeParentInfo);
                if (!this.state.splitPanelLayout) {
                  this.splitPanelGoToFolder(nodeId, customizedContentTreeParentInfo);
                }
                this.setState({ contentActiveChild: true });
                this.forceUpdate();
              }}

            />
          </div>
        </Accordion>
        <Accordion>
          <div label="COURSES" activeChild={this.state.courseActiveChild}>
            <TreeView
              containerId={treeContainerId}
              containerType={treeContainerType}
              loading={!this.folders_loaded || !this.branches_loaded || !this.urls_loaded}
              parentsInfo={customizedCoursesTreeParentInfo}
              childrenInfo={customizedCoursesTreeChildrenInfo}
              hideRoot={true}
              parentNodeItem={customizedTreeNodeItem}
              leafNodeItem={customizedTreeNodeItem}
              treeNodeIcons={(itemType) => {
                let map = {
                }
                return map[itemType]
              }}
              treeStyles={{
                parentNode: {
                  "title": { color: "white" , paddingLeft:'5px'},
                  "node":{
                    width:"100%",
                    height:"30px"
                  },
             
                },
                childNode: {
                  "title": {
                    color:"white",
                    paddingLeft: "5px"
                  },
                  "node":{
                    backgroundColor:"rgba(192, 220, 242,0.3)",
                    color: "white",
                    // marginRight:"10px",
                    borderLeft:'8px solid #1b216e',
                    height:"30px",
                    width:"100%"
                  }
                },
                specialChildNode: {
                },
                specialParentNode: {
                  "title": { color: "#d9eefa", background: "#e6efff", paddingLeft: "5px" },
                },
                // expanderIcon: <FontAwesomeIcon icon={faFolderOpen} style={{ paddingRight: "8px" }} />
              }}
              onLeafNodeClick={(nodeId) => {
                this.tempSet.clear();
                this.tempSet.add(nodeId);
                this.selectDrive("Courses", nodeId)
                this.forceUpdate();
              }}
              onParentNodeClick={(nodeId, type) => {
                this.tempSet.clear();
                this.tempSet.add(nodeId);
                this.setState({courseActiveChild: true});
                this.forceUpdate()
              }}
              onParentNodeDoubleClick={(nodeId) => {
                console.log(`${nodeId} double clicked!`)
              }}
            />
          </div>
        </Accordion>
      </div>

      this.mainSection = <React.Fragment>
        <DoenetBranchBrowser
          loading={loading}
          containerId={browserContainerId}
          allFolderInfo={browserFolderInfo}
          allContentInfo={browserContentInfo}
          allUrlInfo={browserUrlInfo}
          folderList={folderList}
          contentList={contentList}
          urlList={urlList}
          ref={this.browser}         
          key={"browser" + this.updateNumber}                     
          selectedDrive={this.state.selectedDrive}                
          selectedCourse={this.state.selectedCourse}             
          allCourseInfo={this.courseInfo}                        
          updateSelectedItems={this.updateSelectedItems}         
          updateDirectoryStack={this.updateDirectoryStack}       
          addContentToFolder={this.addContentToFolder}           
          addContentToRepo={this.addContentToRepo}               
          removeContentFromCourse={this.removeContentFromCourse} 
          removeContentFromFolder={this.removeContentFromFolder} 
          directoryData={this.state.directoryStack}              
          selectedItems={this.state.selectedItems}               
          selectedItemsType={this.state.selectedItemsType}       
          renameFolder={this.renameFolder}                       
          openEditCourseForm={() => this.toggleManageCourseForm("edit_course")}
          publicizeRepo={this.publicizeRepo}                     
          onDragStart={this.onBrowserDragStart}
          onDragEnd={this.onBrowserDragEnd}
          onDraggableDragOver={() => { }}
          onDropEnter={this.onBrowserDropEnter}
          onDrop={this.onBrowserDrop}
          onFolderDrop={this.onBrowserFolderDrop}
        />
      </React.Fragment>

      this.splitPanelMainSection = <React.Fragment>
        <DoenetBranchBrowser
          loading={!this.folders_loaded || !this.branches_loaded || !this.urls_loaded}
          containerId={"browser"}
          allContentInfo={this.branchId_info}
          allFolderInfo={this.folderInfo}
          allUrlInfo={this.urlInfo}
          folderList={folderList}
          contentList={contentList}
          urlList={urlList}
          ref={this.browserSec}                                      // optional
          key={"browserSec" + this.updateNumber}                       // optional
          selectedDrive={this.state.selectedDrive}                // optional
          selectedCourse={this.state.selectedCourse}              // optional
          allCourseInfo={this.courseInfo}                         // optional
          updateSelectedItems={this.splitPanelUpdateSelectedItems}          // optional
          updateDirectoryStack={this.splitPanelUpdateDirectoryStack}        // optional
          addContentToFolder={this.addContentToFolder}            // optional
          addContentToRepo={this.addContentToRepo}               // optional
          removeContentFromCourse={this.removeContentFromCourse}  // optional
          removeContentFromFolder={this.removeContentFromFolder}  // optional                  
          directoryData={this.state.splitPanelDirectoryStack}               // optional
          selectedItems={this.state.splitPanelSelectedItems}                // optional
          selectedItemsType={this.state.splitPanelSelectedItemsType}        // optional
          renameFolder={this.renameFolder}                        // optional
          openEditCourseForm={() => this.toggleManageCourseForm("edit_course")} // optional
          publicizeRepo={this.publicizeRepo}                      // optional
          onDragStart={this.onSplitPanelBrowserDragStart}
          onDragEnd={this.onSplitPanelBrowserDragEnd}
          onDraggableDragOver={() => { }}
          // onDropEnter={this.onSplitPanelBrowserDropEnter}
          onDrop={this.onSplitPanelBrowserDrop}
          onFolderDrop={this.onSplitPanelBrowserFolderDrop}
        />
      </React.Fragment>
    }

    const newItemButton = <div id="newContentButtonContainer">
      <div id="newContentButton" data-cy="newContentButton" onClick={this.toggleNewButtonMenu}>
        <FontAwesomeIcon icon={faPlus} style={{ "fontSize": "21px", "color": "#43aa90" }} />
        <span>New</span>
        {this.state.showNewButtonMenu &&
          <div id="newContentButtonMenu" data-cy="newContentMenu">
            <div className="newContentButtonMenuSection">
              <div className="newContentButtonMenuItem" onClick={this.handleNewDocument} data-cy="newDocumentButton">
                <FontAwesomeIcon icon={faFileAlt} style={{ "fontSize": "18px", "color": "#a7a7a7", "marginRight": "18px" }} />
                <span>DoenetML</span>
              </div>
              <div className="newContentButtonMenuItem" onClick={() => this.toggleManageUrlForm("add_url")} data-cy="newUrlButton">
                <FontAwesomeIcon icon={faLink} style={{ "fontSize": "18px", "color": "#a7a7a7", "marginRight": "18px" }} />
                <span>URL</span>
              </div>
              <div className="newContentButtonMenuItem" onClick={this.handleNewFolder} data-cy="newFolderButton">
                <FontAwesomeIcon icon={faFolder} style={{ "fontSize": "18px", "color": "#a7a7a7", "marginRight": "18px" }} />
                <span>Folder</span>
              </div>
              <div className="newContentButtonMenuItem" onClick={this.handleNewRepo} data-cy="newRepoButton">
                <FontAwesomeIcon icon={faFolder} style={{ "fontSize": "18px", "color": "#3aac90", "marginRight": "18px" }} />
                <span>Repository</span>
              </div>
            </div>
            <div className="newContentButtonMenuSection">
              <div className="newContentButtonMenuItem" onClick={() => this.toggleManageCourseForm("add_course")} data-cy="newCourseButton">
                <FontAwesomeIcon icon={faChalkboard} style={{ "fontSize": "16px", "color": "#a7a7a7", "marginRight": "13px" }} />
                <span>Course</span>
              </div>
            </div>
          </div>}
      </div>
    </div>

    // const switchPanelButton = <button style={{background: "none", border: "none", cursor: "pointer", outline: "none"}}>
    //     <FontAwesomeIcon onClick={() => this.switchPanelContainer("first")} icon={faRedoAlt} style={{fontSize:"17px"}}/>
    //   </button>;
    let buttonGroupData = [{
      label: '',
      icon: faAlignJustify,
      value: 'browser',
      default: true
    }, {
      label: '',
      icon: faStream,
      value: 'tree',
      default: false
    }];
    let splitPanelButtonGroupData = [{
      label: '',
      icon: faAlignJustify,
      value: 'browser',
      default: true
    }, {
      label: '',
      icon: faStream,
      value: 'tree',
      default: false
    }];
    buttonGroupData.map(b => b.default = b.value === this.state.panelsCollection.first.activeContainer);
    splitPanelButtonGroupData.map(b => b.default = b.value === this.state.splitPanelsCollection.second.activeContainer);
    const switchPanelButton = <ButtonGroup clickCallBack={this.switchPanelContainer} data={buttonGroupData}></ButtonGroup>
    const splitSwitchPanelButton = <ButtonGroup clickCallBack={this.splitSwitchPanelContainer.bind(this)} data={splitPanelButtonGroupData}></ButtonGroup>
    const splitPanelButton = <button style={{ background: "none", border: "none", cursor: "pointer", outline: "none", height: "20px" }}>
      <FontAwesomeIcon onClick={() => this.toggleSplitPanel()} icon={faColumns} style={{ fontSize: "17px" }} />
    </button>;
    let courses = [];
    for (let key in this.courseInfo) {
      courses.push({
        label: this.courseInfo[key].title,
        value: this.courseInfo[key].courseCode,
        icon: faDotCircle,
        path: this.getFolderPath(key, this.courseInfo),
        callback: this.handleSplitPanelDropdownCallback
      })
    }

    let content = [];
    for (let key in this.userFolderInfo) {
      if (key !== 'root' && this.userFolderInfo[key].parentId === 'root') {
        content.push({
          label: this.userFolderInfo[key].title,
          value: key,
          icon: faFolderOpen,
          path: this.getFolderPath(key, this.userFolderInfo),
          callback: this.handleSplitPanelDropdownCallback
        })
      }
    }
    const dropdownData = [
      {
        parent: {
          title: 'Content'
        },
        children: content
      },
      {
        parent: {
          title: 'Courses'
        },
        children: courses
      }
    ];

    const dropDownSelectButton = <DropDownSelect data={dropdownData} />

    const testSaveContentTreeButton = <button style={{ background: "none", border: "none", cursor: "pointer", outline: "none" }}>
      <FontAwesomeIcon onClick={() => this.saveContentTree({ folderInfo: this.userFolderInfo })} icon={faEdit} style={{ fontSize: "17px" }} />
    </button>;

    const navigationPanelMenuControls = [newItemButton];
    // const mainPanelMenuControls = [switchPanelButton];
    const mainPanelMenuControls = [switchPanelButton];
    const middlePanelMenuControls = [splitPanelButton];
    const rightPanelMenuControls = [ dropDownSelectButton, splitSwitchPanelButton];
    const createMiddlePanelContent = (match) => {
      console.log('match', match);
      return (<ToolLayoutPanel
        panelName="Main Panel"
        splitPanel={this.state.splitPanelLayout}
        panelHeaderControls={[mainPanelMenuControls, navigationPanelMenuControls, middlePanelMenuControls]}
        disableSplitPanelScroll={[true, false]}
        key = {'middle'}
      >
        <MainPanel
          initialContainer="browser"
          activeContainer={this.state.panelsCollection["first"].activeContainer}
          containersData={[
            { name: "browser", container: this.mainSection },
            { name: "tree", container: this.tree },
          ]}
          path={match.params.leftNavRoute}
          keyProp={'mainPanel'}
        />
        <SplitLayoutPanel
          defaultVisible={false}
          panelHeaderControls={[rightPanelMenuControls, <button style={{ height: '24px', padding: '1px' }} onClick={() => this.toggleSplitPanel()}><FontAwesomeIcon icon={faTimesCircle} style={{ fontSize: "20px", height: '20px', padding: '2px' }} /></button>]}>
          <SplitPanelMainContent
            initialContainer="browser"
            activeContainer={this.state.splitPanelsCollection["second"].activeContainer}
            containersData={[
              { name: "browser", container: this.splitPanelMainSection },
              { name: "tree", container: this.splitPanelTree },
            ]}
            path={match.params.leftNavRoute}
          />
        </SplitLayoutPanel>
      </ToolLayoutPanel>)
    };
    return (<React.Fragment>
      <ToastProvider>
        <this.ToastWrapper />
        <Router>
        <ToolLayout
          toolName="Chooser"
          leftPanelWidth="235"
          rightPanelWidth="365"
          >

          <ToolLayoutPanel panelName="Navigation Panel" key={'left'}>
            <div>
              <div style={{padding:"10px", marginBottom:"30px"}}>
              <input
                className="search-input"
                onChange={this.handleLeftNavSearch.bind(this)}
                placeholder="Search..."
                style={{width:"200px", minHeight:"40px",padding:"10px"}}
                
              />
              </div>
              
              {this.customizedTree}
            </div>
          </ToolLayoutPanel>


            <Switch>
              <Route exact path="/" render={({ match }) => createMiddlePanelContent(match)} />
              <Route path="/go/" render={({ match }) => createMiddlePanelContent(match)} />
            </Switch>

          <ToolLayoutPanel panelName="Info Panel" key={'right'}>
            <InfoPanel
              selectedItems={this.state.selectedItems}
              selectedItemsType={this.state.selectedItemsType}
              selectedDrive={this.state.selectedDrive}
              selectedCourse={this.state.selectedCourse}
              allFolderInfo={browserFolderInfo}
              allContentInfo={browserContentInfo}
              allUrlInfo={browserUrlInfo}
              allCourseInfo={this.courseInfo}
              publicizeRepo={this.publicizeRepo}
              openEditCourseForm={() => this.toggleManageCourseForm("edit_course")} // optional
              openEditUrlForm={() => this.toggleManageUrlForm("edit_url")}
            />
          </ToolLayoutPanel>
        </ToolLayout>
        </Router>
      </ToastProvider>
    </React.Fragment>);

  }
}

const MainPanel = ({panelId, initialContainer, activeContainer, containersData, keyProp}) => {
  return <div className="mainPanel" key={keyProp}>
    <SwitchableContainers initialValue={initialContainer} currentValue={activeContainer}>
      {containersData.map((containerData) => {
        return <SwitchableContainerPanel name={containerData.name}>
          {containerData.container}
        </SwitchableContainerPanel>
      })}
    </SwitchableContainers>
  </div>;
}

const SplitPanelMainContent = ({ panelId, initialContainer, activeContainer, containersData, path }) => {

  return <div className="mainPanel">
    <SwitchableContainers initialValue={initialContainer} currentValue={activeContainer}>
      {containersData.map((containerData) => {
        return <SwitchableContainerPanel name={containerData.name}>
          {containerData.container}
        </SwitchableContainerPanel>
      })}
    </SwitchableContainers>
  </div>;
}

const TreeNodeItem = ({title, icon}) => {
  return <div>
    {icon}
    <span style={{
      verticalAlign: "middle",
      textOverflow: "ellipsis",
      whiteSpace: "nowrap",
      overflow: "hidden",
    }}
    >{title}</span>
  </div>;
}

const TreeIcons = ({iconName, isPublic}) => {
  const FolderIcon = <FontAwesomeIcon className="treeNodeIcon" icon={faFolder}
    style={{
      fontSize: "16px",
      color: "#737373",
      position: "relative",
      top: "2px",
      marginRight: "8px",
    }}
  />;
  const RepoIcon = <FontAwesomeIcon className="treeNodeIcon" icon={faFolder}
    style={{
      fontSize: "16px",
      color: "#3aac90",
      position: "relative",
      top: "2px",
      marginRight: "8px",
    }}
  />;
  const ContentIcon = <FontAwesomeIcon className="treeNodeIcon" icon={faFileAlt}
    style={{
      fontSize: "16px",
      color: "#3D6EC9",
      marginRight: "8px",
    }}
  />;
  const UrlIcon = <FontAwesomeIcon className="treeNodeIcon" icon={faLink}
    style={{
      fontSize: "16px",
      color: "#a7a7a7",
      marginRight: "8px",
    }}
  />;
  const HeadingIcon = <FontAwesomeIcon className="treeNodeIcon" icon={faFolder}
    style={{
      fontSize: "16px",
      color: "#a7a7a7",
      position: "relative",
      top: "2px",
      marginRight: "8px",
    }}
  />;
  const AssignmentIcon = <FontAwesomeIcon className="treeNodeIcon" icon={faFileAlt}
    style={{
      fontSize: "16px",
      color: "#a7a7a7",
      marginRight: "8px",
    }}
  />;
  const PublicRepoIcon = <FontAwesomeIcon className="treeNodeIcon" icon={faFolderOpen}
    style={{
      fontSize: "16px", 
      color: "#3aac90",
      position: "relative",
      top: "2px",
      marginRight: "8px",
    }}
  />;
  const PublicFolderIcon = <FontAwesomeIcon className="treeNodeIcon" icon={faFolder}
    style={{
      fontSize: "16px", 
      color: "#3aac90",
      position: "relative",
      top: "2px",
      marginRight: "8px",
    }}
  />;
  const PublicUrlIcon = <FontAwesomeIcon className="treeNodeIcon" icon={faLink}
    style={{
      fontSize: "16px", 
      color: "#3aac90", 
      marginRight: "8px",
    }}
  />;
  const PublicContentIcon = <FontAwesomeIcon className="treeNodeIcon" icon={faFileAlt}
    style={{
      fontSize: "16px", 
      color: "#3aac90", 
      marginRight: "8px",
    }}
  />;

  switch (iconName) {
    case "folder":
      return isPublic ? PublicFolderIcon : FolderIcon;
    case "repo":
      return isPublic ? PublicRepoIcon : RepoIcon;
    case "content":
      return isPublic ? PublicContentIcon : ContentIcon;
    case "url":
      return isPublic ? PublicUrlIcon : UrlIcon;
    case "header":
      return HeadingIcon;
    case "assignment":
      return AssignmentIcon;
    default:
      return <span></span>;
  }
};

class CourseForm extends React.Component {
  static defaultProps = {
    selectedCourse: null,
    selectedCourseInfo: null
  }

  constructor(props) {
    super(props);
    this.state = {
      edited: "",
      courseName: "",
      department: "",
      courseCode: "",
      section: "",
      year: "",
      semester: "Spring",
      description: "",
      roles: []
    };

    this.handleChange = this.handleChange.bind(this);
    this.handleSubmit = this.handleSubmit.bind(this);
    this.handleBack = this.handleBack.bind(this);
    this.addRole = this.addRole.bind(this);
  }

  componentDidMount() {
    if (this.props.mode == "edit_course" && this.props.selectedCourseInfo !== null) {
      let term = this.props.selectedCourseInfo.term.split(" ");
      this.setState({
        courseName: this.props.selectedCourseInfo.courseName,
        department: this.props.selectedCourseInfo.department,
        courseCode: this.props.selectedCourseInfo.courseCode,
        section: this.props.selectedCourseInfo.section,
        semester: term[0],
        year: term[1],
        description: this.props.selectedCourseInfo.description
      });
    }
  }

  handleChange(event) {
    // set edited to true once any input is detected
    this.setState({ edited: true });

    let name = event.target.name;
    let value = event.target.value;
    this.setState({ [name]: value });
  }

  handleSubmit(event) {
    let term = this.state.semester + " " + this.state.year;
    if (this.props.mode == "add_course") {
      let courseId = nanoid();
      this.props.handleNewCourseCreated({
        courseName: this.state.courseName,
        courseId: courseId,
        courseCode: this.state.courseCode,
        term: term,
        description: this.state.description,
        department: this.state.department,
        section: this.state.section,
      }, () => {
        event.preventDefault();
      });
    } else {
      this.props.saveCourse({
        courseName: this.state.courseName,
        courseId: this.props.selectedCourse,
        courseCode: this.state.courseCode,
        term: term,
        description: this.state.description,
        department: this.state.department,
        section: this.state.section,
        overviewId: this.props.selectedCourseInfo.overviewId,
        syllabusId: this.props.selectedCourseInfo.syllabusId
      });
    }
  }

  handleBack() {
    // popup confirm dialog if form is edited
    if (this.state.edited) {
      if (!window.confirm('All of your input will be discarded, are you sure you want to proceed?')) {
        return;
      }
    }

    this.props.handleBack(this.props.mode);
  }

  addRole(role) {
    //create a unike key for each new role
    var timestamp = (new Date()).getTime();
    this.state.roles['role-' + timestamp] = role;
    this.setState({ roles: this.state.roles });
  }


  render() {
    return (
      <div id="formContainer">
        <div id="formTopbar">
          <div id="formBackButton" onClick={this.handleBack} data-cy="newCourseFormBackButton">
            <FontAwesomeIcon icon={faArrowCircleLeft} style={{ "fontSize": "17px", "marginRight": "5px" }} />
            <span>Back to Chooser</span>
          </div>
        </div>
        <form onSubmit={this.handleSubmit}>
          <div className="formGroup-12">
            <label className="formLabel">COURSE NAME</label>
            <input className="formInput" required type="text" name="courseName" value={this.state.courseName}
              placeholder="Course name goes here." onChange={this.handleChange} data-cy="newCourseFormNameInput" />
          </div>
          <div className="formGroupWrapper">
            <div className="formGroup-4" >
              <label className="formLabel">DEPARTMENT</label>
              <input className="formInput" required type="text" name="department" value={this.state.department}
                placeholder="DEP" onChange={this.handleChange} data-cy="newCourseFormDepInput" />
            </div>
            <div className="formGroup-4">
              <label className="formLabel">COURSE CODE</label>
              <input className="formInput" required type="text" name="courseCode" value={this.state.courseCode}
                placeholder="MATH 1241" onChange={this.handleChange} data-cy="newCourseFormCodeInput" />
            </div>
            <div className="formGroup-4">
              <label className="formLabel">SECTION</label>
              <input className="formInput" type="number" name="section" value={this.state.section}
                placeholder="00000" onChange={this.handleChange} data-cy="newCourseFormSectionInput" />
            </div>
          </div>
          <div className="formGroupWrapper">
            <div className="formGroup-4" >
              <label className="formLabel">YEAR</label>
              <input className="formInput" required type="number" name="year" value={this.state.year}
                placeholder="2019" onChange={this.handleChange} data-cy="newCourseFormYearInput" />
            </div>
            <div className="formGroup-4">
              <label className="formLabel">SEMESTER</label>
              <select className="formSelect" required name="semester" onChange={this.handleChange} value={this.state.semester}>
                <option value="Spring">Spring</option>
                <option value="Summer">Summer</option>
                <option value="Fall">Fall</option>
              </select>
            </div>
            <div className="formGroup-4">
            </div>
          </div>
          <div className="formGroup-12">
            <label className="formLabel">DESCRIPTION</label>
            <textarea className="formInput" type="text" name="description" value={this.state.description}
              placeholder="Official course description here" onChange={this.handleChange} data-cy="newCourseFormDescInput" />
          </div>
          <div className="formGroup-12">
            <label className="formLabel">ROLES</label>
            <AddRoleForm addRole={this.addRole} />
            <RoleList roles={this.state.roles} />
          </div>
          <div id="formButtonsContainer">
            <button id="formSubmitButton" type="submit" data-cy="newCourseFormSubmitButton">
              <div className="formButtonWrapper">
                {this.props.mode == "add_course" ?
                  <React.Fragment>
                    <span>Create Course</span>
                    <FontAwesomeIcon icon={faPlusCircle} style={{ "fontSize": "20px", "color": "#fff", "cursor": "pointer", "marginLeft": "8px" }} />
                  </React.Fragment>
                  :
                  <React.Fragment>
                    <span>Save Changes</span>
                    <FontAwesomeIcon icon={faSave} style={{ "fontSize": "20px", "color": "#fff", "cursor": "pointer", "marginLeft": "8px" }} />
                  </React.Fragment>
                }
              </div>
            </button>
            <button id="formCancelButton" onClick={this.handleBack} data-cy="newCourseFormCancelButton">
              <div className="formButtonWrapper">
                <span>Cancel</span>
                <FontAwesomeIcon icon={faTimesCircle} style={{ "fontSize": "20px", "color": "#fff", "cursor": "pointer", "marginLeft": "8px" }} />
              </div>
            </button>
          </div>
        </form>
      </div>
    );
  }
}

function RoleList(props) {
  return (
    <div className="roleListContainer">
      <ul style={{ "fontSize": "16px" }}>{
        Object.keys(props.roles).map(function (key) {
          return <li key={key}>{props.roles[key]}</li>
        })}
      </ul>
    </div>
  );
};

class AddRoleForm extends React.Component {
  constructor(props) {
    super(props);
    this.state = {
      input: ""
    };

    this.addRole = this.addRole.bind(this);
    this.handleChange = this.handleChange.bind(this);
  }
    
  addRole(event) {
    this.props.addRole(this.state.input);
    this.setState({ input: "" });
    event.preventDefault();
  };

  handleChange(event) {
    this.setState({ input: event.target.value });
  }

  render() {
    return (
      <div className="formGroup-4" style={{ "display": "flex" }}>
        <input className="formInput" type="text" value={this.state.input} onChange={this.handleChange}
          type="text" placeholder="Admin" />
        <button type="submit" style={{ "whiteSpace": "nowrap" }} onClick={this.addRole}>Add Role</button>
      </div>
    )
  }
}
class FilterPanel extends Component {

  constructor(props) {
    super(props);
    this.state = { showFilters: false };

    this.togglePanel = this.togglePanel.bind(this);
  }

  togglePanel = () => {
    this.setState(prevState => ({
      showFilters: !prevState.showFilters
    }));
  }

  render() {
    return (
      <div id="filterPanel">
        <span>Search Globally</span>
        <button id="editFiltersButton" onClick={this.togglePanel}>Edit Filters</button>
        <FilterForm show={this.state.showFilters} loadFilteredContent={this.props.loadFilteredContent} togglePanel={this.togglePanel} />
      </div>
    );
  }
}

const FilterForm = (props) => {

  let filterTypes = ["Content name", "Folder name", "Author", "Creation date"];

  let allowedOperators = {
    "Content name": ["IS LIKE", "IS NOT LIKE", "IS", "IS NOT"],
    "Folder name": ["IS LIKE", "IS NOT LIKE", "IS", "IS NOT"],
    "Author": ["IS", "IS NOT"],
    "Creation date": ["ON", "<", "<=", ">", ">="]
  }

  const [filters, setFilters] = useState([{ type: "Content name", operator: "IS LIKE", value: null }]);

  function handleChange(i, event, field) {
    const values = [...filters];
    if (field == "type") {
      values[i].type = event.target.value;
      values[i].operator = allowedOperators[event.target.value][0];
      if (values[i].type == "Creation date") values[i].value = "2020-01-01T00:00";
      else values[i].value = "";
    } else if (field == "operator") {
      values[i].operator = event.target.value;
    } else {
      values[i].value = event.target.value;
    }
    setFilters(values);
  }

  function handleAdd() {
    const values = [...filters];
    values.push({ type: "Content name", operator: "IS LIKE", value: null });
    setFilters(values);
  }

  function handleRemove(i) {
    const values = [...filters];
    if (values.length != 1) {
      values.splice(i, 1);
    }
    setFilters(values);
  }

  function handleSearch() {
    const values = [...filters];
    props.loadFilteredContent(values);
    props.togglePanel();
  }

  return (
    props.show &&
    <div id="filterForm">
      <button id="addFilterButton" type="button" onClick={() => handleAdd()}> + </button>
      {filters.map((filter, idx) => {
        return (
          <div className="filter" key={`${filter}-${idx}`}>
            <select className="filterSelectInput" onChange={e => handleChange(idx, e, "type")} value={filter.type}>
              {filterTypes.map(filterType => {
                return <option key={"filterType" + Math.random() * 50} value={filterType}>{filterType}</option>
              })}
            </select>
            <select className="filterSelectInput" onChange={e => handleChange(idx, e, "operator")} value={filter.operator}>
              {allowedOperators[filter.type].map(operator => {
                return <option key={"filterType" + Math.random() * 50} value={operator}>{operator}</option>
              })}
            </select>
            {filter.type == "Creation date" ?
              <input type="datetime-local" id="meeting-time"
                className="filterValueInput"
                name="meeting-time" onChange={e => handleChange(idx, e, "value")}
                value={filter.value || "2020-01-01T00:00"}
              ></input>
              :
              <input
                type="text"
                className="filterValueInput"
                placeholder={filter.type == "Author" ? "Username/Last or First Name" : ""}
                value={filter.value || ""}
                onChange={e => handleChange(idx, e, "value")}
              />
            }
            <button id="removeFilterButton" type="button" onClick={() => handleRemove(idx)}>
              X
            </button>
          </div>
        );
      })}
      <button id="applyFilterButton" type="button" onClick={() => handleSearch()}> Apply Filters </button>
    </div>
  );
}

class UrlForm extends React.Component {
  static defaultProps = {
    selectedUrl: null,
    selectedUrlInfo: null
  }

  constructor(props) {
    super(props);
    this.state = {
      edited: "",
      title: "",
      url: "",
      description: "",
      usesDoenetAPI: false
    };

    this.handleChange = this.handleChange.bind(this);
    this.handleSubmit = this.handleSubmit.bind(this);
    this.handleBack = this.handleBack.bind(this);
  }

  componentDidMount() {
    if (this.props.mode == "edit_url" && this.props.selectedUrlInfo !== null) {
      this.setState({
        title: this.props.selectedUrlInfo.title,
        url: this.props.selectedUrlInfo.url,
        description: this.props.selectedUrlInfo.description,
        usesDoenetAPI: this.props.selectedUrlInfo.usesDoenetAPI
      });
    }
  }

  handleChange(event) {
    // set edited to true once any input is detected
    this.setState({ edited: true });
    let name = event.target.name;
    let value = event.target.value;
    if (event.target.type == "checkbox") {
      value = event.target.checked;
    }
    this.setState({ [name]: value });
  }

  handleSubmit(event) {
    if (this.props.mode == "add_url") {
      let urlId = nanoid();
      event.preventDefault();
      this.props.handleNewUrlCreated({
        urlId: urlId,
        title: this.state.title,
        url: this.state.url,
        description: this.state.description,
        usesDoenetAPI: this.state.usesDoenetAPI
      }, () => {
        this.props.handleBack();
      });
    } else {
      this.props.saveUrl({
        urlId: this.props.selectedUrl,
        title: this.state.title,
        url: this.state.url,
        description: this.state.description,
        usesDoenetAPI: this.state.usesDoenetAPI
      });
    }
  }

  handleBack() {
    // popup confirm dialog if form is edited
    if (this.state.edited) {
      if (!window.confirm('All of your input will be discarded, are you sure you want to proceed?')) {
        return;
      }
    }
    this.props.handleBack(this.props.mode);
  }

  render() {

    return (
      <div id="formContainer">
        <div id="formTopbar">
          <div id="formBackButton" onClick={this.handleBack} data-cy="urlFormBackButton">
            <FontAwesomeIcon icon={faArrowCircleLeft} style={{ "fontSize": "17px", "marginRight": "5px" }} />
            <span>Back to Chooser</span>
          </div>
        </div>
        <form onSubmit={this.handleSubmit}>
          <div className="formGroup-12">
            <label className="formLabel">TITLE</label>
            <input className="formInput" required type="text" name="title" value={this.state.title}
              placeholder="Doenet Homepage" onChange={this.handleChange} data-cy="urlFormTitleInput" />
          </div>
          <div className="formGroup-12" >
            <label className="formLabel">URL</label>
            <input className="formInput" required type="text" name="url" value={this.state.url}
              placeholder="https://www.doenet.org/" onChange={this.handleChange} data-cy="urlFormUrlInput" />
          </div>
          <div className="formGroup-12">
            <label className="formLabel">DESCRIPTION</label>
            <textarea className="formInput" type="text" name="description" value={this.state.description}
              placeholder="URL description here" onChange={this.handleChange} data-cy="urlFormDescInput" />
          </div>
          <div className="formGroup-12" >
            <label className="formLabel" style={{ "display": "inline-block" }}>Uses DoenetML</label>
            <input className="formInput" type="checkbox" name="usesDoenetAPI" checked={this.state.usesDoenetAPI}
              onChange={this.handleChange} data-cy="urlFormUsesDoenetAPICheckbox" style={{ "width": "auto", "marginLeft": "7px" }} />
          </div>
          <div id="formButtonsContainer">
            <button id="formSubmitButton" type="submit" data-cy="urlFormSubmitButton">
              <div className="formButtonWrapper">
                {this.props.mode == "add_url" ?
                  <React.Fragment>
                    <span>Add New URL</span>
                    <FontAwesomeIcon icon={faPlusCircle} style={{ "fontSize": "20px", "color": "#fff", "cursor": "pointer", "marginLeft": "8px" }} />
                  </React.Fragment>
                  :
                  <React.Fragment>
                    <span>Save Changes</span>
                    <FontAwesomeIcon icon={faSave} style={{ "fontSize": "20px", "color": "#fff", "cursor": "pointer", "marginLeft": "8px" }} />
                  </React.Fragment>
                }
              </div>
            </button>
            <button id="formCancelButton" onClick={this.handleBack} data-cy="urlFormCancelButton">
              <div className="formButtonWrapper">
                <span>Cancel</span>
                <FontAwesomeIcon icon={faTimesCircle} style={{ "fontSize": "20px", "color": "#fff", "cursor": "pointer", "marginLeft": "8px" }} />
              </div>
            </button>
          </div>
        </form>
      </div>
    );
  }
}

class InfoPanel extends Component {
  constructor(props) {
    super(props);
    this.addUsername = {};

    this.buildInfoPanelItemDetails = this.buildInfoPanelItemDetails.bind(this);
  }

  buildInfoPanel() {
    let selectedItemId = null;
    let selectedItemType = null;
    let itemTitle = "";
    let itemIcon = <FontAwesomeIcon icon={faDotCircle} style={{ "fontSize": "18px", "color": "#737373" }} />;

    if (this.props.selectedItems.length === 0) {
      // handle when no file selected, show folder/drive info
      selectedItemType = "Drive";
      if (this.props.selectedDrive === "Courses") {
        itemTitle = this.props.allCourseInfo[this.props.selectedCourse].courseName;
      } else {
        itemTitle = "Content";
      }

      // this.buildInfoPanelDriveDetails();
      this.infoPanel = <React.Fragment>
        <div className="infoPanel">
          <div style={{display: "flex", alignItems: "center", height: "100%", flexDirection: "column"}}>
            <FontAwesomeIcon icon={faInfoCircle} style={{fontSize:"95px", color: "rgb(165, 165, 165)", padding: "1rem"}}/>
            <span style={{fontSize: "13px", color: "rgb(124, 124, 124)"}}>Select a files or folder to view its details</span>
          </div>
        </div>
      </React.Fragment>
    } else {
      // if file selected, show selectedFile/Folder info
      selectedItemId = this.props.selectedItems[this.props.selectedItems.length - 1];
      selectedItemType = this.props.selectedItemsType[this.props.selectedItemsType.length - 1];
      // get title
      if (selectedItemType === "folder") {
        itemTitle = this.props.allFolderInfo[selectedItemId].title;
        itemIcon = this.props.allFolderInfo[selectedItemId].isRepo ?
          <FontAwesomeIcon icon={faFolder} style={{ "fontSize": "18px", "color": "#3aac90" }} /> :
          <FontAwesomeIcon icon={faFolder} style={{ "fontSize": "18px", "color": "#737373" }} />;
      } else if (selectedItemType === "url") {
        itemTitle = this.props.allUrlInfo[selectedItemId].title;
      } else {
        itemTitle = this.props.allContentInfo[selectedItemId].title;
        itemIcon = <FontAwesomeIcon icon={faFileAlt} style={{ "fontSize": "18px", "color": "#3D6EC9" }} />;
      }

      this.buildInfoPanelItemDetails(selectedItemId, selectedItemType);
      this.infoPanel = <React.Fragment>
        <div className="infoPanel">
          <div className="infoPanelTitle" data-cy="infoPanelTitle">
            <div className="infoPanelItemIcon">{itemIcon}</div>
            <span>{itemTitle}</span>
          </div>
          <div className="infoPanelPreview">
            {/* <span>Preview</span> */}
            <FontAwesomeIcon icon={faFileAlt} style={{ "fontSize": "100px", "color": "#bfbfbf" }} />
          </div>
          <div className="infoPanelDetails">
            {this.infoPanelDetails}
          </div>
        </div>
      </React.Fragment>
    }
  }

  buildInfoPanelDriveDetails() {

    let itemDetails = {};
    this.infoPanelDetails = [];
    // handle when no file selected, show folder/drive info
    if (this.props.selectedDrive === "Courses") {
      let courseId = this.props.selectedCourse;
      let courseCode = this.props.allCourseInfo[courseId].courseCode;
      let term = this.props.allCourseInfo[courseId].term;
      let description = this.props.allCourseInfo[courseId].description;
      let department = this.props.allCourseInfo[courseId].department;
      let section = this.props.allCourseInfo[courseId].section;

      itemDetails = {
        "Owner": "Me",
        "Course Code": courseCode,
        "Term": term,
        "Department": department,
        "Section": section,
        "Description": description,
      };
    } else {
      itemDetails = {
        "Owner": "Me",
        "Modified": "Today",
        "Published": "Today",
      };
    }

    Object.keys(itemDetails).map(itemDetailsKey => {
      let itemDetailsValue = itemDetails[itemDetailsKey];
      this.infoPanelDetails.push(
        <tr key={"contentDetailsItem" + itemDetailsKey}>
          <td className="itemDetailsKey">{itemDetailsKey}</td>
          <td className="itemDetailsValue">{itemDetailsValue}</td>
        </tr>);
    })

    this.infoPanelDetails = <React.Fragment>
      <table id="infoPanelDetailsTable">
        <tbody>
          {this.infoPanelDetails}
        </tbody>
      </table>
      {this.props.selectedDrive === "Courses" &&
      <div id="editContentButtonContainer" data-cy="editContentButton">
        <div id="editContentButton"
        onClick={this.props.openEditCourseForm}>
          <FontAwesomeIcon icon={faEdit} style={{"fontSize":"20px", "color":"#43aa90"}}/>
          <span>Edit</span>
        </div>
        </div>
      }
    </React.Fragment>
  }

  buildInfoPanelItemDetails(selectedItemId, selectedItemType) {
    this.infoPanelDetails = [];
    let itemDetails = {};
    if (selectedItemType === "folder") {

      itemDetails = {
        "Location": "Content",
        "Published": formatTimestamp(this.props.allFolderInfo[selectedItemId].publishDate),
      };

      let isShared = this.props.allFolderInfo[this.props.allFolderInfo[selectedItemId].rootId].isRepo;
      if (this.props.allFolderInfo[selectedItemId].isRepo || isShared) {
        itemDetails = Object.assign(itemDetails, { "Public": this.props.allFolderInfo[selectedItemId].isPublic ? "Yes" : "No" });
      }
      // show change to public button if private repo
      if (this.props.allFolderInfo[selectedItemId].isRepo && !this.props.allFolderInfo[selectedItemId].isPublic) {
        itemDetails["Public"] = <React.Fragment>
          <span>No</span><button id="publicizeRepoButton" onClick={() => this.props.publicizeRepo(selectedItemId)}>Make Public</button>
        </React.Fragment>
      }
      //Display controls for who it's shared with
      let sharedJSX = null;
      if (this.props.allFolderInfo[selectedItemId].isRepo) {
        const SharedUsersContainer = styled.div`
        display: flex;
        flex-direction: column;
        `;
        const UserPanel = styled.div`
        width: 320px;
        padding: 10px;
        border-bottom: 1px solid grey;
        `;


        let users = [];
        for (let userInfo of this.props.allFolderInfo[selectedItemId].user_access_info) {
          let removeAccess = <span>Owner</span>;
          if (userInfo.owner === "0") {
            removeAccess = <button onClick={() => {
              const loadCoursesUrl = '/api/removeRepoUser.php';
              const data = {
                repoId: selectedItemId,
                username: userInfo.username,
              }
              const payload = {
                params: data
              }

              axios.get(loadCoursesUrl, payload)
                .then(resp => {
                  if (resp.data.success === "1") {
                    this.props.allFolderInfo[selectedItemId].user_access_info = resp.data.users;
                  }
                  this.forceUpdate();
                });

            }}>X</button>
          }
          users.push(<UserPanel key={`userpanel${userInfo.username}`}>
            {userInfo.firstName} {userInfo.lastName} - {userInfo.email} - {removeAccess}
          </UserPanel>)
        }

        const AddWrapper = styled.div`
        margin-top: 10px;
        `;

        sharedJSX = <>
          <p className="itemDetailsKey">Sharing Settings</p>
          <SharedUsersContainer>{users}</SharedUsersContainer>
          <AddWrapper>Add Username
          <input type="text" value={this.addUsername[selectedItemId]} onChange={(e) => {
              e.preventDefault();

              this.addUsername[selectedItemId] = e.target.value;

            }}></input>
            <button onClick={() => {
              const loadCoursesUrl = '/api/addRepoUser.php';
              const data = {
                repoId: selectedItemId,
                username: this.addUsername[selectedItemId],
              }
              const payload = {
                params: data
              }

              axios.get(loadCoursesUrl, payload)
                .then(resp => {
                  if (resp.data.success === "1") {
                    this.props.allFolderInfo[selectedItemId].user_access_info = resp.data.users;
                  }
                  this.addUsername = {};
                  this.forceUpdate();
                });

            }}>Add</button>
          </AddWrapper>
        </>
      }

      Object.keys(itemDetails).map(itemDetailsKey => {
        let itemDetailsValue = itemDetails[itemDetailsKey];
        // add only if content not empty
        this.infoPanelDetails.push(
          <tr key={"contentDetailsItem" + itemDetailsKey}>
            <td className="itemDetailsKey">{itemDetailsKey}</td>
            <td className="itemDetailsValue">{itemDetailsValue}</td>
          </tr>);
      })


      this.infoPanelDetails = <React.Fragment>
        <table id="infoPanelDetailsTable">
          <tbody>
            {this.infoPanelDetails}
          </tbody>
        </table>
        {sharedJSX}
      </React.Fragment>

    } else if (selectedItemType === "content") {
      // populate table with selected item info / drive info  
      let itemRelatedContent = [];
      // build related content
      let relatedContent = [];
      // flatten out and format related content
      itemRelatedContent.forEach(relatedItemBranchID => {
        let relatedItemTitle = this.props.allContentInfo[relatedItemBranchID].title;
        relatedContent.push(
          <div style={{ "display": "block" }} key={"relatedItem" + relatedItemBranchID}>
            <FontAwesomeIcon icon={faFileAlt} style={{ "fontSize": "14px", "color": "#3D6EC9", "marginRight": "10px" }} />
            <a href={`/editor?branchId=${relatedItemBranchID}`}>{relatedItemTitle}</a>
          </div>
        );
      });

      // build content versions
      let versions = [];
      let versionNumber = 1;
      // get and format versions
      console.log(this.props.allContentInfo[selectedItemId])
      this.props.allContentInfo[selectedItemId].contentIds.reverse().forEach(contentIdObj => {
        if (contentIdObj.draft !== "1") {
          let versionTitle = "Version " + versionNumber++;
          versions.push(
            <div style={{ "display": "block" }} key={"version" + versionNumber}>
              <FontAwesomeIcon icon={faFileAlt} style={{ "fontSize": "14px", "color": "#3D6EC9", "marginRight": "10px" }} />
              <a href={`/editor?branchId=${selectedItemId}&contentId=${contentIdObj.contentId}`}>{versionTitle}</a>
            </div>
          );
        }
      });

      itemDetails = {
        "Location": "Content",
        "Published": formatTimestamp(this.props.allContentInfo[selectedItemId].publishDate),
        "Versions": versions,
        // "Related content" : relatedContent,
      };
      let isShared = this.props.allContentInfo[selectedItemId].rootId == "root" ? false :
        this.props.allFolderInfo[this.props.allContentInfo[selectedItemId].rootId].isRepo;

      if (isShared) {
        itemDetails = Object.assign(itemDetails, { "Public": this.props.allContentInfo[selectedItemId].isPublic ? "Yes" : "No" });
      }

      Object.keys(itemDetails).map(itemDetailsKey => {
        let itemDetailsValue = itemDetails[itemDetailsKey];
        this.infoPanelDetails.push(
          <tr key={"contentDetailsItem" + itemDetailsKey}>
            <td className="itemDetailsKey">{itemDetailsKey}</td>
            <td className="itemDetailsValue">{itemDetailsValue}</td>
          </tr>);
      })

      this.infoPanelDetails = <React.Fragment>
        <table id="infoPanelDetailsTable">
          <tbody>
            {this.infoPanelDetails}
          </tbody>
        </table>
        <div id="editContentButtonContainer">
          <div id="editContentButton" data-cy="editContentButton"
            onClick={() => { window.location.href = `/editor?branchId=${selectedItemId}` }}>
            <FontAwesomeIcon icon={faEdit} style={{ "fontSize": "20px", "color": "#43aa90" }} />
            <span>Edit Draft</span>
          </div>
        </div>
      </React.Fragment>
    } else {
      itemDetails = {
        "Location": "Content",
        "Published": formatTimestamp(this.props.allUrlInfo[selectedItemId].publishDate),
        "Description": this.props.allUrlInfo[selectedItemId].description,
        "Uses DoenetAPI": this.props.allUrlInfo[selectedItemId].usesDoenetAPI == true ? "Yes" : "No",
      };

      let isShared = this.props.allUrlInfo[selectedItemId].rootId == "root" ? false :
        this.props.allFolderInfo[this.props.allUrlInfo[selectedItemId].rootId].isRepo;

      if (isShared) {
        itemDetails = Object.assign(itemDetails, { "Public": this.props.allUrlInfo[selectedItemId].isPublic ? "Yes" : "No" });
      }

      Object.keys(itemDetails).map(itemDetailsKey => {
        let itemDetailsValue = itemDetails[itemDetailsKey];
        this.infoPanelDetails.push(
          <tr key={"contentDetailsItem" + itemDetailsKey}>
            <td className="itemDetailsKey">{itemDetailsKey}</td>
            <td className="itemDetailsValue">{itemDetailsValue}</td>
          </tr>);
      })

      this.infoPanelDetails = <React.Fragment>
        <table id="infoPanelDetailsTable">
          <tbody>
            {this.infoPanelDetails}
            <tr key={"contentDetailsItemUrl"}>
              <td className="itemDetailsKey">URL</td>
              <td className="itemDetailsValue"><a href={this.props.allUrlInfo[selectedItemId].url}>{this.props.allUrlInfo[selectedItemId].url}</a></td>
            </tr>
          </tbody>
        </table>
        <div id="editContentButtonContainer">
          <div id="editContentButton" data-cy="editContentButton"
            onClick={this.props.openEditUrlForm}>
            <FontAwesomeIcon icon={faEdit} style={{ "fontSize": "20px", "color": "#43aa90" }} />
            <span>Edit Link</span>
          </div>
        </div>
      </React.Fragment>
    }
  }

  render() {
    this.buildInfoPanel();
    return (<React.Fragment>
      {this.infoPanel}
    </React.Fragment>);
  };
}


export default DoenetChooser;<|MERGE_RESOLUTION|>--- conflicted
+++ resolved
@@ -5,7 +5,6 @@
 import nanoid from 'nanoid';
 import "./chooser.css";
 import "../imports/doenet.css";
-import DoenetHeader from './DoenetHeader';
 import { FontAwesomeIcon } from '@fortawesome/react-fontawesome';
 import {
   faPlus, faDotCircle, faFileAlt, faEdit, faCaretRight, faCaretDown,
@@ -22,7 +21,6 @@
 import styled from 'styled-components';
 import { ToastContext, useToasts, ToastProvider } from './ToastManager';
 import ChooserConstants from './chooser/ChooserConstants';
-import { formatTimestamp } from './chooser/utility';
 import {
   SwitchableContainers,
   SwitchableContainer,
@@ -97,54 +95,6 @@
     this.browser = React.createRef();
     this.browserSec = React.createRef();
 
-    this.handleNewDocument = this.handleNewDocument.bind(this);
-    this.saveContentToServer = this.saveContentToServer.bind(this);
-    this.getContentId = this.getContentId.bind(this);
-    this.toggleManageCourseForm = this.toggleManageCourseForm.bind(this);
-    this.saveCourse = this.saveCourse.bind(this);
-    this.selectDrive = this.selectDrive.bind(this);
-    this.handleNewCourseCreated = this.handleNewCourseCreated.bind(this);
-    this.handleNewFolder = this.handleNewFolder.bind(this);
-    this.addNewFolder = this.addNewFolder.bind(this);
-    this.handleNewRepo = this.handleNewRepo.bind(this);
-    this.addNewRepo = this.addNewRepo.bind(this);
-    this.addContentToFolder = this.addContentToFolder.bind(this);
-    this.removeContentFromFolder = this.removeContentFromFolder.bind(this);
-    this.addContentToCourse = this.addContentToCourse.bind(this);
-    this.removeContentFromCourse = this.removeContentFromCourse.bind(this);
-    this.updateSelectedItems = this.updateSelectedItems.bind(this);
-    this.updateDirectoryStack = this.updateDirectoryStack.bind(this);
-    this.jumpToDirectory = this.jumpToDirectory.bind(this);
-    this.saveUserContent = this.saveUserContent.bind(this);
-    this.modifyRepoAccess = this.modifyRepoAccess.bind(this);
-    this.modifyFolderChildrenRoot = this.modifyFolderChildrenRoot.bind(this);
-    this.flattenFolder = this.flattenFolder.bind(this);
-    this.renameFolder = this.renameFolder.bind(this);
-    this.modifyPublicState = this.modifyPublicState.bind(this);
-    this.addContentToRepo = this.addContentToRepo.bind(this);
-    this.loadFilteredContent = this.loadFilteredContent.bind(this);
-    this.publicizeRepo = this.publicizeRepo.bind(this);
-    this.toggleManageUrlForm = this.toggleManageUrlForm.bind(this);
-    this.saveUrl = this.saveUrl.bind(this);
-    this.handleNewUrlCreated = this.handleNewUrlCreated.bind(this);
-    this.updateHeadingsAndAssignments = this.updateHeadingsAndAssignments.bind(this);
-    this.saveAssignmentsTree = this.saveAssignmentsTree.bind(this);
-    this.ToastWrapper = this.ToastWrapper.bind(this);
-    this.displayToast = this.displayToast.bind(this);
-    this.onTreeDragStart = this.onTreeDragStart.bind(this);
-    this.onTreeDragEnd = this.onTreeDragEnd.bind(this);
-    this.onTreeDraggableDragOver = this.onTreeDraggableDragOver.bind(this);
-    this.onTreeDropEnter = this.onTreeDropEnter.bind(this);
-    this.onTreeDropLeave = this.onTreeDropLeave.bind(this);
-    this.onTreeDrop = this.onTreeDrop.bind(this);
-    this.onBrowserDragStart = this.onBrowserDragStart.bind(this);
-    this.onBrowserDragEnd = this.onBrowserDragEnd.bind(this);
-    this.onBrowserDropEnter = this.onBrowserDropEnter.bind(this);
-    this.onBrowserDrop = this.onBrowserDrop.bind(this);
-    this.onBrowserFolderDrop = this.onBrowserFolderDrop.bind(this);
-    this.onSplitPanelBrowserFolderDrop = this.onSplitPanelBrowserFolderDrop.bind(this);
-    this.getDataSource = this.getDataSource.bind(this);
-    this.switchPanelContainer = this.switchPanelContainer.bind(this);
     this.toggleSplitPanel = this.toggleSplitPanel.bind(this);
     this.goToFolder = this.goToFolder.bind(this);
     this.splitPanelGoToFolder = this.splitPanelGoToFolder.bind(this);
@@ -2082,7 +2032,7 @@
     }
   }
 
-  onBrowserDragStart({ draggedId, draggedType, sourceContainerId, parentsInfo, leavesInfo }) {
+  onBrowserDragStart =({ draggedId, draggedType, sourceContainerId, parentsInfo, leavesInfo }) => { 
     //console.log("onDragStart")
 
     let dataObjectSource = leavesInfo;
@@ -2306,7 +2256,7 @@
     }
   }
   
-  onSplitPanelBrowserFolderDrop({ containerId, droppedId }) {
+  onSplitPanelBrowserFolderDrop = ({ containerId, droppedId }) => {
     // handle dragging folder onto itself
     if (this.state.splitPanelCurrentDraggedObject.id == droppedId) return;
     let draggedItems = {
@@ -2479,7 +2429,6 @@
       } else if (this.state.selectedDrive == "Courses") {
         loading = !this.assignments_and_headings_loaded;
 
-<<<<<<< HEAD
         // browser data
         browserContainerId = this.state.selectedCourse;
         if (this.headingsInfo[this.state.selectedCourse]["root"]) {
@@ -2488,23 +2437,6 @@
         }
         browserFolderInfo = this.headingsInfo[this.state.selectedCourse]
         browserContentInfo = this.assignmentsInfo[this.state.selectedCourse]
-=======
-      //console.log('treeParentsInfo', treeParentsInfo);
-      //console.log('treeChildrenInfo', treeChildrenInfo);
-      const TreeNodeItem = ({title, icon}) => {
-        return <div>
-          {icon}
-          {/* <span style={{
-            verticalAlign: 'middle',
-            textOverflow: 'ellipsis',
-            whiteSpace: 'nowrap',
-            overflow: 'hidden',
-          }}
-          >{title}</span> */}
-          <Link to={`/go/?path=${title}`}>{title}</Link>
-        </div>
-      };
->>>>>>> abb27e79
 
         // tree data
         treeContainerId = this.state.selectedCourse;
@@ -2659,77 +2591,17 @@
           }}
         />
       </div>
-<<<<<<< HEAD
-     this.splitPanelTree =  <div className="tree" style={{ paddingLeft: "1em" }}>
-     <TreeView
-       containerId={treeContainerId}
-       containerType={treeContainerType}
-       loading={!this.folders_loaded || !this.branches_loaded || !this.urls_loaded}
-       parentsInfo={treeParentsInfo}
-       childrenInfo={treeChildrenInfo}
-       treeNodeIcons={TreeIcons}
-       currentDraggedObject={this.state.splitPanelCurrentDraggedObject}
-       onDragStart={this.onTreeDragStart}
-       onDragEnd={this.onTreeDragEnd}
-       onDraggableDragOver={this.onTreeDraggableDragOver}
-       onDropEnter={this.onTreeDropEnter}
-       onDrop={this.onTreeDrop}
-       directoryData={[...this.state.splitPanelDirectoryStack]}
-       specialNodes={this.tempSet}
-       treeStyles={{
-         specialChildNode: {
-           "title": { color: "#2675ff" },
-           "frame": { color: "#2675ff", background: "#e6efff", paddingLeft: "5px", borderRadius: "0 50px 50px 0" },
-         },
-         specialParentNode: {
-           "title": { color: "#2675ff", background: "#e6efff", paddingLeft: "5px", borderRadius: "0 50px 50px 0" },
-         },
-         emptyParentExpanderIcon: <span></span>
-       }}
-       onLeafNodeClick={(id, type) => {
-         // get path to item
-         const dataSource = this.getDataSource(treeContainerId, treeContainerType);
-         const itemParentId = dataSource[type][id]["parentId"];
-         const pathToSelectedFolder = itemParentId == "root" ? [] : this.getPathToFolder(itemParentId);
-         // select item and switch to directory            
-         this.setState({
-          splitPanelSelectedItems: [id],
-          splitPanelSelectedItemsType: [type],
-           splitPanelDirectoryStack: pathToSelectedFolder
-         })
-         this.setState({ splitPanelSelectedItems: [id], splitPanelSelectedItemsType: [type] })
-         this.tempSet = new Set([id]);
-         this.forceUpdate()
-       }}
-       onParentNodeClick={(id, type) => {
-         // get path to item
-         let pathToSelectedFolder = this.getPathToFolder(id);
-         // select item and switch to directory            
-         this.setState({
-          splitPanelSelectedItems: [id],
-          splitPanelSelectedItemsType: [type],
-          splitPanelDirectoryStack: pathToSelectedFolder
-         })
-         this.tempSet = new Set([id]);
-         this.setState({})
-         this.forceUpdate()
-       }}
-       onParentNodeDoubleClick={(id) => {
-         // openSubtree
-       }}
-     />
-   </div>
-      let customizedContentTreeParentInfo = {"root": {}};
-      let customizedContentTreeChildrenInfo = {};
+
+      // let customizedContentTreeParentInfo = {"root": {}};
+      // let customizedContentTreeChildrenInfo = {};
       
-      if (treeParentsInfo && treeChildrenInfo) {
-        customizedContentTreeParentInfo = JSON.parse(JSON.stringify({...this.userFolderInfo})),
-        customizedContentTreeChildrenInfo = JSON.parse(JSON.stringify({ ...this.userContentInfo, ...this.userUrlInfo }))
-        customizedContentTreeParentInfo.root.title = "Content";
-        customizedContentTreeParentInfo.root.childContent = [];
-      }
-
-=======
+      // if (treeParentsInfo && treeChildrenInfo) {
+      //   customizedContentTreeParentInfo = JSON.parse(JSON.stringify({...this.userFolderInfo})),
+      //   customizedContentTreeChildrenInfo = JSON.parse(JSON.stringify({ ...this.userContentInfo, ...this.userUrlInfo }))
+      //   customizedContentTreeParentInfo.root.title = "Content";
+      //   customizedContentTreeParentInfo.root.childContent = [];
+      // }
+
       let contentParentInfo = treeParentsInfo || {};
       if (!!Object.keys(this.state.userFolderInfo).length) {
         contentParentInfo = this.state.userFolderInfo
@@ -2744,7 +2616,6 @@
         customizedContentTreeParentInfo["root"]["title"] = "Content";
         customizedContentTreeParentInfo["root"]["childContent"] = [];
       }
->>>>>>> abb27e79
       for (let key in customizedContentTreeParentInfo) {
         if (key !== 'root') {
           customizedContentTreeParentInfo[key].childContent = [];
@@ -2771,15 +2642,6 @@
         customizedCoursesTreeChildrenInfo[key].type = 'content';
         customizedCoursesTreeParentInfo['root']['childContent'].push(key);
       }
-<<<<<<< HEAD
-      // for (let key in customizedCoursesTreeParentInfo) {
-      //   if(key !== 'root') {
-      //     customizedCoursesTreeParentInfo[key].childContent = [];
-      //     customizedCoursesTreeParentInfo[key].childFolders = [];
-      //     customizedCoursesTreeParentInfo[key].childUrls = [];
-      //   }
-      // }
-=======
 
       console.log('customizedContentTreeParentInfo', customizedContentTreeParentInfo);
       // console.log('customizedCoursesTreeParentInfo', customizedCoursesTreeParentInfo);
@@ -2793,7 +2655,6 @@
     <Link to={`/go/?path=${title}`} style={{textDecoration:"none",color:"white",paddingLeft:"5px"}}>{title}</Link>
   </div>
 };
->>>>>>> abb27e79
       this.customizedTree = <div className="tree-column">
         <Accordion>
           <div label="CONTENT" activeChild={this.state.contentActiveChild}>
@@ -2878,16 +2739,6 @@
                   }}
                   icon={faChevronRight}/>,
                 },
-<<<<<<< HEAD
-            
-                //   expanderIcon: <FontAwesomeIcon icon={faPlus}/>
-                emptyParentExpanderIcon: <span style={{padding:'5px'}}></span>
-                // expanderIcon: {
-                //   closed:<FontAwesomeIcon icon={faFileAlt} style={{ "fontSize": "18px", "color": "#a7a7a7", "marginRight": "18px" }} />,
-                //   opened:<FontAwesomeIcon icon={faFileAlt} style={{ "fontSize": "18px", "color": "#a7a7a7", "marginRight": "18px" }} />
-                // } 
-                  
-=======
                 // <span style={{ padding: '5px' }}></span>,
                 expanderIcons: {
                   opened: <FontAwesomeIcon icon={faChevronDown}
@@ -2911,7 +2762,6 @@
                       marginLeft: "5px"
                     }} />,
                 }
->>>>>>> abb27e79
 
               }}
               onLeafNodeClick={(nodeId) => {
@@ -3307,15 +3157,16 @@
 const TreeNodeItem = ({title, icon}) => {
   return <div>
     {icon}
-    <span style={{
-      verticalAlign: "middle",
-      textOverflow: "ellipsis",
-      whiteSpace: "nowrap",
-      overflow: "hidden",
+    {/* <span style={{
+      verticalAlign: 'middle',
+      textOverflow: 'ellipsis',
+      whiteSpace: 'nowrap',
+      overflow: 'hidden',
     }}
-    >{title}</span>
-  </div>;
-}
+    >{title}</span> */}
+    <Link to={`/go/?path=${title}`}>{title}</Link>
+  </div>
+};
 
 const TreeIcons = ({iconName, isPublic}) => {
   const FolderIcon = <FontAwesomeIcon className="treeNodeIcon" icon={faFolder}
@@ -3901,372 +3752,5 @@
   }
 }
 
-class InfoPanel extends Component {
-  constructor(props) {
-    super(props);
-    this.addUsername = {};
-
-    this.buildInfoPanelItemDetails = this.buildInfoPanelItemDetails.bind(this);
-  }
-
-  buildInfoPanel() {
-    let selectedItemId = null;
-    let selectedItemType = null;
-    let itemTitle = "";
-    let itemIcon = <FontAwesomeIcon icon={faDotCircle} style={{ "fontSize": "18px", "color": "#737373" }} />;
-
-    if (this.props.selectedItems.length === 0) {
-      // handle when no file selected, show folder/drive info
-      selectedItemType = "Drive";
-      if (this.props.selectedDrive === "Courses") {
-        itemTitle = this.props.allCourseInfo[this.props.selectedCourse].courseName;
-      } else {
-        itemTitle = "Content";
-      }
-
-      // this.buildInfoPanelDriveDetails();
-      this.infoPanel = <React.Fragment>
-        <div className="infoPanel">
-          <div style={{display: "flex", alignItems: "center", height: "100%", flexDirection: "column"}}>
-            <FontAwesomeIcon icon={faInfoCircle} style={{fontSize:"95px", color: "rgb(165, 165, 165)", padding: "1rem"}}/>
-            <span style={{fontSize: "13px", color: "rgb(124, 124, 124)"}}>Select a files or folder to view its details</span>
-          </div>
-        </div>
-      </React.Fragment>
-    } else {
-      // if file selected, show selectedFile/Folder info
-      selectedItemId = this.props.selectedItems[this.props.selectedItems.length - 1];
-      selectedItemType = this.props.selectedItemsType[this.props.selectedItemsType.length - 1];
-      // get title
-      if (selectedItemType === "folder") {
-        itemTitle = this.props.allFolderInfo[selectedItemId].title;
-        itemIcon = this.props.allFolderInfo[selectedItemId].isRepo ?
-          <FontAwesomeIcon icon={faFolder} style={{ "fontSize": "18px", "color": "#3aac90" }} /> :
-          <FontAwesomeIcon icon={faFolder} style={{ "fontSize": "18px", "color": "#737373" }} />;
-      } else if (selectedItemType === "url") {
-        itemTitle = this.props.allUrlInfo[selectedItemId].title;
-      } else {
-        itemTitle = this.props.allContentInfo[selectedItemId].title;
-        itemIcon = <FontAwesomeIcon icon={faFileAlt} style={{ "fontSize": "18px", "color": "#3D6EC9" }} />;
-      }
-
-      this.buildInfoPanelItemDetails(selectedItemId, selectedItemType);
-      this.infoPanel = <React.Fragment>
-        <div className="infoPanel">
-          <div className="infoPanelTitle" data-cy="infoPanelTitle">
-            <div className="infoPanelItemIcon">{itemIcon}</div>
-            <span>{itemTitle}</span>
-          </div>
-          <div className="infoPanelPreview">
-            {/* <span>Preview</span> */}
-            <FontAwesomeIcon icon={faFileAlt} style={{ "fontSize": "100px", "color": "#bfbfbf" }} />
-          </div>
-          <div className="infoPanelDetails">
-            {this.infoPanelDetails}
-          </div>
-        </div>
-      </React.Fragment>
-    }
-  }
-
-  buildInfoPanelDriveDetails() {
-
-    let itemDetails = {};
-    this.infoPanelDetails = [];
-    // handle when no file selected, show folder/drive info
-    if (this.props.selectedDrive === "Courses") {
-      let courseId = this.props.selectedCourse;
-      let courseCode = this.props.allCourseInfo[courseId].courseCode;
-      let term = this.props.allCourseInfo[courseId].term;
-      let description = this.props.allCourseInfo[courseId].description;
-      let department = this.props.allCourseInfo[courseId].department;
-      let section = this.props.allCourseInfo[courseId].section;
-
-      itemDetails = {
-        "Owner": "Me",
-        "Course Code": courseCode,
-        "Term": term,
-        "Department": department,
-        "Section": section,
-        "Description": description,
-      };
-    } else {
-      itemDetails = {
-        "Owner": "Me",
-        "Modified": "Today",
-        "Published": "Today",
-      };
-    }
-
-    Object.keys(itemDetails).map(itemDetailsKey => {
-      let itemDetailsValue = itemDetails[itemDetailsKey];
-      this.infoPanelDetails.push(
-        <tr key={"contentDetailsItem" + itemDetailsKey}>
-          <td className="itemDetailsKey">{itemDetailsKey}</td>
-          <td className="itemDetailsValue">{itemDetailsValue}</td>
-        </tr>);
-    })
-
-    this.infoPanelDetails = <React.Fragment>
-      <table id="infoPanelDetailsTable">
-        <tbody>
-          {this.infoPanelDetails}
-        </tbody>
-      </table>
-      {this.props.selectedDrive === "Courses" &&
-      <div id="editContentButtonContainer" data-cy="editContentButton">
-        <div id="editContentButton"
-        onClick={this.props.openEditCourseForm}>
-          <FontAwesomeIcon icon={faEdit} style={{"fontSize":"20px", "color":"#43aa90"}}/>
-          <span>Edit</span>
-        </div>
-        </div>
-      }
-    </React.Fragment>
-  }
-
-  buildInfoPanelItemDetails(selectedItemId, selectedItemType) {
-    this.infoPanelDetails = [];
-    let itemDetails = {};
-    if (selectedItemType === "folder") {
-
-      itemDetails = {
-        "Location": "Content",
-        "Published": formatTimestamp(this.props.allFolderInfo[selectedItemId].publishDate),
-      };
-
-      let isShared = this.props.allFolderInfo[this.props.allFolderInfo[selectedItemId].rootId].isRepo;
-      if (this.props.allFolderInfo[selectedItemId].isRepo || isShared) {
-        itemDetails = Object.assign(itemDetails, { "Public": this.props.allFolderInfo[selectedItemId].isPublic ? "Yes" : "No" });
-      }
-      // show change to public button if private repo
-      if (this.props.allFolderInfo[selectedItemId].isRepo && !this.props.allFolderInfo[selectedItemId].isPublic) {
-        itemDetails["Public"] = <React.Fragment>
-          <span>No</span><button id="publicizeRepoButton" onClick={() => this.props.publicizeRepo(selectedItemId)}>Make Public</button>
-        </React.Fragment>
-      }
-      //Display controls for who it's shared with
-      let sharedJSX = null;
-      if (this.props.allFolderInfo[selectedItemId].isRepo) {
-        const SharedUsersContainer = styled.div`
-        display: flex;
-        flex-direction: column;
-        `;
-        const UserPanel = styled.div`
-        width: 320px;
-        padding: 10px;
-        border-bottom: 1px solid grey;
-        `;
-
-
-        let users = [];
-        for (let userInfo of this.props.allFolderInfo[selectedItemId].user_access_info) {
-          let removeAccess = <span>Owner</span>;
-          if (userInfo.owner === "0") {
-            removeAccess = <button onClick={() => {
-              const loadCoursesUrl = '/api/removeRepoUser.php';
-              const data = {
-                repoId: selectedItemId,
-                username: userInfo.username,
-              }
-              const payload = {
-                params: data
-              }
-
-              axios.get(loadCoursesUrl, payload)
-                .then(resp => {
-                  if (resp.data.success === "1") {
-                    this.props.allFolderInfo[selectedItemId].user_access_info = resp.data.users;
-                  }
-                  this.forceUpdate();
-                });
-
-            }}>X</button>
-          }
-          users.push(<UserPanel key={`userpanel${userInfo.username}`}>
-            {userInfo.firstName} {userInfo.lastName} - {userInfo.email} - {removeAccess}
-          </UserPanel>)
-        }
-
-        const AddWrapper = styled.div`
-        margin-top: 10px;
-        `;
-
-        sharedJSX = <>
-          <p className="itemDetailsKey">Sharing Settings</p>
-          <SharedUsersContainer>{users}</SharedUsersContainer>
-          <AddWrapper>Add Username
-          <input type="text" value={this.addUsername[selectedItemId]} onChange={(e) => {
-              e.preventDefault();
-
-              this.addUsername[selectedItemId] = e.target.value;
-
-            }}></input>
-            <button onClick={() => {
-              const loadCoursesUrl = '/api/addRepoUser.php';
-              const data = {
-                repoId: selectedItemId,
-                username: this.addUsername[selectedItemId],
-              }
-              const payload = {
-                params: data
-              }
-
-              axios.get(loadCoursesUrl, payload)
-                .then(resp => {
-                  if (resp.data.success === "1") {
-                    this.props.allFolderInfo[selectedItemId].user_access_info = resp.data.users;
-                  }
-                  this.addUsername = {};
-                  this.forceUpdate();
-                });
-
-            }}>Add</button>
-          </AddWrapper>
-        </>
-      }
-
-      Object.keys(itemDetails).map(itemDetailsKey => {
-        let itemDetailsValue = itemDetails[itemDetailsKey];
-        // add only if content not empty
-        this.infoPanelDetails.push(
-          <tr key={"contentDetailsItem" + itemDetailsKey}>
-            <td className="itemDetailsKey">{itemDetailsKey}</td>
-            <td className="itemDetailsValue">{itemDetailsValue}</td>
-          </tr>);
-      })
-
-
-      this.infoPanelDetails = <React.Fragment>
-        <table id="infoPanelDetailsTable">
-          <tbody>
-            {this.infoPanelDetails}
-          </tbody>
-        </table>
-        {sharedJSX}
-      </React.Fragment>
-
-    } else if (selectedItemType === "content") {
-      // populate table with selected item info / drive info  
-      let itemRelatedContent = [];
-      // build related content
-      let relatedContent = [];
-      // flatten out and format related content
-      itemRelatedContent.forEach(relatedItemBranchID => {
-        let relatedItemTitle = this.props.allContentInfo[relatedItemBranchID].title;
-        relatedContent.push(
-          <div style={{ "display": "block" }} key={"relatedItem" + relatedItemBranchID}>
-            <FontAwesomeIcon icon={faFileAlt} style={{ "fontSize": "14px", "color": "#3D6EC9", "marginRight": "10px" }} />
-            <a href={`/editor?branchId=${relatedItemBranchID}`}>{relatedItemTitle}</a>
-          </div>
-        );
-      });
-
-      // build content versions
-      let versions = [];
-      let versionNumber = 1;
-      // get and format versions
-      console.log(this.props.allContentInfo[selectedItemId])
-      this.props.allContentInfo[selectedItemId].contentIds.reverse().forEach(contentIdObj => {
-        if (contentIdObj.draft !== "1") {
-          let versionTitle = "Version " + versionNumber++;
-          versions.push(
-            <div style={{ "display": "block" }} key={"version" + versionNumber}>
-              <FontAwesomeIcon icon={faFileAlt} style={{ "fontSize": "14px", "color": "#3D6EC9", "marginRight": "10px" }} />
-              <a href={`/editor?branchId=${selectedItemId}&contentId=${contentIdObj.contentId}`}>{versionTitle}</a>
-            </div>
-          );
-        }
-      });
-
-      itemDetails = {
-        "Location": "Content",
-        "Published": formatTimestamp(this.props.allContentInfo[selectedItemId].publishDate),
-        "Versions": versions,
-        // "Related content" : relatedContent,
-      };
-      let isShared = this.props.allContentInfo[selectedItemId].rootId == "root" ? false :
-        this.props.allFolderInfo[this.props.allContentInfo[selectedItemId].rootId].isRepo;
-
-      if (isShared) {
-        itemDetails = Object.assign(itemDetails, { "Public": this.props.allContentInfo[selectedItemId].isPublic ? "Yes" : "No" });
-      }
-
-      Object.keys(itemDetails).map(itemDetailsKey => {
-        let itemDetailsValue = itemDetails[itemDetailsKey];
-        this.infoPanelDetails.push(
-          <tr key={"contentDetailsItem" + itemDetailsKey}>
-            <td className="itemDetailsKey">{itemDetailsKey}</td>
-            <td className="itemDetailsValue">{itemDetailsValue}</td>
-          </tr>);
-      })
-
-      this.infoPanelDetails = <React.Fragment>
-        <table id="infoPanelDetailsTable">
-          <tbody>
-            {this.infoPanelDetails}
-          </tbody>
-        </table>
-        <div id="editContentButtonContainer">
-          <div id="editContentButton" data-cy="editContentButton"
-            onClick={() => { window.location.href = `/editor?branchId=${selectedItemId}` }}>
-            <FontAwesomeIcon icon={faEdit} style={{ "fontSize": "20px", "color": "#43aa90" }} />
-            <span>Edit Draft</span>
-          </div>
-        </div>
-      </React.Fragment>
-    } else {
-      itemDetails = {
-        "Location": "Content",
-        "Published": formatTimestamp(this.props.allUrlInfo[selectedItemId].publishDate),
-        "Description": this.props.allUrlInfo[selectedItemId].description,
-        "Uses DoenetAPI": this.props.allUrlInfo[selectedItemId].usesDoenetAPI == true ? "Yes" : "No",
-      };
-
-      let isShared = this.props.allUrlInfo[selectedItemId].rootId == "root" ? false :
-        this.props.allFolderInfo[this.props.allUrlInfo[selectedItemId].rootId].isRepo;
-
-      if (isShared) {
-        itemDetails = Object.assign(itemDetails, { "Public": this.props.allUrlInfo[selectedItemId].isPublic ? "Yes" : "No" });
-      }
-
-      Object.keys(itemDetails).map(itemDetailsKey => {
-        let itemDetailsValue = itemDetails[itemDetailsKey];
-        this.infoPanelDetails.push(
-          <tr key={"contentDetailsItem" + itemDetailsKey}>
-            <td className="itemDetailsKey">{itemDetailsKey}</td>
-            <td className="itemDetailsValue">{itemDetailsValue}</td>
-          </tr>);
-      })
-
-      this.infoPanelDetails = <React.Fragment>
-        <table id="infoPanelDetailsTable">
-          <tbody>
-            {this.infoPanelDetails}
-            <tr key={"contentDetailsItemUrl"}>
-              <td className="itemDetailsKey">URL</td>
-              <td className="itemDetailsValue"><a href={this.props.allUrlInfo[selectedItemId].url}>{this.props.allUrlInfo[selectedItemId].url}</a></td>
-            </tr>
-          </tbody>
-        </table>
-        <div id="editContentButtonContainer">
-          <div id="editContentButton" data-cy="editContentButton"
-            onClick={this.props.openEditUrlForm}>
-            <FontAwesomeIcon icon={faEdit} style={{ "fontSize": "20px", "color": "#43aa90" }} />
-            <span>Edit Link</span>
-          </div>
-        </div>
-      </React.Fragment>
-    }
-  }
-
-  render() {
-    this.buildInfoPanel();
-    return (<React.Fragment>
-      {this.infoPanel}
-    </React.Fragment>);
-  };
-}
-
 
 export default DoenetChooser;