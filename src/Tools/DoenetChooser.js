--- conflicted
+++ resolved
@@ -94,68 +94,6 @@
     this.browser = React.createRef();
     this.browserSec = React.createRef();
 
-<<<<<<< HEAD
-=======
-    this.handleNewDocument = this.handleNewDocument.bind(this);
-    this.saveContentToServer = this.saveContentToServer.bind(this);
-    this.getContentId = this.getContentId.bind(this);
-    this.toggleManageCourseForm = this.toggleManageCourseForm.bind(this);
-    this.saveCourse = this.saveCourse.bind(this);
-    this.selectDrive = this.selectDrive.bind(this);
-    this.handleNewCourseCreated = this.handleNewCourseCreated.bind(this);
-    this.handleNewFolder = this.handleNewFolder.bind(this);
-    this.addNewFolder = this.addNewFolder.bind(this);
-    this.handleNewRepo = this.handleNewRepo.bind(this);
-    this.addNewRepo = this.addNewRepo.bind(this);
-    this.addContentToFolder = this.addContentToFolder.bind(this);
-    this.removeContentFromFolder = this.removeContentFromFolder.bind(this);
-    this.addContentToCourse = this.addContentToCourse.bind(this);
-    this.removeContentFromCourse = this.removeContentFromCourse.bind(this);
-    this.updateSelectedItems = this.updateSelectedItems.bind(this);
-    this.updateDirectoryStack = this.updateDirectoryStack.bind(this);
-    this.jumpToDirectory = this.jumpToDirectory.bind(this);
-    this.saveUserContent = this.saveUserContent.bind(this);
-    this.modifyRepoAccess = this.modifyRepoAccess.bind(this);
-    this.modifyFolderChildrenRoot = this.modifyFolderChildrenRoot.bind(this);
-    this.flattenFolder = this.flattenFolder.bind(this);
-    this.renameFolder = this.renameFolder.bind(this);
-    this.modifyPublicState = this.modifyPublicState.bind(this);
-    this.addContentToRepo = this.addContentToRepo.bind(this);
-    this.loadFilteredContent = this.loadFilteredContent.bind(this);
-    this.publicizeRepo = this.publicizeRepo.bind(this);
-    this.toggleManageUrlForm = this.toggleManageUrlForm.bind(this);
-    this.saveUrl = this.saveUrl.bind(this);
-    this.handleNewUrlCreated = this.handleNewUrlCreated.bind(this);
-    this.updateHeadingsAndAssignments = this.updateHeadingsAndAssignments.bind(this);
-    this.saveAssignmentsTree = this.saveAssignmentsTree.bind(this);
-    this.ToastWrapper = this.ToastWrapper.bind(this);
-    this.displayToast = this.displayToast.bind(this);
-    this.onTreeDragStart = this.onTreeDragStart.bind(this);
-    this.onTreeDragEnd = this.onTreeDragEnd.bind(this);
-    this.onTreeDraggableDragOver = this.onTreeDraggableDragOver.bind(this);
-    this.onTreeDropEnter = this.onTreeDropEnter.bind(this);
-    this.onTreeDropLeave = this.onTreeDropLeave.bind(this);
-    this.onTreeDrop = this.onTreeDrop.bind(this);
-    this.onBrowserDragStart = this.onBrowserDragStart.bind(this);
-    this.onBrowserDragEnd = this.onBrowserDragEnd.bind(this);
-    this.onBrowserDropEnter = this.onBrowserDropEnter.bind(this);
-    this.onBrowserDrop = this.onBrowserDrop.bind(this);
-    this.onBrowserFolderDrop = this.onBrowserFolderDrop.bind(this);
-    this.onSplitPanelBrowserFolderDrop = this.onSplitPanelBrowserFolderDrop.bind(this);
-    this.getDataSource = this.getDataSource.bind(this);
-    this.switchPanelContainer = this.switchPanelContainer.bind(this);
-    this.toggleSplitPanel = this.toggleSplitPanel.bind(this);
-    this.goToFolder = this.goToFolder.bind(this);
-    this.splitPanelGoToFolder = this.splitPanelGoToFolder.bind(this);
-    this.handleSplitPanelDropdownCallback = this.handleSplitPanelDropdownCallback.bind(this);
-    this.splitPanelUpdateSelectedItems =this.splitPanelUpdateSelectedItems.bind(this);
-    this.splitPanelUpdateDirectoryStack = this.splitPanelUpdateDirectoryStack.bind(this);
-    this.onSplitPanelBrowserDragStart = this.onSplitPanelBrowserDragStart.bind(this);
-    this.onSplitPanelBrowserDragEnd = this.onSplitPanelBrowserDragEnd.bind(this);
-    this.onSplitPanelBrowserDropEnter = this.onSplitPanelBrowserDropEnter.bind(this);
-    this.onSplitPanelBrowserDrop = this.onSplitPanelBrowserDrop.bind(this);
-    this.onSplitPanelBrowserFolderDrop = this.onSplitPanelBrowserFolderDrop.bind(this);
->>>>>>> df7cf691
     this.tempSet = new Set();
   }
 
@@ -247,11 +185,7 @@
     </React.Fragment>
   }
 
-<<<<<<< HEAD
   handleNewDocument = () => {
-=======
-  handleNewDocument() {
->>>>>>> df7cf691
     let newBranchId = nanoid();
     let num = 1;
     let title = "Untitled Document " + num;
@@ -309,11 +243,7 @@
     }
   }
 
-<<<<<<< HEAD
   handleNewCourseCreated = ({courseId, courseName, courseCode, term, description, department, section}, callback=(()=>{})) => {
-=======
-  handleNewCourseCreated({ courseId, courseName, courseCode, term, description, department, section }, callback = (() => { })) {
->>>>>>> df7cf691
     // create new documents for overview and syllabus, get branchIds
     let overviewId = nanoid();
     let overviewDocumentName = courseName + " Overview";
@@ -322,7 +252,6 @@
     let syllabusDocumentName = courseName + " Syllabus";
 
     Promise.all([
-<<<<<<< HEAD
       new Promise(resolve => this.saveContentToServer({
         documentName:overviewDocumentName,
         code:"",
@@ -336,21 +265,6 @@
         publish:true
       }, ()=>{resolve()})),
       new Promise(resolve => this.saveCourse({
-=======
-      this.saveContentToServer({
-        documentName: overviewDocumentName,
-        code: "",
-        branchId: overviewId,
-        publish: true
-      }),
-      this.saveContentToServer({
-        documentName: syllabusDocumentName,
-        code: "",
-        branchId: syllabusId,
-        publish: true
-      }),
-      this.saveCourse({
->>>>>>> df7cf691
         courseName: courseName,
         courseId: courseId,
         courseCode: courseCode,
@@ -381,12 +295,8 @@
     }
   }
 
-<<<<<<< HEAD
   handleNewUrlCreated = ({urlId, title, url, description, usesDoenetAPI}, callback=(()=>{})) => {
     const currentFolderId = this.state.directoryStack.length == 0 ? "root" : this.state.directoryStack[this.state.directoryStack.length - 1];
-=======
-  handleNewUrlCreated({ urlId, title, url, description, usesDoenetAPI }, callback = (() => { })) {
->>>>>>> df7cf691
     Promise.all([
       new Promise(resolve => this.saveUrl({
         urlId: urlId,
@@ -394,7 +304,6 @@
         url: url,
         description: description,
         usesDoenetAPI: usesDoenetAPI
-<<<<<<< HEAD
       }, ()=>{resolve()})),
       new Promise(resolve => this.addContentToFolder([urlId], ["url"], currentFolderId, ()=>{resolve()})), // add url to current folder
       new Promise(resolve => this.saveUserContent([urlId], ["url"], "insert", ()=>{resolve()})), // add to user root
@@ -415,34 +324,6 @@
   saveUrl = ({urlId, title, url, description, usesDoenetAPI}, callback=(()=>{})) => {
     const apiUrl='/api/saveUrl.php';
     const data={
-=======
-      }, () => {
-        // add url to current folder
-        let currentFolderId = this.state.directoryStack.length == 0 ? "root" : this.state.directoryStack[this.state.directoryStack.length - 1];
-        this.addContentToFolder([urlId], ["url"], currentFolderId);
-
-        this.saveUserContent([urlId], ["url"], "insert", () => {  // add to user root
-          this.loadUserUrls(() => {
-            this.setState({
-              selectedItems: [urlId],
-              selectedItemsType: ["url"],
-              activeSection: "chooser",
-              selectedDrive: "Content"
-            }, () => {
-            });
-          });
-        })
-      }),
-    ])
-      .then(() => {
-        callback();
-      })
-  }
-
-  saveUrl({ urlId, title, url, description, usesDoenetAPI }, callback = (() => { })) {
-    const apiUrl = '/api/saveUrl.php';
-    const data = {
->>>>>>> df7cf691
       urlId: urlId,
       title: title,
       url: url,
@@ -458,11 +339,7 @@
       })
   }
 
-<<<<<<< HEAD
   loadUserUrls = (callback=(()=>{})) => {
-=======
-  loadUserUrls(callback = (() => { })) {
->>>>>>> df7cf691
     this.urls_loaded = false;
 
     const loadUserUrlsUrl = '/api/loadUserUrls.php';
@@ -480,11 +357,7 @@
       });
   }
 
-<<<<<<< HEAD
   loadUserContentBranches = (callback=(()=>{})) => {
-=======
-  loadUserContentBranches(callback = (() => { })) {
->>>>>>> df7cf691
     this.branches_loaded = false;
 
     let currentFolderId = this.state.directoryStack.length === 0 ?
@@ -507,17 +380,10 @@
       });
   }
 
-<<<<<<< HEAD
   saveContentToServer = ({documentName,code,branchId,publish=false}, callback=(()=>{})) => {
     const url='/api/saveContent.php';
     let ID = this.getContentId({code:code}) //get contentid
     const data={
-=======
-  saveContentToServer({ documentName, code, branchId, publish = false }, callback = (() => { })) {
-    const url = '/api/saveContent.php';
-    let ID = this.getContentId({ code: code }) //get contentid
-    const data = {
->>>>>>> df7cf691
       title: documentName,
       doenetML: code,
       branchId: branchId,
@@ -535,11 +401,7 @@
       })
   }
 
-<<<<<<< HEAD
   getContentId = ({code}) => {
-=======
-  getContentId({ code }) {
->>>>>>> df7cf691
     const hash = crypto.createHash('sha256');
     if (code === undefined) {
       return;
@@ -550,15 +412,9 @@
     return contentId;
   }
 
-<<<<<<< HEAD
   saveCourse = ({courseId, courseName, courseCode, term, description, department, section, overviewId, syllabusId}, callback=(()=>{})) => {
     const url='/api/saveCourse.php';
     const data={
-=======
-  saveCourse({ courseId, courseName, courseCode, term, description, department, section, overviewId, syllabusId }, callback = (() => { })) {
-    const url = '/api/saveCourse.php';
-    const data = {
->>>>>>> df7cf691
       longName: courseName,
       courseId: courseId,
       shortName: courseCode,
@@ -588,15 +444,9 @@
       })
   }
 
-<<<<<<< HEAD
   loadAllCourses = (callback=(()=>{})) => {
     const loadCoursesUrl='/api/loadAllCourses.php';
     const data={
-=======
-  loadAllCourses(callback = (() => { })) {
-    const loadCoursesUrl = '/api/loadAllCourses.php';
-    const data = {
->>>>>>> df7cf691
     }
     const payload = {
       params: data
@@ -612,11 +462,7 @@
       });
   }
 
-<<<<<<< HEAD
   loadCourseContent = (courseId, callback=(()=>{})) => {
-=======
-  loadCourseContent(courseId, callback = (() => { })) {
->>>>>>> df7cf691
     this.folders_loaded = false;
     this.branches_loaded = false;
     this.url_loaded = false;
@@ -645,15 +491,9 @@
       });
   }
 
-<<<<<<< HEAD
   saveCourseContent = (courseId, itemIds, itemTypes, operationType, callback=(()=>{})) => {
     const url='/api/saveCourseContent.php';
     const data={
-=======
-  saveCourseContent(courseId, itemIds, itemTypes, operationType, callback = (() => { })) {
-    const url = '/api/saveCourseContent.php';
-    const data = {
->>>>>>> df7cf691
       courseId: courseId,
       itemIds: itemIds,
       itemTypes: itemTypes,
@@ -668,11 +508,7 @@
       })
   }
 
-<<<<<<< HEAD
   selectDrive = (drive, courseId=null) => {
-=======
-  selectDrive(drive, courseId = null) {
->>>>>>> df7cf691
     if (drive === "Courses") {
       this.setState({
         selectedItems: [],
@@ -731,11 +567,7 @@
     });
   }
 
-<<<<<<< HEAD
   saveFolder = (folderId, title, childContent, childType, operationType, isRepo, isPublic, callback=(()=>{})) => {
-=======
-  saveFolder(folderId, title, childContent, childType, operationType, isRepo, isPublic, callback = (() => { })) {
->>>>>>> df7cf691
     // get current directory folderId/root
     let currentFolderId = this.state.directoryStack.length == 0 ? "root" : this.state.directoryStack[this.state.directoryStack.length - 1];
     // setup parent
@@ -776,11 +608,7 @@
       });
   }
 
-<<<<<<< HEAD
   loadUserFoldersAndRepo = (callback=(()=>{})) => {
-=======
-  loadUserFoldersAndRepo(callback = (() => { })) {
->>>>>>> df7cf691
     this.folders_loaded = false;
 
     const loadUserFoldersAndRepoUrl = '/api/loadUserFoldersAndRepo.php';
@@ -810,7 +638,6 @@
       isPublic = true;
     }
 
-<<<<<<< HEAD
     const currentFolderId = this.state.directoryStack.length == 0 ? "root" : this.state.directoryStack[this.state.directoryStack.length - 1];
     Promise.all([
       new Promise(resolve => this.saveFolder(folderId, title, [], [], "insert", false, isPublic, ()=>{resolve()})), // add new folder
@@ -828,25 +655,6 @@
         });
       });
     })
-=======
-    this.saveFolder(folderId, title, [], [], "insert", false, isPublic, () => {
-      let currentFolderId = this.state.directoryStack.length == 0 ? "root" : this.state.directoryStack[this.state.directoryStack.length - 1];
-      this.saveUserContent([folderId], ["folder"], "insert", () => {  // add to user root
-        this.addContentToFolder([folderId], ["folder"], currentFolderId, () => {  // add to folder
-          this.loadUserFoldersAndRepo(() => {
-            this.setState({
-              selectedItems: [folderId],
-              selectedItemsType: ["folder"],
-              activeSection: "chooser",
-              selectedDrive: "Content"
-            }, () => {
-              this.updateNumber++;
-            });
-          });
-        });
-      });
-    });
->>>>>>> df7cf691
   }
 
   addContentToRepo = (childIds, childType, repoId) => {
@@ -899,11 +707,7 @@
     }
   }
 
-<<<<<<< HEAD
   addContentToFolder = (childIds, childType, folderId, callback=(()=>{})) => {
-=======
-  addContentToFolder(childIds, childType, folderId, callback = (() => { })) {
->>>>>>> df7cf691
     let operationType = "insert";
     let title = this.folderInfo[folderId].title;
     let isRepo = this.folderInfo[folderId].isRepo;
@@ -939,10 +743,6 @@
 
     // check if moving item out of public repo 
     const itemDataInfo = getDataObjects(childType[0])["info"]
-<<<<<<< HEAD
-=======
-    // console.log(itemDataInfo[childIds[0]])
->>>>>>> df7cf691
     if (itemDataInfo[childIds[0]] != undefined) {
       const firstParentId = itemDataInfo[childIds[0]].parentId;
       const movingOutOfPublicRepo = this.folderInfo[firstParentId].isRepo &&
@@ -1015,11 +815,7 @@
     });
   }
 
-<<<<<<< HEAD
   removeContentFromFolder = (childIds, childType, folderId, callback=(()=>{})) => {
-=======
-  removeContentFromFolder(childIds, childType, folderId, callback = (() => { })) {
->>>>>>> df7cf691
     let operationType = "remove";
     let title = this.folderInfo[folderId].title;
     let isRepo = this.folderInfo[folderId].isRepo;
@@ -1081,15 +877,9 @@
     }
   }
 
-<<<<<<< HEAD
   modifyPublicState = (isPublic, itemIds, itemType, callback=(()=>{})) => {
     const url='/api/modifyPublicState.php';
     const data={
-=======
-  modifyPublicState(isPublic, itemIds, itemType, callback = (() => { })) {
-    const url = '/api/modifyPublicState.php';
-    const data = {
->>>>>>> df7cf691
       isPublic: isPublic,
       itemIds: itemIds,
       itemType: itemType
@@ -1103,27 +893,16 @@
       })
   }
 
-<<<<<<< HEAD
   renameFolder = (folderId, newTitle) => {
     this.saveFolder(folderId, newTitle, [], [], "", 
-=======
-  renameFolder(folderId, newTitle) {
-    this.saveFolder(folderId, newTitle, [], [], "",
->>>>>>> df7cf691
       this.folderInfo[folderId].isRepo, this.folderInfo[folderId].isPublic, () => {
         this.loadUserFoldersAndRepo();
       });
   }
 
-<<<<<<< HEAD
   modifyFolderChildrenRoot = (newRoot, itemIds, callback=(()=>{})) => {
     const url='/api/modifyFolderChildrenRoot.php';
     const data={
-=======
-  modifyFolderChildrenRoot(newRoot, itemIds, callback = (() => { })) {
-    const url = '/api/modifyFolderChildrenRoot.php';
-    const data = {
->>>>>>> df7cf691
       newRoot: newRoot,
       itemIds: itemIds
     }
@@ -1159,15 +938,9 @@
     return { itemIds: itemIds, itemType: itemType };
   }
 
-<<<<<<< HEAD
   saveUserContent = (childIds, childType, operationType, callback=(()=>{})) => {
     const url='/api/saveUserContent.php';
     const data={
-=======
-  saveUserContent(childIds, childType, operationType, callback = (() => { })) {
-    const url = '/api/saveUserContent.php';
-    const data = {
->>>>>>> df7cf691
       childIds: childIds,
       childType: childType,
       operationType: operationType
@@ -1202,7 +975,6 @@
 
   addNewRepo = (title) => {
     let folderId = nanoid();
-<<<<<<< HEAD
     Promise.all([
       new Promise(resolve => this.saveFolder(folderId, title, [], [], "insert", true, false, ()=>{resolve()})),
       new Promise(resolve => this.modifyRepoAccess(folderId, "insert", true, ()=>{resolve()}))
@@ -1225,28 +997,6 @@
   modifyRepoAccess = (folderId, operationType, owner=false, callback=(()=>{})) => {
     const url='/api/modifyRepoAccess.php';
     const data={
-=======
-    this.saveFolder(folderId, title, [], [], "insert", true, false, () => {
-      this.modifyRepoAccess(folderId, "insert", true, () => {  // add user to repo_access
-        this.loadUserFoldersAndRepo(() => {
-          this.setState({
-            directoryStack: [],
-            selectedItems: [folderId],
-            selectedItemsType: ["folder"],
-            activeSection: "chooser",
-            selectedDrive: "Content"
-          }, () => {
-            this.updateNumber++;
-          });
-        });
-      });
-    })
-  }
-
-  modifyRepoAccess(folderId, operationType, owner = false, callback = (() => { })) {
-    const url = '/api/modifyRepoAccess.php';
-    const data = {
->>>>>>> df7cf691
       repoId: folderId,
       operationType: operationType,
       owner: owner
@@ -1268,9 +1018,6 @@
     })
   }
 
-<<<<<<< HEAD
-  updateSelectedItems = (selectedItems, selectedItemsType) => {
-=======
   getFolderPath(id, foldersInfo) {
     let path = [id];
     let flag = true;
@@ -1312,7 +1059,6 @@
   }
 
   updateSelectedItems(selectedItems, selectedItemsType) {
->>>>>>> df7cf691
     this.setState({
       selectedItems: selectedItems,
       selectedItemsType: selectedItemsType,
@@ -1320,9 +1066,6 @@
     this.tempSet = new Set([selectedItems[selectedItems.length - 1]]);
   }
 
-<<<<<<< HEAD
-  updateDirectoryStack = (directoryStack) => {
-=======
   splitPanelUpdateSelectedItems(selectedItems, selectedItemsType) {
     this.setState({
       splitPanelSelectedItems: selectedItems,
@@ -1331,8 +1074,7 @@
     this.tempSet = new Set([selectedItems[selectedItems.length - 1]]);
   }
 
-  updateDirectoryStack(directoryStack) {
->>>>>>> df7cf691
+  updateDirectoryStack = (directoryStack) => {
     this.setState({
       directoryStack: directoryStack
     })
@@ -1370,11 +1112,7 @@
     });
   }
 
-<<<<<<< HEAD
   loadFilteredContent = (filters, callback=(()=>{})) => {
-=======
-  loadFilteredContent(filters, callback = (() => { })) {
->>>>>>> df7cf691
 
     const typeToSQLMap = {
       "Folder name": "title",
@@ -1561,13 +1299,8 @@
       })
       .catch(error => { this.setState({ error: error }) });
   }
-<<<<<<< HEAD
  
   ToastWrapper = () => {
-=======
-
-  ToastWrapper() {
->>>>>>> df7cf691
     const { add } = useToasts();
     this.addToast = add;
     return <React.Fragment></React.Fragment>
@@ -1794,13 +1527,8 @@
     return data;
   }
 
-<<<<<<< HEAD
   onTreeDropEnter = (listId, containerId, containerType) => {
     console.log("onTreeDropEnter5")
-=======
-  onTreeDropEnter(listId, containerId, containerType) {
-    console.log("onTreeDropEnter5", listId + '----'+containerId + '----'+containerType)
->>>>>>> df7cf691
 
     const childrenListKeyMap = {
       "folder": "childFolders",
@@ -1889,13 +1617,8 @@
     // console.log("onTreeDropLeave")
   }
 
-<<<<<<< HEAD
   onTreeDragEnd = (containerId, containerType) => {
     console.log("onTreeDragEnd")
-=======
-  onTreeDragEnd(containerId, containerType) {
-    // console.log("onTreeDragEnd")
->>>>>>> df7cf691
     // // dropped outsize valid dropzone
     // let currTreeHeadings = this.headingsInfo[containerId];
     // let currTreeAssignments = this.assignmentsInfo[containerId];
@@ -1916,13 +1639,8 @@
     this.lastDroppedContainerId = null;
   }
 
-<<<<<<< HEAD
   onTreeDrop = (containerId, containerType) => {
     console.log("onTreeDrop")
-=======
-  onTreeDrop(containerId, containerType) {
-    // console.log("onTreeDrop")
->>>>>>> df7cf691
     // update courseHeadingsInfo/courseAssignmentsInfo currentDraggedObject parentId
     // remove currentDraggedObject from sourceParentId children list
     // if (this.state.currentDraggedObject.type == "leaf") {
@@ -2142,37 +1860,8 @@
     }
   }
 
-<<<<<<< HEAD
   onBrowserDragStart = ({draggedId, draggedType, sourceContainerId, parentsInfo, leavesInfo}) => {
     console.log("onDragStart")
-=======
-  onBrowserDragStart({ draggedId, draggedType, sourceContainerId, parentsInfo, leavesInfo }) {
-    //console.log("onDragStart")
-
-    let dataObjectSource = leavesInfo;
-    if (draggedType == "folder") dataObjectSource = parentsInfo;
-    else if (draggedType == "url") dataObjectSource = this.urlInfo;
-
-    const dataObject = dataObjectSource[draggedId];
-    const sourceParentId = dataObjectSource[draggedId].parentId;
-
-    this.setState({
-      currentDraggedObject: { id: draggedId, type: draggedType, sourceContainerId: sourceContainerId, dataObject: dataObject, sourceParentId: sourceParentId },
-    })
-    this.containerCache = {
-      ...this.containerCache,
-      [sourceContainerId]: {
-        parents: JSON.parse(JSON.stringify(parentsInfo)),
-        leaves: JSON.parse(JSON.stringify(leavesInfo))
-      }
-    }
-    this.cachedCurrentDraggedObject = { id: draggedId, type: draggedType, sourceContainerId: sourceContainerId, dataObject: dataObject, sourceParentId: sourceParentId };
-    this.validDrop = false;
-  }
-
-  onSplitPanelBrowserDragStart({ draggedId, draggedType, sourceContainerId, parentsInfo, leavesInfo }) {
-    //console.log("onDragStart")
->>>>>>> df7cf691
 
     let dataObjectSource = leavesInfo;
     if (draggedType == "folder") dataObjectSource = parentsInfo;
@@ -2191,7 +1880,6 @@
         leaves: JSON.parse(JSON.stringify(leavesInfo))
       }
     }
-<<<<<<< HEAD
     this.cachedCurrentDraggedObject = {id: draggedId, type: draggedType, sourceContainerId: sourceContainerId, dataObject: dataObject, sourceParentId: sourceParentId};
     this.validDrop = false;
   }
@@ -2202,52 +1890,6 @@
 
   onBrowserDragEnd = ({containerId, parentsInfo, leavesInfo}) => {
     console.log("onBrowserDragEnd")
-=======
-    this.cachedCurrentDraggedObject = { id: draggedId, type: draggedType, sourceContainerId: sourceContainerId, dataObject: dataObject, sourceParentId: sourceParentId };
-    this.validDrop = false;
-  }
-
-  onBrowserDropEnter(listId) {
-    //console.log("onDropEnter")
-
-  }
-  onSplitPanelBrowserDropEnter(listId) {
-    //console.log("onDropEnter")
-
-  }
-
-  onBrowserDragEnd({ containerId, parentsInfo, leavesInfo }) {
-    //console.log("onBrowserDragEnd")
-    let currParentsInfo = parentsInfo;
-    let currChildrenInfo = leavesInfo;
-    // dropped across containers && content -> content
-    if (this.validDrop && containerId != this.lastDroppedContainerId) {
-      // remove current dragged item from data
-      // save data
-    } else if (!this.validDrop) {
-      // dropped outsize valid dropzone, reset all data
-      currParentsInfo = this.containerCache[containerId].parents;
-      currChildrenInfo = this.containerCache[containerId].leaves;
-      const newSourceContainerId = this.state.currentDraggedObject.sourceContainerId;
-      if (newSourceContainerId != containerId) {
-        this.headingsInfo[newSourceContainerId] = this.containerCache[newSourceContainerId].parents;
-        this.assignmentsInfo[newSourceContainerId] = this.containerCache[newSourceContainerId].leaves;
-      }
-    }
-    this.folderInfo = currParentsInfo;
-    this.branchId_info = currChildrenInfo;
-    // save folderInfo and branchId_info
-
-    this.setState({
-      currentDraggedObject: { id: null, type: null, sourceContainerId: null },
-    })
-    this.containerCache = {};
-    this.cachedCurrentDraggedObject = null;
-  }
-
-  onSplitPanelBrowserDragEnd({ containerId, parentsInfo, leavesInfo }) {
-    //console.log("onBrowserDragEnd")
->>>>>>> df7cf691
     let currParentsInfo = parentsInfo;
     let currChildrenInfo = leavesInfo;
     // dropped across containers && content -> content
@@ -2275,19 +1917,9 @@
     this.cachedCurrentDraggedObject = null;
   }
 
-<<<<<<< HEAD
   onBrowserDrop = (containerId, parentsInfo, leavesInfo) => {
     console.log("onBrowserDrop")
     
-=======
-  onBrowserDrop(containerId, parentsInfo, leavesInfo) {
-    //console.log("onBrowserDrop")
-
-  }
-  onSplitPanelBrowserDrop(containerId, parentsInfo, leavesInfo) {
-    //console.log("onBrowserDrop")
-
->>>>>>> df7cf691
   }
 
   // switchPanelContainer(panelId) {
@@ -2338,11 +1970,7 @@
   }
 
 
-<<<<<<< HEAD
   onBrowserFolderDrop = ({containerId, droppedId}) => {
-=======
-  onBrowserFolderDrop({ containerId, droppedId }) {
->>>>>>> df7cf691
     // handle dragging folder onto itself
     if (this.state.currentDraggedObject.id == droppedId) return;
     let draggedItems = {
@@ -2366,12 +1994,7 @@
       this.addContentToFolder(draggedItems.id, draggedItems.type, droppedId);
     }
   }
-<<<<<<< HEAD
-
-  toggleSplitPanel = () => {
-    this.setState({splitPanelLayout: !this.state.splitPanelLayout});
-=======
-  
+
   onSplitPanelBrowserFolderDrop({ containerId, droppedId }) {
     // handle dragging folder onto itself
     if (this.state.splitPanelCurrentDraggedObject.id == droppedId) return;
@@ -2397,9 +2020,8 @@
     }
   }
   
-  toggleSplitPanel() {
+  toggleSplitPanel = () => {
     this.setState({ splitPanelLayout: !this.state.splitPanelLayout });
->>>>>>> df7cf691
   }
 
   getPathToFolder = (folderId) => {
@@ -2420,10 +2042,6 @@
         <SpinningLoader />
       </div>
     }
-<<<<<<< HEAD
-=======
-    // console.log(this.folderInfo)
->>>>>>> df7cf691
     // return <DoenetAssignmentTree treeHeadingsInfo={this.headingsInfo} treeAssignmentsInfo={this.assignmentsInfo} 
       // updateHeadingsAndAssignments={this.updateHeadingsAndAssignments}/>
     let assignmentsTree = <div className="tree" style={{padding: "5em 2em"}}>
@@ -3807,10 +3425,6 @@
       // if file selected, show selectedFile/Folder info
       selectedItemId = this.props.selectedItems[this.props.selectedItems.length - 1];
       selectedItemType = this.props.selectedItemsType[this.props.selectedItemsType.length - 1];
-<<<<<<< HEAD
-=======
-      // console.log()
->>>>>>> df7cf691
       // get title
       if (selectedItemType === "folder") {
         itemTitle = this.props.allFolderInfo[selectedItemId].title;
@@ -3900,10 +3514,6 @@
   }
 
   buildInfoPanelItemDetails(selectedItemId, selectedItemType) {
-<<<<<<< HEAD
-=======
-    // console.log(selectedItemId)
->>>>>>> df7cf691
     this.infoPanelDetails = [];
     let itemDetails = {};
     if (selectedItemType === "folder") {
