--- conflicted
+++ resolved
@@ -248,11 +248,8 @@
         const { directoryStack } = this.state
         // set as selected        
         this.setState({
-<<<<<<< HEAD
           directoryStack: directoryStack.length ? directoryStack : [],
-=======
           // directoryStack: [], //Why go to root?
->>>>>>> 7b0ce204
           selectedItems: [newBranchId],
           selectedItemsType: ["content"],
           activeSection: "chooser",
@@ -3506,7 +3503,6 @@
     const rightPanelMenuControls = [dropDownSelectButton, splitSwitchPanelButton];
     const createMiddlePanelContent = (props) => {      
       const { match, location, history } = props
-<<<<<<< HEAD
       /*const extURL = location.pathname.replace(match.url, '')
       const directoryStack = extURL.split('/').filter(i => i)
       directoryStack.length && this.updateDirectoryStack()*/
@@ -3514,10 +3510,6 @@
         directoryStack: extURL.split('/').filter(i => i)
       })*/
       // console.log('match', this, match, location.pathname, extURL, extURL.split('/').filter(i => i));
-=======
-      const extURL = location.pathname.replace(match.url, '')
-      // console.log('match', match, location.pathname, extURL, extURL.split('/').map(i => i));
->>>>>>> 7b0ce204
       this.history = history
       return (
         <ToolLayoutPanel
