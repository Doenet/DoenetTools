import React, { Component, useState } from 'react';
import axios from 'axios';
axios.defaults.withCredentials = true;
import crypto from 'crypto';
import nanoid from 'nanoid';
import "./chooser.css";
import DoenetHeader from './DoenetHeader';
import { FontAwesomeIcon } from '@fortawesome/react-fontawesome';
import { faPlus, faDotCircle, faFileAlt, faEdit, faCaretRight, faCaretDown, 
  faChalkboard, faArrowCircleLeft, faTimesCircle, faPlusCircle, faFolder, faSave, faLink, faRedoAlt, faAlignJustify,faStream, faColumns, faFolderOpen}
  from '@fortawesome/free-solid-svg-icons';
import IndexedDB from '../services/IndexedDB';
import DoenetBranchBrowser from './DoenetBranchBrowser';
import SpinningLoader from './SpinningLoader';
import { TreeView } from './TreeView/TreeView';
import styled from 'styled-components';
import { ToastContext, useToasts, ToastProvider } from './ToastManager';
import ChooserConstants from './chooser/ChooserConstants';
import { formatTimestamp } from './chooser/utility';
import {
  SwitchableContainers,
  SwitchableContainer,
  SwitchableContainerPanel,
} from './chooser/SwitchableContainer';
import ToolLayout from "./ToolLayout/ToolLayout";
import ToolLayoutPanel from "./ToolLayout/ToolLayoutPanel";
import SplitLayoutPanel from "./ToolLayout/SplitLayoutPanel";
import DropDownSelect from '../imports/PanelHeaderComponents/DropDownSelect';
import ButtonGroup from '../imports/PanelHeaderComponents/ButtonGroup';
import { throws } from 'assert';

import {
  HashRouter as Router,
  Switch,
  Route,
  Link,
  useParams
} from "react-router-dom";

class DoenetChooser extends Component {
  constructor(props) {
    super(props);
    
    this.state = {
      error: null,
      errorInfo: null,
      selectedDrive: "Content",
      selectedCourse: null,
      selectedItems: [],
      selectedItemsType: [],
      showNewButtonMenu: false,
      activeSection: "chooser",
      directoryStack: [],
      currentDraggedObject: { id: null, type: null, sourceContainerId: null, dataObject: null, sourceParentId: null },
      panelsCollection: { "first": { values: ["browser", "tree"], activeContainer: "browser" } },
      splitPanelLayout: false

    };

    this.containerCache = {};
    this.cachedCurrentDraggedObject = null;
    this.lastDroppedContainerId = null;
    this.validDrop = true;

    this.courseFolderInfo = {};
    this.courseContentInfo = {};
    this.courseUrlInfo = {};

    this.loadUserContentBranches();
    this.loadUserFoldersAndRepo();
    this.loadUserUrls();
    this.loadAllCourses();
    this.loadCourseHeadingsAndAssignments('aI8sK4vmEhC5sdeSP3vNW');

    this.branches_loaded = false;
    this.courses_loaded = false;
    this.folders_loaded = false;
    this.urls_loaded = false;
    this.assignments_and_headings_loaded = false;
    this.userContentReloaded = false;

    this.updateNumber = 0;

    this.browser = React.createRef();

    this.handleNewDocument = this.handleNewDocument.bind(this);
    this.saveContentToServer = this.saveContentToServer.bind(this);
    this.getContentId = this.getContentId.bind(this);
    this.toggleManageCourseForm = this.toggleManageCourseForm.bind(this);
    this.saveCourse = this.saveCourse.bind(this);
    this.selectDrive = this.selectDrive.bind(this);
    this.handleNewCourseCreated = this.handleNewCourseCreated.bind(this);
    this.handleNewFolder = this.handleNewFolder.bind(this);
    this.addNewFolder = this.addNewFolder.bind(this);
    this.handleNewRepo = this.handleNewRepo.bind(this);
    this.addNewRepo = this.addNewRepo.bind(this);
    this.addContentToFolder = this.addContentToFolder.bind(this);
    this.removeContentFromFolder = this.removeContentFromFolder.bind(this);
    this.addContentToCourse = this.addContentToCourse.bind(this);
    this.removeContentFromCourse = this.removeContentFromCourse.bind(this);
    this.updateSelectedItems = this.updateSelectedItems.bind(this);
    this.updateDirectoryStack = this.updateDirectoryStack.bind(this);
    this.jumpToDirectory = this.jumpToDirectory.bind(this);
    this.saveUserContent = this.saveUserContent.bind(this);
    this.modifyRepoAccess = this.modifyRepoAccess.bind(this);
    this.modifyFolderChildrenRoot = this.modifyFolderChildrenRoot.bind(this);
    this.flattenFolder = this.flattenFolder.bind(this);
    this.renameFolder = this.renameFolder.bind(this);
    this.modifyPublicState = this.modifyPublicState.bind(this);
    this.addContentToRepo = this.addContentToRepo.bind(this);
    this.loadFilteredContent = this.loadFilteredContent.bind(this);
    this.publicizeRepo = this.publicizeRepo.bind(this);
    this.toggleManageUrlForm = this.toggleManageUrlForm.bind(this);
    this.saveUrl = this.saveUrl.bind(this);
    this.handleNewUrlCreated = this.handleNewUrlCreated.bind(this);
    this.updateHeadingsAndAssignments = this.updateHeadingsAndAssignments.bind(this);
    this.saveAssignmentsTree = this.saveAssignmentsTree.bind(this);
    this.ToastWrapper = this.ToastWrapper.bind(this);
    this.displayToast = this.displayToast.bind(this);
    this.onTreeDragStart = this.onTreeDragStart.bind(this);
    this.onTreeDragEnd = this.onTreeDragEnd.bind(this);
    this.onTreeDraggableDragOver = this.onTreeDraggableDragOver.bind(this);
    this.onTreeDropEnter = this.onTreeDropEnter.bind(this);
    this.onTreeDropLeave = this.onTreeDropLeave.bind(this);
    this.onTreeDrop = this.onTreeDrop.bind(this);
    this.onBrowserDragStart = this.onBrowserDragStart.bind(this);
    this.onBrowserDragEnd = this.onBrowserDragEnd.bind(this);
    this.onBrowserDropEnter = this.onBrowserDropEnter.bind(this);
    this.onBrowserDrop = this.onBrowserDrop.bind(this);
    this.onBrowserFolderDrop = this.onBrowserFolderDrop.bind(this);
    this.getDataSource = this.getDataSource.bind(this);
    this.switchPanelContainer = this.switchPanelContainer.bind(this);
    this.toggleSplitPanel = this.toggleSplitPanel.bind(this);

    this.tempSet = new Set();
  }

  buildCourseList() {
    this.courseList = [];
    for (let courseId of this.courseIds) {
      let courseCode = this.courseInfo[courseId].courseCode;

      let classes = (this.state.selectedDrive === "Courses") && (courseId === this.state.selectedCourse) ?
        "leftNavPanelMenuItem activeLeftNavPanelMenuItem" : "leftNavPanelMenuItem";
      this.courseList.push(
        <li className={classes}
          key={"course" + courseId}
          style={{ "padding": "6px 1px 6px 5px", "width": "90%" }}
          onClick={() => this.selectDrive("Courses", courseId)}>
          <FontAwesomeIcon className="menuDoughnutIcon" icon={faDotCircle} />
          <span>{courseCode}</span>
          {this.state.selectedItems.length !== 0 &&
            <div className="addContentToCourseButtonWrapper">
              {this.state.selectedDrive !== "Courses" &&
                <FontAwesomeIcon icon={faPlus} className="addContentButton"
                  onClick={() => this.addContentToCourse(courseId, this.state.selectedItems, this.state.selectedItemsType)} />}
            </div>}
        </li>
      );
    }
  }

  buildLeftNavPanel() {
    this.leftNavPanel = <React.Fragment>
      <div className="leftNavPanel">
        <div id="leftNavPanelMenu">
          <div className={"Content" === this.state.selectedDrive ?
            "leftNavPanelMenuItem activeLeftNavPanelMenuItem" : "leftNavPanelMenuItem"}
            onClick={() => { this.selectDrive("Content") }}>
            <FontAwesomeIcon className="menuDoughnutIcon" icon={faDotCircle} />
            <span>Content</span>
          </div>
          <div className="leftNavPanelMenuItem">
            <Accordion>
              <div label="Courses">
                <ul style={{ "paddingLeft": "20px", "margin": "5px 0 0 0" }}>
                  {this.courseList}
                </ul>
              </div>
            </Accordion>
          </div>
          <div className={"Global" === this.state.selectedDrive ?
            "leftNavPanelMenuItem activeLeftNavPanelMenuItem" : "leftNavPanelMenuItem"}
            onClick={() => { this.selectDrive("Global") }}>
            <FontAwesomeIcon className="menuDoughnutIcon" icon={faDotCircle} />
            <span>Global</span>
          </div>
        </div>
      </div>
    </React.Fragment>
  }

  buildTopToolbar() {
    let toolbarTitle = "";

    if (this.state.activeSection === "chooser") {
      // show selectedDrive if chooser is active
      if (this.state.selectedDrive === "Content") {
        toolbarTitle = this.state.selectedDrive;
      } else if (this.state.selectedDrive === "Courses") {
        toolbarTitle = this.courseInfo[this.state.selectedCourse].courseCode + ' - '
          + this.courseInfo[this.state.selectedCourse].courseName;
      } else if (this.state.selectedDrive === "Global") {
        toolbarTitle = <React.Fragment>
          <FilterPanel loadFilteredContent={this.loadFilteredContent} />
        </React.Fragment>
      }

    } else if (this.state.activeSection === "add_course") {
      toolbarTitle = "Add New Course";
    } else if (this.state.activeSection === "edit_course") {
      toolbarTitle = "Edit Course - " + this.courseInfo[this.state.selectedCourse].courseCode;
    } else if (this.state.activeSection === "add_url") {
      toolbarTitle = "Add New URL";
    } else if (this.state.activeSection === "edit_url") {
      toolbarTitle = "Edit URL - " + this.urlInfo[this.state.selectedItems[0]].title;
    }

    this.topToolbar = <React.Fragment>
      <div id="topToolbar">
        <span>{toolbarTitle}</span>
      </div>
    </React.Fragment>
  }

  handleNewDocument() {
    let newBranchId = nanoid();
    let num = 1;
    let title = "Untitled Document " + num;
    while (Object.values(this.branchId_info).filter(content => content.title.includes(title)).length != 0) {
      num++;
      title = "Untitled Document " + num;
    }

    this.saveContentToServer({
      documentName: title,
      code: "",
      branchId: newBranchId,
      publish: true
    }, (branchId) => {
      this.saveUserContent([branchId], ["content"], "insert", () => {
        this.loadUserContentBranches(() => {

          // add document to current folder
          let currentFolderId = this.state.directoryStack.length == 0 ? "root" : this.state.directoryStack[this.state.directoryStack.length - 1];
          this.addContentToFolder([branchId], ["content"], currentFolderId);

          // set as selected and redirect to /editor 
          this.setState({
            directoryStack: [],
            selectedItems: [branchId],
            selectedItemsType: ["content"],
            activeSection: "chooser",
            selectedDrive: "Content"
          }, () => {
            setTimeout(function () { window.location.href = `/editor?branchId=${branchId}`; }, 500);
          });
        })
      });

    });
  }

  toggleNewButtonMenu = () => {
    if (!this.state.showNewButtonMenu) {
      document.addEventListener('click', this.toggleNewButtonMenu, false);
    } else {
      document.removeEventListener('click', this.toggleNewButtonMenu, false);
    }

    this.setState(prevState => ({
      showNewButtonMenu: !prevState.showNewButtonMenu
    }));
  }

  toggleManageCourseForm(mode) {
    if (this.state.activeSection !== mode) {
      this.setState({ activeSection: mode });
    } else {
      this.setState({ activeSection: "chooser" });
    }
  }

  handleNewCourseCreated({ courseId, courseName, courseCode, term, description, department, section }, callback = (() => { })) {
    // create new documents for overview and syllabus, get branchIds
    let overviewId = nanoid();
    let overviewDocumentName = courseName + " Overview";

    let syllabusId = nanoid();
    let syllabusDocumentName = courseName + " Syllabus";

    Promise.all([
      this.saveContentToServer({
        documentName: overviewDocumentName,
        code: "",
        branchId: overviewId,
        publish: true
      }),
      this.saveContentToServer({
        documentName: syllabusDocumentName,
        code: "",
        branchId: syllabusId,
        publish: true
      }),
      this.saveCourse({
        courseName: courseName,
        courseId: courseId,
        courseCode: courseCode,
        term: term,
        description: description,
        department: department,
        section: section,
        overviewId: overviewId,
        syllabusId: syllabusId
      }),
      this.addContentToCourse(courseId, [overviewId, syllabusId], ["content", "content"]),
      this.saveUserContent([overviewId, syllabusId], ["content", "content"], "insert")
    ])
      .then(() => {
        this.loadAllCourses(() => {
          this.selectDrive("Courses", courseId);
          this.forceUpdate();
        })
        callback();
      })
  }

  toggleManageUrlForm(mode) {
    if (this.state.activeSection !== mode) {
      this.setState({ activeSection: mode });
    } else {
      this.setState({ activeSection: "chooser" });
    }
  }

  handleNewUrlCreated({ urlId, title, url, description, usesDoenetAPI }, callback = (() => { })) {
    Promise.all([
      this.saveUrl({
        urlId: urlId,
        title: title,
        url: url,
        description: description,
        usesDoenetAPI: usesDoenetAPI
      }, () => {
        // add url to current folder
        let currentFolderId = this.state.directoryStack.length == 0 ? "root" : this.state.directoryStack[this.state.directoryStack.length - 1];
        this.addContentToFolder([urlId], ["url"], currentFolderId);

        this.saveUserContent([urlId], ["url"], "insert", () => {  // add to user root
          this.loadUserUrls(() => {
            this.setState({
              selectedItems: [urlId],
              selectedItemsType: ["url"],
              activeSection: "chooser",
              selectedDrive: "Content"
            }, () => {
            });
          });
        })
      }),
    ])
      .then(() => {
        callback();
      })
  }

  saveUrl({ urlId, title, url, description, usesDoenetAPI }, callback = (() => { })) {
    const apiUrl = '/api/saveUrl.php';
    const data = {
      urlId: urlId,
      title: title,
      url: url,
      description: description,
      usesDoenetAPI: usesDoenetAPI,
    }
    axios.post(apiUrl, data)
      .then(resp => {
        callback();
      })
      .catch(function (error) {
        this.setState({ error: error });
      })
  }

  loadUserUrls(callback = (() => { })) {
    this.urls_loaded = false;

    const loadUserUrlsUrl = '/api/loadUserUrls.php';
    const payload = {};

    axios.get(loadUserUrlsUrl, payload)
      .then(resp => {
        this.urlInfo = Object.assign({}, this.urlInfo, resp.data.urlInfo);
        this.userUrlInfo = resp.data.urlInfo;
        this.urlIds = resp.data.urlIds;
        this.urls_loaded = true;
        this.userContentReloaded = true;
        callback();
        this.forceUpdate();
      });
  }

  loadUserContentBranches(callback = (() => { })) {
    this.branches_loaded = false;

    let currentFolderId = this.state.directoryStack.length === 0 ?
      "root" : this.state.directoryStack[this.state.directoryStack.length - 1];

    const data = { folderId: currentFolderId };
    const payload = { params: data };

    const loadBranchesUrl = '/api/loadUserContent.php';

    axios.get(loadBranchesUrl, payload)
      .then(resp => {
        this.branchId_info = Object.assign({}, this.branchId_info, resp.data.branchId_info);
        this.userContentInfo = resp.data.branchId_info;
        this.sort_order = resp.data.sort_order;
        this.branches_loaded = true;
        this.userContentReloaded = true;
        callback();
        this.forceUpdate();
      });
  }

  saveContentToServer({ documentName, code, branchId, publish = false }, callback = (() => { })) {
    const url = '/api/saveContent.php';
    let ID = this.getContentId({ code: code }) //get contentid
    const data = {
      title: documentName,
      doenetML: code,
      branchId: branchId,
      contentId: ID,
      author: this.props.username,
      publish: publish,
      change_title_not_code: true,
    }
    axios.post(url, data)
      .then(() => {
        callback(branchId);
      })
      .catch(function (error) {
        this.setState({ error: error });
      })
  }

  getContentId({ code }) {
    const hash = crypto.createHash('sha256');
    if (code === undefined) {
      return;
    }

    hash.update(code);
    let contentId = hash.digest('hex');
    return contentId;
  }

  saveCourse({ courseId, courseName, courseCode, term, description, department, section, overviewId, syllabusId }, callback = (() => { })) {
    const url = '/api/saveCourse.php';
    const data = {
      longName: courseName,
      courseId: courseId,
      shortName: courseCode,
      term: term,
      description: description,
      overviewId: overviewId,
      syllabusId: syllabusId,
      department: department,
      section: section,
    }
    axios.post(url, data)
      .then(resp => {
        // reload list of courses
        this.loadAllCourses(() => {
          this.loadCourseContent(courseId, () => {
            this.setState({
              selectedItems: [],
              activeSection: "chooser",
            });
            this.forceUpdate();
          });
        });
        callback(courseId);
      })
      .catch(function (error) {
        this.setState({ error: error });
      })
  }

  loadAllCourses(callback = (() => { })) {
    const loadCoursesUrl = '/api/loadAllCourses.php';
    const data = {
    }
    const payload = {
      params: data
    }

    axios.get(loadCoursesUrl, payload)
      .then(resp => {
        this.courseInfo = resp.data.courseInfo;
        this.courseIds = resp.data.courseIds;
        callback();
        this.courses_loaded = true;
        this.forceUpdate();
      });
  }

  loadCourseContent(courseId, callback = (() => { })) {
    this.folders_loaded = false;
    this.branches_loaded = false;
    this.url_loaded = false;
    const loadCoursesUrl = '/api/loadCourseContent.php';
    const data = {
      courseId: courseId
    }
    const payload = {
      params: data
    }

    axios.get(loadCoursesUrl, payload)
      .then(resp => {
        this.branchId_info = Object.assign({}, this.branchId_info, resp.data.branchInfo);
        this.urlInfo = Object.assign({}, this.urlInfo, resp.data.urlInfo);
        this.folderInfo = Object.assign({}, this.folderInfo, resp.data.folderInfo);
        this.courseContentInfo = Object.assign({}, this.courseContentInfo, { [courseId]: resp.data.branchInfo });
        this.courseFolderInfo = Object.assign({}, this.courseFolderInfo, { [courseId]: resp.data.folderInfo });
        //console.log('courseFolderInfo', this.courseFolderInfo);
        this.courseUrlInfo = Object.assign({}, this.courseUrlInfo, { [courseId]: resp.data.urlInfo });
        this.folders_loaded = true;
        this.branches_loaded = true;
        this.url_loaded = true;
        callback();
        this.forceUpdate();
      });
  }

  saveCourseContent(courseId, itemIds, itemTypes, operationType, callback = (() => { })) {
    const url = '/api/saveCourseContent.php';
    const data = {
      courseId: courseId,
      itemIds: itemIds,
      itemTypes: itemTypes,
      operationType: operationType,
    }
    axios.post(url, data)
      .then((resp) => {
        callback(courseId);
      })
      .catch(function (error) {
        this.setState({ error: error });
      })
  }

  selectDrive(drive, courseId = null) {
    if (drive === "Courses") {
      this.setState({
        selectedItems: [],
        selectedItemsType: [],
        activeSection: "chooser",
        selectedDrive: drive,
        selectedCourse: courseId,
        directoryStack: []
      });
      this.folders_loaded = false;
      this.branches_loaded = false;
      this.updateIndexedDBCourseContent(courseId);
      this.loadCourseContent(courseId);
    } else if (drive === "Global") {
      this.setState({
        selectedItems: [],
        selectedItemsType: [],
        activeSection: "chooser",
        selectedDrive: drive,
        directoryStack: []
      });
      this.sort_order = [];
      this.folderIds = [];
      this.urlIds = [];
    } else {
      this.setState({
        selectedItems: [],
        selectedItemsType: [],
        activeSection: "chooser",
        selectedDrive: drive,
        directoryStack: []
      }, () => {
        this.loadUserContentBranches();
        this.loadUserFoldersAndRepo();
        this.loadUserUrls();
      });
    }
    this.updateNumber++;
  }

  addContentToCourse(courseId, itemIds, itemTypes) {
    let operationType = "insert";
    this.saveCourseContent(courseId, itemIds, itemTypes, operationType, (courseId) => {
      this.loadAllCourses(() => {
        this.selectDrive("Courses", courseId);
      });
    });
  }

  removeContentFromCourse(itemIds) {
    let operationType = "remove";
    let courseId = this.state.selectedCourse;
    this.saveCourseContent(courseId, itemIds, [], operationType, (courseId) => {
      this.loadAllCourses();
    });
  }

  saveFolder(folderId, title, childContent, childType, operationType, isRepo, isPublic, callback = (() => { })) {
    // get current directory folderId/root
    let currentFolderId = this.state.directoryStack.length == 0 ? "root" : this.state.directoryStack[this.state.directoryStack.length - 1];
    // setup parent
    let parentId = this.folderInfo[folderId] ? this.folderInfo[folderId].parentId : currentFolderId;
    if (isRepo) parentId = "root";  // repo always at root

    const url = '/api/saveFolder.php';
    const data = {
      title: title,
      folderId: folderId,
      childContent: childContent,
      childType: childType,
      operationType: operationType,
      parentId: parentId,
      isRepo: isRepo,
      isPublic: isPublic
    }
    axios.post(url, data)
      .then((resp) => {
        callback(resp);
      })
      .catch(function (error) {
        this.setState({ error: error });
      })
  }

  saveContentTree = ({ folderInfo, callback = (() => { }) }) => {
    const url = '/api/saveContentTree.php';
    const data = {
      folderInfo: folderInfo
    }
    axios.post(url, data)
      .then((resp) => {
        callback();
      })
      .catch(function (error) {
        this.setState({ error: error });
      });
  }

  loadUserFoldersAndRepo(callback = (() => { })) {
    this.folders_loaded = false;

    const loadUserFoldersAndRepoUrl = '/api/loadUserFoldersAndRepo.php';
    const payload = {};

    axios.get(loadUserFoldersAndRepoUrl, payload)
      .then(resp => {
        this.folderInfo = Object.assign({}, this.folderInfo, resp.data.folderInfo);
        this.folderIds = resp.data.folderIds;
        this.userFolderInfo = resp.data.folderInfo;
        this.folders_loaded = true;
        this.userContentReloaded = true;
        callback();
        this.forceUpdate();
      });
  }

  addNewFolder(title) {
    // generate new folderId
    let folderId = nanoid();

    // check if parent folder is private or isPublic
    let isPublic = false;
    if (this.state.directoryStack.length != 0  // not in root
      && this.folderInfo[this.state.directoryStack[0]].isRepo  // in repo
      && this.folderInfo[this.state.directoryStack[0]].isPublic) {  // in public repo
      isPublic = true;
    }

    this.saveFolder(folderId, title, [], [], "insert", false, isPublic, () => {
      let currentFolderId = this.state.directoryStack.length == 0 ? "root" : this.state.directoryStack[this.state.directoryStack.length - 1];
      this.saveUserContent([folderId], ["folder"], "insert", () => {  // add to user root
        this.addContentToFolder([folderId], ["folder"], currentFolderId, () => {  // add to folder
          this.loadUserFoldersAndRepo(() => {
            this.setState({
              selectedItems: [folderId],
              selectedItemsType: ["folder"],
              activeSection: "chooser",
              selectedDrive: "Content"
            }, () => {
              this.updateNumber++;
            });
          });
        });
      });
    });
  }

  addContentToRepo(childIds, childType, repoId) {
    let isPublic = this.folderInfo[repoId].isPublic;

    // modify public/private state if parent is repo
    if (isPublic) {
      childIds.forEach(childId => {
        this.modifyPublicState(isPublic, [].concat(this.flattenFolder(childId).itemIds),
          [].concat(this.flattenFolder(childId).itemType));
      });
      this.addContentToFolder(childIds, childType, repoId);
    } else {
      // private (personal / in private repo) -> private allowed
      // public (in public repo) -> private not allowed
      let itemsToBeAdded = [];
      let typeOfItemsToBeAdded = [];
      childIds.forEach((childId, i) => {
        if (childType[i] == "folder") {
          // check if public
          if (!this.folderInfo[childId].isPublic) {
            this.modifyPublicState(isPublic, [].concat(this.flattenFolder(childId).itemIds),
              [].concat(this.flattenFolder(childId).itemType));
            itemsToBeAdded.push(childId);
            typeOfItemsToBeAdded.push("folder");
          } else {
            this.displayToast(`Public content cannot be made private: ${this.folderInfo[childId].title}`);
          }
        } else if (childType[i] == "content") {
          // check if public
          if (!this.branchId_info[childId].isPublic) {
            this.modifyPublicState(isPublic, [childId], ["content"]);
            itemsToBeAdded.push(childId);
            typeOfItemsToBeAdded.push("content");
          } else {
            this.displayToast(`Public content cannot be made private: ${this.branchId_info[childId].title}`);
          }
        } else if (childType[i] == "url") {
          // check if public
          if (!this.urlInfo[childId].isPublic) {
            this.modifyPublicState(isPublic, [childId], ["url"]);
            itemsToBeAdded.push(childId);
            typeOfItemsToBeAdded.push("url");
          } else {
            this.displayToast(`Public content cannot be made private: ${this.folderInfo[childId].title}`);
          }
        }
      });
      this.addContentToFolder(itemsToBeAdded, typeOfItemsToBeAdded, repoId);
    }
  }

  addContentToFolder(childIds, childType, folderId, callback = (() => { })) {
    let operationType = "insert";
    let title = this.folderInfo[folderId].title;
    let isRepo = this.folderInfo[folderId].isRepo;
    let isPublic = this.folderInfo[folderId].isPublic;

    const getDataObjects = (itemType) => {
      let data = {};
      switch (itemType) {
        case "content":
          data = {
            "idList": this.sort_order,
            "info": this.branchId_info,
            "folderChildList": "childContent"
          }
          break;
        case "folder":
          data = {
            "idList": this.folderIds,
            "info": this.folderInfo,
            "folderChildList": "childFolders"
          }
          break;
        case "url":
          data = {
            "idList": this.urlIds,
            "info": this.urlInfo,
            "folderChildList": "childUrls"
          }
          break;
      }
      return data;
    }

    // check if moving item out of public repo 
    const itemDataInfo = getDataObjects(childType[0])["info"]
    //console.log(itemDataInfo[childIds[0]])
    if (itemDataInfo[childIds[0]] != undefined) {
      const firstParentId = itemDataInfo[childIds[0]].parentId;
      const movingOutOfPublicRepo = this.folderInfo[firstParentId].isRepo &&
        this.folderInfo[firstParentId].isPublic &&
        folderId == "root";

      if (movingOutOfPublicRepo) {
        this.displayToast(`Public content cannot be made private`);
        return; // public -> private not allowed
      }
    }

    this.saveFolder(folderId, title, childIds, childType, operationType, isRepo, isPublic, (resp) => {
      // creating new folder
      //    in a folder ~ set childItem.rootId = folderId.rootId
      //    at root ~ addContentToFolder not invoked
      // moving into folder
      //    from another root ~ set childItem.rootId = folderId.rootId
      //    from same root ~ set childItem.rootId = folderId.rootId
      if (resp.status != 200) return;
      for (let i = 0; i < childIds.length; i++) {
        let childId = childIds[i];
        let childDataObject = getDataObjects(childType[i]);
        let childDataInfo = childDataObject["info"];
        let childDataIdList = childDataObject["idList"];
        let childListKey = childDataObject["folderChildList"]
        // not new item
        if (childDataObject["info"][childId] != undefined) {
          let originalParent = childDataInfo[childId].parentId;
          let originalIndex = this.folderInfo[originalParent][childListKey].indexOf(childId);
          this.folderInfo[originalParent][childListKey].splice(originalIndex, 1);
          this.folderInfo[folderId][childListKey].push(childId);
          childDataInfo[childId].parentId = folderId;
          if (folderId == "root") childDataIdList.push(childId);
          if (originalParent == "root") {
            let index = childDataIdList.indexOf(childId);
            childDataIdList.splice(index, 1);
          }
        } else {
          this.folderInfo[folderId][childListKey].push(childId);
          if (folderId == "root") childDataIdList.push(childId);
        }
      }
      this.userContentReloaded = true;

      let allItems = { itemIds: [], itemType: [] };
      childIds.forEach(childId => {
        let res = this.flattenFolder(childId);
        allItems.itemIds = allItems.itemIds.concat(res.itemIds);
        allItems.itemType = allItems.itemType.concat(res.itemType);
      });

      this.modifyFolderChildrenRoot(this.folderInfo[folderId].rootId, allItems.itemIds, () => {
        for (let i = 0; i < allItems.itemIds.length; i++) {
          let currentItemType = allItems.itemType[i];
          let currentItemId = allItems.itemIds[i];
          let childDataObject = getDataObjects(currentItemType);
          let childDataInfo = childDataObject["info"];
          if (childDataInfo[currentItemId]) {
            childDataInfo[currentItemId].rootId = this.folderInfo[folderId].rootId;
          } else {
            this.loadUserContentBranches();
            this.loadUserFoldersAndRepo();
            this.loadUserUrls();
          }
        }
        this.forceUpdate();
        callback();
      });
    });
  }

  removeContentFromFolder(childIds, childType, folderId, callback = (() => { })) {
    let operationType = "remove";
    let title = this.folderInfo[folderId].title;
    let isRepo = this.folderInfo[folderId].isRepo;
    let isPublic = this.folderInfo[folderId].isPublic;

    // modify public/private state if parent is repo
    if (isRepo) {
      if (isPublic) {
        this.displayToast(`Public content cannot be made private`);
        return; // public -> private not allowed
      }
      // private -> private redundant, continue with removing    
    }

    this.saveFolder(folderId, title, childIds, childType, operationType, isRepo, isPublic, (resp) => {
      // within same root ~ set childItem.rootId = folderId.rootId (unchanged)
      // to diff root ~ set childItem.rootId = folderId.rootId (changed)
      // to root ~ set childItem.rootId = childItem.id
      if (this.folderInfo[folderId].parentId == "root") {
        for (let i = 0; i < childIds.length; i++) {
          if (childType[i] == "folder") {
            this.modifyFolderChildrenRoot(childIds[i], [].concat(this.flattenFolder(childIds[i]).itemIds));
          } else {
            this.modifyFolderChildrenRoot("root", [childIds[i]]);
          }
        }
      }
      this.loadUserContentBranches();
      this.loadUserFoldersAndRepo();
      this.loadUserUrls();
      // this.forceUpdate();
      callback();
    });
  }

  publicizeRepo(repoId) {
    // display alert message
    if (window.confirm('This change is irreversible, proceed?')) {
      let repoChildren = [];
      let repoChildrenType = [];

      this.folderInfo[repoId].childFolders.forEach((childId, i) => {
        repoChildren = repoChildren.concat(this.flattenFolder(childId).itemIds);
        repoChildrenType = repoChildrenType.concat(this.flattenFolder(childId).itemType);
      });
      this.folderInfo[repoId].childContent.forEach((childId, i) => {
        repoChildren.push(childId);
        repoChildrenType.push("content");
      });
      this.folderInfo[repoId].childUrls.forEach((childId, i) => {
        repoChildren.push(childId);
        repoChildrenType.push("url");
      });
      this.modifyPublicState(true, [repoId].concat(repoChildren), ["folder"].concat(repoChildrenType), () => {
        this.loadUserFoldersAndRepo();
        this.loadUserContentBranches();
        this.loadUserUrls();
      });
    }
  }

  modifyPublicState(isPublic, itemIds, itemType, callback = (() => { })) {
    const url = '/api/modifyPublicState.php';
    const data = {
      isPublic: isPublic,
      itemIds: itemIds,
      itemType: itemType
    }
    axios.post(url, data)
      .then((resp) => {
        callback();
      })
      .catch(function (error) {
        this.setState({ error: error });
      })
  }

  renameFolder(folderId, newTitle) {
    this.saveFolder(folderId, newTitle, [], [], "",
      this.folderInfo[folderId].isRepo, this.folderInfo[folderId].isPublic, () => {
        this.loadUserFoldersAndRepo();
      });
  }

  modifyFolderChildrenRoot(newRoot, itemIds, callback = (() => { })) {
    const url = '/api/modifyFolderChildrenRoot.php';
    const data = {
      newRoot: newRoot,
      itemIds: itemIds
    }
    axios.post(url, data)
      .then((resp) => {
        callback(resp);
      })
      .catch(function (error) {
        this.setState({ error: error });
      })
  }

  flattenFolder(folderId) {
    if (!this.folderInfo[folderId]) {
      let currItemType = this.branchId_info[folderId] === undefined ? "url" : "content";
      return { itemIds: [folderId], itemType: [currItemType] };
    }

    let itemIds = [folderId];
    let itemType = ["folder"];
    this.folderInfo[folderId].childFolders.forEach((childFolderId) => {
      itemIds = itemIds.concat(this.flattenFolder(childFolderId).itemIds);
      itemType = itemType.concat(this.flattenFolder(childFolderId).itemType);
    })
    this.folderInfo[folderId].childContent.forEach((childContentId) => {
      itemIds.push(childContentId);
      itemType.push("content");
    })
    this.folderInfo[folderId].childUrls.forEach((childUrlId) => {
      itemIds.push(childUrlId);
      itemType.push("url");
    })
    return { itemIds: itemIds, itemType: itemType };
  }

  saveUserContent(childIds, childType, operationType, callback = (() => { })) {
    const url = '/api/saveUserContent.php';
    const data = {
      childIds: childIds,
      childType: childType,
      operationType: operationType
    }
    axios.post(url, data)
      .then(resp => {
        callback();
      })
      .catch(function (error) {
        this.setState({ error: error });
      })
  }

  handleNewFolder() {
    // TODO: let user input folder title
    let num = 1;
    let title = "New Folder " + num;
    while (Object.values(this.folderInfo).filter(folder =>
      folder.title && folder.title.includes(title)).length != 0) {
      num++;
      title = "New Folder " + num;
    }
    this.displayToast("New folder created.");
    this.addNewFolder(title);
  }

  handleNewRepo() {
    // TODO: let user input repo title
    let title = "New Repository"
    this.addNewRepo(title);
  }

  addNewRepo(title) {
    let folderId = nanoid();
    this.saveFolder(folderId, title, [], [], "insert", true, false, () => {
      this.modifyRepoAccess(folderId, "insert", true, () => {  // add user to repo_access
        this.loadUserFoldersAndRepo(() => {
          this.setState({
            directoryStack: [],
            selectedItems: [folderId],
            selectedItemsType: ["folder"],
            activeSection: "chooser",
            selectedDrive: "Content"
          }, () => {
            this.updateNumber++;
          });
        });
      });
    })
  }

  modifyRepoAccess(folderId, operationType, owner = false, callback = (() => { })) {
    const url = '/api/modifyRepoAccess.php';
    const data = {
      repoId: folderId,
      operationType: operationType,
      owner: owner
    }
    axios.post(url, data)
      .then(resp => {
        callback();
      })
      .catch(function (error) {
        this.setState({ error: error });
      })
  }

  jumpToDirectory(directoryData) {
    this.setState({
      directoryStack: directoryData,
      selectedItems: directoryData,
      selectedItemsType: ["folder"],
    })
  }

  updateSelectedItems(selectedItems, selectedItemsType) {
    this.setState({
      selectedItems: selectedItems,
      selectedItemsType: selectedItemsType,
    })
    this.tempSet = new Set([selectedItems[selectedItems.length - 1]]);
  }

  updateDirectoryStack(directoryStack) {
    this.setState({
      directoryStack: directoryStack
    })
    // this.loadUserFoldersAndRepo();
    // this.loadUserContentBranches();
  }

  getAllSelectedItems = () => {
    this.browser.current.getAllSelectedItems();
  }

  updateIndexedDBCourseContent(courseId) {
    // create a new database object
    let indexedDB = new IndexedDB();

    // open a connection to the database
    indexedDB.openDB((result) => {
      // update current course content
      indexedDB.insert("course_content_store", {
        courseId: courseId,
        courseContent: this.courseInfo[courseId].content,
        courseFolders: this.courseInfo[courseId].folders,
      });

      // update last selected course
      indexedDB.insert("tool_state_store", {
        toolName: "chooser",
        lastSelectedCourse: courseId,
      });
    });
  }

  loadFilteredContent(filters, callback = (() => { })) {

    const typeToSQLMap = {
      "Folder name": "title",
      "Content name": "title",
      "Author": "author",
      "Creation date": "timestamp"
    }
    const operatorsToSQLMap = {
      "IS": "=",
      "IS NOT": "!=",
      "IS LIKE": "LIKE",
      "IS NOT LIKE": "NOT LIKE",
      "ON": "=",
      "<": "<",
      "<=": "<=",
      ">": ">",
      ">=": ">="
    }
    // process filters
    this.branches_loaded = false;
    let processedFilters = [];
    let folderOnly = false;
    let contentOnly = false;
    filters.forEach(filter => {
      let sql = "";
      let filterValue = filter.value;
      if (filter.type == "Folder name") folderOnly = true;
      else if (filter.type == "Content name") contentOnly = true;
      else if (filter.type == "Creation date") filterValue = new Date(filterValue).toISOString().slice(0, 19).replace('T', ' ');

      sql += `${typeToSQLMap[filter.type]} ${operatorsToSQLMap[filter.operator]} `;
      if (filter.operator == "IS LIKE" || filter.operator == "IS NOT LIKE") {
        sql += `'%${filterValue}%'`;
      } else {
        sql += `'${filterValue}'`;
      }
      if (filterValue != null) processedFilters.push(sql);
    })

    if (folderOnly && contentOnly) {
      folderOnly = false;
      contentOnly = false;
    }

    const url = '/api/loadFilteredContent.php';
    const data = {
      folderOnly: folderOnly,
      contentOnly: contentOnly,
      filters: processedFilters
    }
    axios.post(url, data)
      .then(resp => {
        callback();
        this.branchId_info = Object.assign({}, this.branchId_info, resp.data.branchId_info);
        this.sort_order = resp.data.sort_order;
        this.branches_loaded = true;
        this.forceUpdate();
      })
      .catch(function (error) {
        this.setState({ error: error });
      })
  }

  loadCourseHeadingsAndAssignments(courseId) {
    this.assignments_and_headings_loaded = false;
    const url = "/api/getHeaderAndAssignmentInfo.php";
    const data = {
      courseId: courseId
    }
    const payload = {
      params: data
    }
    axios.get(url, payload).then(resp => {
      let tempHeadingsInfo = {};
      let tempAssignmentsInfo = {};
      let tempUrlsInfo = {};
      Object.keys(resp.data).map(itemId => {
        if (resp.data[itemId]["type"] == "folder") {
          tempHeadingsInfo[itemId] = resp.data[itemId];
          tempHeadingsInfo[itemId]["type"] = "folder";
          // if (itemId == "root") tempHeadingsInfo[itemId]["title"] = this.courseInfo[courseId]["courseName"];
          // process children
          for (let i in resp.data[itemId]["childrenId"]) {
            let childId = resp.data[itemId]["childrenId"][i];
            if (childId == "") continue;
            if (resp.data[childId]["type"] == "folder") {
              tempHeadingsInfo[itemId]["childFolders"].push(childId);
            } else if (resp.data[childId]["type"] == "content") {
              tempHeadingsInfo[itemId]["childContent"].push(childId);
            } else {
              tempHeadingsInfo[itemId]["childUrls"].push(childId);
            }
          }
        } else if (resp.data[itemId]["type"] == "content") {
          tempAssignmentsInfo[itemId] = resp.data[itemId];
          tempAssignmentsInfo[itemId]["type"] = "content";
        }
      })
      this.headingsInfo = Object.assign({}, this.headingsInfo, { [courseId]: tempHeadingsInfo });
      this.assignmentsInfo = Object.assign({}, this.assignmentsInfo, { [courseId]: tempAssignmentsInfo });
      this.assignments_and_headings_loaded = true;
      // this.forceUpdate();
    }).catch(error => {
      this.setState({ error: error })
    });
  }

  updateHeadingsAndAssignments(headingsInfo, assignmentsInfo) {
    this.headingsInfo = headingsInfo;
    this.assignmentsInfo = assignmentsInfo;
    this.saveAssignmentsTree(this.headingsInfo, this.assignmentsInfo);
  }

  saveAssignmentsTree = ({ courseId, headingsInfo, assignmentsInfo, callback = (() => { }) }) => {
    let assignmentId_parentID_array = [];
    let assignmentId_array = Object.keys(assignmentsInfo)
    assignmentId_array.forEach(id => {
      assignmentId_parentID_array.push(assignmentsInfo[id]['parentId']);
    })
    let headerID_array = Object.keys(headingsInfo);
    let headerID_array_to_payload = []
    let headerID_childrenId_array_to_payload = []
    let headerID_parentId_array_to_payload = []
    let headerID_name = []
    headerID_array.forEach(currentHeaderId => {
      let currentHeaderObj = headingsInfo[currentHeaderId]
      let name = currentHeaderObj['title']
      if (name == null) {
        name = "NULL"
      }
      let currentHeaderObjHeadingIdArray = currentHeaderObj['childFolders']
      let lengthOfHeadingId = currentHeaderObjHeadingIdArray.length
      let currentHeaderObjAssignmentIdArray = currentHeaderObj['childContent']
      let currentHeaderObjParentId = currentHeaderObj['parentId']
      let lengthOfAssigmentId = currentHeaderObjAssignmentIdArray.length
      let iterator = 0
      if (lengthOfHeadingId == 0 && lengthOfAssigmentId == 0) {
        headerID_array_to_payload.push(currentHeaderId)
        if (currentHeaderObjParentId == null) {
          headerID_parentId_array_to_payload.push("NULL")
        } else {
          headerID_parentId_array_to_payload.push(currentHeaderObjParentId)
        }
        headerID_childrenId_array_to_payload.push("NULL")
        headerID_name.push(name);
      }
      while (iterator < lengthOfHeadingId) {
        headerID_array_to_payload.push(currentHeaderId)
        headerID_childrenId_array_to_payload.push(currentHeaderObjHeadingIdArray[iterator])
        headerID_name.push(name);
        if (currentHeaderObjParentId == null) {
          headerID_parentId_array_to_payload.push("NULL")
        } else {
          headerID_parentId_array_to_payload.push(currentHeaderObjParentId)
        }
        iterator += 1
      }
      iterator = 0
      while (iterator < lengthOfAssigmentId) {
        headerID_array_to_payload.push(currentHeaderId)
        headerID_childrenId_array_to_payload.push(currentHeaderObjAssignmentIdArray[iterator])
        headerID_name.push(name);
        if (currentHeaderObjParentId == null) {
          headerID_parentId_array_to_payload.push("NULL")
        } else {
          headerID_parentId_array_to_payload.push(currentHeaderObjParentId)
        }
        iterator += 1
      }
    })
    const urlGetCode = '/api/saveTree.php';
    const data = {
      assignmentId_array: assignmentId_array,
      assignmentId_parentID_array: assignmentId_parentID_array,
      headerID_array_to_payload: headerID_array_to_payload,
      headerID_name: headerID_name,
      headerID_parentId_array_to_payload: headerID_parentId_array_to_payload,
      headerID_childrenId_array_to_payload: headerID_childrenId_array_to_payload,
      courseId: courseId
    }
    axios.post(urlGetCode, data)
      .then(resp => {
        callback();
      })
      .catch(error => { this.setState({ error: error }) });
  }

  ToastWrapper() {
    const { add } = useToasts();
    this.addToast = add;
    return <React.Fragment></React.Fragment>
  }

  displayToast(message) {
    this.addToast(message);
  }

  onTreeDragStart(draggedId, draggedType, sourceContainerId, sourceContainerType) {
    //console.log("onTreeDragStart")
    // get dataObjectSource
    let data = this.getDataSource(sourceContainerId, sourceContainerType);
    let dataObjectSource = data[draggedType];
    this.containerCache = {
      ...this.containerCache,
      [sourceContainerId]: {
        folders: JSON.parse(JSON.stringify(data["folder"])),
        content: JSON.parse(JSON.stringify(data["content"])),
        urls: JSON.parse(JSON.stringify(data["url"])),
      }
    }

    const dataObject = dataObjectSource[draggedId];
    const sourceParentId = dataObjectSource[draggedId].parentId;

    this.setState({
      currentDraggedObject: { id: draggedId, type: draggedType, sourceContainerId: sourceContainerId, dataObject: dataObject, sourceParentId: sourceParentId },
    })
    this.cachedCurrentDraggedObject = { id: draggedId, type: draggedType, sourceContainerId: sourceContainerId, dataObject: dataObject, sourceParentId: sourceParentId };
    this.validDrop = false;
    this.lastDroppedContainerId = null;
  }

  onTreeDraggableDragOver(id, type, containerId, containerType) {
    // draggedType must be equal to dragOver type
    if (type != this.state.currentDraggedObject.type || id == "root") return;

    const childrenListKeyMap = {
      "folder": "childFolders",
      "content": "childContent",
      "url": "childUrls",
    }

    // determine data type and its corresponding data source
    let data = this.getDataSource(containerId, containerType);
    let draggedOverDataSource = data[type];
    let draggedOverParentDataSource = data["folder"];
    let headingsChildrenListKey = childrenListKeyMap[type];

    const draggedOverItemParentListId = draggedOverDataSource[id]["parentId"];
    const draggedOverItemIndex = draggedOverParentDataSource[draggedOverItemParentListId][headingsChildrenListKey]
      .findIndex(itemId => itemId == id);

    const draggedItemParentListId = this.state.currentDraggedObject.dataObject["parentId"];

    // if the item is dragged over itself, ignore
    if (this.state.currentDraggedObject.id == id || draggedItemParentListId != draggedOverItemParentListId) {
      return;
    }

    // filter out the currently dragged item
    const items = draggedOverParentDataSource[draggedOverItemParentListId][headingsChildrenListKey].filter(itemId => itemId != this.state.currentDraggedObject.id);
    // add the dragged item after the dragged over item
    items.splice(draggedOverItemIndex, 0, this.state.currentDraggedObject.id);

    draggedOverParentDataSource[draggedOverItemParentListId][headingsChildrenListKey] = items;

    this.forceUpdate();
  };

  getDataSource(containerId, containerType) {
    let data = {};
    switch (containerType) {
      case ChooserConstants.COURSE_ASSIGNMENTS_TYPE:
        data = {
          "folder": this.headingsInfo[containerId],
          "content": this.assignmentsInfo[containerId],
          "url": {}
        }
        break;
      case ChooserConstants.USER_CONTENT_TYPE:
        data = {
          "folder": this.userFolderInfo,
          "content": this.userContentInfo,
          "url": this.userUrlInfo
        }
        break;
      case ChooserConstants.COURSE_CONTENT_TYPE:
        data = {
          "folder": this.courseFolderInfo[containerId],
          "content": this.courseContentInfo[containerId],
          "url": this.courseUrlInfo[containerId]
        }
        break;
    }
    return data;
  }

  onTreeDropEnter(listId, containerId, containerType) {
    //console.log("onTreeDropEnter5")

    const childrenListKeyMap = {
      "folder": "childFolders",
      "content": "childContent",
      "url": "childUrls",
    }

    // get data
    let data = this.getDataSource(containerId, containerType);
    let parentDataSource = data["folder"];
    let itemDataSource = data[this.state.currentDraggedObject.type];
    let childrenListKey = childrenListKeyMap[this.state.currentDraggedObject.type];

    // handle dragged object coming from different container
    if (this.state.currentDraggedObject.sourceContainerId != containerId) {
      // create new item, handle type conversion:
      // content -> assignments || create copy of object
      // insert new object into data

      // create backup of current tree data
      this.containerCache = {
        ...this.containerCache,
        [sourceContainerId]: {
          folders: JSON.parse(JSON.stringify(data["folder"])),
          content: JSON.parse(JSON.stringify(data["content"])),
          urls: JSON.parse(JSON.stringify(data["url"])),
        }
      }

      // insert copy into current container at base level (parentId = listId) 
      const draggedObjectInfo = this.state.currentDraggedObject.dataObject;
      let newObject = draggedObjectInfo;
      let newObjectChildren = [];

      if (this.state.currentDraggedObject.type == "content") {
        itemDataSource = Object.assign({}, itemDataSource, { [this.state.currentDraggedObject.id]: newObject });
        parentDataSource[listId]["childrenId"].push(newObject.branchId);
        parentDataSource[listId][childrenListKey].push(newObject.branchId);
        const currentDraggedObject = this.state.currentDraggedObject;
        currentDraggedObject.dataObject = newObject;
        currentDraggedObject.type = "leaf";
        currentDraggedObject.sourceParentId = listId;
        currentDraggedObject.sourceContainerId = containerId;
        this.setState({ currentDraggedObject: currentDraggedObject });
      } else {  // "folder" || "heading"
        // insert new heading into headings
        // if any objectChildren, insert into assignments
      }
      return;
    }

    const currentDraggedObjectInfo = this.state.currentDraggedObject.dataObject;
    const previousParentId = currentDraggedObjectInfo.parentId;

    if (previousParentId == listId || listId == this.state.currentDraggedObject.id) // prevent heading from becoming a child of itself 
      return;

    const previousList = parentDataSource[previousParentId][childrenListKey];
    const currentList = parentDataSource[listId][childrenListKey];
    // remove from previous list
    if (previousParentId !== this.state.currentDraggedObject.sourceParentId) {
      const indexInList = previousList.findIndex(itemId => itemId == this.state.currentDraggedObject.id);
      if (indexInList > -1) {
        previousList.splice(indexInList, 1);
      }
    }
    if (listId !== this.state.currentDraggedObject.sourceParentId) {
      // add to current list
      currentList.push(this.state.currentDraggedObject.id);
    }

    parentDataSource[previousParentId][childrenListKey] = previousList;
    parentDataSource[listId][childrenListKey] = currentList;
    const currentDraggedObject = this.state.currentDraggedObject;
    currentDraggedObject.dataObject.parentId = listId;
    this.setState({ currentDraggedObject: currentDraggedObject })
  }

  onTreeDropLeave() {
    // if not across containers, return
    // Content -> Course :  Reset course data, reset content data (object return to source content), reset draggedObj
    // Content -> Content :  Reset content data (object return to source content), reset draggedObj
    // Course -> Content : Not allowed
    // Course -> Course : Reset both courses data (object return to source course), reset draggedObj

    //console.log("onTreeDropLeave")
  }

  onTreeDragEnd(containerId, containerType) {
    //console.log("onTreeDragEnd")
    // // dropped outsize valid dropzone
    // let currTreeHeadings = this.headingsInfo[containerId];
    // let currTreeAssignments = this.assignmentsInfo[containerId];
    // if (!this.validDrop) {
    //   currTreeHeadings = this.containerCache[containerId]["folders"];
    //   currTreeAssignments = this.containerCache[containerId]["content"];
    // }
    // // updateHeadingsAndAssignments(currTreeHeadings, currTreeAssignments);

    // this.headingsInfo[containerId] = currTreeHeadings;
    // this.assignmentsInfo[containerId] = currTreeAssignments;
    this.setState({
      currentDraggedObject: { id: null, type: null, sourceContainerId: null },
    });
    this.containerCache = {};
    this.cachedCurrentDraggedObject = null;
    this.validDrop = true;
    this.lastDroppedContainerId = null;
  }

  onTreeDrop(containerId, containerType) {
    //console.log("onTreeDrop")
    // update courseHeadingsInfo/courseAssignmentsInfo currentDraggedObject parentId
    // remove currentDraggedObject from sourceParentId children list
    // if (this.state.currentDraggedObject.type == "leaf") {
    //   const newCourseAssignments = this.assignmentsInfo[containerId];
    //   newCourseAssignments[this.state.currentDraggedObject.id] = this.state.currentDraggedObject.dataObject;
    //   this.assignmentsInfo[containerId] = newCourseAssignments;
    // }

    const childrenListKeyMap = {
      "folder": "childFolders",
      "content": "childContent",
      "url": "childUrls",
    }

    // get data
    let data = this.getDataSource(containerId, containerType);
    let parentDataSource = data["folder"];
    let childrenListKey = childrenListKeyMap[this.state.currentDraggedObject.type];

    const sourceParentChildrenList = parentDataSource[this.state.currentDraggedObject.sourceParentId][childrenListKey];

    if (this.state.currentDraggedObject.dataObject.parentId !== this.state.currentDraggedObject.sourceParentId) {
      const indexInSourceParentChildrenList = sourceParentChildrenList.findIndex(itemId => itemId == this.state.currentDraggedObject.id);
      if (indexInSourceParentChildrenList > -1) {
        sourceParentChildrenList.splice(indexInSourceParentChildrenList, 1);
      }
    }

    this.updateTree({
      containerType: containerType,
      folderInfo: data["folder"],
      contentInfo: data["content"],
      urlInfo: data["url"],
      courseId: containerId
    })

    // update headings
    parentDataSource[this.state.currentDraggedObject.sourceParentId][childrenListKey] = sourceParentChildrenList;
    if (this.state.currentDraggedObject.type == "header") parentDataSource[this.state.currentDraggedObject.id] = this.state.currentDraggedObject.dataObject;
    this.setState({
      currentDraggedObject: { id: null, type: null, sourceContainerId: null },
    })
    this.validDrop = true;
    this.lastDroppedContainerId = containerId;
  }

  updateTree = ({ containerType, folderInfo = {}, contentInfo = {}, urlInfo = {}, courseId = "" }) => {
    switch (containerType) {
      case ChooserConstants.COURSE_ASSIGNMENTS_TYPE:
        this.saveAssignmentsTree({ courseId: courseId, headingsInfo: folderInfo, assignmentsInfo: contentInfo, callback: () => { } });
        break;
      case ChooserConstants.USER_CONTENT_TYPE:
        this.saveContentTree({ folderInfo, callback: () => { } });
        break;
      case ChooserConstants.COURSE_CONTENT_TYPE:
        //console.log("TODO")
        break;
    }
  }

  onBrowserDragStart({ draggedId, draggedType, sourceContainerId, parentsInfo, leavesInfo }) {
    //console.log("onDragStart")

    let dataObjectSource = leavesInfo;
    if (draggedType == "folder") dataObjectSource = parentsInfo;
    else if (draggedType == "url") dataObjectSource = this.urlInfo;

    const dataObject = dataObjectSource[draggedId];
    const sourceParentId = dataObjectSource[draggedId].parentId;

    this.setState({
      currentDraggedObject: { id: draggedId, type: draggedType, sourceContainerId: sourceContainerId, dataObject: dataObject, sourceParentId: sourceParentId },
    })
    this.containerCache = {
      ...this.containerCache,
      [sourceContainerId]: {
        parents: JSON.parse(JSON.stringify(parentsInfo)),
        leaves: JSON.parse(JSON.stringify(leavesInfo))
      }
    }
    this.cachedCurrentDraggedObject = { id: draggedId, type: draggedType, sourceContainerId: sourceContainerId, dataObject: dataObject, sourceParentId: sourceParentId };
    this.validDrop = false;
  }

  onBrowserDropEnter(listId) {
    //console.log("onDropEnter")

  }

  onBrowserDragEnd({ containerId, parentsInfo, leavesInfo }) {
    //console.log("onBrowserDragEnd")
    let currParentsInfo = parentsInfo;
    let currChildrenInfo = leavesInfo;
    // dropped across containers && content -> content
    if (this.validDrop && containerId != this.lastDroppedContainerId) {
      // remove current dragged item from data
      // save data
    } else if (!this.validDrop) {
      // dropped outsize valid dropzone, reset all data
      currParentsInfo = this.containerCache[containerId].parents;
      currChildrenInfo = this.containerCache[containerId].leaves;
      const newSourceContainerId = this.state.currentDraggedObject.sourceContainerId;
      if (newSourceContainerId != containerId) {
        this.headingsInfo[newSourceContainerId] = this.containerCache[newSourceContainerId].parents;
        this.assignmentsInfo[newSourceContainerId] = this.containerCache[newSourceContainerId].leaves;
      }
    }
    this.folderInfo = currParentsInfo;
    this.branchId_info = currChildrenInfo;
    // save folderInfo and branchId_info

    this.setState({
      currentDraggedObject: { id: null, type: null, sourceContainerId: null },
    })
    this.containerCache = {};
    this.cachedCurrentDraggedObject = null;
  }

  onBrowserDrop(containerId, parentsInfo, leavesInfo) {
    //console.log("onBrowserDrop")

  }

  // switchPanelContainer(panelId) {
  //   const values = this.state.panelsCollection[panelId].values;
  //   const currentActiveContainer = this.state.panelsCollection[panelId].activeContainer;
  //   const nextActiveContainer = values[(values.indexOf(currentActiveContainer) + 1) % values.length];
  //   const newPanelData = {
  //     values: values,
  //     activeContainer: nextActiveContainer
  //   }
  //   this.setState({
  //     panelsCollection: {
  //       ...this.state.panelsCollection,
  //       [panelId]: newPanelData
  //     }
  //   })
  // }


  switchPanelContainer(view) {
    const values = this.state.panelsCollection['first'].values;
    const newPanelData = {
      values: values,
      activeContainer: view

    }
    this.setState({
      panelsCollection: {
        ...this.state.panelsCollection,
        ["first"]: newPanelData
      }
    })
  }


  onBrowserFolderDrop({ containerId, droppedId }) {
    // handle dragging folder onto itself
    if (this.state.currentDraggedObject.id == droppedId) return;

    let draggedItems = {
      id: this.state.selectedItems,
      type: this.state.selectedItemsType
    }
    // remove droppedId, repos from (draggedIds, draggedTypes)
    for (let i = 0; i < draggedItems.id.length; i++) {
      if (draggedItems.id[i] == droppedId || (draggedItems.type == "folder" && draggedItems.dataObject.isRepo)) {
        draggedItems.id.splice(i, 1);
        draggedItems.type.splice(i, 1);
      }
    }
    if (droppedId == ChooserConstants.PREVIOUS_DIR_ID) {
      // add content to previous directory
      let previousDirectoryId = this.state.directoryStack.slice(-2)[0];
      if (this.state.directoryStack.length < 2) previousDirectoryId = "root";
      //console.log(this.state.directoryStack)
      //console.log("add content to " + previousDirectoryId)
      this.addContentToFolder(draggedItems.id, draggedItems.type, previousDirectoryId);
    } else {
      // add draggedIds to folder with droppedId
      this.addContentToFolder(draggedItems.id, draggedItems.type, droppedId);
    }
  }

  toggleSplitPanel() {
    this.setState({ splitPanelLayout: !this.state.splitPanelLayout });
  }

  render() {

    if (!this.courses_loaded || !this.assignments_and_headings_loaded) {
      return <div style={{ display: "flex", justifyContent: "center", alignItems: "center", height: "100vh" }}>
        <SpinningLoader />
      </div>
    }


    // return <DoenetAssignmentTree treeHeadingsInfo={this.headingsInfo} treeAssignmentsInfo={this.assignmentsInfo} 
    // updateHeadingsAndAssignments={this.updateHeadingsAndAssignments}/>

    let assignmentsTree = <div className="tree" style={{ padding: "5em 2em" }}>
      <TreeView
        containerId={"aI8sK4vmEhC5sdeSP3vNW"}
        containerType={ChooserConstants.COURSE_ASSIGNMENTS_TYPE}
        loading={!this.assignments_and_headings_loaded}
        parentsInfo={this.headingsInfo["aI8sK4vmEhC5sdeSP3vNW"]}
        childrenInfo={this.assignmentsInfo["aI8sK4vmEhC5sdeSP3vNW"]}
        treeNodeIcons={TreeIcons}
        currentDraggedObject={this.state.currentDraggedObject}
        onDragStart={this.onTreeDragStart}
        onDragEnd={this.onTreeDragEnd}
        onDraggableDragOver={this.onTreeDraggableDragOver}
        onDropEnter={this.onTreeDropEnter}
        onDrop={this.onTreeDrop} />
    </div>

    // process root folder for tree rendering
    if (this.folders_loaded && this.branches_loaded && this.urls_loaded && this.userContentReloaded) {
      this.userContentReloaded = false;
      this.userFolderInfo["root"] = {};
      this.userFolderInfo["root"]["title"] = "User Content Tree"
      this.userFolderInfo["root"]["childContent"] = [];
      this.userFolderInfo["root"]["childFolders"] = [];
      this.userFolderInfo["root"]["childUrls"] = [];
      Object.keys(this.userContentInfo).forEach((branchId) => {
        if (this.userContentInfo[branchId].parentId == "root") this.userFolderInfo["root"]["childContent"].push(branchId);
      })
      Object.keys(this.userUrlInfo).forEach((urlId) => {
        if (this.userUrlInfo[urlId].parentId == "root") this.userFolderInfo["root"]["childUrls"].push(urlId);
      })
      Object.keys(this.userFolderInfo).forEach((folderId) => {
        if (this.userFolderInfo[folderId].parentId == "root") this.userFolderInfo["root"]["childFolders"].push(folderId);
      })
    }

    this.buildCourseList();
    this.buildLeftNavPanel();
    this.buildTopToolbar();

    // setup mainSection to be chooser / CourseForm
    this.mainSection;
    if (this.state.activeSection === "add_course" || this.state.activeSection === "edit_course") {
      this.mainSection = <CourseForm
        mode={this.state.activeSection}
        handleBack={this.toggleManageCourseForm}
        handleNewCourseCreated={this.handleNewCourseCreated}
        saveCourse={this.saveCourse}
        selectedCourse={this.state.selectedCourse}
        selectedCourseInfo={this.courseInfo[this.state.selectedCourse]}
      />;
    } else if (this.state.activeSection === "add_url" || this.state.activeSection === "edit_url") {
      this.mainSection = <UrlForm
        mode={this.state.activeSection}
        handleBack={this.toggleManageUrlForm}
        handleNewUrlCreated={this.handleNewUrlCreated}
        saveUrl={this.saveUrl}
        selectedUrl={this.state.selectedItems[this.state.selectedItems.length - 1]}
        selectedUrlInfo={this.urlInfo[this.state.selectedItems[this.state.selectedItems.length - 1]]}
      />;
    }
    else {
      let folderList = [];
      let contentList = [];
      let urlList = [];
      let treeContainerId = "";
      let treeContainerType = "";
      let treeParentsInfo = {};
      let treeChildrenInfo = {};
      if (this.state.selectedDrive == "Content" || this.state.selectedDrive == "Global") {
        folderList = this.folderIds;
        contentList = this.sort_order;
        urlList = this.urlIds;
        treeContainerId = "user";
        treeContainerType = ChooserConstants.USER_CONTENT_TYPE;
        treeParentsInfo = this.userFolderInfo;
        treeChildrenInfo = { ...this.userContentInfo, ...this.userUrlInfo };
      } else if (this.state.selectedDrive == "Courses") {
        folderList = this.courseInfo[this.state.selectedCourse].folders;
        contentList = this.courseInfo[this.state.selectedCourse].content;
        urlList = this.courseInfo[this.state.selectedCourse].urls;
        treeContainerId = this.state.selectedCourse;
        treeContainerType = ChooserConstants.COURSE_CONTENT_TYPE;
        treeParentsInfo = this.courseFolderInfo[this.state.selectedCourse];
        treeChildrenInfo = { ...this.courseContentInfo[this.state.selectedCourse], ...this.courseUrlInfo[this.state.selectedCourse] };
      }


      //console.log('treeParentsInfo', treeParentsInfo);
      //console.log('treeChildrenInfo', treeChildrenInfo);


      this.tree = <div className="tree" style={{ paddingLeft: "1em" }}>
        <TreeView
          containerId={treeContainerId}
          containerType={treeContainerType}
          loading={!this.folders_loaded || !this.branches_loaded || !this.urls_loaded}
          parentsInfo={treeParentsInfo}
          childrenInfo={treeChildrenInfo}
          treeNodeIcons={TreeIcons}
          currentDraggedObject={this.state.currentDraggedObject}
          onDragStart={this.onTreeDragStart}
          onDragEnd={this.onTreeDragEnd}
          onDraggableDragOver={this.onTreeDraggableDragOver}
          onDropEnter={this.onTreeDropEnter}
<<<<<<< HEAD
          onDrop={this.onTreeDrop} />
      </div>
      // let contentParentInfo = {...this.userFolderInfo["root"]};
      // contentParentInfo['rootId']= "root";
      // contentParentInfo['type']= "folder";
      // contentParentInfo['parentId']= "root";

      // let copyUserFolderInfo = { ...this.userFolderInfo };
      // delete copyUserFolderInfo.root;
      // for (let key in copyUserFolderInfo) {
      //   copyUserFolderInfo[key].parentId = "content";
      //   copyUserFolderInfo[key].rootId = copyUserFolderInfo[key].rootId === "root" ? "content" : copyUserFolderInfo[key].rootId;
      // }
      // let customizedTreeParentsInfo = {
      //   ...{
      //     "root": {
      //       title: "rootTitle",
      //       type: "folder",
      //       parentId: "root",
      //       childFolders: ["content", "courses"],
      //       childContent: [],
      //       childUrls: [],

      //     },
      //     content: {
      //       childContent: this.userFolderInfo["root"]["childContent"],
      //       // childUrls: this.userFolderInfo["root"]["childUrls"],
      //       // childContent: [],
      //       childUrls: [],
      //       parentId: "root",
      //       rootId: "root",
      //       title: "Content",
      //       type: "folder",
      //       childFolders: this.userFolderInfo["root"]["childFolders"],
      //       // childFolders: []
      //     },
      //     courses: {
      //       childContent: [],
      //       childUrls: [],
      //       parentId: "root",
      //       rootId: "root",
      //       title: "Courses",
      //       type: "folder",
      //       childFolders: []

      //     },
      // global: {
      //   childContent: [],
      //   childUrls: [],
      //   parentId: "root",
      //   rootId: "root",
      //   title: "Global",
      //   type: "folder",
      //   childFolders: []

      // }
      //   }, ...copyUserFolderInfo
      // };

      // let customizedContentTreeChildrenInfo = { ...this.courseInfo };
      
      // let copyUserContentInfo = { ...this.userContentInfo };
      // for (let key in copyUserContentInfo) {
      //   copyUserContentInfo[key].parentId = copyUserContentInfo[key].parentId === "root" ? "content" : copyUserContentInfo[key].parentId;
      //   copyUserContentInfo[key].rootId = copyUserContentInfo[key].rootId === "root" ? "content" : copyUserContentInfo[key].rootId;
      // }
      let customizedContentTreeParentInfo = JSON.parse(JSON.stringify(treeParentsInfo));
      let customizedContentTreeChildrenInfo = JSON.parse(JSON.stringify(treeChildrenInfo));
      customizedContentTreeParentInfo.root.title = "Content";

      for (let key in customizedContentTreeParentInfo) {
        if(key !== 'root') {
          customizedContentTreeParentInfo[key].childContent = [];
          // customizedContentTreeParentInfo[key].childFolders = [];
          customizedContentTreeParentInfo[key].childUrls = [];
        }
      }
=======
          onDrop={this.onTreeDrop}
          directoryData={[...this.state.directoryStack]}
          specialNodes={this.tempSet}
          treeStyles={{
            specialChildNode: {
              "title": { color: "#2675ff" },
              "frame": { color: "#2675ff", background: "#e6efff", paddingLeft: "5px", borderRadius: "0 50px 50px 0" },
            },
            specialParentNode: {
              "title": { color: "#2675ff", background: "#e6efff", paddingLeft: "5px", borderRadius: "0 50px 50px 0" },
            }
          }}
          onLeafNodeClick={(id, type) => {
            this.setState({selectedItems: [id], selectedItemsType: [type]})
            this.tempSet = new Set([id]);
            this.forceUpdate()
          }}
          onParentNodeClick={(id, type) => {
            this.setState({selectedItems: [id], selectedItemsType: [type]})
            this.tempSet = new Set([id]);
            this.forceUpdate()
          }}
          onParentNodeDoubleClick={(id) => {
            // openSubtree
          }}
          />
        </div>
>>>>>>> 7b40e74c


      let customizedCoursesTreeParentInfo = {
        root: {
          title: "Courses",
          type: "folder",
          parentId: "root",
          childFolders: [],
          childContent: [],
          childUrls: [],
        }
      };
      let customizedCoursesTreeChildrenInfo = { ...this.courseInfo };
      for (let key in customizedCoursesTreeChildrenInfo) {
        customizedCoursesTreeChildrenInfo[key].parentId = 'root';
        customizedCoursesTreeChildrenInfo[key].rootId = 'root';
        customizedCoursesTreeChildrenInfo[key].title = customizedCoursesTreeChildrenInfo[key]['courseCode'];
        customizedCoursesTreeChildrenInfo[key].type = 'content';
        customizedCoursesTreeParentInfo['root']['childContent'].push(key);
      }
      // for (let key in customizedCoursesTreeParentInfo) {
      //   if(key !== 'root') {
      //     customizedCoursesTreeParentInfo[key].childContent = [];
      //     customizedCoursesTreeParentInfo[key].childFolders = [];
      //     customizedCoursesTreeParentInfo[key].childUrls = [];
      //   }
      // }
      // console.log('customizedContentTreeChildrenInfo', customizedContentTreeChildrenInfo);
      // console.log('customizedContentTreeParentInfo', customizedContentTreeParentInfo);
      // console.log('customizedCoursesTreeParentInfo', customizedCoursesTreeParentInfo);
      // console.log('customizedCoursesTreeChildrenInfo', customizedCoursesTreeChildrenInfo);
      this.customizedTree = <div className="tree-column" style={{ paddingLeft: "1em" }}>
        <TreeView
          containerId={treeContainerId}
          containerType={treeContainerType}
          loading={!this.folders_loaded || !this.branches_loaded || !this.urls_loaded}
          parentsInfo={customizedContentTreeParentInfo}
          childrenInfo={{}}
          treeNodeIcons={(itemType) => {
            let map = {
              folder: <FontAwesomeIcon icon={faDotCircle}
                style={{ fontSize: "16px", color: "#737373" }} />,
              content: <FontAwesomeIcon icon={faTimesCircle} />
            }
            return map[itemType]
          }}
          treeStyles={{
            parentNode: {
              "title": { color: "rgba(58,172,144)" },
              // "frame": {
              //   border: "1px #b3b3b3 solid",
              //   width: "100%"
              // },
              "contentContainer": {
                border: "none",
              }
            },
            childNode: {
              "title": {
                color: "rgba(33,11,124)",
              },
              // "frame": { border: "1px #a4a4a4 solid" },
            },
            specialChildNode: {
              "frame": { background: "#a7a7a7" },
            },
            expanderIcon: <FontAwesomeIcon icon={faFolderOpen} style={{ paddingRight: "8px" }} />
          }}
          onLeafNodeClick={(nodeId) => {
            if (this.tempSet.has(nodeId)) this.tempSet.delete(nodeId);
            else this.tempSet.add(nodeId);
            this.forceUpdate();
            this.selectDrive("Courses", nodeId)
          }}
        />
        <TreeView
          containerId={treeContainerId}
          containerType={treeContainerType}
          loading={!this.folders_loaded || !this.branches_loaded || !this.urls_loaded}
          parentsInfo={customizedCoursesTreeParentInfo}
          childrenInfo={customizedCoursesTreeChildrenInfo}
          treeNodeIcons={(itemType) => {
            let map = {
              folder: <FontAwesomeIcon icon={faDotCircle}
                style={{ fontSize: "16px", color: "#737373" }} />,
              content: <FontAwesomeIcon icon={faTimesCircle} />
            }
            return map[itemType]
          }}
          treeStyles={{
            parentNode: {
              "title": { color: "rgba(58,172,144)" },
              // "frame": {
              //   border: "1px #b3b3b3 solid",
              //   width: "100%"
              // },
              "contentContainer": {
                border: "none",
              }
            },
            childNode: {
              "title": {
                color: "rgba(33,11,124)",
              },
              // "frame": { border: "1px #a4a4a4 solid" },
            },
            specialChildNode: {
              // "frame": { background: "#a7a7a7" },
            },
<<<<<<< HEAD
            expanderIcon: <FontAwesomeIcon icon={faFolderOpen} style={{ paddingRight: "8px" }} />
          }}
          onLeafNodeClick={(nodeId) => {
            if (this.tempSet.has(nodeId)) this.tempSet.delete(nodeId);
            else this.tempSet.add(nodeId);
            this.forceUpdate();
            // debugger;
            this.selectDrive("Courses", nodeId)
          }}
=======
            "frame": { border: "1px #a4a4a4 solid" },
          },
          specialChildNode: {
            "frame": { background: "#a7a7a7" },
          },
          specialParentNode: {
            "frame": { background: "#a7a7a7" },
          },
          expanderIcon: <FontAwesomeIcon icon={faPlus}/>
        }}
        onLeafNodeClick={(nodeId) => {
          this.tempSet.clear();
          this.tempSet.add(nodeId); 
          this.forceUpdate()
        }}
        onParentNodeClick={(nodeId) => {
          this.tempSet.clear();
          this.tempSet.add(nodeId); 
          this.forceUpdate()
        }}
        onParentNodeDoubleClick={(nodeId) => {
          console.log(`${nodeId} double clicked!`)
        }}
>>>>>>> 7b40e74c
        />
        
        {/* <TreeView
          containerId={treeContainerId}
          containerType={treeContainerType}
          loading={!this.folders_loaded || !this.branches_loaded || !this.urls_loaded}
          parentsInfo={treeParentsInfo}
          childrenInfo={treeChildrenInfo}
          // parentsInfo={customizedTreeParentsInfo}
          // childrenInfo={customizedContentTreeChildrenInfo}
          treeNodeIcons={TreeIcons}
          treeNodeIcons={(itemType) => {
            let map = {
              folder: <FontAwesomeIcon icon={faDotCircle}
                style={{ fontSize: "16px", color: "#737373" }} />,
              content: <FontAwesomeIcon icon={faTimesCircle} />
            }
            return map[itemType]
          }}
          hideRoot={true}
          specialNodes={this.tempSet}
          treeStyles={{
            parentNode: {
              "title": { color: "rgba(58,172,144)" },
              // "frame": {
              //   border: "1px #b3b3b3 solid",
              //   width: "100%"
              // },
              "contentContainer": {
                border: "none",
              }
            },
            childNode: {
              "title": {
                color: "rgba(33,11,124)",
              },
              // "frame": { border: "1px #a4a4a4 solid" },
            },
            specialChildNode: {
              // "frame": { background: "#a7a7a7" },
            },
            expanderIcon: <FontAwesomeIcon icon={faPlus} style={{ paddingRight: "8px" }} />
          }}
          onLeafNodeClick={(nodeId) => {
            if (this.tempSet.has(nodeId)) this.tempSet.delete(nodeId);
            else this.tempSet.add(nodeId);
            this.forceUpdate();
            // debugger;
            this.selectDrive("Courses", nodeId)
          }} />

        */}
      </div>

      this.mainSection = <React.Fragment>
        <DoenetBranchBrowser
          loading={!this.folders_loaded || !this.branches_loaded || !this.urls_loaded}
          containerId={"browser"}
          allContentInfo={this.branchId_info}
          allFolderInfo={this.folderInfo}
          allUrlInfo={this.urlInfo}
          folderList={folderList}
          contentList={contentList}
          urlList={urlList}
          ref={this.browser}                                      // optional
          key={"browser" + this.updateNumber}                       // optional
          selectedDrive={this.state.selectedDrive}                // optional
          selectedCourse={this.state.selectedCourse}              // optional
          allCourseInfo={this.courseInfo}                         // optional
          updateSelectedItems={this.updateSelectedItems}          // optional
          updateDirectoryStack={this.updateDirectoryStack}        // optional
          addContentToFolder={this.addContentToFolder}            // optional
          addContentToRepo={this.addContentToRepo}               // optional
          removeContentFromCourse={this.removeContentFromCourse}  // optional
          removeContentFromFolder={this.removeContentFromFolder}  // optional                  
          directoryData={this.state.directoryStack}               // optional
          selectedItems={this.state.selectedItems}                // optional
          selectedItemsType={this.state.selectedItemsType}        // optional
          renameFolder={this.renameFolder}                        // optional
          openEditCourseForm={() => this.toggleManageCourseForm("edit_course")} // optional
          publicizeRepo={this.publicizeRepo}                      // optional
          onDragStart={this.onBrowserDragStart}
          onDragEnd={this.onBrowserDragEnd}
          onDraggableDragOver={() => { }}
          onDropEnter={this.onBrowserDropEnter}
          onDrop={this.onBrowserDrop}
          onFolderDrop={this.onBrowserFolderDrop}
        />
      </React.Fragment>
    }

    const newItemButton = <div id="newContentButtonContainer">
      <div id="newContentButton" data-cy="newContentButton" onClick={this.toggleNewButtonMenu}>
        <FontAwesomeIcon icon={faPlus} style={{ "fontSize": "21px", "color": "#43aa90" }} />
        <span>New</span>
        {this.state.showNewButtonMenu &&
          <div id="newContentButtonMenu" data-cy="newContentMenu">
            <div className="newContentButtonMenuSection">
              <div className="newContentButtonMenuItem" onClick={this.handleNewDocument} data-cy="newDocumentButton">
                <FontAwesomeIcon icon={faFileAlt} style={{ "fontSize": "18px", "color": "#a7a7a7", "marginRight": "18px" }} />
                <span>DoenetML</span>
              </div>
              <div className="newContentButtonMenuItem" onClick={() => this.toggleManageUrlForm("add_url")} data-cy="newUrlButton">
                <FontAwesomeIcon icon={faLink} style={{ "fontSize": "18px", "color": "#a7a7a7", "marginRight": "18px" }} />
                <span>URL</span>
              </div>
              <div className="newContentButtonMenuItem" onClick={this.handleNewFolder} data-cy="newFolderButton">
                <FontAwesomeIcon icon={faFolder} style={{ "fontSize": "18px", "color": "#a7a7a7", "marginRight": "18px" }} />
                <span>Folder</span>
              </div>
              <div className="newContentButtonMenuItem" onClick={this.handleNewRepo} data-cy="newRepoButton">
                <FontAwesomeIcon icon={faFolder} style={{ "fontSize": "18px", "color": "#3aac90", "marginRight": "18px" }} />
                <span>Repository</span>
              </div>
            </div>
            <div className="newContentButtonMenuSection">
              <div className="newContentButtonMenuItem" onClick={() => this.toggleManageCourseForm("add_course")} data-cy="newCourseButton">
                <FontAwesomeIcon icon={faChalkboard} style={{ "fontSize": "16px", "color": "#a7a7a7", "marginRight": "13px" }} />
                <span>Course</span>
              </div>
            </div>
          </div>}
      </div>
    </div>

    // const switchPanelButton = <button style={{background: "none", border: "none", cursor: "pointer", outline: "none"}}>
    //     <FontAwesomeIcon onClick={() => this.switchPanelContainer("first")} icon={faRedoAlt} style={{fontSize:"17px"}}/>
    //   </button>;
    let buttonGroupData = [{
      label: '',
      icon: faAlignJustify,
      value: 'browser',
      default: true
    }, {
      label: '',
      icon: faStream,
      value: 'tree',
      default: false
    }];
    buttonGroupData.map(b => b.default = b.value === this.state.panelsCollection.first.activeContainer);
    const switchPanelButton = <ButtonGroup clickCallBack={this.switchPanelContainer} data={buttonGroupData}></ButtonGroup>
    const splitPanelButton = <button style={{ background: "none", border: "none", cursor: "pointer", outline: "none", height: "20px" }}>
      <FontAwesomeIcon onClick={() => this.toggleSplitPanel()} icon={faColumns} style={{ fontSize: "17px" }} />
    </button>;
    let courses = [];
    for (let key in this.courseInfo) {
      courses.push({
        label: this.courseInfo[key].title,
        value: this.courseInfo[key].courseCode,
        icon:  faDotCircle
      })
    }

    let content = [];
      for (let key in this.userFolderInfo) {
        if(key !== 'root' && this.userFolderInfo[key].parentId === 'root') {
          content.push({
            label: this.userFolderInfo[key].title,
            value: key,
            icon: faFolderOpen
          })
        }
      }
    const dropdownData = [
      {
        parent: {
          title: 'Content'
        },
        children: content
      },
      {
        parent: {
          title: 'Courses'
        },
        children: courses
      },
      // {
      //   parent: {
      //     title: 'Global'
      //   },
      //   children: []
      // }
    ];

    const dropDownSelectButton = <DropDownSelect data={dropdownData} />


    const testSaveContentTreeButton = <button style={{ background: "none", border: "none", cursor: "pointer", outline: "none" }}>
      <FontAwesomeIcon onClick={() => this.saveContentTree({ folderInfo: this.userFolderInfo })} icon={faEdit} style={{ fontSize: "17px" }} />
    </button>;

    const navigationPanelMenuControls = [newItemButton];
    // const mainPanelMenuControls = [switchPanelButton];
    const mainPanelMenuControls = [switchPanelButton];
    const middlePanelMenuControls = [splitPanelButton];
    const rightPanelMenuControls = [dropDownSelectButton];
    const createMiddlePanelContent = (match) => { 
      return (<ToolLayoutPanel
        panelName="Main Panel"
        splitPanel={this.state.splitPanelLayout}
        panelHeaderControls={[mainPanelMenuControls, navigationPanelMenuControls, middlePanelMenuControls]}
        disableSplitPanelScroll={[true, false]}
      >
      <MainPanel
        initialContainer="browser"
        activeContainer={this.state.panelsCollection["first"].activeContainer}
        containersData={[
          { name: "browser", container: this.mainSection },
          { name: "tree", container: this.tree },
        ]}
        path={match.params.leftNavRoute}
      />
      <SplitLayoutPanel
        defaultVisible={false}
        panelHeaderControls={[rightPanelMenuControls, <button style={{ height: '24px', padding: '1px' }} onClick={() => this.toggleSplitPanel()}><FontAwesomeIcon icon={faTimesCircle} style={{ fontSize: "20px", height: '20px', padding: '2px' }} /></button>]}>
        <p>  Split panel </p>
      </SplitLayoutPanel>
      </ToolLayoutPanel>)};
    return (<React.Fragment>
      <ToastProvider>
        <this.ToastWrapper />
        <ToolLayout
          toolName="Chooser"
          leftPanelWidth="235"
          rightPanelWidth="365">

          <ToolLayoutPanel panelName="Navigation Panel">
            {this.customizedTree}
          </ToolLayoutPanel>

          
            <Router>
              <Switch>
                <Route exact path="/" render={({ match }) => createMiddlePanelContent(match)} />
                <Route exact path="/:leftNavRoute" render={({ match }) => createMiddlePanelContent(match)} />
              </Switch>
            </Router>

<<<<<<< HEAD
          <ToolLayoutPanel panelName="Info Panel" >
            <InfoPanel
=======
          <ToolLayoutPanel panelName="Info Panel">
             <InfoPanel
>>>>>>> 7b40e74c
              selectedItems={this.state.selectedItems}
              selectedItemsType={this.state.selectedItemsType}
              selectedDrive={this.state.selectedDrive}
              selectedCourse={this.state.selectedCourse}
              allFolderInfo={this.folderInfo}
              allContentInfo={this.branchId_info}
              allUrlInfo={this.urlInfo}
              allCourseInfo={this.courseInfo}
              publicizeRepo={this.publicizeRepo}
              openEditCourseForm={() => this.toggleManageCourseForm("edit_course")} // optional
              openEditUrlForm={() => this.toggleManageUrlForm("edit_url")}
            />
          </ToolLayoutPanel>
        </ToolLayout>

      </ToastProvider>
    </React.Fragment>);

  }
}





const MainPanel = ({ panelId, initialContainer, activeContainer, containersData, path }) => {

  return <div className="mainPanel">
    <SwitchableContainers initialValue={initialContainer} currentValue={activeContainer}>
      {containersData.map((containerData) => {
        return <SwitchableContainerPanel name={containerData.name}>
          {containerData.container}
        </SwitchableContainerPanel>
      })}
    </SwitchableContainers>
  </div>;
}

const TreeIcons = (iconName) => {
  const FolderIcon = <FontAwesomeIcon className="treeNodeIcon" icon={faFolder}
    style={{
<<<<<<< HEAD
      fontSize: "16px",
      color: "#737373",
=======
      fontSize: "16px", 
      color: "#737373",
      position: "relative",
      top: "2px",
      marginRight: "8px",
>>>>>>> 7b40e74c
    }}
  />;
  const RepoIcon = <FontAwesomeIcon className="treeNodeIcon" icon={faFolder}
    style={{
<<<<<<< HEAD
      fontSize: "16px",
      color: "#3aac90",
=======
      fontSize: "16px", 
      color: "#3aac90", 
      position: "relative",
      top: "2px",
      marginRight: "8px",
>>>>>>> 7b40e74c
    }}
  />;
  const ContentIcon = <FontAwesomeIcon className="treeNodeIcon" icon={faFileAlt}
    style={{
<<<<<<< HEAD
      fontSize: "16px",
      color: "#3D6EC9",
=======
      fontSize: "16px", 
      color: "#3D6EC9", 
      marginRight: "8px",
>>>>>>> 7b40e74c
    }}
  />;
  const UrlIcon = <FontAwesomeIcon className="treeNodeIcon" icon={faLink}
    style={{
<<<<<<< HEAD
      fontSize: "16px",
      color: "#a7a7a7",
=======
      fontSize: "16px", 
      color: "#a7a7a7", 
      marginRight: "8px",
>>>>>>> 7b40e74c
    }}
  />;
  const HeadingIcon = <FontAwesomeIcon className="treeNodeIcon" icon={faFolder}
    style={{
<<<<<<< HEAD
      fontSize: "16px",
      color: "#a7a7a7",
=======
      fontSize: "16px", 
      color: "#a7a7a7", 
      position: "relative",
      top: "2px",
      marginRight: "8px",
>>>>>>> 7b40e74c
    }}
  />;
  const AssignmentIcon = <FontAwesomeIcon className="treeNodeIcon" icon={faFileAlt}
    style={{
<<<<<<< HEAD
      fontSize: "16px",
      color: "#a7a7a7",
=======
      fontSize: "16px", 
      color: "#a7a7a7", 
      marginRight: "8px",
>>>>>>> 7b40e74c
    }}
  />;

  switch (iconName) {
    case "folder":
      return FolderIcon;
    case "repo":
      return RepoIcon;
    case "content":
      return ContentIcon;
    case "url":
      return UrlIcon;
    case "header":
      return HeadingIcon;
    case "assignment":
      return AssignmentIcon;
    default:
      return <span></span>;
  }
};

class CourseForm extends React.Component {
  static defaultProps = {
    selectedCourse: null,
    selectedCourseInfo: null
  }

  constructor(props) {
    super(props);
    this.state = {
      edited: "",
      courseName: "",
      department: "",
      courseCode: "",
      section: "",
      year: "",
      semester: "Spring",
      description: "",
      roles: [],
    };
    
    this.handleChange = this.handleChange.bind(this);
    this.handleSubmit = this.handleSubmit.bind(this);
    this.handleBack = this.handleBack.bind(this);
    this.addRole = this.addRole.bind(this);
  }

  componentDidMount() {
    if (this.props.mode == "edit_course" && this.props.selectedCourseInfo !== null) {
      let term = this.props.selectedCourseInfo.term.split(" ");
      this.setState({
        courseName: this.props.selectedCourseInfo.courseName,
        department: this.props.selectedCourseInfo.department,
        courseCode: this.props.selectedCourseInfo.courseCode,
        section: this.props.selectedCourseInfo.section,
        semester: term[0],
        year: term[1],
        description: this.props.selectedCourseInfo.description
      });
    }
  }

  handleChange(event) {
    // set edited to true once any input is detected
    this.setState({ edited: true });
    
    let name = event.target.name;
    let value = event.target.value;
    this.setState({[name]: value});
  }

  handleSubmit(event) {
    let term = this.state.semester + " " + this.state.year;
    if (this.props.mode == "add_course") {
      let courseId = nanoid();
      this.props.handleNewCourseCreated({
        courseName:this.state.courseName,
        courseId: courseId,
        courseCode:this.state.courseCode,
        term: term,
        description: this.state.description,
        department: this.state.department,
        section: this.state.section,
        }, () => {
          event.preventDefault();
        });
    } else {
      this.props.saveCourse({
        courseName: this.state.courseName,
        courseId: this.props.selectedCourse,
        courseCode: this.state.courseCode,
        term: term,
        description: this.state.description,
        department: this.state.department,
        section: this.state.section,
        overviewId: this.props.selectedCourseInfo.overviewId,
        syllabusId: this.props.selectedCourseInfo.syllabusId
      });
    }
  }

  handleBack() {
    // popup confirm dialog if form is edited
    if (this.state.edited) {
      if (!window.confirm('All of your input will be discarded, are you sure you want to proceed?')) {
        return;
      }
    }

    this.props.handleBack(this.props.mode);
  }

  addRole(role) {
    //create a unike key for each new role
    var timestamp = (new Date()).getTime();
    this.state.roles['role-' + timestamp] = role;
    this.setState({ roles: this.state.roles });
  }


  render() {
    return (
      <div id="formContainer">
        <div id="formTopbar">
          <div id="formBackButton" onClick={this.handleBack} data-cy="newCourseFormBackButton">
            <FontAwesomeIcon icon={faArrowCircleLeft} style={{ "fontSize": "17px", "marginRight": "5px" }} />
            <span>Back to Chooser</span>
          </div>
        </div>
        <form onSubmit={this.handleSubmit}>
          <div className="formGroup-12">
            <label className="formLabel">COURSE NAME</label>
            <input className="formInput" required type="text" name="courseName" value={this.state.courseName}
              placeholder="Course name goes here." onChange={this.handleChange} data-cy="newCourseFormNameInput" />
          </div>
          <div className="formGroupWrapper">
            <div className="formGroup-4" >
              <label className="formLabel">DEPARTMENT</label>
              <input className="formInput" required type="text" name="department" value={this.state.department}
                placeholder="DEP" onChange={this.handleChange} data-cy="newCourseFormDepInput" />
            </div>
            <div className="formGroup-4">
              <label className="formLabel">COURSE CODE</label>
              <input className="formInput" required type="text" name="courseCode" value={this.state.courseCode}
                placeholder="MATH 1241" onChange={this.handleChange} data-cy="newCourseFormCodeInput" />
            </div>
            <div className="formGroup-4">
              <label className="formLabel">SECTION</label>
              <input className="formInput" type="number" name="section" value={this.state.section}
                placeholder="00000" onChange={this.handleChange} data-cy="newCourseFormSectionInput" />
            </div>
          </div>
          <div className="formGroupWrapper">
            <div className="formGroup-4" >
              <label className="formLabel">YEAR</label>
              <input className="formInput" required type="number" name="year" value={this.state.year}
                placeholder="2019" onChange={this.handleChange} data-cy="newCourseFormYearInput" />
            </div>
            <div className="formGroup-4">
              <label className="formLabel">SEMESTER</label>
              <select className="formSelect" required name="semester" onChange={this.handleChange} value={this.state.semester}>
                <option value="Spring">Spring</option>
                <option value="Summer">Summer</option>
                <option value="Fall">Fall</option>
              </select>
            </div>
            <div className="formGroup-4">
            </div>
          </div>
          <div className="formGroup-12">
            <label className="formLabel">DESCRIPTION</label>
            <textarea className="formInput" type="text" name="description" value={this.state.description}
              placeholder="Official course description here" onChange={this.handleChange} data-cy="newCourseFormDescInput" />
          </div>
          <div className="formGroup-12">
            <label className="formLabel">ROLES</label>
            <AddRoleForm addRole={this.addRole} />
            <RoleList roles={this.state.roles} />
          </div>
          <div id="formButtonsContainer">
            <button id="formSubmitButton" type="submit" data-cy="newCourseFormSubmitButton">
              <div className="formButtonWrapper">
                {this.props.mode == "add_course" ?
                  <React.Fragment>
                    <span>Create Course</span>
                    <FontAwesomeIcon icon={faPlusCircle} style={{ "fontSize": "20px", "color": "#fff", "cursor": "pointer", "marginLeft": "8px" }} />
                  </React.Fragment>
                  :
                  <React.Fragment>
                    <span>Save Changes</span>
                    <FontAwesomeIcon icon={faSave} style={{ "fontSize": "20px", "color": "#fff", "cursor": "pointer", "marginLeft": "8px" }} />
                  </React.Fragment>
                }
              </div>
            </button>
            <button id="formCancelButton" onClick={this.handleBack} data-cy="newCourseFormCancelButton">
              <div className="formButtonWrapper">
                <span>Cancel</span>
                <FontAwesomeIcon icon={faTimesCircle} style={{ "fontSize": "20px", "color": "#fff", "cursor": "pointer", "marginLeft": "8px" }} />
              </div>
            </button>
          </div>
        </form>
      </div>
    );
  }
}

function RoleList(props) {
  return (
    <div className="roleListContainer">
      <ul style={{ "fontSize": "16px" }}>{
        Object.keys(props.roles).map(function (key) {
          return <li key={key}>{props.roles[key]}</li>
        })}
      </ul>
    </div>
  );
};

class AddRoleForm extends React.Component {
  constructor(props) {
    super(props);
    this.state = {
      input: ""
    };

    this.addRole = this.addRole.bind(this);
    this.handleChange = this.handleChange.bind(this);
  }

  addRole(event) {
    this.props.addRole(this.state.input);
    this.setState({ input: "" });
    event.preventDefault();
  };

  handleChange(event) {
    this.setState({ input: event.target.value });
  }

  render() {
    return (
      <div className="formGroup-4" style={{ "display": "flex" }}>
        <input className="formInput" type="text" value={this.state.input} onChange={this.handleChange}
          type="text" placeholder="Admin" />
        <button type="submit" style={{ "whiteSpace": "nowrap" }} onClick={this.addRole}>Add Role</button>
      </div>
    )
  }
}

class Accordion extends Component {

  constructor(props) {
    super(props);
    const openSections = {};
    this.state = { openSections };
  }

  onClick = label => {
    const {
      state: { openSections },
    } = this;

    const isOpen = !!openSections[label];

    this.setState({
      openSections: {
        [label]: !isOpen
      }
    });
  };

  render() {
    const {
      onClick,
      props: { children },
      state: { openSections },
    } = this;

    return (
      <AccordionSection
        isOpen={!!openSections[children.props.label]}
        label={children.props.label}
        onClick={onClick}>
        {children.props.children}
      </AccordionSection>
    );
  }
}

class AccordionSection extends Component {

  onClick = () => {
    this.props.onClick(this.props.label);
  };

  render() {
    const {
      onClick,
      props: { isOpen, label },
    } = this;

    return (
      <div style={{ "width": "100%", "height": "100%", "cursor": 'pointer' }}>
        <div onClick={onClick} data-cy="coursesAccordion">
          {isOpen ? <FontAwesomeIcon className="menuTwirlIcon" icon={faCaretDown} /> :
            <FontAwesomeIcon className="menuTwirlIcon" icon={faCaretRight} />}
          {label}
        </div>
        {isOpen && (
          <div>
            {this.props.children}
          </div>
        )}
      </div>
    );
  }
}

class FilterPanel extends Component {

  constructor(props) {
    super(props);
    this.state = { showFilters: false };

    this.togglePanel = this.togglePanel.bind(this);
  }

  togglePanel = () => {
    this.setState(prevState => ({
      showFilters: !prevState.showFilters
    }));
  }

  render() {
    return (
      <div id="filterPanel">
        <span>Search Globally</span>
        <button id="editFiltersButton" onClick={this.togglePanel}>Edit Filters</button>
        <FilterForm show={this.state.showFilters} loadFilteredContent={this.props.loadFilteredContent} togglePanel={this.togglePanel} />
      </div>
    );
  }
}

const FilterForm = (props) => {

  let filterTypes = ["Content name", "Folder name", "Author", "Creation date"];

  let allowedOperators = {
    "Content name": ["IS LIKE", "IS NOT LIKE", "IS", "IS NOT"],
    "Folder name": ["IS LIKE", "IS NOT LIKE", "IS", "IS NOT"],
    "Author": ["IS", "IS NOT"],
    "Creation date": ["ON", "<", "<=", ">", ">="]
  }

  const [filters, setFilters] = useState([{ type: "Content name", operator: "IS LIKE", value: null }]);

  function handleChange(i, event, field) {
    const values = [...filters];
    if (field == "type") {
      values[i].type = event.target.value;
      values[i].operator = allowedOperators[event.target.value][0];
      if (values[i].type == "Creation date") values[i].value = "2020-01-01T00:00";
      else values[i].value = "";
    } else if (field == "operator") {
      values[i].operator = event.target.value;
    } else {
      values[i].value = event.target.value;
    }
    setFilters(values);
  }

  function handleAdd() {
    const values = [...filters];
    values.push({ type: "Content name", operator: "IS LIKE", value: null });
    setFilters(values);
  }

  function handleRemove(i) {
    const values = [...filters];
    if (values.length != 1) {
      values.splice(i, 1);
    }
    setFilters(values);
  }

  function handleSearch() {
    const values = [...filters];
    props.loadFilteredContent(values);
    props.togglePanel();
  }

  return (
    props.show &&
    <div id="filterForm">
      <button id="addFilterButton" type="button" onClick={() => handleAdd()}> + </button>
      {filters.map((filter, idx) => {
        return (
          <div className="filter" key={`${filter}-${idx}`}>
            <select className="filterSelectInput" onChange={e => handleChange(idx, e, "type")} value={filter.type}>
              {filterTypes.map(filterType => {
                return <option key={"filterType" + Math.random() * 50} value={filterType}>{filterType}</option>
              })}
            </select>
            <select className="filterSelectInput" onChange={e => handleChange(idx, e, "operator")} value={filter.operator}>
              {allowedOperators[filter.type].map(operator => {
                return <option key={"filterType" + Math.random() * 50} value={operator}>{operator}</option>
              })}
            </select>
            {filter.type == "Creation date" ?
              <input type="datetime-local" id="meeting-time"
                className="filterValueInput"
                name="meeting-time" onChange={e => handleChange(idx, e, "value")}
                value={filter.value || "2020-01-01T00:00"}
              ></input>
              :
              <input
                type="text"
                className="filterValueInput"
                placeholder={filter.type == "Author" ? "Username/Last or First Name" : ""}
                value={filter.value || ""}
                onChange={e => handleChange(idx, e, "value")}
              />
            }
            <button id="removeFilterButton" type="button" onClick={() => handleRemove(idx)}>
              X
            </button>
          </div>
        );
      })}
      <button id="applyFilterButton" type="button" onClick={() => handleSearch()}> Apply Filters </button>
    </div>
  );
}

class UrlForm extends React.Component {
  static defaultProps = {
    selectedUrl: null,
    selectedUrlInfo: null
  }

  constructor(props) {
    super(props);
    this.state = {
      edited: "",
      title: "",
      url: "",
      description: "",
      usesDoenetAPI: false
    };

    this.handleChange = this.handleChange.bind(this);
    this.handleSubmit = this.handleSubmit.bind(this);
    this.handleBack = this.handleBack.bind(this);
  }

  componentDidMount() {
    if (this.props.mode == "edit_url" && this.props.selectedUrlInfo !== null) {
      this.setState({
        title: this.props.selectedUrlInfo.title,
        url: this.props.selectedUrlInfo.url,
        description: this.props.selectedUrlInfo.description,
        usesDoenetAPI: this.props.selectedUrlInfo.usesDoenetAPI
      });
    }
  }

  handleChange(event) {
    // set edited to true once any input is detected
    this.setState({ edited: true });
    let name = event.target.name;
    let value = event.target.value;
    if (event.target.type == "checkbox") {
      value = event.target.checked;
    }
    this.setState({ [name]: value });
  }

  handleSubmit(event) {
    if (this.props.mode == "add_url") {
      let urlId = nanoid();
      event.preventDefault();
      this.props.handleNewUrlCreated({
        urlId: urlId,
        title: this.state.title,
        url: this.state.url,
        description: this.state.description,
        usesDoenetAPI: this.state.usesDoenetAPI
      }, () => {
        this.props.handleBack();
      });
    } else {
      this.props.saveUrl({
        urlId: this.props.selectedUrl,
        title: this.state.title,
        url: this.state.url,
        description: this.state.description,
        usesDoenetAPI: this.state.usesDoenetAPI
      });
    }
  }

  handleBack() {
    // popup confirm dialog if form is edited
    if (this.state.edited) {
      if (!window.confirm('All of your input will be discarded, are you sure you want to proceed?')) {
        return;
      }
    }
    this.props.handleBack(this.props.mode);
  }

  render() {

    return (
      <div id="formContainer">
        <div id="formTopbar">
          <div id="formBackButton" onClick={this.handleBack} data-cy="urlFormBackButton">
            <FontAwesomeIcon icon={faArrowCircleLeft} style={{ "fontSize": "17px", "marginRight": "5px" }} />
            <span>Back to Chooser</span>
          </div>
        </div>
        <form onSubmit={this.handleSubmit}>
          <div className="formGroup-12">
            <label className="formLabel">TITLE</label>
            <input className="formInput" required type="text" name="title" value={this.state.title}
              placeholder="Doenet Homepage" onChange={this.handleChange} data-cy="urlFormTitleInput" />
          </div>
          <div className="formGroup-12" >
            <label className="formLabel">URL</label>
            <input className="formInput" required type="text" name="url" value={this.state.url}
              placeholder="https://www.doenet.org/" onChange={this.handleChange} data-cy="urlFormUrlInput" />
          </div>
          <div className="formGroup-12">
            <label className="formLabel">DESCRIPTION</label>
            <textarea className="formInput" type="text" name="description" value={this.state.description}
              placeholder="URL description here" onChange={this.handleChange} data-cy="urlFormDescInput" />
          </div>
          <div className="formGroup-12" >
            <label className="formLabel" style={{ "display": "inline-block" }}>Uses DoenetML</label>
            <input className="formInput" type="checkbox" name="usesDoenetAPI" checked={this.state.usesDoenetAPI}
              onChange={this.handleChange} data-cy="urlFormUsesDoenetAPICheckbox" style={{ "width": "auto", "marginLeft": "7px" }} />
          </div>
          <div id="formButtonsContainer">
            <button id="formSubmitButton" type="submit" data-cy="urlFormSubmitButton">
              <div className="formButtonWrapper">
                {this.props.mode == "add_url" ?
                  <React.Fragment>
                    <span>Add New URL</span>
                    <FontAwesomeIcon icon={faPlusCircle} style={{ "fontSize": "20px", "color": "#fff", "cursor": "pointer", "marginLeft": "8px" }} />
                  </React.Fragment>
                  :
                  <React.Fragment>
                    <span>Save Changes</span>
                    <FontAwesomeIcon icon={faSave} style={{ "fontSize": "20px", "color": "#fff", "cursor": "pointer", "marginLeft": "8px" }} />
                  </React.Fragment>
                }
              </div>
            </button>
            <button id="formCancelButton" onClick={this.handleBack} data-cy="urlFormCancelButton">
              <div className="formButtonWrapper">
                <span>Cancel</span>
                <FontAwesomeIcon icon={faTimesCircle} style={{ "fontSize": "20px", "color": "#fff", "cursor": "pointer", "marginLeft": "8px" }} />
              </div>
            </button>
          </div>
        </form>
      </div>
    );
  }
}

class InfoPanel extends Component {
  constructor(props) {
    super(props);
    this.addUsername = {};

    this.buildInfoPanelItemDetails = this.buildInfoPanelItemDetails.bind(this);
  }

  buildInfoPanel() {
    let selectedItemId = null;
    let selectedItemType = null;
    let itemTitle = "";
    let itemIcon = <FontAwesomeIcon icon={faDotCircle} style={{ "fontSize": "18px", "color": "#737373" }} />;

    if (this.props.selectedItems.length === 0) {
      // handle when no file selected, show folder/drive info
      selectedItemType = "Drive";
      if (this.props.selectedDrive === "Courses") {
        itemTitle = this.props.allCourseInfo[this.props.selectedCourse].courseName;
      } else {
        itemTitle = "Content";
      }

      // this.buildInfoPanelDriveDetails();
      this.infoPanel = <React.Fragment>
        <div className="infoPanel">
          <div style={{display: "flex", alignItems: "center", justifyContent: "center", height: "100%"}}>
            <span style={{fontSize: "16px", color: "rgb(191, 191, 191)"}}>Select item to view info</span>
          </div>
        </div>
      </React.Fragment>
    } else {
      // if file selected, show selectedFile/Folder info
      selectedItemId = this.props.selectedItems[this.props.selectedItems.length - 1];
      selectedItemType = this.props.selectedItemsType[this.props.selectedItemsType.length - 1];
      console.log()
      // get title
      if (selectedItemType === "folder") {
        itemTitle = this.props.allFolderInfo[selectedItemId].title;
        itemIcon = this.props.allFolderInfo[selectedItemId].isRepo ?
          <FontAwesomeIcon icon={faFolder} style={{ "fontSize": "18px", "color": "#3aac90" }} /> :
          <FontAwesomeIcon icon={faFolder} style={{ "fontSize": "18px", "color": "#737373" }} />;
      } else if (selectedItemType === "url") {
        itemTitle = this.props.allUrlInfo[selectedItemId].title;
      } else {
        itemTitle = this.props.allContentInfo[selectedItemId].title;
        itemIcon = <FontAwesomeIcon icon={faFileAlt} style={{ "fontSize": "18px", "color": "#3D6EC9" }} />;
      }

<<<<<<< HEAD
      this.buildInfoPanelItemDetails(selectedItemId, selectedItemType);
    }

    this.infoPanel = <React.Fragment>
      <div className="infoPanel">
        <div className="infoPanelTitle">
          <div className="infoPanelItemIcon">{itemIcon}</div>
          <span>{itemTitle}</span>
        </div>
        <div className="infoPanelPreview">
          <span>Preview</span>
          <FontAwesomeIcon icon={faFileAlt} style={{ "fontSize": "100px", "color": "#bfbfbf" }} />
        </div>
        <div className="infoPanelDetails">
          {this.infoPanelDetails}
=======
      this.buildInfoPanelItemDetails(selectedItemId, selectedItemType);  
      this.infoPanel = <React.Fragment>
        <div className="infoPanel">
          <div className="infoPanelTitle">
            <div className="infoPanelItemIcon">{itemIcon}</div>
            <span>{ itemTitle }</span>
          </div>
          <div className="infoPanelPreview">
            {/* <span>Preview</span> */}
            <FontAwesomeIcon icon={faFileAlt} style={{"fontSize":"100px", "color":"#bfbfbf"}}/>
          </div>
          <div className="infoPanelDetails">
            {this.infoPanelDetails}
          </div>
>>>>>>> 7b40e74c
        </div>
      </React.Fragment>
    }
  }

  buildInfoPanelDriveDetails() {

    let itemDetails = {};
    this.infoPanelDetails = [];
    // handle when no file selected, show folder/drive info
    if (this.props.selectedDrive === "Courses") {
      let courseId = this.props.selectedCourse;
      let courseCode = this.props.allCourseInfo[courseId].courseCode;
      let term = this.props.allCourseInfo[courseId].term;
      let description = this.props.allCourseInfo[courseId].description;
      let department = this.props.allCourseInfo[courseId].department;
      let section = this.props.allCourseInfo[courseId].section;

      itemDetails = {
        "Owner": "Me",
        "Course Code": courseCode,
        "Term": term,
        "Department": department,
        "Section": section,
        "Description": description,
      };
    } else {
      itemDetails = {
        "Owner": "Me",
        "Modified": "Today",
        "Published": "Today",
      };
    }

    Object.keys(itemDetails).map(itemDetailsKey => {
      let itemDetailsValue = itemDetails[itemDetailsKey];
      this.infoPanelDetails.push(
        <tr key={"contentDetailsItem" + itemDetailsKey}>
          <td className="itemDetailsKey">{itemDetailsKey}</td>
          <td className="itemDetailsValue">{itemDetailsValue}</td>
        </tr>);
    })

    this.infoPanelDetails = <React.Fragment>
      <table id="infoPanelDetailsTable">
        <tbody>
          {this.infoPanelDetails}
        </tbody>
      </table>
      {this.props.selectedDrive === "Courses" &&
        <div id="editContentButtonContainer">
          <div id="editContentButton" data-cy="editContentButton"
            onClick={this.props.openEditCourseForm}>
            <FontAwesomeIcon icon={faEdit} style={{ "fontSize": "20px", "color": "#43aa90" }} />
            <span>Edit</span>
          </div>
        </div>
      }
    </React.Fragment>
  }

  buildInfoPanelItemDetails(selectedItemId, selectedItemType) {
    this.infoPanelDetails = [];
    let itemDetails = {};
    if (selectedItemType === "folder") {

      itemDetails = {
        "Location": "Content",
        "Published": formatTimestamp(this.props.allFolderInfo[selectedItemId].publishDate),
      };

      let isShared = this.props.allFolderInfo[this.props.allFolderInfo[selectedItemId].rootId].isRepo;
      if (this.props.allFolderInfo[selectedItemId].isRepo || isShared) {
        itemDetails = Object.assign(itemDetails, { "Public": this.props.allFolderInfo[selectedItemId].isPublic ? "Yes" : "No" });
      }
      // show change to public button if private repo
      if (this.props.allFolderInfo[selectedItemId].isRepo && !this.props.allFolderInfo[selectedItemId].isPublic) {
        itemDetails["Public"] = <React.Fragment>
          <span>No</span><button id="publicizeRepoButton" onClick={() => this.props.publicizeRepo(selectedItemId)}>Make Public</button>
        </React.Fragment>
      }
      //Display controls for who it's shared with
      let sharedJSX = null;
      if (this.props.allFolderInfo[selectedItemId].isRepo) {
        const SharedUsersContainer = styled.div`
        display: flex;
        flex-direction: column;
        `;
        const UserPanel = styled.div`
        width: 320px;
        padding: 10px;
        border-bottom: 1px solid grey;
        `;


        let users = [];
        for (let userInfo of this.props.allFolderInfo[selectedItemId].user_access_info) {
          let removeAccess = <span>Owner</span>;
          if (userInfo.owner === "0") {
            removeAccess = <button onClick={() => {
              const loadCoursesUrl = '/api/removeRepoUser.php';
              const data = {
                repoId: selectedItemId,
                username: userInfo.username,
              }
              const payload = {
                params: data
              }

              axios.get(loadCoursesUrl, payload)
                .then(resp => {
                  if (resp.data.success === "1") {
                    this.props.allFolderInfo[selectedItemId].user_access_info = resp.data.users;
                  }
                  this.forceUpdate();
                });

            }}>X</button>
          }
          users.push(<UserPanel key={`userpanel${userInfo.username}`}>
            {userInfo.firstName} {userInfo.lastName} - {userInfo.email} - {removeAccess}
          </UserPanel>)
        }

        const AddWrapper = styled.div`
        margin-top: 10px;
        `;

        sharedJSX = <>
          <p className="itemDetailsKey">Sharing Settings</p>
          <SharedUsersContainer>{users}</SharedUsersContainer>
          <AddWrapper>Add Username
          <input type="text" value={this.addUsername[selectedItemId]} onChange={(e) => {
              e.preventDefault();

              this.addUsername[selectedItemId] = e.target.value;

            }}></input>
            <button onClick={() => {
              const loadCoursesUrl = '/api/addRepoUser.php';
              const data = {
                repoId: selectedItemId,
                username: this.addUsername[selectedItemId],
              }
              const payload = {
                params: data
              }

              axios.get(loadCoursesUrl, payload)
                .then(resp => {
                  if (resp.data.success === "1") {
                    this.props.allFolderInfo[selectedItemId].user_access_info = resp.data.users;
                  }
                  this.addUsername = {};
                  this.forceUpdate();
                });

            }}>Add</button>
          </AddWrapper>
        </>
      }

      Object.keys(itemDetails).map(itemDetailsKey => {
        let itemDetailsValue = itemDetails[itemDetailsKey];
        // add only if content not empty
        this.infoPanelDetails.push(
          <tr key={"contentDetailsItem" + itemDetailsKey}>
            <td className="itemDetailsKey">{itemDetailsKey}</td>
            <td className="itemDetailsValue">{itemDetailsValue}</td>
          </tr>);
      })


      this.infoPanelDetails = <React.Fragment>
        <table id="infoPanelDetailsTable">
          <tbody>
            {this.infoPanelDetails}
          </tbody>
        </table>
        {sharedJSX}
      </React.Fragment>

    } else if (selectedItemType === "content") {
      // populate table with selected item info / drive info  
      let itemRelatedContent = [];
      // build related content
      let relatedContent = [];
      // flatten out and format related content
      itemRelatedContent.forEach(relatedItemBranchID => {
        let relatedItemTitle = this.props.allContentInfo[relatedItemBranchID].title;
        relatedContent.push(
          <div style={{ "display": "block" }} key={"relatedItem" + relatedItemBranchID}>
            <FontAwesomeIcon icon={faFileAlt} style={{ "fontSize": "14px", "color": "#3D6EC9", "marginRight": "10px" }} />
            <a href={`/editor?branchId=${relatedItemBranchID}`}>{relatedItemTitle}</a>
          </div>
        );
      });

      // build content versions
      let versions = [];
      let versionNumber = 1;
      // get and format versions
      this.props.allContentInfo[selectedItemId].contentIds.reverse().forEach(contentIdObj => {
        if (contentIdObj.draft !== "1") {
          let versionTitle = "Version " + versionNumber++;
          versions.push(
            <div style={{"display":"block"}} key={"version" + versionNumber}>
              <FontAwesomeIcon icon={faFileAlt} style={{"fontSize":"14px", "color":"#3D6EC9", "marginRight": "10px"}}/>
              <a href={`/editor?branchId=${selectedItemId}&contentId=${contentIdObj.contentId}`}>{ versionTitle}</a>
            </div>
          ); 
        } 
      });

      itemDetails = {
        "Location" : "Content",
        "Published" : formatTimestamp(this.props.allContentInfo[selectedItemId].publishDate),
        "Versions" : versions,
        // "Related content" : relatedContent,
      };
      //console.log(this.props.allContentInfo[selectedItemId].rootId);
      let isShared = this.props.allContentInfo[selectedItemId].rootId == "root" ? false :
        this.props.allFolderInfo[this.props.allContentInfo[selectedItemId].rootId].isRepo;

      if (isShared) {
        itemDetails = Object.assign(itemDetails, {"Public": this.props.allContentInfo[selectedItemId].isPublic ? "Yes" : "No"});
      }

      Object.keys(itemDetails).map(itemDetailsKey => {
        let itemDetailsValue = itemDetails[itemDetailsKey];
        this.infoPanelDetails.push(
        <tr key={"contentDetailsItem" + itemDetailsKey}>
          <td className="itemDetailsKey">{ itemDetailsKey }</td>
          <td className="itemDetailsValue">{ itemDetailsValue }</td>
        </tr>);
      })

      this.infoPanelDetails = <React.Fragment>
        <table id="infoPanelDetailsTable">
          <tbody>
            {this.infoPanelDetails}
          </tbody>
        </table>
        <div id="editContentButtonContainer">
          <div id="editContentButton" data-cy="editContentButton"
          onClick={()=> {window.location.href=`/editor?branchId=${selectedItemId}`}}>
            <FontAwesomeIcon icon={faEdit} style={{"fontSize":"20px", "color":"#43aa90"}}/>
            <span>Edit Draft</span>
          </div>
        </div> 
      </React.Fragment>
    } else {
      itemDetails = {
        "Location" : "Content",
        "Published" : formatTimestamp(this.props.allUrlInfo[selectedItemId].publishDate),
        "Description" : this.props.allUrlInfo[selectedItemId].description,
        "Uses DoenetAPI" : this.props.allUrlInfo[selectedItemId].usesDoenetAPI == true ? "Yes" : "No",
      };

      let isShared = this.props.allUrlInfo[selectedItemId].rootId == "root" ? false :
        this.props.allFolderInfo[this.props.allUrlInfo[selectedItemId].rootId].isRepo;

      if (isShared) {
        itemDetails = Object.assign(itemDetails, {"Public": this.props.allUrlInfo[selectedItemId].isPublic ? "Yes" : "No"});
      }

      Object.keys(itemDetails).map(itemDetailsKey => {
        let itemDetailsValue = itemDetails[itemDetailsKey];
        this.infoPanelDetails.push(
        <tr key={"contentDetailsItem" + itemDetailsKey}>
          <td className="itemDetailsKey">{ itemDetailsKey }</td>
          <td className="itemDetailsValue">{ itemDetailsValue }</td>
        </tr>);
      })

      this.infoPanelDetails = <React.Fragment>
        <table id="infoPanelDetailsTable">
          <tbody>
            {this.infoPanelDetails}
            <tr key={"contentDetailsItemUrl"}>
              <td className="itemDetailsKey">URL</td>
              <td className="itemDetailsValue"><a href={this.props.allUrlInfo[selectedItemId].url}>{this.props.allUrlInfo[selectedItemId].url}</a></td>
            </tr>
          </tbody>
        </table>
        <div id="editContentButtonContainer">
          <div id="editContentButton" data-cy="editContentButton"
          onClick={this.props.openEditUrlForm}>
            <FontAwesomeIcon icon={faEdit} style={{"fontSize":"20px", "color":"#43aa90"}}/>
            <span>Edit Link</span>
          </div>
        </div> 
      </React.Fragment>
    }
  }

  render() {
    this.buildInfoPanel();
    return(<React.Fragment>
      {this.infoPanel}
    </React.Fragment>);
  };
}


export default DoenetChooser;<|MERGE_RESOLUTION|>--- conflicted
+++ resolved
@@ -1806,9 +1806,8 @@
           onDragEnd={this.onTreeDragEnd}
           onDraggableDragOver={this.onTreeDraggableDragOver}
           onDropEnter={this.onTreeDropEnter}
-<<<<<<< HEAD
-          onDrop={this.onTreeDrop} />
-      </div>
+      //     onDrop={this.onTreeDrop} />
+      // </div>
       // let contentParentInfo = {...this.userFolderInfo["root"]};
       // contentParentInfo['rootId']= "root";
       // contentParentInfo['type']= "folder";
@@ -1873,18 +1872,17 @@
       //   copyUserContentInfo[key].parentId = copyUserContentInfo[key].parentId === "root" ? "content" : copyUserContentInfo[key].parentId;
       //   copyUserContentInfo[key].rootId = copyUserContentInfo[key].rootId === "root" ? "content" : copyUserContentInfo[key].rootId;
       // }
-      let customizedContentTreeParentInfo = JSON.parse(JSON.stringify(treeParentsInfo));
-      let customizedContentTreeChildrenInfo = JSON.parse(JSON.stringify(treeChildrenInfo));
-      customizedContentTreeParentInfo.root.title = "Content";
-
-      for (let key in customizedContentTreeParentInfo) {
-        if(key !== 'root') {
-          customizedContentTreeParentInfo[key].childContent = [];
-          // customizedContentTreeParentInfo[key].childFolders = [];
-          customizedContentTreeParentInfo[key].childUrls = [];
-        }
-      }
-=======
+      // let customizedContentTreeParentInfo = JSON.parse(JSON.stringify(treeParentsInfo));
+      // let customizedContentTreeChildrenInfo = JSON.parse(JSON.stringify(treeChildrenInfo));
+      // customizedContentTreeParentInfo.root.title = "Content";
+
+      // for (let key in customizedContentTreeParentInfo) {
+      //   if(key !== 'root') {
+      //     customizedContentTreeParentInfo[key].childContent = [];
+      //     // customizedContentTreeParentInfo[key].childFolders = [];
+      //     customizedContentTreeParentInfo[key].childUrls = [];
+      //   }
+      // }
           onDrop={this.onTreeDrop}
           directoryData={[...this.state.directoryStack]}
           specialNodes={this.tempSet}
@@ -1912,7 +1910,17 @@
           }}
           />
         </div>
->>>>>>> 7b40e74c
+              let customizedContentTreeParentInfo = JSON.parse(JSON.stringify(treeParentsInfo));
+              let customizedContentTreeChildrenInfo = JSON.parse(JSON.stringify(treeChildrenInfo));
+              customizedContentTreeParentInfo.root.title = "Content";
+        
+              for (let key in customizedContentTreeParentInfo) {
+                if(key !== 'root') {
+                  customizedContentTreeParentInfo[key].childContent = [];
+                  // customizedContentTreeParentInfo[key].childFolders = [];
+                  customizedContentTreeParentInfo[key].childUrls = [];
+                }
+              }
 
 
       let customizedCoursesTreeParentInfo = {
@@ -2017,32 +2025,36 @@
               "title": {
                 color: "rgba(33,11,124)",
               },
-              // "frame": { border: "1px #a4a4a4 solid" },
+              "frame": { border: "1px #a4a4a4 solid" },
             },
             specialChildNode: {
-              // "frame": { background: "#a7a7a7" },
+              "frame": { background: "#a7a7a7" },
             },
-<<<<<<< HEAD
+            specialParentNode: {
+              "frame": { background: "#a7a7a7" },
+            },
             expanderIcon: <FontAwesomeIcon icon={faFolderOpen} style={{ paddingRight: "8px" }} />
           }}
-          onLeafNodeClick={(nodeId) => {
-            if (this.tempSet.has(nodeId)) this.tempSet.delete(nodeId);
-            else this.tempSet.add(nodeId);
-            this.forceUpdate();
-            // debugger;
-            this.selectDrive("Courses", nodeId)
-          }}
-=======
-            "frame": { border: "1px #a4a4a4 solid" },
-          },
-          specialChildNode: {
-            "frame": { background: "#a7a7a7" },
-          },
-          specialParentNode: {
-            "frame": { background: "#a7a7a7" },
-          },
-          expanderIcon: <FontAwesomeIcon icon={faPlus}/>
-        }}
+          ////////////////
+          // Current change before custom click in treeview
+          ////////////
+          // onLeafNodeClick={(nodeId) => {
+          //   if (this.tempSet.has(nodeId)) this.tempSet.delete(nodeId);
+          //   else this.tempSet.add(nodeId);
+          //   this.forceUpdate();
+          //   // debugger;
+          //   this.selectDrive("Courses", nodeId)
+          // }}
+          //   "frame": { border: "1px #a4a4a4 solid" },
+          // },
+          // specialChildNode: {
+          //   "frame": { background: "#a7a7a7" },
+          // },
+          // specialParentNode: {
+          //   "frame": { background: "#a7a7a7" },
+          // },
+          // expanderIcon: <FontAwesomeIcon icon={faPlus}/>
+        // }}
         onLeafNodeClick={(nodeId) => {
           this.tempSet.clear();
           this.tempSet.add(nodeId); 
@@ -2056,7 +2068,6 @@
         onParentNodeDoubleClick={(nodeId) => {
           console.log(`${nodeId} double clicked!`)
         }}
->>>>>>> 7b40e74c
         />
         
         {/* <TreeView
@@ -2295,13 +2306,8 @@
               </Switch>
             </Router>
 
-<<<<<<< HEAD
-          <ToolLayoutPanel panelName="Info Panel" >
-            <InfoPanel
-=======
           <ToolLayoutPanel panelName="Info Panel">
              <InfoPanel
->>>>>>> 7b40e74c
               selectedItems={this.state.selectedItems}
               selectedItemsType={this.state.selectedItemsType}
               selectedDrive={this.state.selectedDrive}
@@ -2343,80 +2349,50 @@
 const TreeIcons = (iconName) => {
   const FolderIcon = <FontAwesomeIcon className="treeNodeIcon" icon={faFolder}
     style={{
-<<<<<<< HEAD
-      fontSize: "16px",
-      color: "#737373",
-=======
       fontSize: "16px", 
       color: "#737373",
       position: "relative",
       top: "2px",
       marginRight: "8px",
->>>>>>> 7b40e74c
     }}
   />;
   const RepoIcon = <FontAwesomeIcon className="treeNodeIcon" icon={faFolder}
     style={{
-<<<<<<< HEAD
-      fontSize: "16px",
-      color: "#3aac90",
-=======
       fontSize: "16px", 
       color: "#3aac90", 
       position: "relative",
       top: "2px",
       marginRight: "8px",
->>>>>>> 7b40e74c
     }}
   />;
   const ContentIcon = <FontAwesomeIcon className="treeNodeIcon" icon={faFileAlt}
     style={{
-<<<<<<< HEAD
-      fontSize: "16px",
-      color: "#3D6EC9",
-=======
       fontSize: "16px", 
       color: "#3D6EC9", 
       marginRight: "8px",
->>>>>>> 7b40e74c
     }}
   />;
   const UrlIcon = <FontAwesomeIcon className="treeNodeIcon" icon={faLink}
     style={{
-<<<<<<< HEAD
-      fontSize: "16px",
-      color: "#a7a7a7",
-=======
       fontSize: "16px", 
       color: "#a7a7a7", 
       marginRight: "8px",
->>>>>>> 7b40e74c
     }}
   />;
   const HeadingIcon = <FontAwesomeIcon className="treeNodeIcon" icon={faFolder}
     style={{
-<<<<<<< HEAD
-      fontSize: "16px",
-      color: "#a7a7a7",
-=======
       fontSize: "16px", 
       color: "#a7a7a7", 
       position: "relative",
       top: "2px",
       marginRight: "8px",
->>>>>>> 7b40e74c
     }}
   />;
   const AssignmentIcon = <FontAwesomeIcon className="treeNodeIcon" icon={faFileAlt}
     style={{
-<<<<<<< HEAD
-      fontSize: "16px",
-      color: "#a7a7a7",
-=======
       fontSize: "16px", 
       color: "#a7a7a7", 
       marginRight: "8px",
->>>>>>> 7b40e74c
     }}
   />;
 
@@ -3041,23 +3017,6 @@
         itemIcon = <FontAwesomeIcon icon={faFileAlt} style={{ "fontSize": "18px", "color": "#3D6EC9" }} />;
       }
 
-<<<<<<< HEAD
-      this.buildInfoPanelItemDetails(selectedItemId, selectedItemType);
-    }
-
-    this.infoPanel = <React.Fragment>
-      <div className="infoPanel">
-        <div className="infoPanelTitle">
-          <div className="infoPanelItemIcon">{itemIcon}</div>
-          <span>{itemTitle}</span>
-        </div>
-        <div className="infoPanelPreview">
-          <span>Preview</span>
-          <FontAwesomeIcon icon={faFileAlt} style={{ "fontSize": "100px", "color": "#bfbfbf" }} />
-        </div>
-        <div className="infoPanelDetails">
-          {this.infoPanelDetails}
-=======
       this.buildInfoPanelItemDetails(selectedItemId, selectedItemType);  
       this.infoPanel = <React.Fragment>
         <div className="infoPanel">
@@ -3072,7 +3031,6 @@
           <div className="infoPanelDetails">
             {this.infoPanelDetails}
           </div>
->>>>>>> 7b40e74c
         </div>
       </React.Fragment>
     }
