import React, { useEffect, useState } from 'react';
import ReactDOM from 'react-dom';
import { BrowserRouter as Router, Routes, Route } from 'react-router-dom';
import { RecoilRoot } from 'recoil';

import ToolRoot from '../_framework/NewToolRoot';
<<<<<<< HEAD

export default function Root() {
  return (
    // <html dark={darkModeToggle === true ? 'true' : null}>
    <RecoilRoot>
      <Router>
        <ToolRoot />
      </Router>
    </RecoilRoot>
    // </html>
  );
}

ReactDOM.render(<Root />, document.getElementById('root'));

// Hot Module Replacement (HMR) - Remove this snippet to remove HMR.
// Learn more: https://www.snowpack.dev/concepts/hot-module-replacement
if (import.meta.hot) {
  import.meta.hot.accept();
}
=======
import { MathJaxContext } from 'better-react-mathjax';
import { mathjaxConfig } from '../../Core/utils/math';

ReactDOM.render(
  <RecoilRoot>
    <Router>
      <Routes>
        <Route
          path="*"
          element={
            <MathJaxContext
              version={2}
              config={mathjaxConfig}
              onStartup={(mathJax) => (mathJax.Hub.processSectionDelay = 0)}
            >
              <ToolRoot />
            </MathJaxContext>
          }
        />
      </Routes>
    </Router>
  </RecoilRoot>,
  document.getElementById('root'),
);
>>>>>>> d63529e5
<|MERGE_RESOLUTION|>--- conflicted
+++ resolved
@@ -4,28 +4,6 @@
 import { RecoilRoot } from 'recoil';
 
 import ToolRoot from '../_framework/NewToolRoot';
-<<<<<<< HEAD
-
-export default function Root() {
-  return (
-    // <html dark={darkModeToggle === true ? 'true' : null}>
-    <RecoilRoot>
-      <Router>
-        <ToolRoot />
-      </Router>
-    </RecoilRoot>
-    // </html>
-  );
-}
-
-ReactDOM.render(<Root />, document.getElementById('root'));
-
-// Hot Module Replacement (HMR) - Remove this snippet to remove HMR.
-// Learn more: https://www.snowpack.dev/concepts/hot-module-replacement
-if (import.meta.hot) {
-  import.meta.hot.accept();
-}
-=======
 import { MathJaxContext } from 'better-react-mathjax';
 import { mathjaxConfig } from '../../Core/utils/math';
 
@@ -49,5 +27,4 @@
     </Router>
   </RecoilRoot>,
   document.getElementById('root'),
-);
->>>>>>> d63529e5
+);