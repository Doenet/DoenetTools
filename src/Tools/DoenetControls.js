import React from 'react';
import SearchBar from "../imports/PanelHeaderComponents/SearchBar.js";
import Textfield from "../imports/PanelHeaderComponents/Textfield.js";
import VerticalDivider from "../imports/PanelHeaderComponents/VerticalDivider.js";
import Button from "../imports/PanelHeaderComponents/Button.js";
import ActionButton from "../imports/PanelHeaderComponents/ActionButton.js";
import ActionButtonGroup from "../imports/PanelHeaderComponents/ActionButtonGroup.js";
import ToggleButton from "../imports/PanelHeaderComponents/ToggleButton.js";
import { FontAwesomeIcon } from '@fortawesome/react-fontawesome';
import { faCode, faFish } from '@fortawesome/free-solid-svg-icons';
import GlobalFont from "../fonts/GlobalFont.js";
import UnitMenu from "../imports/PanelHeaderComponents/UnitMenu.js";
import ActionButtonGroup from "../imports/PanelHeaderComponents/ActionButtonGroup.js";

export default function attempt() {
return (
<div>
  <GlobalFont/>
  <h1>DoenetControls</h1>
  <p>This is how all of the Panel Header Components look. It also has all of the props you can give them and how they work!</p>

  <h2>Calling Components</h2>
  <p style={{display: "inline"}}>You will need </p>
  <p style={{color: "blue", display: "inline"}}>import ComponentName from "../imports/PanelHeaderComponents/ComponentName.js"</p>
  <p style={{display: "inline"}}> to add the component to a new file.</p>
  <br></br>
  <p style={{display: "inline"}}>To call the component, use </p>
  <p style={{color: "blue", display: "inline"}}>ComponentName</p>
  <p style={{display: "inline"}}> within standard html tags. Using a self-closing tag is the easiest!! The ComponentName is the underlined header at the start of each section.</p>
  <br/>

  <h2><u>ActionButton</u></h2>
  <p>This is the simpler button styling. See Button below for another option.</p>
  <ActionButton/>

  <h3>Size</h3>
  <p style={{color: "blue"}}>size="medium"</p>
  <p>The default is small, as shown above.</p>
  <ActionButton size="medium"/>

  <h3>Text</h3>
  <p style={{color: "blue"}}>text="Edit"</p>
  <ActionButton text="Edit" />

<<<<<<< HEAD
  <h2><u>ActionButtonGroup</u></h2>
  <p>This is a way to put Action Buttons together</p>
=======
  <h3>Placement</h3>
  <p>These buttons look good next to each other.</p>
  <ActionButton text="Edit"/>
  <ActionButton text="Add"/>
  <ActionButton text="Delete"/>

  <h2><u>ActionButtonGroup</u></h2>
  <p>This is a way to put Action Buttons together. Use for 2 or more Action Buttons.</p>
>>>>>>> 0e4b7174
  <p style={{color: "blue"}}>Place the normal ActionButtons within component ActionButtonGroup after importing as normal</p>
  <ActionButtonGroup>
    <ActionButton/> 
    <ActionButton/> 
    <ActionButton/> 
  </ActionButtonGroup>
<<<<<<< HEAD

=======
  
>>>>>>> 0e4b7174
  <h2><u>Button</u></h2>
  <p>This style is more eye-catching. It is meant to be used when you want the user to do this thing! Click this button here!!</p>
  <Button/>
  
  <h3>Size</h3>
  <p style={{color: "blue"}}>size="medium"</p>
  <p>The default is small, as shown above.</p>
  <Button size="medium"/> 

  <h3>Text</h3>
  <p style={{color: "blue"}}>text="This button is amazing!!!"</p>
  <p>This prop changes the text on the button.</p>
  <Button text="This button is amazing!!!"/>

  {/* <h2><u>ProgressBar</u></h2>
  <p>Shows current progress</p>
  <p>Donut is on infinite loop</p>
  <ProgressBar percent='5'/> */}

  <h2><u>SearchBar</u></h2>
  <p>Used for finding things.</p>
  <p>The x works for clearing the bar.</p>
  <SearchBar/>

  <h2><u>Textfield</u></h2>
  <p>This is where you can enter text.</p>
  <Textfield/>

  <h3>Size</h3>
  <p style={{color: "blue"}}>size="medium"</p>
  <p>The default is small, as shown above.</p>
  <Textfield size="medium"/>

  <h3>Text</h3>
  <p style={{color: "blue"}}>text="Enter cat names"</p>
  <Textfield text="Enter cat names" />

  <h2><u>ToggleButton</u></h2>
  <p>This button is used to show if something is on/selected. It could show the user what mode they are in.</p>
  <ToggleButton/>

  <h3>Size</h3>
  <p style={{color: "blue"}}>size="medium"</p>
  <p>The default is always small, as shown above.</p>
  <ToggleButton size="medium"/> 

  <h3>Text</h3>
  <p style={{color: "blue"}}>text="Select me"</p>
  <ToggleButton text="Select me" />

  <h3>isSelected</h3>
  <p style={{color: "blue"}}>isSelected</p>
  <p>If added, starts the button in selected state.</p>
  <ToggleButton isSelected/>

  <h3>Switch Text</h3>
  <p style={{color: "blue"}}>switch_text="frog"</p>
  <p>Text changes to this value when selected.</p>
  <ToggleButton switch_text="frog"/>

  <h3>Label</h3>
  <p style={{color: "blue"}}>label="What: "</p>
  <p>Adds label to button</p>
  <ToggleButton label="What: "/>

  <h3>Icon</h3>
  <p style={{color: "blue"}}>Import ( faCode ) from '@fortawesome/free-solid-svg-icons'</p>
  <p style={{color: "blue"}}>icon=(*FontAwesomeIcon icon=(faCode)/*)</p>
  <p style={{color: "blue"}}>* is less than and greater than for HTML tags and ( is the curly bracket. If I wrote it in that notation, it appears like this: {<FontAwesomeIcon icon={faCode}/>}</p>
  <p>See <a target="_blank" href="https://docs.google.com/document/d/16YDi2lUs6CjUYHfZBwjbBBtaWgJyY1uNbSRf3cj44D8/edit">Style Guide</a> for more info on how to use FontAwesomeIcons</p>
  <p>Adds icon in button</p>
  <ToggleButton icon={<FontAwesomeIcon icon={faCode}/>}/>

  <h3>Icon and Text</h3>
  <p style={{color: "blue"}}>icon=(*FontAwesomeIcon icon=(faFish)/*) text="Fish"</p>
  <p style={{color: "blue"}}>See Icon above for proper formatting.</p>
  <p>Adds icon with text to button</p>
  <ToggleButton icon={<FontAwesomeIcon icon={faFish}/>} text="Fish"/>

  <h2><u>UnitMenu</u></h2>
  <p>Textfield with attached menu. Current application is displaying and changing units of values</p>
  <UnitMenu units={["EM", "PT", "PX"]}/>

  <h3>Units</h3>
  <p style={{color: "blue"}}>units=["EM", "PT", "PX"] but put the array in the curly brackets.</p>
  <p>Adds the units to the menu. Required for the commponent to work.</p>
  <UnitMenu units={["EM", "PT", "PX"]}/>

  <h3>Defaults</h3>
  <p style={{color: "blue"}}>defaults=["None", "Auto"] but put the array in the curly brackets.</p>
  <p>Defaults are unitless values defined by us somewhere else. The word in the array will appear in the textfield and a - will appear on the main button.</p>
  <UnitMenu
        units={["EM", "PT", "PX"]}
        defaults={["None", "Auto"]}
      />

  <h3>Label</h3>
  <p style={{color: "blue"}}>label="Label: "</p>
  <p>Adds label in front of the component. Dragging on the label will increment the value.</p>
  <UnitMenu
        units={["EM", "PT", "PX"]}
        defaults={["None", "Auto"]}
        label="Label: "
      />

  <h2><u>VerticalDivider</u></h2>
  <p>Creates visual separation. It is only avaliable vertical and at this size currently.</p>
  <VerticalDivider/>
  
</div>
);
};<|MERGE_RESOLUTION|>--- conflicted
+++ resolved
@@ -42,10 +42,6 @@
   <p style={{color: "blue"}}>text="Edit"</p>
   <ActionButton text="Edit" />
 
-<<<<<<< HEAD
-  <h2><u>ActionButtonGroup</u></h2>
-  <p>This is a way to put Action Buttons together</p>
-=======
   <h3>Placement</h3>
   <p>These buttons look good next to each other.</p>
   <ActionButton text="Edit"/>
@@ -54,18 +50,13 @@
 
   <h2><u>ActionButtonGroup</u></h2>
   <p>This is a way to put Action Buttons together. Use for 2 or more Action Buttons.</p>
->>>>>>> 0e4b7174
   <p style={{color: "blue"}}>Place the normal ActionButtons within component ActionButtonGroup after importing as normal</p>
   <ActionButtonGroup>
     <ActionButton/> 
     <ActionButton/> 
     <ActionButton/> 
   </ActionButtonGroup>
-<<<<<<< HEAD
-
-=======
   
->>>>>>> 0e4b7174
   <h2><u>Button</u></h2>
   <p>This style is more eye-catching. It is meant to be used when you want the user to do this thing! Click this button here!!</p>
   <Button/>
