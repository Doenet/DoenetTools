--- conflicted
+++ resolved
@@ -299,11 +299,6 @@
    buildControlButtons, buildSearchComponent, setCurrentHovered, directoryData }) {
      
   const getBaseItemStyleAndIcon = (currentDraggedObject, itemType, parentNodeHeadingId, currentItemId) => {
-<<<<<<< HEAD
-=======
-    // console.log(parentsInfo)
-    // console.log(childrenInfo)
->>>>>>> df7cf691
     const isPublic = itemType == "folder" ? parentsInfo[currentItemId].isPublic : parentsInfo[childrenInfo[currentItemId].rootId].isPublic;
     if (itemType == "folder") itemType = parentsInfo[currentItemId].isRepo ? "repo" : "folder";
     const icon = currentItemId == "root" ? "" : treeNodeIcons({iconName: itemType, isPublic: isPublic});
