--- conflicted
+++ resolved
@@ -18,11 +18,8 @@
 import ToolLayout from "./ToolLayout/ToolLayout";
 import ToolLayoutPanel from "./ToolLayout/ToolLayoutPanel";
 import { TreeView } from './TreeView/TreeView';
-<<<<<<< HEAD
 import { FontAwesomeIcon } from '@fortawesome/react-fontawesome';
 import { faChevronDown, faChevronRight } from '@fortawesome/free-solid-svg-icons';
-=======
->>>>>>> d8d904d7
 
 function sortArraysByElementI(arrarr, i) {
     // TODO: finish
@@ -48,11 +45,7 @@
         this.overviewData = null;
         this._assignmentsTable = null;
         this.tempSet = new Set();
-<<<<<<< HEAD
-
-=======
        
->>>>>>> d8d904d7
     }
 
     componentDidMount() {
@@ -666,7 +659,6 @@
                 type: "folder"
             }
         }
-<<<<<<< HEAD
 
         let counter = 0;
 
@@ -688,12 +680,8 @@
             }
             parentsInfo.root.childFolders.push(assignmentId);
         }
-=======
->>>>>>> d8d904d7
-
-        let counter = 0;
-
-<<<<<<< HEAD
+
+
         const TreeNodeItem = ({ title, icon }) => {
             let assignmentId = '';
             for (let key in this.assignments) {
@@ -706,26 +694,6 @@
                 <Link to={`/assignment/?assignmentId=${assignmentId}`} style={{ color: 'white', fontSize: "20px", fontWeight: "700", textDecoration: 'none' }}>{title}</Link>
             </div>
         };
-=======
-        for (let assignmentId in this.assignments) {
-            let assignmentName = this.assignments[assignmentId];
-            counter++;
-            parentsInfo[assignmentId] = {
-                childContent: [],
-                childFolders: [],
-                childUrls: [],
-                isPublic: false,
-                isRepo: false,
-                numChild: counter,
-                parentId: "root",
-                publishDate: "",
-                rootId: "root",
-                title: assignmentName,
-                type: "folder"
-            }
-            parentsInfo.root.childFolders.push(assignmentId);
-        }
->>>>>>> d8d904d7
 
         const leftNav = <Accordion>
             <div label="ASSIGNMENTS">
@@ -821,85 +789,10 @@
             this.setState({ assignmentList: filteredAssignmentList });
         }
 
-<<<<<<< HEAD
-=======
-
-        const leftNav = <Accordion>
-            <div label="See All Assignments">
-                <TreeView
-                    containerId={'assignments'}
-                    containerType={'course_assignments'}
-                    loading={!this.state.assignmentsLoaded}
-                    parentsInfo={parentsInfo}
-                    childrenInfo={{}}
-                    specialNodes={this.tempSet}
-                    hideRoot={true}
-                    disableSearch={true}
-                    treeNodeIcons={(itemType) => {
-                        let map = {};
-                        return map[itemType]
-                    }}
-                    // hideRoot={true}
-                    treeStyles={{
-                        specialChildNode: {
-                            "title": { color: "gray" },
-                            "frame": { color: "#2675ff", backgroundColor: "hsl(206, 66%, 85%)", paddingLeft: "5px" },
-                        },
-                        specialParentNode: {
-                            "title": { color: "gray", background: "#e6efff", paddingLeft: "5px" },
-                            "frame": { color: "#2675ff", backgroundColor: "hsl(206, 66%, 85%)", paddingLeft: "5px", borderLeft: '10px solid #0031f5' },
-
-                        },
-                        parentNode: {
-                            "title": { color: "#d9eefa" },
-
-                            "contentContainer": {
-                                border: "none",
-                                
-                            }
-                        },
-                        childNode: {
-                            "title": {
-                                color: "white",
-                            }
-                            
-                        },
-                        specialChildNode: {
-                            "frame": { backgroundColor: "hsl(206, 66%, 85%)", color: "#d9eefa" },
-                        },
-                       emptyParentExpanderIcon: <span style={{padding:'5px'}}></span>
-                      
-
-                    }}
-                    onLeafNodeClick={(nodeId) => {
-                        // if (this.tempSet.has(nodeId)) this.tempSet.delete(nodeId);
-                        // else this.tempSet.add(nodeId);
-                        // this.forceUpdate();
-                        // this.selectDrive("Courses", nodeId)
-                    }}
-                    onParentNodeClick={(nodeId) => {
-                        // this.tempSet.clear();
-                        // this.tempSet.add(nodeId);
-                        // this.goToFolder(nodeId, customizedContentTreeParentInfo);
-                        // if (!this.state.splitPanelLayout) {
-                        //     this.splitPanelGoToFolder(nodeId, customizedContentTreeParentInfo);
-                        // }
-                        // this.forceUpdate();
-                        window.location.href = `/gradebook/assignment/?assignmentId=${nodeId}`;
-                    }}
-                />
-            </div>
-        </Accordion>;
-
-
-
-
->>>>>>> d8d904d7
         return (
             <Router basename="/gradebook">
                 <ToolLayout toolName="Gradebook" headingTitle="TODO: courseName" >
                     <ToolLayoutPanel key="one" panelName="Left Nav">
-<<<<<<< HEAD
 
                         <div style={{ padding: "5px 0px", color: "white" }}>
                             <Link to="/" className="gradebookNavItem" style={{ paddingLeft:"5px", color: "white" , textDecoration:"none", fontSize:"16px", fontWeight:"700"}}>See All Assignments</Link>
@@ -918,24 +811,11 @@
                             </div>
                             {leftNav}
                         </div>
-=======
-                        {/* <div style={{padding: "5px"}}>
-
-                    <Link to="/" className="gradebookNavItem">See All Assignments</Link>
-                    <h2>Assignments</h2>
-                    {this.navItems}
-                    </div> */}
-                        {leftNav}
->>>>>>> d8d904d7
                     </ToolLayoutPanel>
                     <ToolLayoutPanel key="two" panelName="Grades Panel">
                         <div style={{ padding: "5px" }}>
                             <Switch>
-<<<<<<< HEAD
                                 <Route sensitive exact path="/" component={GradebookOverview} />
-=======
-                                <Route sensitive exact path="/overview" component={GradebookOverview} />
->>>>>>> d8d904d7
                                 <Route sensitive exact path="/assignment/" component={GradebookAssignmentView} />
                                 <Route sensitive exact path="/attempt/" component={GradebookAttemptView} />
                             </Switch>
