import React, { Component } from 'react';
import axios from 'axios';
axios.defaults.withCredentials = true;
// import { browserHistory } from 'react-router';
import styled from 'styled-components'
import { useTable, useSortBy, useFilters, useGlobalFilter, useAsyncDebounce} from 'react-table'
import {
    BrowserRouter as Router,
    Switch,
    Route,
    Link,
    useLocation,
    useHistory
} from "react-router-dom";
import query from '../queryParamFuncs';
import DoenetViewer from "./DoenetViewer";

import "../imports/table.css";
import "../imports/doenet.css";
import Accordion from "../imports/Accordion";
import ToolLayout from "./ToolLayout/ToolLayout";
import ToolLayoutPanel from "./ToolLayout/ToolLayoutPanel";
import { TreeView } from './TreeView/TreeView';
import { FontAwesomeIcon } from '@fortawesome/react-fontawesome';
import { faChevronDown, faChevronRight } from '@fortawesome/free-solid-svg-icons';
import { faSort, faSortUp, faSortDown } from '@fortawesome/free-solid-svg-icons';

const Styles = styled.div`
  padding: 1rem;

  table {
    border-collapse: collapse;
    border-spacing: 0;
    border: 1px solid gray;
    
    thead {
        border-bottom: 1px solid gray;
    }

    
    a {

        color: inherit;
        text-decoration: none;
    }

    .sortIcon {
        padding-left: 4px;
    }

    tbody tr:nth-child(even) {background: #CCC}
    tbody tr:nth-child(odd) {background: #FFF}

    td:first-child {
        text-align: left;
        max-width: 15rem;
        text-overflow: ellipsis;
        white-space: nowrap;
        overflow: hidden;
    }
    th {
        position: sticky;
        top: 0;
        background: white;
        user-select: none;
        max-width: 4rem;
        //word-wrap: break-word;
        padding: 2px;
        max-height: 10rem;
    }

    th:first-child {
        vertical-align: bottom;
        max-width: 15rem;

        p {
            margin: 5px;
        }
    }


    th > p {
        height: 100%;
    }
    th:not(:first-child) > p{
        writing-mode: vertical-rl;
        text-align: left;
        transform: rotate(180deg);

    }


    td {
        user-select: none;
        text-align: center;
        max-width: 5rem;
    }

    td, th {
        border-right: 1px solid gray;

        :last-child {
            border-right: 0;
        }
    }
  }
`
function Table({ columns, data }) {

    const filterTypes = React.useMemo(
        () => ({
            text: (rows, id, filterValue) => {
            return rows.filter(row => {
                const rowValue = row.values[id];
                return rowValue !== undefined
                ? String(rowValue)
                    .toLowerCase()
                    .startsWith(String(filterValue).toLowerCase())
                : true;
            });
            }
        }),
        []
    );

    const defaultColumn = React.useMemo(
        () => ({
            Filter: DefaultColumnFilter
        }),
        []
    );
    

    // Use the state and functions returned from useTable to build your UI
    const {
      getTableProps,
      getTableBodyProps,
      headerGroups,
      rows,
      prepareRow,
      state,
      visibleColumns,
      preGlobalFilteredRows,
      setGlobalFilter,
    } = useTable({
      columns,
      data,
      defaultColumn, // Be sure to pass the defaultColumn option
      filterTypes,
    },  
        useFilters, // useFilters!
        useGlobalFilter,
        useSortBy, // useGlobalFilter
    )
  
    // Render the UI for your table
    return (
      <table {...getTableProps()}>
        <thead>
          {headerGroups.map(headerGroup => (
            <tr {...headerGroup.getHeaderGroupProps()}>
                {headerGroup.headers.map(column => (
                <th {...column.getHeaderProps(column.getSortByToggleProps())}>
                    <p>{column.render('Header')}</p>
                    <div>{column.canFilter ? column.render("Filter") : null}</div>
                    <span className = "sortIcon"> 
                        {column.isSorted ? (column.isSortedDesc ? <FontAwesomeIcon icon={faSortDown} /> : <FontAwesomeIcon icon={faSortUp} />) : <FontAwesomeIcon icon={faSort} />}
                    </span>
                    </th>
                    ))}
            </tr>
            ))}
        </thead>
        <tbody {...getTableBodyProps()}>
          {rows.map((row, i) => {
            prepareRow(row)
            return (
              <tr {...row.getRowProps()}>
                {row.cells.map(cell => {
                  return <td {...cell.getCellProps()}>{cell.render('Cell')}</td>
                })}
              </tr>
            )
          })}
        </tbody>
      </table>
    )
  }
  
function gradeSorting(a, b, columnID){
    const order = { '+': -1, '-': 1, undefined: 0 };
    const ga = a.cells[9].value
    const gb = b.cells[9].value
    
    if ((ga == null || ga == '') && (gb == null || gb == '')){
        return 0
    }

    else if (ga == null || ga == ''){
        return 1
    }

    else if (gb == null || gb == ''){
        return -1
    }

    return ga[0].localeCompare(gb[0]) || order[ga[1]] - order[gb[1]];
}

function DefaultColumnFilter({
    column: { filterValue, preFilteredRows, setFilter },
  }) {
    const count = preFilteredRows.length
  
    return (
      <input
        value={filterValue || ''}
        onChange={e => {
          setFilter(e.target.value || undefined) // Set undefined to remove the filter entirely
        }}
        placeholder={`Search ${count} records...`}
      />
    )
  }


import { getCourses, setSelected } from "../imports/courseInfo";

function sortArraysByElementI(arrarr, i) {
    // TODO: finish
    arrarr.sort()
}

class GradebookOverview extends Component {
    constructor(props) {
        super(props);

        this.state = {
            overviewLoaded: false,
        }
        
        this.students = null;
        this.overviewData = null;
        this._assignmentsTable = null;
        this.tempSet = new Set();

        
        this.assignments = {};
        for (let row in props.assignment_data) {
            let [assignmentId, assignmentName] = props.assignment_data[row];
            this.assignments[row] = { assignmentId, assignmentName };
        }

        this.courseIdPayload = { params: { courseId:props.courseId } };
        this.loadGradebookEnrollment();
    }

    //**produces 
    //this.students
    loadGradebookEnrollment = () => {

        axios.get('/api/loadGradebookEnrollment.php', this.courseIdPayload)
            .then(resp => {
                let data = resp.data
    
                this.students = {}
                for (let row of data) {
                    let [userId,
                        firstName,
                        lastName,
                        courseCredit,
                        courseGrade,
                        overrideCourseGrade] = row;
    
                    this.students[userId] = {
                        firstName,
                        lastName,
                        courseCredit,
                        courseGrade,
                        overrideCourseGrade,
                    };
                }
    
                this.getOverviewData();


            }).catch(err => console.log((err.response).toString()));
            
      }


    //**produces 
    //this.overviewData
    getOverviewData() {

        axios.get('/api/loadGradebookOverview.php', this.courseIdPayload)
        .then(resp => {
            let data = resp.data

            this.overviewData = {}
            for (let userId in this.students) { // initialize object
                this.overviewData[userId] = {
                    grade: (this.students)[userId].grade,
                    assignments: {}
                }

                for (let i in this.assignments) {
                    let assignmentId = this.assignments[i].assignmentId
                    this.overviewData[userId].assignments[assignmentId] = null
                }
            }

            for (let user_assignment in data) {
                let [assignmentId,
                    assignmentName,
                    credit,
                    userId] = data[user_assignment]

                this.overviewData[userId].assignments[assignmentId] = credit
            }

            this.setState({ overviewLoaded: true })
        }).catch(err => console.log(err));
    }

    get assignmentsTable() {
        if (this._assignmentsTable !== null) {
            return this._assignmentsTable;
        }

        this._assignmentsTable = {};

        this._assignmentsTable.headers = [
            {
                Header: "Name",
                accessor: "name",
            },
        ];

        for (let i in this.assignments) {
            let { assignmentId, assignmentName } = this.assignments[i];
            
            this._assignmentsTable.headers.push(
                {
                    Header: <Link to={`/assignment/?assignmentId=${assignmentId}`}>{assignmentName}</Link>,
                    accessor: assignmentId,
                    disableFilters: true
                    //Cell: <Link to={`/assignment/?assignmentId=${assignmentId}`}>{assignmentName}</Link>
                }
            )
        }

        this._assignmentsTable.headers.push(
            {
                Header: "Weighted Credt",
                accessor: "weight",
                disableFilters: true
                
            }
        )
        this._assignmentsTable.headers.push(
            {
                Header: "Grade",
                accessor: "grade",
                sortType: gradeSorting,
                disableFilters: true
            },
        )


        this._assignmentsTable.rows = [];
        for (let userId in this.students) {
            let firstName = this.students[userId].firstName,
                lastName = this.students[userId].lastName,
                credit = this.students[userId].courseCredit,
                generatedGrade = this.students[userId].courseGrade,
                overrideGrade = this.students[userId].overrideCourseGrade;
            let grade = overrideGrade ? overrideGrade : generatedGrade

<<<<<<< HEAD
            let row = {}

            row["name"] = firstName + " " + lastName + "(" +  username + ")"

            for (let i in this.assignments) {
                let { assignmentId, assignmentName } = this.assignments[i]
                row[assignmentId] = (this.overviewData[username].assignments[assignmentId]) * 100 + "%"
            }

            row["weight"] = credit
            row["grade"] = grade

            this._assignmentsTable.rows.push(row);
=======
            this._assignmentsTable.rows.push(
                <tr key={"studentRow_" + userId}>
                    <td className="DTable_header-column" key={"studentName_" + userId}>{firstName + " " + lastName}</td>
                    {(() => { // for immediate invocation
                        let arr = [];

                        for (let i in this.assignments) {
                            let { assignmentId, assignmentName } = this.assignments[i]
                            arr.push(<td key={"studentAssignmentGrade_" + userId + "_" + assignmentId}>
                                {
                                    (this.overviewData[userId].assignments[assignmentId]) * 100 + "%" // guaranteed to be initialized, if initialized to null, then this will result in "0%"
                                }
                            </td>);
                        }

                        // arr.sort() TODO: use helper at top

                        return arr;
                    })()}
                    <td className="DTable_footer-column" key={"courseCredit_" + userId}>{credit}</td>
                    <td className="DTable_footer-column" key={"courseGrade_" + userId}>{grade}</td>
                </tr>
            );
>>>>>>> 10d9bad0
        }

        return this._assignmentsTable
    }


    render() {
        if (!this.state.overviewLoaded) {
            return (<div>
                <p>Loading...</p>
                <p>If this takes too long you can try refreshing the page.</p>
            </div>)
        }

        return (
            <Styles>
                <Table columns = {this.assignmentsTable.headers} data = {this.assignmentsTable.rows}/>
            </Styles>
        )
    }
}

class GradebookAssignmentView extends Component {
    constructor(props) {
        super(props)

        this.courseIdPayload = { params: { courseId:props.courseId } };

        const url = new URL(window.location.href);
        this.assignmentId = url.searchParams.get("assignmentId");
        this.assignmentIdPayload = { params: { assignmentId:this.assignmentId } };

        
        this.assignmentsLoaded = false;
        this.students = null;
        this.assignmentData = null;
        this._attemptsTable = null;

        this.assignments = {}
        for (let row of props.assignment_data) {
            let [assignmentId,
                assignmentName] = row;

            this.assignments[assignmentId] = assignmentName; // note: this is in a different format than it is in overview
        }
        this.state = {
            assignmentLoaded: false,
            assignmentId: this.assignmentId,
            assignmentList: this.assignments
        }
        this.loadGradebookEnrollment();
    }

    //TODO: FIX THIS AND USE assignment data from parent
    loadGradebookEnrollment() {
        axios.get("/api/loadGradebookEnrollment.php",this.courseIdPayload).then(resp => {
            let data = resp.data

            this.students = {}
            for (let row of data) {
                let [username,
                    firstName,
                    lastName] = row;

                this.students[username] = {
                    firstName: firstName,
                    lastName: lastName,
                };
            }

                this.getAssignmentData();
        }).catch(err => console.log((err.response).toString()));

       
    }

    componentDidUpdate() {
        if (!this.state.assignmentLoaded) {
            this.getAssignmentData();
        }
    }

    getAssignmentData() {
        axios.get('/api/loadGradebookAssignmentAttempts.php',this.assignmentIdPayload)
        .then(resp => {
            let data = resp.data
<<<<<<< HEAD
            // From API:
            // array_push($response_arr,
            //     array(
            //         $row['assignmentCredit'],
            //         $row['username'],
            //         $row['attemptCredit'],
            //         $row['attemptNumber']
            //     )
            // );

            // console.log(data)
=======
console.log('data',data)
>>>>>>> 10d9bad0

            this.assignmentData = {}
            for (let userId in this.students) { // initialize object
                this.assignmentData[userId] = {
                    credit: null,
                    attempts: {}
                }
            }

            for (let row of data) {
                let [userId,
                    attemptNumber,
                    assignmentCredit,
                    assignmentCreditOverride,
                    attemptCredit,
                    attemptCreditOverride
                    ] = row;

                this.assignmentData[userId].grade = assignmentCredit // we need to do this in this block so that userId is defined
                this.assignmentData[userId].attempts[attemptNumber] = attemptCredit
            }


            this.setState({ assignmentLoaded: true });
        }).catch(err => console.log(("error: ",err)));
    }

    get attemptsTable() {
        if (this._attemptsTable != null) {
            return this._attemptsTable;
        }

        this._attemptsTable = {};

        // find the max number of attempts, table has number of cols based on max
        let maxAttempts = 0;
        for (let student in this.assignmentData) {
            let len = Object.keys(this.assignmentData[student].attempts).length;

            if (len > maxAttempts) maxAttempts = len;
        }

        this._attemptsTable.headers = [
            {
                Header: "Student",
                accessor: "student",
            }
        ];

        for (let i = 1; i <= maxAttempts; i++) {
            this._attemptsTable.headers.push(
            {
                Header: "Attempt " + i,
                accessor: "a"+i,
                disableFilters: true
            })
        }

        this._attemptsTable.headers.push({
            Header: "Assignment Grade",
            accessor: "grade",
            disableFilters: true
        })

        this._attemptsTable.rows = [];
<<<<<<< HEAD
        
        for (let username in this.students) {
            let { firstName,
                lastName } = this.students[username];
            
            let row = {};

            row["student"] = firstName + " " + lastName + "(" + username + ")"

            for (let i = 1; i <= maxAttempts; i++) {
                let attemptCredit = this.assignmentData[username].attempts[i];

                row[("a"+i)] = 
                <Link to={`/attempt/?assignmentId=${this.state.assignmentId}&username=${username}&attemptNumber=${i}`}>
                {
                    attemptCredit ? attemptCredit * 100 + "%" : "" // if attemptCredit is `undefined`, we still want a table cell so that the footer column still shows up right.
                }
                </Link>
            }

            row["grade"] = this.assignmentData[username].grade ? this.assignmentData[username].grade : ""
            
            this._attemptsTable.rows.push(row);
=======
        for (let userId in this.students) {
            let { firstName,
                lastName } = this.students[userId];

            this._attemptsTable.rows.push(
                <tr>
                    <td className="DTable_header-column" key={"studentName_" + userId}>{firstName + " " + lastName}</td>
                    {(() => { // immediate invocation
                        let arr = [];

                        for (let i = 1; i <= maxAttempts; i++) {
                            let attemptCredit = this.assignmentData[userId].attempts[i];

                            arr.push(
                                <td>
                                    <Link to={`/attempt/?assignmentId=${this.assignmentId}&userId=${userId}&attemptNumber=${i}`}>
                                        {
                                            attemptCredit ? attemptCredit * 100 + "%" : "" // if attemptCredit is `undefined`, we still want a table cell so that the footer column still shows up right.
                                        }
                                    </Link>
                                </td>
                            );
                        }

                        return arr;
                    })()}
                    <td className="DTable_footer-column" key={"assignmentGrade_" + userId}>
                        {this.assignmentData[userId].grade ? this.assignmentData[userId].grade : "" /* we only need to display a grade if there is one */}
                    </td>
                </tr>
            );
>>>>>>> 10d9bad0
        }

        return this._attemptsTable;
    }

    render() {
        if (!this.state.assignmentLoaded) {
            return (<div>
                <p>Loading...</p>
                <p>If this takes too long you can try refreshing the page.</p>
            </div>);
        }

        const url = new URL(window.location.href);
        let newAssignmentId = url.searchParams.get("assignmentId");

        if (this.state.assignmentId !== newAssignmentId) {
            this.assignmentData = null;
            this._attemptsTable = null;
            this.setState({ assignmentId: newAssignmentId, assignmentLoaded: false });
            return (<div>
                <p>Loading new assignment...</p>
                <p>If this takes too long you can try refreshing the page.</p>
            </div>);
        }

        return (<div>
            <h2>{this.assignments[this.state.assignmentId]}</h2>
            <Styles>
                <Table columns = {this.attemptsTable.headers} data = {this.attemptsTable.rows}/>
            </Styles>
        </div>);
        
    }
}

class GradebookAttemptView extends Component {
    constructor(props) {
        super(props)

        const url = new URL(window.location.href);
   
        this.state = {
            attemptLoaded: false,
            assignmentId: url.searchParams.get("assignmentId"),
            userId: url.searchParams.get("userId"),
            attemptNumber: url.searchParams.get("attemptNumber"),
        }


        this.assignmentsLoaded = false;
        this.assignments = null;
        this.studentsLoaded = false;
        this.students = null;
        this.doenetML = null;
        this.stateVariables = null;
        this.variant = null;
        this.credit = null;
        this.attemptCredit = null;
        this.timestamp = null;

        this.getDoenetML();
    }


    getDoenetML() {
        let assignmentAttemptPayload = { params: { 
            assignmentId:this.state.assignmentId,
            userId:this.state.userId,
            attemptNumber:this.state.attemptNumber,
         } };
        axios.get('/api/loadAssignmentAttempt.php',assignmentAttemptPayload)
        .then(resp => {

            let data = resp.data;

            this.doenetML = data.doenetML;
            this.stateVariables = data.stateVariables;
            this.variant = data.variant;
            this.assignmentCredit = data.assignmentCredit;
            this.assignmentCreditOverride = data.assignmentCreditOverride;
            this.attemptCredit = data.attemptCredit;
            this.attemptCreditOverride = data.attemptCreditOverride;
            this.timestamp = data.timestamp;

            this.setState({ attemptLoaded: true });
        }).catch(err => console.log((err.response).toString()));
    }

    render() {
        if (!this.state.attemptLoaded) {
            return (<div>
                <p>Loading...</p>
                <p>If this takes too long you can try refreshing the page.</p>
            </div>);
        }
        const url = new URL(window.location.href);
        url.searchParams.get("attemptNumber")

        let newAssignmentId = url.searchParams.get("assignmentId");
        let assignmentChanged = (newAssignmentId !== this.state.assignmentId);

        let newUserId = url.searchParams.get("userId");
        let userIdChanged = (newUserId !== this.state.userId);

        let newAttemptNumber = url.searchParams.get("attemptNumber");
        let attemptNumberChanged = (newAttemptNumber !== this.state.attemptNumber);

        if (assignmentChanged || userIdChanged || attemptNumberChanged) {
            this.doenetML = null;
            this.setState({
                assignmentId: newAssignmentId,
                userId: newUserId,
                attemptNumber: newAttemptNumber,
                attemptLoaded: false
            });
            return (<div>
                <p>Loading new attempt...</p>
                <p>If this takes too long you can try refreshing the page.</p>
            </div>);
        }

        return(<p>
            Doenet Viewer Here

        </p>)

        //Read Only Assignment Attempt View
        // return (<DoenetViewer
        //     key={"doenetviewer"}
        //     doenetML={this.doenetML}
        //     flags={{ }}
        //      />)
    }
}

export default class DoenetGradebook extends Component {
    constructor(props) {
        super(props);

        this.state = {
            error: null,
            errorInfo: null,
            assignmentsLoaded: false,
        };

        getCourses(this.loadAssignments);

        this.assignments = null;
    }
    
    //**produces 
    //this.courseId
    //this.assignments
    loadAssignments = (courseListArray,selectedCourseObj) => {
        this.courseId = selectedCourseObj.courseId;
        this.courseLongName = selectedCourseObj.longname;
        const courseIdPayload = { params: { courseId:this.courseId } }
        axios.get('/api/loadAssignments.php', courseIdPayload)
        .then(resp => {
            let data = resp.data;
            this.assignment_data = data;

            this.assignments = {};
            for (let row of data) {
                let [assignmentId, assignmentName] = row;
                this.assignments[assignmentId] = assignmentName;
            }
            this.setState({ assignmentsLoaded: true });
        }).catch(err => console.log((err.response).toString()));
    }

    componentDidCatch(error, info) {
        this.setState({ error, errorInfo: info });
    }

    get navItems() {
        let navItems = [];
        for (let assignmentId in this.assignments) {
            let assignmentName = this.assignments[assignmentId];
            navItems.push(
                <div style={{ width: "100%", borderBottom: "solid #6e6e6e 1px", marginBottom: ".5em" }} key={`navItem_${assignmentId}`}>
                    <Link to={`/assignment/?assignmentId=${assignmentId}`} className="gradebookNavLink">{assignmentName}</Link>
                </div>
            );
        }

        // TODO: sort navItems, didn't have internet when I wrote this method

        return navItems;
    }

    render() {
        if (this.state.error !== null) {
            return (<div>
                <p>Oops! Something went wrong. Try reloading the page or contacting support.</p>
                <p>Error Info: {JSON.stringify(this.state.errorInfo)}</p>
            </div>)
        }

        if (!this.state.assignmentsLoaded) {
            return (<div>
                <p>Loading...</p>
                <p>If this takes too long you can try refreshing the page.</p>
            </div>)
        }
        let parentsInfo = {
            root: {
                childContent: [],
                childFolders: [],
                childUrls: [],
                isPublic: false,
                title: "See All Assignments",
                type: "folder"
            }
        }

        let counter = 0;

        for (let assignmentId in this.assignments) {
            let assignmentName = this.assignments[assignmentId];
            counter++;
            parentsInfo[assignmentId] = {
                childContent: [],
                childFolders: [],
                childUrls: [],
                isPublic: false,
                isRepo: false,
                numChild: counter,
                parentId: "root",
                publishDate: "",
                rootId: "root",
                title: assignmentName,
                type: "folder"
            }
            parentsInfo.root.childFolders.push(assignmentId);
        }


        const TreeNodeItem = ({ title, icon }) => {
            let assignmentId = '';
            for (let key in this.assignments) {
                if (this.assignments[key] === title) {
                    assignmentId = key;
                }
            }
            return <div>
                {icon}
                <Link to={`/assignment/?assignmentId=${assignmentId}`} style={{ color: 'white', fontSize: "20px", fontWeight: "700", textDecoration: 'none' }}>{title}</Link>
            </div>
        };

        const leftNav = <Accordion>
            <div label="ASSIGNMENTS">
                <TreeView
                    containerId={'assignments'}
                    containerType={'course_assignments'}
                    loading={!this.state.assignmentsLoaded}
                    parentsInfo={parentsInfo}
                    childrenInfo={{}}
                    parentNodeItem={TreeNodeItem}
                    leafNodeItem={TreeNodeItem}
                    specialNodes={this.tempSet}
                    hideRoot={true}
                    disableSearch={true}
                    treeNodeIcons={(itemType) => {
                        let map = {};
                        return map[itemType]
                    }}
                    treeStyles={{
                        specialChildNode: {
                            "title": { color: "gray" },
                            "frame": { color: "#2675ff", backgroundColor: "pink", paddingLeft: "5px" },
                        },
                        specialParentNode: {
                            "title": {
                                color: "white",
                                paddingLeft: "5px"
                            },
                            "node": {
                                backgroundColor: "rgba(192, 220, 242,0.3)",
                                color: "white",
                                // marginRight:"10px",
                                borderLeft: '8px solid #1b216e',
                                height: "2.6em",
                                width: "100%"
                            }
                        },
                        parentNode: {
                            "title": { color: "white", paddingLeft: '5px', fontWeight: "700" },
                            "node": {
                                width: "100%",
                                height: "2.6em",
                            },

                        },
                        childNode: {
                            "title": {
                                color: "white",
                                paddingLeft: "5px"
                            },
                            "node": {
                                backgroundColor: "rgba(192, 220, 242,0.3)",
                                color: "white",
                                // marginRight:"10px",
                                borderLeft: '8px solid #1b216e',
                                height: "2.6em",
                                width: "100%"
                            }
                        },

                       
                          expanderIcons: {
                            opened: <FontAwesomeIcon icon={faChevronDown}
                              style={{
                                padding: '1px',
                                width: '1.3em',
                                height: '1.2em',
                                border: "1px solid darkblue",
                                borderRadius: '2px',
                                marginLeft: "5px"
          
                              }}
                            />,
                            closed: <FontAwesomeIcon icon={faChevronRight}
                              style={{
                                padding: '1px',
                                width: '1.3em',
                                height: '1.2em',
                                border: "1px solid darkblue",
                                borderRadius: "2px",
                                marginLeft: "5px"
                              }} />,
                          }                


                    }}
                    onLeafNodeClick={(nodeId) => {
                        if (this.tempSet.has(nodeId)) this.tempSet.delete(nodeId);
                        else this.tempSet.add(nodeId);
                        this.forceUpdate();

                    }}
                    onParentNodeClick={(nodeId) => {
                        this.tempSet.clear();
                        this.tempSet.add(nodeId);
                        // this.forceUpdate()

                        // window.location.href = `/gradebook/assignment/?assignmentId=${nodeId}`;
                    }}
                />
            </div>
        </Accordion>;

        const handleLeftNavSearch = function (e) {
            const searchTerm = e.target.value || '';
            let filteredAssignmentList = {};
            const copyAssignments = JSON.parse(JSON.stringify(this.assignments));
            for (let key in copyAssignments) {
                if (copyAssignments[key].toLowerCase().indexOf(searchTerm.toLowerCase()) > -1) {
                    filteredAssignmentList[key] = copyAssignments[key];
                }
            }
            this.setState({ assignmentList: filteredAssignmentList });
        }

        return (
            <Router basename="/gradebook">
                <ToolLayout toolName="Gradebook" headingTitle={this.courseLongName} >
                    <ToolLayoutPanel key="one" panelName="Left Nav">

                        <div style={{ padding: "5px 0px", color: "white" }}>
                            <Link to="/" className="gradebookNavItem" style={{ paddingLeft:"5px", color: "white" , textDecoration:"none", fontSize:"16px", fontWeight:"700"}}>See All Assignments</Link>
                            <div>
                                <div style={{ padding: "10px", marginBottom: "30px" }} >
                                    <input
                                        className="search-input"
                                        onChange={handleLeftNavSearch.bind(this)}
                                        placeholder="Search Assignments"
                                        style={{ width: "200px", paddingLeft: "5px", minHeight: "30px" }}

                                    />
                                </div>


                            </div>
                            {leftNav}
                        </div>
                    </ToolLayoutPanel>
                    <ToolLayoutPanel key="two" panelName="Grades Panel">
                        <div style={{ padding: "5px" }}>
                            <Switch>
                                <Route sensitive exact path="/" render={(props) => (<GradebookOverview courseId={this.courseId} assignment_data={this.assignment_data} />)} />
                                <Route sensitive exact path="/assignment/" render={(props) => (<GradebookAssignmentView courseId={this.courseId} assignment_data={this.assignment_data} />)} />
                                <Route sensitive exact path="/attempt/" render={(props) => (<GradebookAttemptView />)} />
                            </Switch>
                        </div>
                    </ToolLayoutPanel>
                </ToolLayout>
            </Router>
        );
    }
}<|MERGE_RESOLUTION|>--- conflicted
+++ resolved
@@ -377,7 +377,6 @@
                 overrideGrade = this.students[userId].overrideCourseGrade;
             let grade = overrideGrade ? overrideGrade : generatedGrade
 
-<<<<<<< HEAD
             let row = {}
 
             row["name"] = firstName + " " + lastName + "(" +  username + ")"
@@ -391,31 +390,6 @@
             row["grade"] = grade
 
             this._assignmentsTable.rows.push(row);
-=======
-            this._assignmentsTable.rows.push(
-                <tr key={"studentRow_" + userId}>
-                    <td className="DTable_header-column" key={"studentName_" + userId}>{firstName + " " + lastName}</td>
-                    {(() => { // for immediate invocation
-                        let arr = [];
-
-                        for (let i in this.assignments) {
-                            let { assignmentId, assignmentName } = this.assignments[i]
-                            arr.push(<td key={"studentAssignmentGrade_" + userId + "_" + assignmentId}>
-                                {
-                                    (this.overviewData[userId].assignments[assignmentId]) * 100 + "%" // guaranteed to be initialized, if initialized to null, then this will result in "0%"
-                                }
-                            </td>);
-                        }
-
-                        // arr.sort() TODO: use helper at top
-
-                        return arr;
-                    })()}
-                    <td className="DTable_footer-column" key={"courseCredit_" + userId}>{credit}</td>
-                    <td className="DTable_footer-column" key={"courseGrade_" + userId}>{grade}</td>
-                </tr>
-            );
->>>>>>> 10d9bad0
         }
 
         return this._assignmentsTable
@@ -502,21 +476,7 @@
         axios.get('/api/loadGradebookAssignmentAttempts.php',this.assignmentIdPayload)
         .then(resp => {
             let data = resp.data
-<<<<<<< HEAD
-            // From API:
-            // array_push($response_arr,
-            //     array(
-            //         $row['assignmentCredit'],
-            //         $row['username'],
-            //         $row['attemptCredit'],
-            //         $row['attemptNumber']
-            //     )
-            // );
-
-            // console.log(data)
-=======
-console.log('data',data)
->>>>>>> 10d9bad0
+
 
             this.assignmentData = {}
             for (let userId in this.students) { // initialize object
@@ -582,7 +542,6 @@
         })
 
         this._attemptsTable.rows = [];
-<<<<<<< HEAD
         
         for (let username in this.students) {
             let { firstName,
@@ -606,39 +565,6 @@
             row["grade"] = this.assignmentData[username].grade ? this.assignmentData[username].grade : ""
             
             this._attemptsTable.rows.push(row);
-=======
-        for (let userId in this.students) {
-            let { firstName,
-                lastName } = this.students[userId];
-
-            this._attemptsTable.rows.push(
-                <tr>
-                    <td className="DTable_header-column" key={"studentName_" + userId}>{firstName + " " + lastName}</td>
-                    {(() => { // immediate invocation
-                        let arr = [];
-
-                        for (let i = 1; i <= maxAttempts; i++) {
-                            let attemptCredit = this.assignmentData[userId].attempts[i];
-
-                            arr.push(
-                                <td>
-                                    <Link to={`/attempt/?assignmentId=${this.assignmentId}&userId=${userId}&attemptNumber=${i}`}>
-                                        {
-                                            attemptCredit ? attemptCredit * 100 + "%" : "" // if attemptCredit is `undefined`, we still want a table cell so that the footer column still shows up right.
-                                        }
-                                    </Link>
-                                </td>
-                            );
-                        }
-
-                        return arr;
-                    })()}
-                    <td className="DTable_footer-column" key={"assignmentGrade_" + userId}>
-                        {this.assignmentData[userId].grade ? this.assignmentData[userId].grade : "" /* we only need to display a grade if there is one */}
-                    </td>
-                </tr>
-            );
->>>>>>> 10d9bad0
         }
 
         return this._attemptsTable;
