--- conflicted
+++ resolved
@@ -1,61 +1,4 @@
 import React from 'react';
-<<<<<<< HEAD
-import ReactDOM from 'react-dom';
-import styled from 'styled-components';
-
-import { Carousel } from '../../_reactComponents/PanelHeaderComponents/Carousel';
-
-const CarouselSection = styled.div`
-      display: flex;
-      flex-direction: column;
-      padding: 60px 10px 60px 10px;
-      margin: 0px;
-      row-gap: 45px;
-      justify-content: center;
-      align-items: center;
-      text-align: center;
-      background: var(--mainGray);
-      height: 900px;
-      /* @media (max-width: 800px) {
-        height: 500px;
-      }
-      @media (max-width: 500px) {
-        height: 1000px;
-      } */
-`
-
-ReactDOM.render(
-  <>
-    <CarouselSection>
-      {/* <Carousel title="demo" data={[
-        { imagePath: 'https://www.warrenphotographic.co.uk/photography/sqrs/12777.jpg', text: 'slide 1', link: 'doenet.org' },
-        { imagePath: 'https://www.warrenphotographic.co.uk/photography/sqrs/12777.jpg', text: 'slide 1', link: 'doenet.org' },
-        { imagePath: 'https://www.warrenphotographic.co.uk/photography/sqrs/12777.jpg', text: 'slide 1', link: 'doenet.org' },
-        { imagePath: 'https://www.warrenphotographic.co.uk/photography/sqrs/12777.jpg', text: 'slide 1', link: 'doenet.org' },
-        { imagePath: 'https://www.warrenphotographic.co.uk/photography/sqrs/12777.jpg', text: 'slide 1', link: 'doenet.org' },
-        { imagePath: 'https://www.warrenphotographic.co.uk/photography/sqrs/12777.jpg', text: 'slide 1', link: 'doenet.org' },
-      ]} /> */}
-      {/* <Carousel title="demo" data={[
-        { imagePath: 'https://www.warrenphotographic.co.uk/photography/sqrs/12777.jpg', text: 'slide 1', link: 'doenet.org' },
-      ]} />
-      <Carousel title="demo" data={[
-        { imagePath: 'https://www.warrenphotographic.co.uk/photography/sqrs/12777.jpg', text: 'slide 1', link: 'doenet.org' },
-      ]} /> */}
-
-      <Carousel title="demo" data={[
-        { imagePath: 'https://www.warrenphotographic.co.uk/photography/sqrs/12777.jpg', text: 'slide 1', link: 'doenet.org' },
-        { imagePath: 'https://www.warrenphotographic.co.uk/photography/sqrs/12777.jpg', text: 'slide 2', link: 'doenet.org' },
-        { imagePath: 'https://www.warrenphotographic.co.uk/photography/sqrs/12777.jpg', text: 'slide 3', link: 'doenet.org' },
-        { imagePath: 'https://www.warrenphotographic.co.uk/photography/sqrs/12777.jpg', text: 'slide 4', link: 'doenet.org' },
-        { imagePath: 'https://www.warrenphotographic.co.uk/photography/sqrs/12777.jpg', text: 'slide 5', link: 'doenet.org' },
-        { imagePath: 'https://www.warrenphotographic.co.uk/photography/sqrs/12777.jpg', text: 'slide 6', link: 'doenet.org' },
-        { imagePath: 'https://www.warrenphotographic.co.uk/photography/sqrs/12777.jpg', text: 'slide 7', link: 'doenet.org' },
-      ]} />
-      {/* <Carousel title="demo" /> */}
-    </CarouselSection>
-  </>,
-  document.getElementById('root'),
-=======
 import { createRoot } from 'react-dom/client';
 
 const root = createRoot(document.getElementById('root'));
@@ -63,5 +6,4 @@
   <>
   test here
   </>
->>>>>>> ef7a1b9b
 );
