import React from 'react';
import ReactDOM from 'react-dom';
import { doenetMLToSerializedComponents } from '../../Core/utils/serializedStateProcessing';
import { parseAndCompile } from '../../Parser/parser'
import { returnAllPossibleVariants } from '../../Core/utils/returnAllPossibleVariants';
//import DateTime from '../../_reactComponents/PanelHeaderComponents/DateTime'
<<<<<<< HEAD
import RelatedItems from '../../_reactComponents/PanelHeaderComponents/RelatedItems';
=======
import ActionButton from '../../_reactComponents/PanelHeaderComponents/ActionButton.jsx';
import ActionButtonGroup from '../../_reactComponents/PanelHeaderComponents/ActionButtonGroup.jsx';
import { MathJaxContext } from 'better-react-mathjax';
import { mathjaxConfig } from '../../Core/utils/math';

>>>>>>> fb1c5720

// serializeFunctions.expandDoenetMLsToFullSerializedComponents({
//     contentIds: [],
//     doenetMLs: [doenetML],
//     callBack: args => finishReturnAllPossibleVariants(
//       args,
//       { callback, componentInfoObjects }),
//     componentInfoObjects,
//     componentTypeLowerCaseMapping,
//     flags,
//     contentIdsToDoenetMLs
// })

ReactDOM.render(
<<<<<<< HEAD
  <RelatedItems 
    width="100px" 
    size="8"
    options={
      [
        <option value='Keagan'>Keagan</option>,
        <option value='Keagan'>Keagan</option>,
        <option value='Keagan'>Keagan</option>
      ]
    }
    onChange={(data) => console.log(data)}
    onBlur={(e) => console.log(e.target.value)}
    disabled
  >
  </RelatedItems>,
=======
  <MathJaxContext
    version={2}
    config={mathjaxConfig}
    onStartup={(mathJax) => (mathJax.Hub.processSectionDelay = 0)}
  >
    <ActionButtonGroup vertical><ActionButton alert/><ActionButton alert/></ActionButtonGroup>
  </MathJaxContext>,
>>>>>>> fb1c5720
  document.getElementById('root'),
);

options.push(<option value='Keagan'>Keagan</option>);


// const doenetMl = "<p>This is a test string <div> with a nested tag </div></p> <test attr=\"value\" /> <two />"

let doenetMl = `<math test="blah">\\begin{matrix}a & b\\\\c &amp; d\\end{matrix}</math>`


// let t = parse(doenetMl);
// console.log(t);
// // console.log(t.node.getChildren());
// console.log(showCursor(t));

let o = parseAndCompile(doenetMl);
console.log(doenetMl)
console.log(o)

// while(t.next()){
//   console.log(">>>node type",t.type)
//   console.log(">>>node bounds", t.from,t.to)
// }<|MERGE_RESOLUTION|>--- conflicted
+++ resolved
@@ -4,15 +4,11 @@
 import { parseAndCompile } from '../../Parser/parser'
 import { returnAllPossibleVariants } from '../../Core/utils/returnAllPossibleVariants';
 //import DateTime from '../../_reactComponents/PanelHeaderComponents/DateTime'
-<<<<<<< HEAD
-import RelatedItems from '../../_reactComponents/PanelHeaderComponents/RelatedItems';
-=======
 import ActionButton from '../../_reactComponents/PanelHeaderComponents/ActionButton.jsx';
 import ActionButtonGroup from '../../_reactComponents/PanelHeaderComponents/ActionButtonGroup.jsx';
 import { MathJaxContext } from 'better-react-mathjax';
 import { mathjaxConfig } from '../../Core/utils/math';
 
->>>>>>> fb1c5720
 
 // serializeFunctions.expandDoenetMLsToFullSerializedComponents({
 //     contentIds: [],
@@ -27,23 +23,6 @@
 // })
 
 ReactDOM.render(
-<<<<<<< HEAD
-  <RelatedItems 
-    width="100px" 
-    size="8"
-    options={
-      [
-        <option value='Keagan'>Keagan</option>,
-        <option value='Keagan'>Keagan</option>,
-        <option value='Keagan'>Keagan</option>
-      ]
-    }
-    onChange={(data) => console.log(data)}
-    onBlur={(e) => console.log(e.target.value)}
-    disabled
-  >
-  </RelatedItems>,
-=======
   <MathJaxContext
     version={2}
     config={mathjaxConfig}
@@ -51,7 +30,6 @@
   >
     <ActionButtonGroup vertical><ActionButton alert/><ActionButton alert/></ActionButtonGroup>
   </MathJaxContext>,
->>>>>>> fb1c5720
   document.getElementById('root'),
 );
 
