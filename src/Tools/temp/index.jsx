import React from 'react';
import ReactDOM from 'react-dom';
import { doenetMLToSerializedComponents } from '../../Core/utils/serializedStateProcessing';
import { parseAndCompile } from '../../Parser/parser'
import { returnAllPossibleVariants } from '../../Core/utils/returnAllPossibleVariants';
//import DateTime from '../../_reactComponents/PanelHeaderComponents/DateTime'
<<<<<<< HEAD
import ActionButton from '../../_reactComponents/PanelHeaderComponents/ActionButton.jsx';
import ActionButtonGroup from '../../_reactComponents/PanelHeaderComponents/ActionButtonGroup.jsx';
import { MathJaxContext } from 'better-react-mathjax';
import { mathjaxConfig } from '../../Core/utils/math';

=======
import RelatedItems from '../../_reactComponents/PanelHeaderComponents/RelatedItems';
>>>>>>> 6126be6f

// serializeFunctions.expandDoenetMLsToFullSerializedComponents({
//     contentIds: [],
//     doenetMLs: [doenetML],
//     callBack: args => finishReturnAllPossibleVariants(
//       args,
//       { callback, componentInfoObjects }),
//     componentInfoObjects,
//     componentTypeLowerCaseMapping,
//     flags,
//     contentIdsToDoenetMLs
// })

ReactDOM.render(
<<<<<<< HEAD
  <MathJaxContext
    version={2}
    config={mathjaxConfig}
    onStartup={(mathJax) => (mathJax.Hub.processSectionDelay = 0)}
  >
    <ActionButtonGroup vertical><ActionButton alert/><ActionButton alert/></ActionButtonGroup>
  </MathJaxContext>,
=======
  <RelatedItems 
    width="100px" 
    size="8"
    options={
      [
        <option value='Keagan'>Keagan</option>,
        <option value='Keagan'>Keagan</option>,
        <option value='Keagan'>Keagan</option>
      ]
    }
    onChange={(data) => console.log(data)}
    onBlur={(e) => console.log(e.target.value)}
    disabled
  >
  </RelatedItems>,
>>>>>>> 6126be6f
  document.getElementById('root'),
);

options.push(<option value='Keagan'>Keagan</option>);


// const doenetMl = "<p>This is a test string <div> with a nested tag </div></p> <test attr=\"value\" /> <two />"

let doenetMl = `<math test="blah">\\begin{matrix}a & b\\\\c &amp; d\\end{matrix}</math>`


// let t = parse(doenetMl);
// console.log(t);
// // console.log(t.node.getChildren());
// console.log(showCursor(t));

let o = parseAndCompile(doenetMl);
console.log(doenetMl)
console.log(o)

// while(t.next()){
//   console.log(">>>node type",t.type)
//   console.log(">>>node bounds", t.from,t.to)
// }<|MERGE_RESOLUTION|>--- conflicted
+++ resolved
@@ -4,15 +4,7 @@
 import { parseAndCompile } from '../../Parser/parser'
 import { returnAllPossibleVariants } from '../../Core/utils/returnAllPossibleVariants';
 //import DateTime from '../../_reactComponents/PanelHeaderComponents/DateTime'
-<<<<<<< HEAD
-import ActionButton from '../../_reactComponents/PanelHeaderComponents/ActionButton.jsx';
-import ActionButtonGroup from '../../_reactComponents/PanelHeaderComponents/ActionButtonGroup.jsx';
-import { MathJaxContext } from 'better-react-mathjax';
-import { mathjaxConfig } from '../../Core/utils/math';
-
-=======
 import RelatedItems from '../../_reactComponents/PanelHeaderComponents/RelatedItems';
->>>>>>> 6126be6f
 
 // serializeFunctions.expandDoenetMLsToFullSerializedComponents({
 //     contentIds: [],
@@ -27,15 +19,6 @@
 // })
 
 ReactDOM.render(
-<<<<<<< HEAD
-  <MathJaxContext
-    version={2}
-    config={mathjaxConfig}
-    onStartup={(mathJax) => (mathJax.Hub.processSectionDelay = 0)}
-  >
-    <ActionButtonGroup vertical><ActionButton alert/><ActionButton alert/></ActionButtonGroup>
-  </MathJaxContext>,
-=======
   <RelatedItems 
     width="100px" 
     size="8"
@@ -51,7 +34,6 @@
     disabled
   >
   </RelatedItems>,
->>>>>>> 6126be6f
   document.getElementById('root'),
 );
 
