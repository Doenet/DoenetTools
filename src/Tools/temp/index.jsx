import React from 'react';
import ReactDOM from 'react-dom';
<<<<<<< HEAD
import DragPanel, { handleDirection } from '../_framework/Panels/Panel';

const Test = () => {
  return (
    <div
      style={{
        display: 'grid',
        grid:
          '"nav header menu" auto "nav extra menu" 1fr "nav footer menu" auto / auto 1fr auto',
        height: '85vh',
        gap: '4px',
      }}
    >
      <DragPanel
        direction={handleDirection.DOWN}
        gridArea={'header'}
        panelSize={60}
      >
        Test teawteateateatateatea
      </DragPanel>
      <DragPanel direction={handleDirection.RIGHT} gridArea={'nav'} isInitOpen>
        Test teawteateateatateatea
      </DragPanel>
      <DragPanel direction={handleDirection.LEFT} gridArea={'menu'}>
        Test teawteateateatateatea
      </DragPanel>
      <DragPanel direction={handleDirection.UP} gridArea={'footer'}>
        Test teawteateateatateatea
      </DragPanel>
      <div style={{ gridArea: 'extra', backgroundColor: 'red' }} />
    </div>
  );
};
ReactDOM.render(<Test />, document.getElementById('root'));
=======

// import axios from 'axios';


// function DynamicLoad(props) {

//   let [components,setComponents] = useState([])

//   useEffect(()=>{
//       let loader = import("/renderers/one.js")
//       loader.then((resp)=>{
//         const one = resp.default({text:'this is from static path'});
//         setComponents([<React.Fragment key='1'>{one}</React.Fragment>])
//       })

//   },[])

//   // let loader = import("/temp/one.js")
//   // loader.then((resp)=>{
//   //   // console.log(">>>resp",resp.default(3));
//   //   const component = resp.default;
//   //   console.log(">>>component",component)
//   //   setComponents([<>{component}</>])
//   // })


//   // const One = lazy(() => import('./one.jsx'));
//   // const Two = lazy(() => import('./two.jsx'));

//   // axios.get('/api/test.php').then((resp) => console.log('>>>resp', resp.data));

//   return (
//     <>
//       {/* <div>{loaded}</div> */}
//       {/* <Suspense fallback={<div>Components are Loading...</div>}>
//         <One />
//         <Two />
//       </Suspense> */}
//       {/* <Suspense fallback={<div>Three is Loading...</div>}>
//         <Three />
//       </Suspense> */}

//       {components}
//       <p>This is a p tag</p>
//     </>
//   );
// }

  // <DynamicLoad />,



ReactDOM.render(
  <p>temp</p>,
  document.getElementById('root'),
);
>>>>>>> b547275f

// Hot Module Replacement (HMR) - Remove this snippet to remove HMR.
// Learn more: https://www.snowpack.dev/concepts/hot-module-replacement
if (import.meta.hot) {
  import.meta.hot.accept();
}<|MERGE_RESOLUTION|>--- conflicted
+++ resolved
@@ -1,7 +1,7 @@
 import React from 'react';
 import ReactDOM from 'react-dom';
-<<<<<<< HEAD
-import DragPanel, { handleDirection } from '../_framework/Panels/Panel';
+
+// import axios from 'axios';
 
 const Test = () => {
   return (
@@ -35,10 +35,6 @@
   );
 };
 ReactDOM.render(<Test />, document.getElementById('root'));
-=======
-
-// import axios from 'axios';
-
 
 // function DynamicLoad(props) {
 
@@ -92,7 +88,6 @@
   <p>temp</p>,
   document.getElementById('root'),
 );
->>>>>>> b547275f
 
 // Hot Module Replacement (HMR) - Remove this snippet to remove HMR.
 // Learn more: https://www.snowpack.dev/concepts/hot-module-replacement
