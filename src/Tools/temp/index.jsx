--- conflicted
+++ resolved
@@ -2,13 +2,8 @@
 import ReactDOM from 'react-dom';
 import { returnAllPossibleVariants } from '../../Core/utils/returnAllPossibleVariants';
 //import DateTime from '../../_reactComponents/PanelHeaderComponents/DateTime'
-<<<<<<< HEAD
-import Form from '../../_reactComponents/PanelHeaderComponents/Form'
-=======
-import DropdownMenu from '../../_reactComponents/PanelHeaderComponents/DropdownMenu'
 import SearchBar from '../../_reactComponents/PanelHeaderComponents/SearchBar.jsx'
 
->>>>>>> e16a000a
 
 // function testReturnVariants() {
 //   returnAllPossibleVariants({
@@ -24,12 +19,7 @@
 
 
 ReactDOM.render(
-<<<<<<< HEAD
-  // <DropdownMenu width = "200px" defaultIndex = {'1'} title = "test" items = {[[1, "one"], [2, "two"]]} callBack = { ({ value }) => console.log(">>>", value)}/>,
-  <Form width="menu"/>,
-=======
   <SearchBar noButton></SearchBar>,
->>>>>>> e16a000a
   document.getElementById('root'),
 );
 
