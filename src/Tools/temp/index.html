<!DOCTYPE html>
<html lang="en">
  <head>
    <meta charset="utf-8" />
    <meta name="viewport" content="width=device-width, initial-scale=1.0" />
    <title>Doenet Temp Tool</title>
<<<<<<< HEAD
    <script
      type="text/javascript"
      async
      src="https://cdnjs.cloudflare.com/ajax/libs/mathjax/2.7.5/MathJax.js?config=TeX-AMS_CHTML"
    ></script>
    <script type="text/x-mathjax-config">
      window.MathJax.Hub.Config({ TeX: { equationNumbers: { autoNumber: "AMS" }, Macros: { lt: '<', gt: '>', amp: '&', var: ['\\mathrm{#1}',1] } }, tex2jax: {displayMath: [ ['\\[', '\\]' ] ]} });
    </script>
    <script
      type="text/javascript"
      charset="UTF-8"
      src="//cdnjs.cloudflare.com/ajax/libs/jsxgraph/0.99.7/jsxgraphcore.js"
    ></script>
    <link
      rel="stylesheet"
      type="text/css"
      href="//cdnjs.cloudflare.com/ajax/libs/jsxgraph/0.99.7/jsxgraph.css"
    />
    <!-- <link rel="stylesheet" type="text/css" href="/src/css/handsontable.full.css" /> -->
=======
    <link rel="shortcut icon" href="/favicon.ico" />
    <script type="text/javascript" async
  src="https://cdnjs.cloudflare.com/ajax/libs/mathjax/2.7.5/MathJax.js?config=TeX-AMS_CHTML">
</script>
<script type="text/x-mathjax-config"> window.MathJax.Hub.Config({ TeX: { equationNumbers: { autoNumber: "AMS" }, Macros: { lt: '<', gt: '>', amp: '&', var: ['\\mathrm{#1}',1] } }, tex2jax: {displayMath: [ ['\\[', '\\]' ] ]} }); </script>
<script type="text/javascript" charset="UTF-8"
src="//cdnjs.cloudflare.com/ajax/libs/jsxgraph/0.99.7/jsxgraphcore.js"></script>
<link rel="stylesheet" type="text/css" href="//cdnjs.cloudflare.com/ajax/libs/jsxgraph/0.99.7/jsxgraph.css" />
<!-- <link rel="stylesheet" type="text/css" href="/src/css/handsontable.full.css" /> -->
>>>>>>> ad118c56

    <!-- <link
  rel="stylesheet"
  href="//cdn.jsdelivr.net/npm/semantic-ui@2.4.2/dist/semantic.min.css"
/> -->
<<<<<<< HEAD
  </head>
  <body>
    <div id="root"></div>
    <script type="module" src="/temp/index.js"></script>
  </body>
=======
</head>
<body>
    <div id="root">
    </div>
    <script type="module" src="/temp/index.js"></script>
</body>
>>>>>>> ad118c56
</html><|MERGE_RESOLUTION|>--- conflicted
+++ resolved
@@ -4,27 +4,6 @@
     <meta charset="utf-8" />
     <meta name="viewport" content="width=device-width, initial-scale=1.0" />
     <title>Doenet Temp Tool</title>
-<<<<<<< HEAD
-    <script
-      type="text/javascript"
-      async
-      src="https://cdnjs.cloudflare.com/ajax/libs/mathjax/2.7.5/MathJax.js?config=TeX-AMS_CHTML"
-    ></script>
-    <script type="text/x-mathjax-config">
-      window.MathJax.Hub.Config({ TeX: { equationNumbers: { autoNumber: "AMS" }, Macros: { lt: '<', gt: '>', amp: '&', var: ['\\mathrm{#1}',1] } }, tex2jax: {displayMath: [ ['\\[', '\\]' ] ]} });
-    </script>
-    <script
-      type="text/javascript"
-      charset="UTF-8"
-      src="//cdnjs.cloudflare.com/ajax/libs/jsxgraph/0.99.7/jsxgraphcore.js"
-    ></script>
-    <link
-      rel="stylesheet"
-      type="text/css"
-      href="//cdnjs.cloudflare.com/ajax/libs/jsxgraph/0.99.7/jsxgraph.css"
-    />
-    <!-- <link rel="stylesheet" type="text/css" href="/src/css/handsontable.full.css" /> -->
-=======
     <link rel="shortcut icon" href="/favicon.ico" />
     <script type="text/javascript" async
   src="https://cdnjs.cloudflare.com/ajax/libs/mathjax/2.7.5/MathJax.js?config=TeX-AMS_CHTML">
@@ -34,24 +13,15 @@
 src="//cdnjs.cloudflare.com/ajax/libs/jsxgraph/0.99.7/jsxgraphcore.js"></script>
 <link rel="stylesheet" type="text/css" href="//cdnjs.cloudflare.com/ajax/libs/jsxgraph/0.99.7/jsxgraph.css" />
 <!-- <link rel="stylesheet" type="text/css" href="/src/css/handsontable.full.css" /> -->
->>>>>>> ad118c56
 
     <!-- <link
   rel="stylesheet"
   href="//cdn.jsdelivr.net/npm/semantic-ui@2.4.2/dist/semantic.min.css"
 /> -->
-<<<<<<< HEAD
-  </head>
-  <body>
-    <div id="root"></div>
-    <script type="module" src="/temp/index.js"></script>
-  </body>
-=======
 </head>
 <body>
     <div id="root">
     </div>
     <script type="module" src="/temp/index.js"></script>
 </body>
->>>>>>> ad118c56
 </html>