<<<<<<< HEAD
// import React, { useState, useEffect, useRef } from 'react';
// import DoenetViewer from '../../Viewer/DoenetViewer.jsx';
// import testCodeDoenetML from './testCode.doenet';
// import core from '../../Core/Core';
=======
import React, { useState, useEffect, useRef } from 'react';
import DoenetViewer from '../../Tools/_framework/ToolPanels/AssignmentViewer';
import testCodeDoenetML from './testCode.doenet';
import core from '../../Core/Core';
>>>>>>> cce7c817

// import MathInputPallet from '../_framework/temp/MathInputPallet'

// function Test() {
//   // console.log("===Test")

//   const [doenetML,setDoenetML] = useState(null);

//   //New DoenetViewer when code changes
//   useEffect(() => {
//     setDoenetML(testCodeDoenetML);
//   }, [testCodeDoenetML]);

//   const defaultTestSettings = {
//     updateNumber:0,
//     attemptNumber:1,
//     controlsVisible:false,
//     showCorrectness:true,
//     readOnly:false,
//     showFeedback:true,
//     showHints:true,
//     bundledCore:false,
//     allowLoadState:false,
//     allowSaveState:false,
//     allowLocalState:false,
//     allowSaveSubmissions:false,
//     allowSaveEvents:false,
//   }
//   let testSettings = JSON.parse(localStorage.getItem("test settings")) 
//   if (!testSettings){
//     testSettings = defaultTestSettings;
//     localStorage.setItem("test settings",JSON.stringify(defaultTestSettings))
//   }
  

//   const [updateNumber, setUpdateNumber] = useState(testSettings.updateNumber);
//   const [attemptNumber, setAttemptNumber] = useState(testSettings.attemptNumber);
//   const [controlsVisible, setControlsVisible] = useState(testSettings.controlsVisible);
//   const [showCorrectness, setShowCorrectness] = useState(testSettings.showCorrectness);
//   const [readOnly, setReadOnly] = useState(testSettings.readOnly);
//   const [showFeedback, setShowFeedback] = useState(testSettings.showFeedback);
//   const [showHints, setShowHints] = useState(testSettings.showHints);

//   const [bundledCore, setBundledCore] = useState(testSettings.bundledCore);
//   const [allowLoadState, setAllowLoadState] = useState(testSettings.allowLoadState);
//   const [allowSaveState, setAllowSaveState] = useState(testSettings.allowSaveState);
//   const [allowLocalState, setAllowLocalState] = useState(testSettings.allowLocalState);
//   const [allowSaveSubmissions, setAllowSaveSubmissions] = useState(testSettings.allowSaveSubmissions);
//   const [allowSaveEvents, setAllowSaveEvents] = useState(testSettings.allowSaveEvents);
//   const [_, setRefresh] = useState(0);
//   const solutionDisplayMode = "button";

//   // let requestedVariant = useRef({ index: 0 });
//   // requestedVariant is undefined by default so that viewer
//   // will use attemptNumber for variant
//   // unless get a message (from cypress) to select a particular variant
//   let requestedVariant = useRef(undefined);



//   //For Cypress Test Use
//   window.onmessage = (e) => {
//     if (e.data.doenetML !== undefined) {
//       //Only if defined
//       if (e.data.requestedVariant) {
//         requestedVariant.current = e.data.requestedVariant;
//       }
//       setDoenetML(e.data.doenetML);
//     }
//   };

//   //Don't construct core until we have the doenetML defined
//   if (doenetML === null) {
//     return null;
//   }

//   let controls = null;
//   let buttonText = 'show';
//   if (controlsVisible) {
//     buttonText = 'hide';
//     controls = <div style={{padding:"8px"}}>
//       <div><button onClick={()=>{
//         localStorage.setItem("test settings",JSON.stringify(defaultTestSettings))
//         location.href = '/test';
//       }}>Reset</button></div>
//       <hr />
//       <div>
//         <label>Attempt Number: {attemptNumber} <button onClick={
//           () => {
//             testSettings.attemptNumber = testSettings.attemptNumber + 1;
//             localStorage.setItem("test settings",JSON.stringify(testSettings))
//             setAttemptNumber(was => was + 1)
//           }
//         }>New Attempt</button> <button onClick={
//           () => {
//             testSettings.attemptNumber = 1;
//             localStorage.setItem("test settings",JSON.stringify(testSettings))
//             setAttemptNumber(1)
//           }
//         }>Reset Attempt Number</button></label>
//       </div>
//       <div>
//         <label> <input type='checkbox' checked={showCorrectness} onChange={
//           () => {
//             testSettings.showCorrectness = !testSettings.showCorrectness;
//             localStorage.setItem("test settings",JSON.stringify(testSettings))
//             setShowCorrectness(was => !was)
//             setUpdateNumber(was => was+1)


//           }
//         } />Show Correctness</label>
//       </div>
//       <div>
//         <label> <input type='checkbox' checked={readOnly} onChange={
//           () => {
//             testSettings.readOnly = !testSettings.readOnly;
//             localStorage.setItem("test settings",JSON.stringify(testSettings))
//             setReadOnly(was => !was)
//             setUpdateNumber(was => was+1)

//           }
//         } />Read Only</label>
//       </div>
//       <div>
//         <label> <input type='checkbox' checked={showFeedback} onChange={
//           () => {
//             testSettings.showFeedback = !testSettings.showFeedback;
//             localStorage.setItem("test settings",JSON.stringify(testSettings))
//             setShowFeedback(was => !was)
//             setUpdateNumber(was => was+1)

//           }
//         } />Show Feedback</label>
//       </div>
//       <div>
//         <label> <input type='checkbox' checked={showHints} onChange={
//           () => {
//             testSettings.showHints = !testSettings.showHints;
//             localStorage.setItem("test settings",JSON.stringify(testSettings))
//             setShowHints(was => !was)
//             setUpdateNumber(was => was+1)

//           }
//         } />Show Hints</label>
//       </div>
//      <hr />
//       <div>
//         <label> <input type='checkbox' checked={allowLoadState} onChange={
//           () => {
//             testSettings.allowLoadState = !testSettings.allowLoadState;
//             localStorage.setItem("test settings",JSON.stringify(testSettings))
//             setAllowLoadState(was => !was)
//             setUpdateNumber(was => was+1)

//           }
//         } />Allow Load Page State</label>
//       </div>
//       <div>
//         <label> <input type='checkbox' checked={allowSaveState} onChange={
//           () => {
//             testSettings.allowSaveState = !testSettings.allowSaveState;
//             localStorage.setItem("test settings",JSON.stringify(testSettings))
//             setAllowSaveState(was => !was)
//             setUpdateNumber(was => was+1)

//           }
//         } />Allow Save Page State</label>
//       </div>
//       <div>
//         <label> <input type='checkbox' checked={allowLocalState} onChange={
//           () => {
//             testSettings.allowLocalState = !testSettings.allowLocalState;
//             localStorage.setItem("test settings",JSON.stringify(testSettings))
//             setAllowLocalState(was => !was)
//             setUpdateNumber(was => was+1)

//           }
//         } />Allow Local Page State</label>
//       </div>
//       <div>
//         <label> <input type='checkbox' checked={allowSaveSubmissions} onChange={
//           () => {
//             testSettings.allowSaveSubmissions = !testSettings.allowSaveSubmissions;
//             localStorage.setItem("test settings",JSON.stringify(testSettings))
//             setAllowSaveSubmissions(was => !was)
//             setUpdateNumber(was => was+1)

//           }
//         } />Allow Save Submissions</label>
//       </div>
//       <div>
//         <label> <input type='checkbox' checked={allowSaveEvents} onChange={
//           () => {
//             testSettings.allowSaveEvents = !testSettings.allowSaveEvents;
//             localStorage.setItem("test settings",JSON.stringify(testSettings))
//             setAllowSaveEvents(was => !was)
//             setUpdateNumber(was => was+1)

//           }
//         } />Allow Save Events</label>
//       </div>
//      <hr />
//       <div>
//         <label> <input type='checkbox' checked={bundledCore} onChange={
//           () => {
//             testSettings.bundledCore = !testSettings.bundledCore;
//             localStorage.setItem("test settings",JSON.stringify(testSettings))
//             setBundledCore(was => !was)
//             setUpdateNumber(was => was+1)
//           }
//         } />Bundled Core</label>
//       </div>
//     </div>
//   }

//   let coreProp = core;
//   if (bundledCore) {
//     coreProp = null;
//   }



<<<<<<< HEAD
//   return (
//     <>
//       <div style={{ backgroundColor: "#e3e3e3" }}><h3><button onClick={() => setControlsVisible(was => !was)}>{buttonText} controls</button>
//         Test Viewer and Core
//            </h3>
//         {controls}
//       </div>
//       <DoenetViewer
//         key={"doenetviewer"+updateNumber}
//         doenetML={doenetML}
//         // cid={"185fd09b6939d867d4faee82393d4a879a2051196b476acdca26140864bc967a"}
//         flags={{
//           showCorrectness,
//           readOnly,
//           solutionDisplayMode,
//           showFeedback,
//           showHints,
//           allowLoadState,
//           allowSaveState,
//           allowLocalState,
//           allowSaveSubmissions,
//           allowSaveEvents,
//         }}
//         attemptNumber={attemptNumber}
//         requestedVariant={requestedVariant.current}
//         core={coreProp}
//         doenetId="doenetId"
//       // collaborate={true}
//       // viewerExternalFunctions = {{ allAnswersSubmitted: this.setAnswersSubmittedTrueCallback}}
//       // functionsSuppliedByChild = {this.functionsSuppliedByChild}
//       />
//       <MathInputPallet />
//     </>
//   )
// }
=======
  return (
    <>
      <div style={{ backgroundColor: "#e3e3e3" }}><h3><button onClick={() => setControlsVisible(was => !was)}>{buttonText} controls</button>
        Test Viewer and Core
           </h3>
        {controls}
      </div>
      <DoenetViewer
        key={"doenetviewer"+updateNumber}
        doenetML={doenetML}
        // cid={"185fd09b6939d867d4faee82393d4a879a2051196b476acdca26140864bc967a"}
        flags={{
          showCorrectness,
          readOnly,
          solutionDisplayMode,
          showFeedback,
          showHints,
          allowLoadState,
          allowSaveState,
          allowLocalState,
          allowSaveSubmissions,
          allowSaveEvents,
        }}
        attemptNumber={attemptNumber}
        requestedVariant={requestedVariant.current}
        core={coreProp}
        doenetId="doenetId"
      // collaborate={true}
      // viewerExternalFunctions = {{ allAnswersSubmitted: this.setAnswersSubmittedTrueCallback}}
      // functionsSuppliedByChild = {this.functionsSuppliedByChild}
      />
      {/* <MathInputPallet /> */}
    </>
  )
}
>>>>>>> cce7c817

// if (import.meta.hot) {
//   import.meta.hot.accept();
//   // import.meta.hot.accept(({module}) => {
//   //   Test = module.default;
//   //   console.log(">>>ACCEPT CALLED in test!!!!!!!!!",module.default)
//   //   console.log(">>>module",module)
//   // }
//   // );
// }


// export default Test;<|MERGE_RESOLUTION|>--- conflicted
+++ resolved
@@ -1,14 +1,7 @@
-<<<<<<< HEAD
-// import React, { useState, useEffect, useRef } from 'react';
-// import DoenetViewer from '../../Viewer/DoenetViewer.jsx';
-// import testCodeDoenetML from './testCode.doenet';
-// import core from '../../Core/Core';
-=======
 import React, { useState, useEffect, useRef } from 'react';
 import DoenetViewer from '../../Tools/_framework/ToolPanels/AssignmentViewer';
 import testCodeDoenetML from './testCode.doenet';
 import core from '../../Core/Core';
->>>>>>> cce7c817
 
 // import MathInputPallet from '../_framework/temp/MathInputPallet'
 
@@ -232,43 +225,6 @@
 
 
 
-<<<<<<< HEAD
-//   return (
-//     <>
-//       <div style={{ backgroundColor: "#e3e3e3" }}><h3><button onClick={() => setControlsVisible(was => !was)}>{buttonText} controls</button>
-//         Test Viewer and Core
-//            </h3>
-//         {controls}
-//       </div>
-//       <DoenetViewer
-//         key={"doenetviewer"+updateNumber}
-//         doenetML={doenetML}
-//         // cid={"185fd09b6939d867d4faee82393d4a879a2051196b476acdca26140864bc967a"}
-//         flags={{
-//           showCorrectness,
-//           readOnly,
-//           solutionDisplayMode,
-//           showFeedback,
-//           showHints,
-//           allowLoadState,
-//           allowSaveState,
-//           allowLocalState,
-//           allowSaveSubmissions,
-//           allowSaveEvents,
-//         }}
-//         attemptNumber={attemptNumber}
-//         requestedVariant={requestedVariant.current}
-//         core={coreProp}
-//         doenetId="doenetId"
-//       // collaborate={true}
-//       // viewerExternalFunctions = {{ allAnswersSubmitted: this.setAnswersSubmittedTrueCallback}}
-//       // functionsSuppliedByChild = {this.functionsSuppliedByChild}
-//       />
-//       <MathInputPallet />
-//     </>
-//   )
-// }
-=======
   return (
     <>
       <div style={{ backgroundColor: "#e3e3e3" }}><h3><button onClick={() => setControlsVisible(was => !was)}>{buttonText} controls</button>
@@ -304,7 +260,6 @@
     </>
   )
 }
->>>>>>> cce7c817
 
 // if (import.meta.hot) {
 //   import.meta.hot.accept();
