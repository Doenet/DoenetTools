--- conflicted
+++ resolved
@@ -5,15 +5,6 @@
     <meta name="viewport" content="width=device-width, initial-scale=1.0" />
     <title>Doenet Test Tool</title>
     <link rel="shortcut icon" href="/favicon.ico" />
-<<<<<<< HEAD
-<script type="text/javascript" charset="UTF-8"
- src="https://cdn.jsdelivr.net/npm/jsxgraph@1.4.3/distrib/jsxgraphcore.js"></script>
-<link rel="stylesheet" type="text/css" href="https://cdn.jsdelivr.net/npm/jsxgraph@1.4.3/distrib/jsxgraph.css" />
-<!-- <link rel="stylesheet" type="text/css" href="/src/css/handsontable.full.css" /> -->
-<script type="text/javascript" src="../../Media/geogebra/scripts/deployggb.js"></script>
-<script src="https://www.youtube.com/iframe_api"></script>
-<!-- <link
-=======
     <script
       type="text/javascript"
       charset="UTF-8"
@@ -27,14 +18,12 @@
     <!-- <link rel="stylesheet" type="text/css" href="/src/css/handsontable.full.css" /> -->
     <script
       type="text/javascript"
-      src="../../media/geogebra/scripts/deployggb.js"
+      src="../../Media/geogebra/scripts/deployggb.js"
     ></script>
     <script src="https://www.youtube.com/iframe_api"></script>
     <!-- <link
->>>>>>> 8c19893c
-  rel="stylesheet"
-  href="//cdn.jsdelivr.net/npm/semantic-ui@2.4.2/dist/semantic.min.css"
-/> -->
+      rel="stylesheet"
+      href="//cdn.jsdelivr.net/npm/semantic-ui@2.4.2/dist/semantic.min.css"/> -->
     <style>
       @font-face {
         font-family: 'Open Sans';
