import React, { Component, useState } from 'react';
import './header.css'
import doenetImage from '../media/Doenet_Logo_cloud_only.png';
import { FontAwesomeIcon } from '@fortawesome/react-fontawesome';
import { faTh, faUser, faArrowLeft, faBars, faCaretRight, faCaretDown } from '@fortawesome/free-solid-svg-icons';
import axios from "axios";
axios.defaults.withCredentials = true;
import styled from "styled-components";

// import { animated, useSpring } from 'react-spring';
import Menu from './menu.js'
import MenuDropDown from '../imports/MenuDropDown.js';
// import IndexedDB from '../services/IndexedDB';
// import axios from 'axios';
// import ConstrainToAngles from '../Doenet/components/ConstrainToAngles';


const ExtendedHeader = styled.div`
  display: none;
  width: 100%;
  background-color: white;
  z-index: 1;
  transition: all 0.5s ease-in-out;
  @media (max-width: 768px){
    display: block !important;
    &.on {
      margin-top: 0px;
      opacity: 1;
    }
     
    &.off {
      margin-top: ${props => '-' + props.extendedMarginOffTop + 'px'};
      opacity: 0;
      margin-bottom: 50px;
    }
  }
   
`;

const Icon = styled.div`
font-size:19px;
padding:15px;
`;

const ProfilePicture = styled.button`
  background-image: linear-gradient(rgba(0, 0, 0, 0), rgba(0, 0, 0, 0)),
    url("/profile_pictures/${props => props.pic}.jpg");
  background-position: center;
  background-repeat: no-repeat;
  background-size: cover;
  transition: 300ms;
  color: #333333;
  width:45px;
  height:45px;
  display: inline;
  color: rgba(0, 0, 0, 0);
  justify-content: center;
  align-items: center;
  border-radius: 50%;
  border-style:none;
  
`;
const ProfilePictureLrg = styled.div`
  background-image: linear-gradient(rgba(0, 0, 0, 0), rgba(0, 0, 0, 0)),
    url("/profile_pictures/${props => props.pic}.jpg");
  background-position: center;
  background-repeat: no-repeat;
  background-size: cover;
  transition: 300ms;
  color: #333333;
  width:100px;
  height:100px;
  display: block;
  color: rgba(0, 0, 0, 0);
  justify-content: center;
  align-items: center;
  border-radius: 50%;
  border-style:none;
  
`;


class DoenetHeader extends Component {

  constructor(props) {
    super(props);

    this.state = {
      menuVisble: false,
      showToolbox: false,
      sliderVisible: false,
      myRoles: {}
    }

    this.select = null
    this.updateNumber = 0;
    this.roles = [];
    this.adminAccess = 0;
    this.accessAllowed = 0;
    this.headerSectionCount = 1;
    if (this.props.rights) {
      this.rightToView = this.props.rights.rightToView
      this.rightToEdit = this.props.rights.rightToEdit
      this.instructorRights = this.props.rights.instructorRights

      if (this.instructorRights) {
        this.roles.push("Instructor")
      }
      if (this.rightToView) {
        this.roles.push("Student")
      }

      this.coursesPermissions = this.props.rights.permissions
    } else {
      this.rightToView = false
      this.rightToEdit = false
      this.instructorRights = false
    }

    this.selectPermission = null
    this.currentCourseId = ""
    if (this.props.rights) {
      this.currentCourseId = this.props.rights.defaultId 
    }


    this.options = []
    if (this.props.rights && this.props.rights.arrayIds != []) {
      this.props.rights.arrayIds.map((id, index) => {
        this.options.push(<option key={this.updateNumber++} value={id}>{this.props.rights.courseInfo[id]['courseName']}</option>)
      })
    } else {
      this.options.push(<option key={this.updateNumber++}>No courses</option>)
    }

    this.select = (<select
      value={this.props.rights ? this.props.rights.defaultId : undefined}
      className="select"
      onChange={(e) => {
        this.currentCourseId = e.target.value;
        this.accessAllowed = this.coursesPermissions['courseInfo'][this.currentCourseId]['accessAllowed'];
        this.adminAccess = this.coursesPermissions['courseInfo'][this.currentCourseId]['adminAccess'];
        if (this.accessAllowed === "1") {
          this.rightToView = true
          if (this.adminAccess === "1") {
            this.rightToEdit = true
            this.instructorRights = true
          }
        }
        this.props.rights.parentFunction(e.target.value);
        this.forceUpdate()
      }}>
      {this.options}
    </select>)

<<<<<<< HEAD

    this.toolTitleToLinkMap = {
      "Chooser": "/chooser/",
      "Course": "/course/",
      "Documentation": "/docs/",
      "Gradebook": "/gradebook/",
      // "Profile": "/profile/",
=======
    
    this.populateMenuToolbox(props.profile.toolAccess)
    this.profilePicture = this.props.profile.profilePicture;

    this.profileMenuMap = [
      {
        id: "Account",
        label: "Account settings",
        link: "/accountsettings/"
      }];
    if (props.isSignedIn) {
      this.profileMenuMap.push({
        id: "SignOut",
        label: "Sign out",
        link: "/signout/",
      });
    } else {
      this.profileMenuMap.push({
        id: "SignIn",
        label: "Sign in",
        link: "/signin/",
      });
>>>>>>> ea248cf1
    }

    this.menuToolBoxItems = [
      {
        id: "Chooser",
        label: "Chooser",
        link: "/chooser/"
      },
      {
        id: "Course",
        label: "Course",
        link: "/course/"
      },
      {
        id: "Documentation",
        label: "Documentation",
        link: "/docs/"
      },
      {
        id: "Gradebook",
        label: "Gradebook",
        link: "/gradebook/"
      }];

    this.profileMenuMap = [
      {
        optionElem: <ProfilePictureLrg pic={this.props.profile.profilePicture}  name="changeProfilePicture" id="changeProfilePicture" 
        />,
        id:'profile',
        label: "@screenName"
      },
   

      {
        id: "Account",
        label: "Account Settings",
        link: "/accountsettings/"
      }];
    if (props.isSignedIn) {
      this.profileMenuMap.push({
        id: "SignOut",
        label: "Sign out",
        link: "/signout/",
      });
    } else {
      this.profileMenuMap.push({
        id: "SignIn",
        label: "Sign in",
        link: "/signin/",
      });
    }



<<<<<<< HEAD
  }

  componentWillReceiveProps(props) {
    // console.log(props.headerChangesFromLayout);
    if (props.headerChangesFromLayout) {
      this.setState({
        myProfile: props.headerChangesFromLayout
      });
    }
    if (props.headerRoleFromLayout) {
      this.setState({
        myRoles: props.headerRoleFromLayout
      });
=======
  populateMenuToolbox(tools){
    console.log("tools",tools)
    const toolObjs = {
      "chooser": {
        id: "Chooser",
        label: "Chooser",
        link: "/chooser/"
      },
      "course":{
        id: "Course",
        label: "Course",
        link: "/course/"
      },
      "documentation": {
        id: "Documentation",
        label: "Documentation",
        link: "/docs/"
      },
      "gradebook":{
        id: "Gradebook",
        label: "Gradebook",
        link: "/gradebook/"
      },
      "dashboard":{
        id: "Dashboard",
        label: "Dashboard",
        link: "/dashboard/"
      }
    }

    this.menuToolBoxItems = [];
    for (let tool of tools){
      this.menuToolBoxItems.push(toolObjs[tool.toLowerCase()]);
    }
  }

  componentWillReceiveProps(props) {
    if (props.headerChangesFromLayout){
      this.populateMenuToolbox(props.headerChangesFromLayout.toolAccess);
      this.profilePicture = props.headerChangesFromLayout.profilePicture;
>>>>>>> ea248cf1
    }
 
  }

  rolesToChoose(data) {
  }

<<<<<<< HEAD
  // loadMyProfile() {
  // axios
  //   .get(`/api/loadMyProfile.php?timestamp=${new Date().getTime()}`) // added timestamp to eliminate browser caching
  //   .then(resp => {
  //     // console.dir(resp.data);
  //     this.setState({
  //       myProfile: resp.data
  //     });
  //     this.rolesToChoose(resp.data);

  //   })
  //   .catch(err => console.error(err.response.toString()));
  // }
=======
>>>>>>> ea248cf1

  componentWillUnmount() {
    this.select = undefined
    this.selectPermission = undefined
    this.username = undefined;
    // this.access = undefined;
    this.coursesPermissions = undefined
    this.accessAllowed = undefined
    this.adminAccess = undefined
    if (this.props.rights) {
      this.props.rights.rightToView = undefined
      this.props.rights.rightToEdit = undefined
      this.props.rights.instructorRights = undefined
      this.props.rights.downloadPermission = undefined
      this.props.rights.permissions = undefined

      this.props.rights.arrayIds = undefined
      this.props.rights.courseInfo = undefined
      this.props.rights.defaultId = undefined
      this.props.rights.defaultRole = undefined

      this.props.rights.permissionCallBack = undefined
      this.props.rights.parentFunction = undefined
    }

  }

  toogleToolbox = () => {
    if (!this.state.showToolbox) {
      document.addEventListener('click', this.toogleToolbox, false);
    } else {
      document.removeEventListener('click', this.toogleToolbox, false);
    }

    this.setState(prevState => ({
      showToolbox: !prevState.showToolbox
    }));
  }

  toggleSlider = () => {
    this.setState(prevState => ({
      sliderVisible: !prevState.sliderVisible
    }));
    this.props.onChange(!this.state.sliderVisible, this.headerSectionCount);
  }


  render() {
    // console.log("header isSignedIn", this.props.isSignedIn);
    // console.log("header render", this.props.profile)
    const sliderClass = this.state.sliderVisible ? 'on' : 'off';
    if (!!this.refs.extendedHeader) {
      this.headerSectionCount = this.refs.extendedHeader.children.length;
    }
    const extendedMarginOffTop = (this.headerSectionCount + 1) * 50;
    
<<<<<<< HEAD
    const menuIcon = <Icon><FontAwesomeIcon icon={faTh} size={'lg'} /></Icon>;
    const profilePicture = <ProfilePicture position={'left'} pic={this.props.profile.profilePicture} name="changeProfilePicture" id="changeProfilePicture" />;
    const menuToolBox = <MenuDropDown position={'left'} menuBase={menuIcon} offset={-20} showThisMenuText={this.props.toolName} options={this.menuToolBoxItems} />;
    const profileMenu = <MenuDropDown position={'left'} menuBase={profilePicture} offset={-20} showThisMenuText={this.props.toolName} options={this.profileMenuMap} />;
    const isMultipleRoles = !!this.state.myRoles && !!this.state.myRoles.permissionRoles ? this.state.myRoles.permissionRoles.length > 1 : false;
    const isSingleRole = !!this.state.myRoles && !!this.state.myRoles.permissionRoles ? this.state.myRoles.permissionRoles.length === 1 : false;
=======
    const menuToolBox = <MenuDropDown position={'left'} menuIcon={faTh} offset={-20} showThisMenuText={this.props.toolName} options={this.menuToolBoxItems} />;
    const profileMenu = <MenuDropDown position={'left'}
      picture={this.profilePicture}
      offset={-20} showThisMenuText={''} options={this.profileMenuMap} />;

    const isMultipleRoles = !!this.state.myRoles && !!this.state.myRoles.permissionRoles ? Object.keys(this.state.myRoles.permissionRoles).length > 1 : false;
    const isSingleRole = !!this.state.myRoles && !!this.state.myRoles.permissionRoles ? Object.keys(this.state.myRoles.permissionRoles).length === 1 : false;
>>>>>>> ea248cf1
    return (
      <React.Fragment>
        <div className="headingContainer">
          <div className="headerPlayBtn" onClick={this.toggleSlider}>
            <FontAwesomeIcon id='headerPlayBtn-icon' fontSize='16px' icon={this.state.sliderVisible ? faCaretDown : faCaretRight} />
          </div>
          <div className="toolName">
            <img id="doenetLogo" onClick={() => { location.href = "/dashboard"; }} src={doenetImage} height='40px' />
            <span>{this.props.toolName}</span>
          </div>

          {this.props.headingTitle && <div className="headingTitle">
            <span>{this.props.headingTitle}</span>
          </div>}
          {!this.props.guestUser && <div className="headingToolbar">
<<<<<<< HEAD
            {isMultipleRoles && <MenuDropDown position={'left'} offsetPos={-20} showThisMenuText={'Instructor'} options={this.state.myRoles.permissionRoles} placeholder={"Select Course"} />}
=======
            {/* {isMultipleRoles && <Menu showThisRole={'Instructor'} itemsToShow={this.state.myRoles.permissionRoles} />} */}
            {isMultipleRoles && <MenuDropDown offsetPos={-20} showThisMenuText={'Instructor'} options={this.state.myRoles.permissionRoles} placeholder={"Select Course"} />}
>>>>>>> ea248cf1
            {isSingleRole && <button style={{
              alignItems: "center",
<<<<<<< HEAD
              borderRadius: "5px",
            }}>{this.state.myRoles.permissionRoles[0].label}</button>}
            {menuToolBox}
            {profileMenu}
=======
              // padding: "10px",
              borderRadius: "5px"
            }}>{this.state.myRoles.permissionRoles[Object.keys(this.state.myRoles.permissionRoles)[0]].showText}</button>}
            {/* {toolBox} */}
            {menuToolBox}
            {profileMenu}
            {/* <MenuDropDown offsetPos={-20} showThisMenuText={'Instructor'} options={this.state.myRoles.permissionRoles} placeholder={"Select Course"} /> */}
>>>>>>> ea248cf1



          </div>}


        </div>

        <ExtendedHeader className={sliderClass} ref='extendedHeader' extendedMarginOffTop={extendedMarginOffTop}>
          {this.props.headingTitle && <div className="extended-header">
            <div className="headingTitlePhone">
              <span>{this.props.headingTitle}</span>
            </div>
          </div>}
          {!this.props.guestUser &&
            <div className="extended-header">
<<<<<<< HEAD
              {isMultipleRoles && <MenuDropDown position={'right'} showThisMenuText={'Instructor'} options={this.state.myRoles.permissionRoles} />}
              {isSingleRole && <button style={{
                alignItems: "center",
                borderRadius: "5px",
              }}>{this.state.myRoles.permissionRoles[Object.keys(this.state.myRoles.permissionRoles)[0]].showText}</button>}
              {menuToolBox}
=======
              {isMultipleRoles && <MenuDropDown showThisMenuText={'Instructor'} options={this.state.myRoles.permissionRoles} />}
              {isSingleRole && <button style={{
                // display: "flex",
                alignItems: "center",
                // padding: "10px",
                borderRadius: "5px"
              }}>{this.state.myRoles.permissionRoles[Object.keys(this.state.myRoles.permissionRoles)[0]].showText}</button>}
              {/* {toolBox} */}
              {menuToolBox}

>>>>>>> ea248cf1
              {profileMenu}

            </div>}
        </ExtendedHeader>
      </React.Fragment>
    );
  }
}


export default DoenetHeader;<|MERGE_RESOLUTION|>--- conflicted
+++ resolved
@@ -153,15 +153,6 @@
       {this.options}
     </select>)
 
-<<<<<<< HEAD
-
-    this.toolTitleToLinkMap = {
-      "Chooser": "/chooser/",
-      "Course": "/course/",
-      "Documentation": "/docs/",
-      "Gradebook": "/gradebook/",
-      // "Profile": "/profile/",
-=======
     
     this.populateMenuToolbox(props.profile.toolAccess)
     this.profilePicture = this.props.profile.profilePicture;
@@ -184,7 +175,6 @@
         label: "Sign in",
         link: "/signin/",
       });
->>>>>>> ea248cf1
     }
 
     this.menuToolBoxItems = [
@@ -236,24 +226,9 @@
         link: "/signin/",
       });
     }
-
-
-
-<<<<<<< HEAD
-  }
-
-  componentWillReceiveProps(props) {
-    // console.log(props.headerChangesFromLayout);
-    if (props.headerChangesFromLayout) {
-      this.setState({
-        myProfile: props.headerChangesFromLayout
-      });
-    }
-    if (props.headerRoleFromLayout) {
-      this.setState({
-        myRoles: props.headerRoleFromLayout
-      });
-=======
+  }
+
+
   populateMenuToolbox(tools){
     console.log("tools",tools)
     const toolObjs = {
@@ -283,7 +258,7 @@
         link: "/dashboard/"
       }
     }
-
+  
     this.menuToolBoxItems = [];
     for (let tool of tools){
       this.menuToolBoxItems.push(toolObjs[tool.toLowerCase()]);
@@ -294,7 +269,6 @@
     if (props.headerChangesFromLayout){
       this.populateMenuToolbox(props.headerChangesFromLayout.toolAccess);
       this.profilePicture = props.headerChangesFromLayout.profilePicture;
->>>>>>> ea248cf1
     }
  
   }
@@ -302,22 +276,6 @@
   rolesToChoose(data) {
   }
 
-<<<<<<< HEAD
-  // loadMyProfile() {
-  // axios
-  //   .get(`/api/loadMyProfile.php?timestamp=${new Date().getTime()}`) // added timestamp to eliminate browser caching
-  //   .then(resp => {
-  //     // console.dir(resp.data);
-  //     this.setState({
-  //       myProfile: resp.data
-  //     });
-  //     this.rolesToChoose(resp.data);
-
-  //   })
-  //   .catch(err => console.error(err.response.toString()));
-  // }
-=======
->>>>>>> ea248cf1
 
   componentWillUnmount() {
     this.select = undefined
@@ -374,22 +332,12 @@
     }
     const extendedMarginOffTop = (this.headerSectionCount + 1) * 50;
     
-<<<<<<< HEAD
     const menuIcon = <Icon><FontAwesomeIcon icon={faTh} size={'lg'} /></Icon>;
-    const profilePicture = <ProfilePicture position={'left'} pic={this.props.profile.profilePicture} name="changeProfilePicture" id="changeProfilePicture" />;
+    const profilePicture = <ProfilePicture position={'left'} pic={this.profilePicture} name="changeProfilePicture" id="changeProfilePicture" />;
     const menuToolBox = <MenuDropDown position={'left'} menuBase={menuIcon} offset={-20} showThisMenuText={this.props.toolName} options={this.menuToolBoxItems} />;
     const profileMenu = <MenuDropDown position={'left'} menuBase={profilePicture} offset={-20} showThisMenuText={this.props.toolName} options={this.profileMenuMap} />;
     const isMultipleRoles = !!this.state.myRoles && !!this.state.myRoles.permissionRoles ? this.state.myRoles.permissionRoles.length > 1 : false;
     const isSingleRole = !!this.state.myRoles && !!this.state.myRoles.permissionRoles ? this.state.myRoles.permissionRoles.length === 1 : false;
-=======
-    const menuToolBox = <MenuDropDown position={'left'} menuIcon={faTh} offset={-20} showThisMenuText={this.props.toolName} options={this.menuToolBoxItems} />;
-    const profileMenu = <MenuDropDown position={'left'}
-      picture={this.profilePicture}
-      offset={-20} showThisMenuText={''} options={this.profileMenuMap} />;
-
-    const isMultipleRoles = !!this.state.myRoles && !!this.state.myRoles.permissionRoles ? Object.keys(this.state.myRoles.permissionRoles).length > 1 : false;
-    const isSingleRole = !!this.state.myRoles && !!this.state.myRoles.permissionRoles ? Object.keys(this.state.myRoles.permissionRoles).length === 1 : false;
->>>>>>> ea248cf1
     return (
       <React.Fragment>
         <div className="headingContainer">
@@ -405,28 +353,13 @@
             <span>{this.props.headingTitle}</span>
           </div>}
           {!this.props.guestUser && <div className="headingToolbar">
-<<<<<<< HEAD
             {isMultipleRoles && <MenuDropDown position={'left'} offsetPos={-20} showThisMenuText={'Instructor'} options={this.state.myRoles.permissionRoles} placeholder={"Select Course"} />}
-=======
-            {/* {isMultipleRoles && <Menu showThisRole={'Instructor'} itemsToShow={this.state.myRoles.permissionRoles} />} */}
-            {isMultipleRoles && <MenuDropDown offsetPos={-20} showThisMenuText={'Instructor'} options={this.state.myRoles.permissionRoles} placeholder={"Select Course"} />}
->>>>>>> ea248cf1
             {isSingleRole && <button style={{
               alignItems: "center",
-<<<<<<< HEAD
               borderRadius: "5px",
             }}>{this.state.myRoles.permissionRoles[0].label}</button>}
             {menuToolBox}
             {profileMenu}
-=======
-              // padding: "10px",
-              borderRadius: "5px"
-            }}>{this.state.myRoles.permissionRoles[Object.keys(this.state.myRoles.permissionRoles)[0]].showText}</button>}
-            {/* {toolBox} */}
-            {menuToolBox}
-            {profileMenu}
-            {/* <MenuDropDown offsetPos={-20} showThisMenuText={'Instructor'} options={this.state.myRoles.permissionRoles} placeholder={"Select Course"} /> */}
->>>>>>> ea248cf1
 
 
 
@@ -443,25 +376,12 @@
           </div>}
           {!this.props.guestUser &&
             <div className="extended-header">
-<<<<<<< HEAD
               {isMultipleRoles && <MenuDropDown position={'right'} showThisMenuText={'Instructor'} options={this.state.myRoles.permissionRoles} />}
               {isSingleRole && <button style={{
                 alignItems: "center",
                 borderRadius: "5px",
               }}>{this.state.myRoles.permissionRoles[Object.keys(this.state.myRoles.permissionRoles)[0]].showText}</button>}
               {menuToolBox}
-=======
-              {isMultipleRoles && <MenuDropDown showThisMenuText={'Instructor'} options={this.state.myRoles.permissionRoles} />}
-              {isSingleRole && <button style={{
-                // display: "flex",
-                alignItems: "center",
-                // padding: "10px",
-                borderRadius: "5px"
-              }}>{this.state.myRoles.permissionRoles[Object.keys(this.state.myRoles.permissionRoles)[0]].showText}</button>}
-              {/* {toolBox} */}
-              {menuToolBox}
-
->>>>>>> ea248cf1
               {profileMenu}
 
             </div>}
@@ -469,7 +389,8 @@
       </React.Fragment>
     );
   }
+
+  
 }
 
-
 export default DoenetHeader;