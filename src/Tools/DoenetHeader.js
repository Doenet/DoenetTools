import React, { Component, useState } from 'react';
import './header.css'
import doenetImage from '../media/Doenet_Logo_cloud_only.png';
import { FontAwesomeIcon } from '@fortawesome/react-fontawesome';
import { faTh, faUser, faArrowLeft, faBars, faCaretRight, faCaretDown } from '@fortawesome/free-solid-svg-icons';
import axios from "axios";
axios.defaults.withCredentials = true;
import styled from "styled-components";

// import { animated, useSpring } from 'react-spring';
import Menu from './menu.js'
import MenuDropDown from '../imports/MenuDropDown.js';
// import IndexedDB from '../services/IndexedDB';
// import axios from 'axios';
// import ConstrainToAngles from '../Doenet/components/ConstrainToAngles';


const ExtendedHeader = styled.div`
  display: none;
  width: 100%;
  background-color: white;
  z-index: 1;
  transition: all 0.5s ease-in-out;
  @media (max-width: 768px){
    display: block !important;
    &.on {
      margin-top: 0px;
      opacity: 1;
    }
     
    &.off {
      margin-top: ${props => '-' + props.extendedMarginOffTop + 'px'};
      opacity: 0;
      margin-bottom: 50px;
    }
  }
   
`;

const Icon = styled.div`
font-size:19px;
padding:15px;
`;

const ProfilePicture = styled.button`
  background-image: linear-gradient(rgba(0, 0, 0, 0), rgba(0, 0, 0, 0)),
    url("/profile_pictures/${props => props.pic}.jpg");
  background-position: center;
  background-repeat: no-repeat;
  background-size: cover;
  transition: 300ms;
  color: #333333;
  width:45px;
  height:45px;
  display: inline;
  color: rgba(0, 0, 0, 0);
  justify-content: center;
  align-items: center;
  border-radius: 50%;
  border-style:none;
  
`;
const ProfilePictureLrg = styled.div`
  background-image: linear-gradient(rgba(0, 0, 0, 0), rgba(0, 0, 0, 0)),
    url("/profile_pictures/${props => props.pic}.jpg");
  background-position: center;
  background-repeat: no-repeat;
  background-size: cover;
  transition: 300ms;
  color: #333333;
  width:100px;
  height:100px;
  margin-top:10px;
  display: block;
  color: rgba(0, 0, 0, 0);
  justify-content: center;
  align-items: center;
  border-radius: 50%;
  border-style:none;
  
`;


class DoenetHeader extends Component {

  constructor(props) {
    super(props);

    this.state = {
      menuVisble: false,
      showToolbox: false,
      sliderVisible: false,
      myRoles: {}
    }

    this.select = null
    this.updateNumber = 0;
    this.roles = [];
    this.adminAccess = 0;
    this.accessAllowed = 0;
    this.headerSectionCount = 1;
    if (this.props.rights) {
      this.rightToView = this.props.rights.rightToView
      this.rightToEdit = this.props.rights.rightToEdit
      this.instructorRights = this.props.rights.instructorRights

      if (this.instructorRights) {
        this.roles.push("Instructor")
      }
      if (this.rightToView) {
        this.roles.push("Student")
      }

      this.coursesPermissions = this.props.rights.permissions
    } else {
      this.rightToView = false
      this.rightToEdit = false
      this.instructorRights = false
    }

    this.selectPermission = null
    this.currentCourseId = ""
    if (this.props.rights) {
      this.currentCourseId = this.props.rights.defaultId 
    }


    this.options = []
    if (this.props.rights && this.props.rights.arrayIds != []) {
      this.props.rights.arrayIds.map((id, index) => {
        this.options.push(<option key={this.updateNumber++} value={id}>{this.props.rights.courseInfo[id]['courseName']}</option>)
      })
    } else {
      this.options.push(<option key={this.updateNumber++}>No courses</option>)
    }

    this.select = (<select
      value={this.props.rights ? this.props.rights.defaultId : undefined}
      className="select"
      onChange={(e) => {
        this.currentCourseId = e.target.value;
        this.accessAllowed = this.coursesPermissions['courseInfo'][this.currentCourseId]['accessAllowed'];
        this.adminAccess = this.coursesPermissions['courseInfo'][this.currentCourseId]['adminAccess'];
        if (this.accessAllowed === "1") {
          this.rightToView = true
          if (this.adminAccess === "1") {
            this.rightToEdit = true
            this.instructorRights = true
          }
        }
        this.props.rights.parentFunction(e.target.value);
        this.forceUpdate()
      }}>
      {this.options}
    </select>)

<<<<<<< HEAD
    
    this.populateMenuToolbox(props.profile.toolAccess)
    this.profilePicture = this.props.profile.profilePicture;
    this.prepareProfileDropDown(this.profilePicture);

    this.menuToolBoxItems = [
      {
        id: "Chooser",
        label: "Chooser",
        link: "/chooser/"
      },
      {
        id: "Course",
        label: "Course",
        link: "/course/"
      },
      {
        id: "Documentation",
        label: "Documentation",
        link: "/docs/"
      },
      {
        id: "Gradebook",
        label: "Gradebook",
        link: "/gradebook/"
      }];
    
  }


  populateMenuToolbox(tools){
    console.log("tools",tools)
=======
    if (props.profile.toolAccess){
      this.populateMenuToolbox(props.profile.toolAccess)
      this.profilePicture = this.props.profile.profilePicture;
    }else{
      this.populateMenuToolbox([]);
      this.profilePicture = "anonymous";
    }
    

    this.profileMenuMap = [
      {
        id: "Account",
        label: "Account settings",
        link: "/accountsettings/"
      }];
    if (props.isSignedIn) {
      this.profileMenuMap.push({
        id: "SignOut",
        label: "Sign out",
        link: "/signout/",
      });
    } else {
      this.profileMenuMap.push({
        id: "SignIn",
        label: "Sign in",
        link: "/signin/",
      });
    }

  }

  populateMenuToolbox(tools){
>>>>>>> 6e722140
    const toolObjs = {
      "chooser": {
        id: "Chooser",
        label: "Chooser",
        link: "/chooser/"
      },
      "course":{
        id: "Course",
        label: "Course",
        link: "/course/"
      },
      "documentation": {
        id: "Documentation",
        label: "Documentation",
        link: "/docs/"
      },
      "gradebook":{
        id: "Gradebook",
        label: "Gradebook",
        link: "/gradebook/"
      },
      "dashboard":{
        id: "Dashboard",
        label: "Dashboard",
        link: "/dashboard/"
      }
    }
<<<<<<< HEAD
  
=======

>>>>>>> 6e722140
    this.menuToolBoxItems = [];
    for (let tool of tools){
      this.menuToolBoxItems.push(toolObjs[tool.toLowerCase()]);
    }
  }

<<<<<<< HEAD
  prepareProfileDropDown() {
    this.profileMenuMap = [
      {
        optionElem: <ProfilePictureLrg pic={this.profilePicture} name="changeProfilePicture" id="changeProfilePicture"   />,
        id:'profile',
        label: `${this.props.profile.screenName}`
      },
      {
        id: "Account",
        label: "Account Settings",
        link: "/accountsettings/"
      }];
    if (this.props.isSignedIn) {
      this.profileMenuMap.push({
        id: "SignOut",
        label: "Sign out",
        link: "/signout/",
      });
    } else {
      this.profileMenuMap.push({
        id: "SignIn",
        label: "Sign in",
        link: "/signin/",
      });
=======
  componentWillReceiveProps(props) {
    if (props.headerChangesFromLayout && props.headerChangesFromLayout.toolAccess){
      this.populateMenuToolbox(props.headerChangesFromLayout.toolAccess);
      this.profilePicture = props.headerChangesFromLayout.profilePicture;
>>>>>>> 6e722140
    }
 
  }

  componentWillReceiveProps(props) {
    if (props.headerChangesFromLayout){
      this.populateMenuToolbox(props.headerChangesFromLayout.toolAccess);
      this.profilePicture = props.headerChangesFromLayout.profilePicture;
      this.prepareProfileDropDown(this.profilePicture);
  }
<<<<<<< HEAD
  }
=======

>>>>>>> 6e722140


  componentWillUnmount() {
    this.select = undefined
    this.selectPermission = undefined
    this.username = undefined;
    // this.access = undefined;
    this.coursesPermissions = undefined
    this.accessAllowed = undefined
    this.adminAccess = undefined
    if (this.props.rights) {
      this.props.rights.rightToView = undefined
      this.props.rights.rightToEdit = undefined
      this.props.rights.instructorRights = undefined
      this.props.rights.downloadPermission = undefined
      this.props.rights.permissions = undefined

      this.props.rights.arrayIds = undefined
      this.props.rights.courseInfo = undefined
      this.props.rights.defaultId = undefined
      this.props.rights.defaultRole = undefined

      this.props.rights.permissionCallBack = undefined
      this.props.rights.parentFunction = undefined
    }

  }

  toogleToolbox = () => {
    if (!this.state.showToolbox) {
      document.addEventListener('click', this.toogleToolbox, false);
    } else {
      document.removeEventListener('click', this.toogleToolbox, false);
    }

    this.setState(prevState => ({
      showToolbox: !prevState.showToolbox
    }));
  }

  toggleSlider = () => {
    this.setState(prevState => ({
      sliderVisible: !prevState.sliderVisible
    }));
    this.props.onChange(!this.state.sliderVisible, this.headerSectionCount);
  }


  render() {
    const sliderClass = this.state.sliderVisible ? 'on' : 'off';
    if (!!this.refs.extendedHeader) {
      this.headerSectionCount = this.refs.extendedHeader.children.length;
    }
    const extendedMarginOffTop = (this.headerSectionCount + 1) * 50;
    
<<<<<<< HEAD
    const menuIcon = <Icon><FontAwesomeIcon icon={faTh} size={'lg'} /></Icon>;
    const profilePicture = <ProfilePicture position={'left'} pic={this.profilePicture} name="changeProfilePicture" id="changeProfilePicture" />;
    const menuToolBox = <MenuDropDown position={'left'} menuBase={menuIcon} offset={-20} showThisMenuText={this.props.toolName} options={this.menuToolBoxItems} />;
    const profileMenu = <MenuDropDown position={'left'} menuBase={profilePicture} offset={-20} showThisMenuText={this.props.toolName} options={this.profileMenuMap} />;
    const isMultipleRoles = !!this.state.myRoles && !!this.state.myRoles.permissionRoles ? this.state.myRoles.permissionRoles.length > 1 : false;
    const isSingleRole = !!this.state.myRoles && !!this.state.myRoles.permissionRoles ? this.state.myRoles.permissionRoles.length === 1 : false;
=======
    const menuToolBox = <MenuDropDown position={'left'} menuIcon={faTh} offset={-20} showThisMenuText={this.props.toolName} options={this.menuToolBoxItems} />;
    const profileMenu = <MenuDropDown position={'left'}
      picture={this.profilePicture}
      offset={-20} showThisMenuText={''} options={this.profileMenuMap} />;

    const isMultipleRoles = !!this.state.myRoles && !!this.state.myRoles.permissionRoles ? Object.keys(this.state.myRoles.permissionRoles).length > 1 : false;
    const isSingleRole = !!this.state.myRoles && !!this.state.myRoles.permissionRoles ? Object.keys(this.state.myRoles.permissionRoles).length === 1 : false;
>>>>>>> 6e722140
    return (
      <React.Fragment>
        <div className="headingContainer">
          <div className="headerPlayBtn" onClick={this.toggleSlider}>
            <FontAwesomeIcon id='headerPlayBtn-icon' fontSize='16px' icon={this.state.sliderVisible ? faCaretDown : faCaretRight} />
          </div>
          <div className="toolName">
<<<<<<< HEAD
            <img id="doenetLogo" onClick={() => { location.href = "/dashboard"; }} src={doenetImage} height='40px' />
=======
            <img id="doenetLogo"  src={doenetImage} height='40px' />
>>>>>>> 6e722140
            <span>{this.props.toolName}</span>
          </div>

          {this.props.headingTitle && <div className="headingTitle">
            <span>{this.props.headingTitle}</span>
          </div>}
          {!this.props.guestUser && <div className="headingToolbar">
<<<<<<< HEAD
            {isMultipleRoles && <MenuDropDown position={'left'} offsetPos={-20} showThisMenuText={'Instructor'} options={this.state.myRoles.permissionRoles} placeholder={"Select Course"} />}
=======
            {/* {isMultipleRoles && <Menu showThisRole={'Instructor'} itemsToShow={this.state.myRoles.permissionRoles} />} */}
            {isMultipleRoles && <MenuDropDown offsetPos={-20} showThisMenuText={'Instructor'} options={this.state.myRoles.permissionRoles} placeholder={"Select Course"} />}
>>>>>>> 6e722140
            {isSingleRole && <button style={{
              alignItems: "center",
<<<<<<< HEAD
              borderRadius: "5px",
            }}>{this.state.myRoles.permissionRoles[0].label}</button>}
            {menuToolBox}
            {profileMenu}
=======
              // padding: "10px",
              borderRadius: "5px"
            }}>{this.state.myRoles.permissionRoles[Object.keys(this.state.myRoles.permissionRoles)[0]].showText}</button>}
            {/* {toolBox} */}
            {menuToolBox}
            {profileMenu}
            {/* <MenuDropDown offsetPos={-20} showThisMenuText={'Instructor'} options={this.state.myRoles.permissionRoles} placeholder={"Select Course"} /> */}
>>>>>>> 6e722140



          </div>}


        </div>

        <ExtendedHeader className={sliderClass} ref='extendedHeader' extendedMarginOffTop={extendedMarginOffTop}>
          {this.props.headingTitle && <div className="extended-header">
            <div className="headingTitlePhone">
              <span>{this.props.headingTitle}</span>
            </div>
          </div>}
          {!this.props.guestUser &&
            <div className="extended-header">
<<<<<<< HEAD
              {isMultipleRoles && <MenuDropDown position={'right'} showThisMenuText={'Instructor'} options={this.state.myRoles.permissionRoles} />}
              {isSingleRole && <button style={{
                alignItems: "center",
                borderRadius: "5px",
              }}>{this.state.myRoles.permissionRoles[Object.keys(this.state.myRoles.permissionRoles)[0]].showText}</button>}
              {menuToolBox}
=======
              {isMultipleRoles && <MenuDropDown showThisMenuText={'Instructor'} options={this.state.myRoles.permissionRoles} />}
              {isSingleRole && <button style={{
                // display: "flex",
                alignItems: "center",
                // padding: "10px",
                borderRadius: "5px"
              }}>{this.state.myRoles.permissionRoles[Object.keys(this.state.myRoles.permissionRoles)[0]].showText}</button>}
              {/* {toolBox} */}
              {menuToolBox}

>>>>>>> 6e722140
              {profileMenu}

            </div>}
        </ExtendedHeader>
      </React.Fragment>
    );
  }

<<<<<<< HEAD

}
=======
>>>>>>> 6e722140

export default DoenetHeader;<|MERGE_RESOLUTION|>--- conflicted
+++ resolved
@@ -154,40 +154,6 @@
       {this.options}
     </select>)
 
-<<<<<<< HEAD
-    
-    this.populateMenuToolbox(props.profile.toolAccess)
-    this.profilePicture = this.props.profile.profilePicture;
-    this.prepareProfileDropDown(this.profilePicture);
-
-    this.menuToolBoxItems = [
-      {
-        id: "Chooser",
-        label: "Chooser",
-        link: "/chooser/"
-      },
-      {
-        id: "Course",
-        label: "Course",
-        link: "/course/"
-      },
-      {
-        id: "Documentation",
-        label: "Documentation",
-        link: "/docs/"
-      },
-      {
-        id: "Gradebook",
-        label: "Gradebook",
-        link: "/gradebook/"
-      }];
-    
-  }
-
-
-  populateMenuToolbox(tools){
-    console.log("tools",tools)
-=======
     if (props.profile.toolAccess){
       this.populateMenuToolbox(props.profile.toolAccess)
       this.profilePicture = this.props.profile.profilePicture;
@@ -196,31 +162,36 @@
       this.profilePicture = "anonymous";
     }
     
-
-    this.profileMenuMap = [
-      {
-        id: "Account",
-        label: "Account settings",
-        link: "/accountsettings/"
+    this.populateMenuToolbox(props.profile.toolAccess)
+    this.profilePicture = this.props.profile.profilePicture;
+    this.prepareProfileDropDown(this.profilePicture);
+
+    this.menuToolBoxItems = [
+      {
+        id: "Chooser",
+        label: "Chooser",
+        link: "/chooser/"
+      },
+      {
+        id: "Course",
+        label: "Course",
+        link: "/course/"
+      },
+      {
+        id: "Documentation",
+        label: "Documentation",
+        link: "/docs/"
+      },
+      {
+        id: "Gradebook",
+        label: "Gradebook",
+        link: "/gradebook/"
       }];
-    if (props.isSignedIn) {
-      this.profileMenuMap.push({
-        id: "SignOut",
-        label: "Sign out",
-        link: "/signout/",
-      });
-    } else {
-      this.profileMenuMap.push({
-        id: "SignIn",
-        label: "Sign in",
-        link: "/signin/",
-      });
-    }
-
-  }
+    
+  }
+
 
   populateMenuToolbox(tools){
->>>>>>> 6e722140
     const toolObjs = {
       "chooser": {
         id: "Chooser",
@@ -248,18 +219,13 @@
         link: "/dashboard/"
       }
     }
-<<<<<<< HEAD
   
-=======
-
->>>>>>> 6e722140
     this.menuToolBoxItems = [];
     for (let tool of tools){
       this.menuToolBoxItems.push(toolObjs[tool.toLowerCase()]);
     }
   }
 
-<<<<<<< HEAD
   prepareProfileDropDown() {
     this.profileMenuMap = [
       {
@@ -284,27 +250,16 @@
         label: "Sign in",
         link: "/signin/",
       });
-=======
+    }
+  }
+
   componentWillReceiveProps(props) {
     if (props.headerChangesFromLayout && props.headerChangesFromLayout.toolAccess){
       this.populateMenuToolbox(props.headerChangesFromLayout.toolAccess);
       this.profilePicture = props.headerChangesFromLayout.profilePicture;
->>>>>>> 6e722140
-    }
- 
-  }
-
-  componentWillReceiveProps(props) {
-    if (props.headerChangesFromLayout){
-      this.populateMenuToolbox(props.headerChangesFromLayout.toolAccess);
-      this.profilePicture = props.headerChangesFromLayout.profilePicture;
       this.prepareProfileDropDown(this.profilePicture);
   }
-<<<<<<< HEAD
-  }
-=======
-
->>>>>>> 6e722140
+  }
 
 
   componentWillUnmount() {
@@ -360,22 +315,12 @@
     }
     const extendedMarginOffTop = (this.headerSectionCount + 1) * 50;
     
-<<<<<<< HEAD
     const menuIcon = <Icon><FontAwesomeIcon icon={faTh} size={'lg'} /></Icon>;
     const profilePicture = <ProfilePicture position={'left'} pic={this.profilePicture} name="changeProfilePicture" id="changeProfilePicture" />;
     const menuToolBox = <MenuDropDown position={'left'} menuBase={menuIcon} offset={-20} showThisMenuText={this.props.toolName} options={this.menuToolBoxItems} />;
     const profileMenu = <MenuDropDown position={'left'} menuBase={profilePicture} offset={-20} showThisMenuText={this.props.toolName} options={this.profileMenuMap} />;
     const isMultipleRoles = !!this.state.myRoles && !!this.state.myRoles.permissionRoles ? this.state.myRoles.permissionRoles.length > 1 : false;
     const isSingleRole = !!this.state.myRoles && !!this.state.myRoles.permissionRoles ? this.state.myRoles.permissionRoles.length === 1 : false;
-=======
-    const menuToolBox = <MenuDropDown position={'left'} menuIcon={faTh} offset={-20} showThisMenuText={this.props.toolName} options={this.menuToolBoxItems} />;
-    const profileMenu = <MenuDropDown position={'left'}
-      picture={this.profilePicture}
-      offset={-20} showThisMenuText={''} options={this.profileMenuMap} />;
-
-    const isMultipleRoles = !!this.state.myRoles && !!this.state.myRoles.permissionRoles ? Object.keys(this.state.myRoles.permissionRoles).length > 1 : false;
-    const isSingleRole = !!this.state.myRoles && !!this.state.myRoles.permissionRoles ? Object.keys(this.state.myRoles.permissionRoles).length === 1 : false;
->>>>>>> 6e722140
     return (
       <React.Fragment>
         <div className="headingContainer">
@@ -383,11 +328,7 @@
             <FontAwesomeIcon id='headerPlayBtn-icon' fontSize='16px' icon={this.state.sliderVisible ? faCaretDown : faCaretRight} />
           </div>
           <div className="toolName">
-<<<<<<< HEAD
-            <img id="doenetLogo" onClick={() => { location.href = "/dashboard"; }} src={doenetImage} height='40px' />
-=======
             <img id="doenetLogo"  src={doenetImage} height='40px' />
->>>>>>> 6e722140
             <span>{this.props.toolName}</span>
           </div>
 
@@ -395,28 +336,13 @@
             <span>{this.props.headingTitle}</span>
           </div>}
           {!this.props.guestUser && <div className="headingToolbar">
-<<<<<<< HEAD
             {isMultipleRoles && <MenuDropDown position={'left'} offsetPos={-20} showThisMenuText={'Instructor'} options={this.state.myRoles.permissionRoles} placeholder={"Select Course"} />}
-=======
-            {/* {isMultipleRoles && <Menu showThisRole={'Instructor'} itemsToShow={this.state.myRoles.permissionRoles} />} */}
-            {isMultipleRoles && <MenuDropDown offsetPos={-20} showThisMenuText={'Instructor'} options={this.state.myRoles.permissionRoles} placeholder={"Select Course"} />}
->>>>>>> 6e722140
             {isSingleRole && <button style={{
               alignItems: "center",
-<<<<<<< HEAD
               borderRadius: "5px",
             }}>{this.state.myRoles.permissionRoles[0].label}</button>}
             {menuToolBox}
             {profileMenu}
-=======
-              // padding: "10px",
-              borderRadius: "5px"
-            }}>{this.state.myRoles.permissionRoles[Object.keys(this.state.myRoles.permissionRoles)[0]].showText}</button>}
-            {/* {toolBox} */}
-            {menuToolBox}
-            {profileMenu}
-            {/* <MenuDropDown offsetPos={-20} showThisMenuText={'Instructor'} options={this.state.myRoles.permissionRoles} placeholder={"Select Course"} /> */}
->>>>>>> 6e722140
 
 
 
@@ -433,25 +359,12 @@
           </div>}
           {!this.props.guestUser &&
             <div className="extended-header">
-<<<<<<< HEAD
               {isMultipleRoles && <MenuDropDown position={'right'} showThisMenuText={'Instructor'} options={this.state.myRoles.permissionRoles} />}
               {isSingleRole && <button style={{
                 alignItems: "center",
                 borderRadius: "5px",
               }}>{this.state.myRoles.permissionRoles[Object.keys(this.state.myRoles.permissionRoles)[0]].showText}</button>}
               {menuToolBox}
-=======
-              {isMultipleRoles && <MenuDropDown showThisMenuText={'Instructor'} options={this.state.myRoles.permissionRoles} />}
-              {isSingleRole && <button style={{
-                // display: "flex",
-                alignItems: "center",
-                // padding: "10px",
-                borderRadius: "5px"
-              }}>{this.state.myRoles.permissionRoles[Object.keys(this.state.myRoles.permissionRoles)[0]].showText}</button>}
-              {/* {toolBox} */}
-              {menuToolBox}
-
->>>>>>> 6e722140
               {profileMenu}
 
             </div>}
@@ -460,10 +373,7 @@
     );
   }
 
-<<<<<<< HEAD
 
 }
-=======
->>>>>>> 6e722140
 
 export default DoenetHeader;