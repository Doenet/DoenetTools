/**
 * External dependencies
 */
import React, { useEffect, useState, useContext } from 'react';

import {
  atom,
  useSetRecoilState,
  useRecoilValue,
  useRecoilState,
  selectorFamily,
  useRecoilValueLoadable,
  useRecoilCallback,
  atomFamily,
} from 'recoil';
import axios from 'axios';
import 'codemirror/lib/codemirror.css';
import 'codemirror/theme/material.css';

/**
 * Internal dependencies
 */
import Drive, {
  folderDictionaryFilterSelector,
  clearDriveAndItemSelections,
  drivePathSyncFamily,
  folderDictionaryFilterAtom,
} from '../../_reactComponents/Drive/Drive';
import { BreadcrumbContainer } from '../../_reactComponents/Breadcrumb';
import Button from '../../_reactComponents/PanelHeaderComponents/Button';
import Increment from '../../_reactComponents/PanelHeaderComponents/IncrementMenu';
// import DateTime from '../../_reactComponents/PanelHeaderComponents/DateTime'; //TODO
import DriveCards from '../../_reactComponents/Drive/DriveCards';
import '../../_reactComponents/Drive/drivecard.css';
import '../../_utils/util.css';
import GlobalFont from '../../_utils/GlobalFont';
import Tool from '../_framework/Tool';
import Switch from "../_framework/Switch";
import { useToolControlHelper, ProfileContext } from '../_framework/ToolRoot';
import { useToast } from '../_framework/Toast';
import { URLPathSync } from '../library/Library';
import Enrollment from './Enrollment';
import { useAssignment } from '../course/CourseActions';
import { useAssignmentCallbacks } from '../../_reactComponents/Drive/DriveActions';
import { selectedInformation } from '../library/Library';
import { itemHistoryAtom, fileByContentId } from '../../_sharedRecoil/content';

const versionHistoryReleasedSelectedAtom = atom({
  key: 'versionHistoryReleasedSelectedAtom',
  default: '',
});
const viewerDoenetMLAtom = atom({
  key: 'viewerDoenetMLAtom',
  default: { updateNumber: 0, doenetML: '' },
});
export const roleAtom = atom({
  key: 'roleAtom',
  default: 'Instructor',
});
export const selectedVersionAtom = atom({
  key: 'selectedVersionAtom',
  default: '',
});
export const loadAssignmentSelector = selectorFamily({
  key: 'loadAssignmentSelector',
  get:
    (doenetId) =>
    async ({ get, set }) => {
      const { data } = await axios.get(
        `/api/getAllAssignmentSettings.php?doenetId=${doenetId}`,
      );
      return data;
    },
});
export const assignmentDictionary = atomFamily({
  key: 'assignmentDictionary',
  default: selectorFamily({
    key: 'assignmentDictionary/Default',
    get:
      (driveIditemIddoenetIdparentFolderId) =>
      async ({ get }, instructions) => {
        let folderInfoQueryKey = {
          driveId: driveIditemIddoenetIdparentFolderId.driveId,
          folderId: driveIditemIddoenetIdparentFolderId.folderId,
        };
        let folderInfo = get(
          folderDictionaryFilterSelector(folderInfoQueryKey),
        );
        const itemObj =
          folderInfo?.contentsDictionary?.[
            driveIditemIddoenetIdparentFolderId.itemId
          ];
        if (driveIditemIddoenetIdparentFolderId.doenetId) {
          const aInfo = await get(
            loadAssignmentSelector(
              driveIditemIddoenetIdparentFolderId.doenetId,
            ),
          );
          if (aInfo) {
            return aInfo?.assignments[0];
          } else return null;
        } else return null;
      },
  }),
});
let assignmentDictionarySelector = selectorFamily({
  key: 'assignmentDictionaryNewSelector',
  get:
    (driveIditemIddoenetIdparentFolderId) =>
    ({ get }) => {
      return get(assignmentDictionary(driveIditemIddoenetIdparentFolderId));
    },
});

function Container(props) {
  return (
    <div
      style={{
        maxWidth: '850px',
        padding: '20px',
        display: 'grid',
      }}
    >
      {props.children}
    </div>
  );
}

function AutoSelect(props) {
  const { activateMenuPanel } = useToolControlHelper();

  const contentInfoLoad = useRecoilValueLoadable(selectedInformation);
  if(contentInfoLoad.state === "hasValue"){
    const versionHistory = useRecoilValueLoadable(itemHistoryAtom(contentInfoLoad?.contents?.itemInfo?.doenetId))

    if (versionHistory.state === "loading"){ return null;}
    if (versionHistory.state === "hasError"){ 
      console.error(versionHistory.contents)
      return null;}
      if (versionHistory.state === "hasValue"){ 
        const contentId = versionHistory.contents.named.contentId;
       }
  }
  if (contentInfoLoad?.contents?.number > 0) {
    activateMenuPanel(0);
  } else {
    activateMenuPanel(1);
  }
  return null;
}

export default function Course(props) {
  const { openOverlay, activateMenuPanel } = useToolControlHelper();
  const [toast, toastType] = useToast();
  let routePathDriveId = '';
  let routePathFolderId = '';
  let pathItemId = '';
  let itemType = '';
  let urlParamsObj = Object.fromEntries(
    new URLSearchParams(props.route.location.search),
  );
  const clearSelections = useSetRecoilState(clearDriveAndItemSelections);
  const [openEnrollment, setEnrollmentView] = useState(false);
  const role = useRecoilValue(roleAtom);
  const setDrivePath = useSetRecoilState(drivePathSyncFamily('main'));

  if (urlParamsObj?.path !== undefined) {
    [routePathDriveId, routePathFolderId, pathItemId, itemType] =
      urlParamsObj.path.split(':');
  }
  if (urlParamsObj?.path !== undefined) {
    [routePathDriveId] = urlParamsObj.path.split(':');
  }
  // const [init,setInit]  = useState(false)
  // const setFilteredDrive = useSetRecoilState(folderDictionaryFilterAtom({driveId:routePathDriveId}));
  const [filter, setFilteredDrive] = useRecoilState(
    folderDictionaryFilterAtom({ driveId: routePathDriveId }),
  );
  //Select +Add menuPanel if no course selected on startup
  useEffect(() => {
    if (routePathDriveId === '') {
      activateMenuPanel(1);
    }
  }, []);

  //Default filter
  if (filter === 'All') {
    setFilteredDrive('Released Only');
  }

  //Wait for the filter to change
  if (filter === 'All' && routePathDriveId !== '') {
    return null;
  }
  let columnsArr = [];
  if(filter === 'Released Only'){
    columnsArr.push('Due Date', 'Assigned')
  }else{
    columnsArr.push('Due Date')
  }
  function cleardrivecardSelection() {
    setDrivePath({
      driveId: '',
      parentFolderId: '',
      itemId: '',
      type: '',
    });
  }
  function outsideDriveSelection() {
    setDrivePath({
      driveId: '',
      parentFolderId: '',
      itemId: '',
      type: '',
    });
  }
  let breadcrumbContainer = <BreadcrumbContainer drivePathSyncKey="main" />;

  const setEnrollment = (e) => {
    e.preventDefault();
    setEnrollmentView(!openEnrollment);
  };
  const setViewAccessToggle = (e) => {
    e.preventDefault();
    if (filter === 'Released Only') {
      setFilteredDrive('Assigned Only');
    } else {
      setFilteredDrive('Released Only');
    }
  };
  const enrollDriveId = { driveId: routePathDriveId };
  let hideUnpublished = true;
  if (role === 'Instructor') {
    hideUnpublished = false;
  }
  let urlClickBehavior = '';
  if (role === 'Instructor') {
    urlClickBehavior = 'select';
  }


  const profile = useContext(ProfileContext);
  if (profile.signedIn === '0') {
    return (
      <>
        <GlobalFont />
        <Tool>
          <headerPanel title="Course"></headerPanel>

          <mainPanel>
            <div
              style={{
                border: '1px solid grey',
                borderRadius: '20px',
                margin: 'auto',
                marginTop: '10%',
                padding: '10px',
                width: '50%',
              }}
            >
              <div
                style={{
                  textAlign: 'center',
                  alignItems: 'center',
                  marginBottom: '20px',
                }}
              >
                <h2>You are not signed in</h2>
                <h2>Course currently requires sign in for use</h2>
                <button style={{ background: '#1a5a99', borderRadius: '5px' }}>
                  <a
                    href="/signin"
                    style={{ color: 'white', textDecoration: 'none' }}
                  >
                    Sign in with this link
                  </a>
                </button>
              </div>
            </div>
          </mainPanel>
        </Tool>
      </>
    );
  }

  return (
    <>
      <URLPathSync route={props.route} />
      <GlobalFont />
      <Tool>
        <headerPanel title="Course" />
        <navPanel isInitOpen>
          <div
            style={{ marginBottom: '40px', height: '100vh' }}
            onClick={outsideDriveSelection}
          >
            <Drive
              driveId={routePathDriveId}
              foldersOnly={true}
              drivePathSyncKey="main"
            />
          </div>
        </navPanel>

        <mainPanel>
          <AutoSelect />
          {openEnrollment ? (
            <Enrollment selectedCourse={enrollDriveId} />
          ) : (
            <>
              {breadcrumbContainer}
              <div
                onClick={() => {
                  clearSelections();
                }}
                // className={routePathDriveId ? 'mainPanelStyle' : ''}
              >
                <Container>
                  <Drive
                    columnTypes={columnsArr}
                    driveId={routePathDriveId}
                    hideUnpublished={hideUnpublished}
                    subTypes={['Administrator']}
                    urlClickBehavior="select"
                    drivePathSyncKey="main"
                    doenetMLDoubleClickCallback={(info) => {
                      openOverlay({
                        type: 'content',
                        doenetId: info.item.doenetId,
                        title: info.item.label,
                      });
                    }}
                  />
                </Container>
              </div>

              <div onClick={cleardrivecardSelection} tabIndex={0}>
                {!routePathDriveId && <h2>Admin</h2>}
                <DriveCards
                  routePathDriveId={routePathDriveId}
                  isOneDriveSelect={true}
                  types={['course']}
                  drivePathSyncKey="main"
                  subTypes={['Administrator']}
                />

                {!routePathDriveId && <h2>Student</h2>}
                <DriveCards
                  isOneDriveSelect={true}
                  routePathDriveId={routePathDriveId}
                  isOneDriveSelect={true}
                  types={['course']}
                  drivePathSyncKey="main"
                  subTypes={['Student']}
                />
              </div>
            </>
          )}
        </mainPanel>
       
          
            {routePathDriveId && <menuPanel isInitOpen title="Assignment">
              <VersionInfo route={props.route} />
              <br />
              <ItemInfoPanel route={props.route} />
            </menuPanel>}

            { routePathDriveId && <menuPanel title="+Add">
              <>
                <Button
                  value={
                    openEnrollment ? 'Close Enrollment' : 'Open Enrollment'
                  }
                  callback={(e) => setEnrollment(e)}
                ></Button>
                <br />
                <label>View as Student</label>

                <Switch
                  onChange={(e) => setViewAccessToggle(e)}
                  checked={filter === 'Released Only' ? false : true}
                ></Switch>
              </>
            </menuPanel>}
          
        
      </Tool>
    </>
  );
}

const DoenetMLInfoPanel = (props) => {
  const {addContentAssignment,changeSettings,saveSettings,assignmentToContent,loadAvailableAssignment, publishContentAssignment,onAssignmentError,} = useAssignment();
  const {makeAssignment,onmakeAssignmentError,publishAssignment,onPublishAssignmentError,publishContent,onPublishContentError, updateAssignmentTitle,onUpdateAssignmentTitleError,convertAssignmentToContent,onConvertAssignmentToContentError} = useAssignmentCallbacks();
  const selectedVId = useRecoilValue(selectedVersionAtom);

  const itemInfo = props.contentInfo;
  const versionHistory = useRecoilValueLoadable(
    itemHistoryAtom(itemInfo.doenetId),
  );

  const selectedContentId = () => {
    const assignedArr = versionHistory.contents.named.filter(
      (item) => item.versionId === selectedVId,
    );
    if (assignedArr.length > 0) {
      return assignedArr[0].contentId;
    } else {
      return '';
    }
  };
  const assignmentInfoSettings = useRecoilValueLoadable(
    assignmentDictionarySelector({
      driveId: itemInfo.driveId,
      folderId: itemInfo.parentFolderId,
      itemId: itemInfo.itemId,
      doenetId: itemInfo.doenetId,
      versionId: selectedVId,
      contentId: selectedContentId(),
    }),
  );

  let aInfo = '';

  if (assignmentInfoSettings?.state === 'hasValue') {
    aInfo = assignmentInfoSettings?.contents;

    if (aInfo?.assignmentId) {
      assignmentId = aInfo?.assignmentId;
    }
  }

  let assignmentForm = null;

  const [addToast, ToastType] = useToast();

  const handleChange = (event) => {
    event.preventDefault();
    let name = event.target.name;
    let value =
      event.target.type === 'checkbox'
        ? event.target.checked
        : event.target.value;
        if (aInfo[`${name}`] != value) {
          const result = changeSettings({
            [name]: value,
            driveIditemIdbranchIdparentFolderId: {
              driveId: itemInfo.driveId,
              folderId: itemInfo.parentFolderId,
              itemId: itemInfo.itemId,
              branchId: itemInfo.branchId,
              versionId: selectedVId,
              contentId: selectedContentId(),
            },
          });

<<<<<<< HEAD
=======
    const result = changeSettings({
      [name]: value,
      driveIditemIddoenetIdparentFolderId: {
        driveId: itemInfo.driveId,
        folderId: itemInfo.parentFolderId,
        itemId: itemInfo.itemId,
        doenetId: itemInfo.doenetId,
        versionId: selectedVId,
        contentId: selectedContentId(),
      },
    });
    result
      .then((resp) => {
        if (resp.data.success) {
          // addToast(`Renamed item to '${newLabel}'`, ToastType.SUCCESS);
        } else {
          // onRenameItemError({errorMessage: resp.data.message});
>>>>>>> bc585b02
        }
  };
  const handleOnBlur = (e) => {
    e.preventDefault();
    let name = e.target.name;
    let value =
      e.target.type === 'checkbox' ? e.target.checked : e.target.value;
      // console.log(">>>>>> aInfo", aInfo);
      // console.log(">>>>>> aInfo name", aInfo[`${name}`], value);
      const result = saveSettings({
      [name]: value,
      driveIditemIddoenetIdparentFolderId: {
        driveId: itemInfo.driveId,
        folderId: itemInfo.parentFolderId,
        itemId: itemInfo.itemId,
        doenetId: itemInfo.doenetId,
        versionId: selectedVId,
        contentId: selectedContentId(),
      },
    });
    let payload = {
      ...aInfo,
      itemId: itemInfo.itemId,
      isAssigned: '1',
      [name]: value,
      doenetId: itemInfo.doenetId,
      contentId: itemInfo.contentId,
    };
    updateAssignmentTitle({
      driveIdFolderId: {
        driveId: itemInfo.driveId,
        folderId: itemInfo.parentFolderId,
      },
      itemId: itemInfo.itemId,
      payloadAssignment: payload,
      doenetId: itemInfo.doenetId,
      contentId: itemInfo.contentId,
    });

        result
          .then((resp) => {
            if (resp.data.success) {
              addToast(`Updated '${name}' to '${value}'`, ToastType.SUCCESS);
            } else {
              onAssignmentError({ errorMessage: resp.data.message });
            }
          })
          .catch((e) => {
            onAssignmentError({ errorMessage: e.message });
          });
    
  };

  // // View Assignment Form
  const checkIsVersionAssigned = () => {
    const selectedVId = useRecoilValue(selectedVersionAtom);
    const assignedArr = props.versionArr.filter(
      (item) => item.versionId === selectedVId,
    );
    if (assignedArr.length > 0 && assignedArr[0].isAssigned == '1') {
      return true;
    } else {
      return false;
    }
  };

  if (itemInfo.isAssigned === '1') {
    assignmentForm = (
      <>
        {
          <>
            <h3>Assignment Info</h3>
            <div>
              <label>Assigned Date:</label>
              <input
                required
                type="text"
                name="assignedDate"
                value={aInfo ? aInfo?.assignedDate : ''}
                placeholder="0001-01-01 01:01:01 "
                onBlur={handleOnBlur}
                onChange={handleChange}
              />
            </div>
            <div>
              <label>Due date: </label>
              <input
                required
                type="text"
                name="dueDate"
                value={aInfo ? aInfo?.dueDate : ''}
                placeholder="0001-01-01 01:01:01"
                onBlur={handleOnBlur}
                onChange={handleChange}
              />
            </div>
            <div>
              <label>Time Limit:</label>
              <input
                required
                type="time"
                name="timeLimit"
                value={aInfo ? aInfo?.timeLimit : ''}
                placeholder="01:01:01"
                onBlur={handleOnBlur}
                onChange={handleChange}
              />
            </div>
            <div>
              <label>Number Of Attempts:</label>
              <Increment range={[0, 20]} />
              <input
                required
                type="number"
                name="numberOfAttemptsAllowed"
                value={aInfo ? aInfo?.numberOfAttemptsAllowed : ''}
                onBlur={handleOnBlur}
                onChange={handleChange}
              />
            </div>
            <div>
              <label>Attempt Aggregation :</label>
              <select name="attemptAggregation" onChange={handleOnBlur}>
                <option
                  value="m"
                  selected={aInfo?.attemptAggregation === 'm' ? 'selected' : ''}
                >
                  Maximum
                </option>
                <option
                  value="l"
                  selected={aInfo?.attemptAggregation === 'l' ? 'selected' : ''}
                >
                  Last Attempt
                </option>
              </select>
            </div>
            <div>
              <label>Total Points Or Percent: </label>
              <input
                required
                type="number"
                name="totalPointsOrPercent"
                value={aInfo ? aInfo?.totalPointsOrPercent : ''}
                onBlur={handleOnBlur}
                onChange={handleChange}
              />
            </div>
            <div>
              <label>Grade Category: </label>
              <input
                required
                type="select"
                name="gradeCategory"
                value={aInfo ? aInfo?.gradeCategory : ''}
                onBlur={handleOnBlur}
                onChange={handleChange}
              />
            </div>
            <div>
              <label>Individualize: </label>
              <Switch
                name="individualize"
                onChange={handleOnBlur}
                checked={aInfo ? aInfo?.individualize : false}
              ></Switch>
            </div>
            <div>
              <label>Multiple Attempts: </label>
              <Switch
              name="multipleAttempts"
                onChange={handleOnBlur}
                checked={aInfo ? aInfo?.multipleAttempts : false}
              ></Switch>
            </div>
            <div>
              <label>Show solution: </label>
              <Switch
              name="showSolution"
                onChange={handleOnBlur}
                checked={aInfo ? aInfo?.showSolution : false}
              ></Switch>
            </div>
            <div>
              <label>Show feedback: </label>
              <Switch
              name="showFeedback"
                onChange={handleOnBlur}
                checked={aInfo ? aInfo?.showFeedback : false}
              ></Switch>
            </div>
            <div>
              <label>Show hints: </label>
              <Switch
              name="showHints"
                onChange={handleOnBlur}
                checked={aInfo ? aInfo?.showHints : false}
              ></Switch>         
            </div>
            <div>
              <label>Show correctness: </label>
              <Switch
              name="showCorrectness"
                onChange={handleOnBlur}
                checked={aInfo ? aInfo?.showCorrectness : false}
              ></Switch> 
            </div>
            <div>
              <label>Proctor make available: </label>
              <Switch
              name="proctorMakesAvailable"
                onChange={handleOnBlur}
                checked={aInfo ? aInfo?.proctorMakesAvailable : false}
              ></Switch> 
            </div>
            <br />
          </>
        }
      </>
    );
  }

  return <>{assignmentForm}</>;
};
const FolderInfoPanel = () => {
  return <h1>Folder Info</h1>;
};
const VersionHistoryInfoPanel = (props) => {
  const [selectedVId, setSelectedVId] = useState();
  const setSelectedVersionAtom = useSetRecoilState(selectedVersionAtom);
  const itemInfo = props.contentInfo;
  const versionHistory = useRecoilValueLoadable(
    itemHistoryAtom(itemInfo.doenetId),
  );
  const selectedVersionId = useRecoilValue(versionHistoryReleasedSelectedAtom);
  const { openOverlay, activateMenuPanel } = useToolControlHelper();
  const {
    addContentAssignment,
    addSwitchAssignment,
    updateVersionHistory,
    updatePrevVersionHistory,
    changeSettings,
    saveSettings,
    assignmentToContent,
    onAssignmentError,
  } = useAssignment();
  const { makeAssignment, convertAssignmentToContent } =
    useAssignmentCallbacks();
  const [addToast, ToastType] = useToast();
  const [checkIsAssigned, setIsAssigned] = useState(false);
  const [selectVersion, setSelectVersion] = useState(false);

  const versionHistorySelected = useRecoilCallback(
    ({ snapshot, set }) =>
      async (version) => {
        set(versionHistoryReleasedSelectedAtom, version.versionId);
        let loadableDoenetML = await snapshot.getPromise(
          fileByContentId(version.contentId),
        );
        const doenetML = loadableDoenetML.data;
        set(viewerDoenetMLAtom, (was) => {
          let newObj = { ...was };
          newObj.doenetML = doenetML;
          newObj.updateNumber = was.updateNumber + 1;
          return newObj;
        });
      },
  );
  const selectedContentId = () => {
    const assignedArr = versionHistory.contents.named.filter(
      (item) => item.versionId === selectedVId,
    );
    if (assignedArr.length > 0) {
      return assignedArr[0].contentId;
    } else {
      return '';
    }
  };
  let aInfo = '';
  const assignmentInfoSettings = useRecoilValueLoadable(
    loadAssignmentSelector(itemInfo.doenetId),
  );
  if (assignmentInfoSettings?.state === 'hasValue') {
    aInfo = assignmentInfoSettings?.contents?.assignments[0];

  }

  if (versionHistory.state === 'loading') {
    return null;
  }
  if (versionHistory.state === 'hasError') {
    console.error(versionHistory.contents);
    return null;
  }

  let assignVersions = [];
  let makeAssignmentforReleasedButton = null;
  let unAssignButton = null;
  let viewContentButton = null;
  let releasedVersions = [];
  let switchAssignmentButton = null;
  if (versionHistory.state === 'hasValue') {
    for (let version of versionHistory.contents.named) {
      let titleText = version.title;
      let versionStyle = {};
      if (selectVersion) {
        versionStyle = { backgroundColor: '#b8d2ea' };

        makeAssignmentforReleasedButton = (
          <>
            <Button
              value="Make Assignment"
              callback={async () => {
                setIsAssigned(true);
                const result = await addContentAssignment({
                  driveIditemIddoenetIdparentFolderId: {
                    driveId: itemInfo.driveId,
                    folderId: itemInfo.parentFolderId,
                    itemId: itemInfo.itemId,
                    doenetId: itemInfo.doenetId,
                    contentId: selectedContentId(),
                    versionId: selectedVId,
                  },
                  doenetId: itemInfo.doenetId,
                  contentId: selectedContentId(),
                  versionId: selectedVId,
                });
                let payload = {
                  ...aInfo,
                  itemId: itemInfo.itemId,
                  isAssigned: '1',
                  doenetId: itemInfo.doenetId,
                  contentId: selectedContentId(),
                  driveId: itemInfo.driveId,
                  versionId: selectedVId,
                };

                makeAssignment({
                  driveIdFolderId: {
                    driveId: itemInfo.driveId,
                    folderId: itemInfo.parentFolderId,
                  },
                  itemId: itemInfo.itemId,
                  payload: payload,
                });
                updateVersionHistory(itemInfo.doenetId, selectedVId);
                try {
                  if (result.success) {
                    addToast(
                      `Add new assignment`,
                      ToastType.SUCCESS,
                    );
                  } else {
                    onAssignmentError({ errorMessage: result.message });
                  }
                } catch (e) {
                  onAssignmentError({ errorMessage: e });
                }
              }}
            />
            <br />
          </>
        );
        unAssignButton = (
          <>
            <Button
              value="Unassign"
              callback={async () => {
                assignmentToContent({
                  driveIditemIddoenetIdparentFolderId: {
                    driveId: itemInfo.driveId,
                    folderId: itemInfo.parentFolderId,
                    itemId: itemInfo.itemId,
                    doenetId: itemInfo.doenetId,
                    contentId: selectedContentId(),
                    versionId: selectedVId,
                  },
                  doenetId: itemInfo.doenetId,
                  contentId: version?.contentId,
                  versionId: version?.versionId,
                });

                convertAssignmentToContent({
                  driveIdFolderId: {
                    driveId: itemInfo.driveId,
                    folderId: itemInfo.parentFolderId,
                  },
                  itemId: itemInfo.itemId,
                  doenetId: itemInfo.doenetId,
                  contentId: version?.contentId,
                  versionId: version?.versionId,
                });

                const result = axios.post(`/api/handleMakeContent.php`, {
                  contentId: version?.contentId,
                  versionId: version?.versionId,
                  itemId: itemInfo.itemId,
                  doenetId: itemInfo.doenetId,
                });
                result
                  .then((resp) => {
                    if (resp.data.success) {
                      addToast(
                        `'UnAssigned ${itemInfo.label}''`, 
                        ToastType.SUCCESS,
                      );
                    } else {
                      onAssignmentError({ errorMessage: resp.data.message });
                    }
                  })
                  .catch((e) => {
                    onAssignmentError({ errorMessage: e.message });
                  });
              }}
            />
            <br />
            <br />
          </>
        );
        viewContentButton = (
          <>
            <Button
              value="View Version"
              callback={() => {
                openOverlay({
                  type: 'content',
                  doenetId: itemInfo?.doenetId,
                  // contentId: itemInfo?.contentId,
                });
              }}
            />
          </>
        );
        switchAssignmentButton = (
          <>
            <Button
              value="Switch Assignment"
              callback={async () => {
                setIsAssigned(true);
                const result = await addSwitchAssignment({
                  driveIditemIddoenetIdparentFolderId: {
                    driveId: itemInfo.driveId,
                    folderId: itemInfo.parentFolderId,
                    itemId: itemInfo.itemId,
                    doenetId: itemInfo.doenetId,
                    contentId: selectedContentId(),
                    versionId: selectedVId,
                  },
                  doenetId: itemInfo.doenetId,
                  contentId: selectedContentId(),
                  versionId: selectedVId,
                  ...aInfo
                });
                let payload = {
                  ...aInfo,
                  itemId: itemInfo.itemId,
                  isAssigned: '1',
                  doenetId: itemInfo.doenetId,
                  contentId: selectedContentId(),
                  driveId: itemInfo.driveId,
                  versionId: selectedVId,
                };

                makeAssignment({
                  driveIdFolderId: {
                    driveId: itemInfo.driveId,
                    folderId: itemInfo.parentFolderId,
                  },
                  itemId: itemInfo.itemId,
                  payload: payload,
                });
                updateVersionHistory(itemInfo.doenetId, selectedVId);
                updatePrevVersionHistory(
                  itemInfo.doenetId,
                  prevAssignedVersionId(),
                );
                try {
                  if (result.success) {
                    addToast(
                      `Switch  assignment`,
                      ToastType.SUCCESS,
                    );
                  } else {
                    onAssignmentError({ errorMessage: result.message });
                  }
                } catch (e) {
                  onAssignmentError({ errorMessage: e });
                }
              }}
            />
          </>
        );
      }
      let assignedTitle = '';
      let assignedIcon = '';

      if (version.isReleased === '1') {
        assignedTitle = titleText;
      } else if (version.isReleased === '1' && version?.isAssigned == '1') {
        assignedTitle = `${assignedIcon} ${titleText}`;
      }
      releasedVersions = (
        <React.Fragment key={`history${version.versionId}`}>
          <div
            onClick={() => {
              if (version.versionId !== selectedVersionId) {
                versionHistorySelected(version);
              }
            }}
            style={versionStyle}
          >
            <div>{version.title}</div>
          </div>
        </React.Fragment>
      );
      //TODO do we need draft or only released or latest released
      if (version.isReleased === '1') {
        assignVersions.push(releasedVersions);
      }
    }
  }

  const selectedVersion = (item) => {
    setSelectVersion(true);
    setSelectedVId(item);
    setSelectedVersionAtom(item);
  };

  const checkIfAssigned = (item) => {
    const assignedArr = versionHistory.contents.named.filter(
      (item) => item.versionId === selectedVId,
    );
    if (assignedArr.length > 0 && assignedArr[0].isAssigned == '1') {
      return true;
    } else {
      return false;
    }
  };

  const checkAssignArrItemAssigned = (item) => {
    const assignedArr = versionHistory.contents.named.filter(
      (item) => item.isAssigned == '1',
    );
    if (assignedArr.length > 0) {
      return true;
    } else {
      return false;
    }
  };
  const prevAssignedVersionId = () => {
    const assignedArr = versionHistory.contents.named.filter(
      (item) => item.isAssigned == '1',
    );
    if (assignedArr.length > 0) {
      return assignedArr[0].versionId;
    } else {
      return '';
    }
  };

  let assigned = (
    <select multiple onChange={(event) => selectedVersion(event.target.value)}>
      {versionHistory.contents.named.map((item, i) => (
        <>
          {item.isReleased == 1 ? (
            <option key={i} value={item.versionId}>
              {item.isAssigned == 1 ? '(Assigned)' : ''}
              {item.title}
            </option>
          ) : (
            ''
          )}
        </>
      ))}
    </select>
  );

  return (
    <>
      {assigned}

      <br />
      <br />
      {itemInfo.isAssigned !== '1' && makeAssignmentforReleasedButton}
      {itemInfo.isAssigned == '1' && checkIfAssigned() && unAssignButton}
      {itemInfo.isAssigned == '1' &&
        checkAssignArrItemAssigned() &&
        !checkIfAssigned() &&
        switchAssignmentButton}
    </>
  );
};

const ItemInfoPanel = (props) => {
  let versionArr = [];
  const contentInfoLoad = useRecoilValueLoadable(selectedInformation);
  const versionHistory = useRecoilValueLoadable(
    itemHistoryAtom(contentInfoLoad?.contents?.itemInfo?.doenetId),
  );

  if (versionHistory.state === 'loading') {
    return null;
  }
  if (versionHistory.state === 'hasError') {
    console.error(versionHistory.contents);
    return null;
  }
  if (versionHistory.state === 'hasValue') {
    versionArr = versionHistory?.contents?.named;
  }
  if (contentInfoLoad.state === 'loading') {
    return null;
  }
  if (contentInfoLoad.state === 'hasError') {
    console.error(contentInfoLoad.contents);
    return null;
  }
  let contentInfo = contentInfoLoad?.contents?.itemInfo;

  if (contentInfoLoad.contents?.number > 1) {
    return (
      <>
        <h1>{contentInfoLoad.contents.number} Content Selected</h1>
      </>
    );
  } else if (contentInfoLoad.contents?.number === 1) {
    if (contentInfo?.itemType === 'DoenetML') {
      return (
        <DoenetMLInfoPanel
          key={`DoenetMLInfoPanel${contentInfo.itemId}`}
          contentInfo={contentInfo}
          props={props}
          versionArr={versionArr}
        />
      );
    } else if (contentInfo?.itemType === 'Folder') {
      return (
        <FolderInfoPanel
          key={`FolderInfoPanel${contentInfo.itemId}`}
          contentInfo={contentInfo}
        />
      );
    }
  }
  return null;
};
const VersionInfo = (props) => {
  const contentInfoLoad = useRecoilValueLoadable(selectedInformation);
  if (contentInfoLoad.state === 'loading') {
    return null;
  }
  if (contentInfoLoad.state === 'hasError') {
    console.error(contentInfoLoad.contents);
    return null;
  }
  let contentInfo = contentInfoLoad?.contents?.itemInfo;

  if (contentInfoLoad.contents?.number > 1) {
    return (
      <>
        <h1>{contentInfoLoad.contents.number} Content Selected</h1>
      </>
    );
  } else if (contentInfoLoad.contents?.number === 1) {
    if (contentInfo?.itemType === 'DoenetML') {
      return (
        <VersionHistoryInfoPanel
          key={`VersionHistoryInfoPanel${contentInfo.itemId}`}
          contentInfo={contentInfo}
          props={props}
        />
      );
    }
  }
  return null;
};

//Student view info panel

// <div>
//       {
//         itemInfo.assignment_isPublished ===
//           '1'(
//             <div>
//               <p>Due: {aInfo?.dueDate}</p>
//               <p>Time Limit: {aInfo?.timeLimit}</p>
//               <p>
//                 Number of Attempts Allowed: {aInfo?.numberOfAttemptsAllowed}
//               </p>
//               <p>Points: {aInfo?.totalPointsOrPercent}</p>
//             </div>,
//           )}
//     </div><|MERGE_RESOLUTION|>--- conflicted
+++ resolved
@@ -454,26 +454,6 @@
             },
           });
 
-<<<<<<< HEAD
-=======
-    const result = changeSettings({
-      [name]: value,
-      driveIditemIddoenetIdparentFolderId: {
-        driveId: itemInfo.driveId,
-        folderId: itemInfo.parentFolderId,
-        itemId: itemInfo.itemId,
-        doenetId: itemInfo.doenetId,
-        versionId: selectedVId,
-        contentId: selectedContentId(),
-      },
-    });
-    result
-      .then((resp) => {
-        if (resp.data.success) {
-          // addToast(`Renamed item to '${newLabel}'`, ToastType.SUCCESS);
-        } else {
-          // onRenameItemError({errorMessage: resp.data.message});
->>>>>>> bc585b02
         }
   };
   const handleOnBlur = (e) => {
