import React from "react";

import {
  createBrowserRouter,
  redirect,
  RouterProvider,
} from "react-router-dom";
import { RecoilRoot } from "recoil";
import { createRoot } from "react-dom/client";

import ToolRoot from "./Tools/_framework/NewToolRoot";
import { MathJaxContext } from "better-react-mathjax";
import { mathjaxConfig } from "./Core/utils/math";
import DarkmodeController from "./Tools/_framework/DarkmodeController";
import {
  loader as communityLoader,
  action as communityAction,
  Community,
} from "./Tools/_framework/Paths/Community";
import { loader as adminLoader, Admin } from "./Tools/_framework/Paths/Admin";
import {
  loader as siteLoader,
  SiteHeader,
} from "./Tools/_framework/Paths/SiteHeader";
import { loader as caroselLoader, Home } from "./Tools/_framework/Paths/Home";
import {
  loader as portfolioActivitySettingsLoader,
  action as portfolioActivitySettingsAction,
  ErrorBoundry as portfolioActivitySettingsError,
  PortfolioActivitySettings,
} from "./Tools/_framework/Paths/PortfolioActivitySettings";
import {
  loader as portfolioLoader,
  action as portfolioAction,
  Portfolio,
} from "./Tools/_framework/Paths/Portfolio";
import {
  loader as publicPortfolioLoader,
  PublicPortfolio,
} from "./Tools/_framework/Paths/PublicPortfolio";
import {
  loader as portfolioActivityViewerLoader,
  action as portfolioActivityViewerAction,
  PortfolioActivityViewer,
} from "./Tools/_framework/Paths/PortfolioActivityViewer";
import { ChakraProvider, ColorModeScript, extendTheme } from "@chakra-ui/react";
import {
  action as editorSupportPanelAction,
  loader as editorSupportPanelLoader,
} from "./Tools/_framework/Panels/NewSupportPanel";

import "@fontsource/jost";
import {
  PortfolioActivityEditor,
  loader as portfolioEditorLoader,
  action as portfolioEditorAction,
} from "./Tools/_framework/Paths/PortfolioActivityEditor";
// import { loader as portfolioEditorMenuCapLoader } from './Tools/_framework/MenuPanelCaps/PortfolioEditorInfoCap';

const theme = extendTheme({
  fonts: {
    body: "Jost",
  },
  textStyles: {
    primary: {
      fontFamily: "Jost",
    },
  },
  initialColorMode: "light",
  useSystemColorMode: true,
  colors: {
    doenet: {
      mainBlue: "#1a5a99",
      lightBlue: "#b8d2ea",
      solidLightBlue: "#8fb8de",
      mainGray: "#e3e3e3",
<<<<<<< HEAD
      mediumGray: "#949494",
=======
      lightGray: "#e7e7e7",
>>>>>>> d15dc32c
      donutBody: "#eea177",
      donutTopping: "#6d4445",
      mainRed: "#c1292e",
      lightRed: "#eab8b8",
      mainGreen: "#459152",
      canvas: "#ffffff",
      canvastext: "#000000",
      lightGreen: "#a6f19f",
      lightYellow: "#f5ed85",
      whiteBlankLink: "#6d4445",
      mainYellow: "#94610a",
      mainPurple: "#4a03d9",
    },
  },
  components: {
    Button: {
      baseStyle: {
        fontWeight: "normal",
        letterSpacing: ".5px",
        _focus: {
          outline: "2px solid #2D5994",
          outlineOffset: "2px",
        },
        _disabled: {
          bg: "#E2E2E2",
          color: "black",
          cursor: "none",
        },
      },
      variants: {
        // We can override existing variants
        solid: {
          bg: "doenet.mainBlue",
          color: "white",
          _hover: {
            bg: "doenet.solidLightBlue",
            color: "black",
          },
        },
        outline: {
          borderColor: "#2D5994",
          _hover: {
            bg: "solidLightBlue",
          },
        },
        ghost: {
          _hover: {
            bg: "solidLightBlue",
          },
        },
        link: {
          color: "solidLightBlue",
        },
      },
    },
  },
});

const router = createBrowserRouter([
  {
    path: "/",
    loader: siteLoader,
    element: (
      <>
        {/* <ColorModeScript initialColorMode={theme.config.initialColorMode} /> */}
        <ChakraProvider theme={theme}>
          <SiteHeader />
        </ChakraProvider>
      </>
    ),
    children: [
      {
        path: "/",
        loader: caroselLoader,
        element: (
          // <DarkmodeController>
          <MathJaxContext
            version={2}
            config={mathjaxConfig}
            onStartup={(mathJax) => (mathJax.Hub.processSectionDelay = 0)}
          >
            {/* <ChakraProvider theme={theme}> */}
            <Home />
            {/* </ChakraProvider> */}
          </MathJaxContext>
          // </DarkmodeController>
        ),
      },
      {
        path: "community",
        loader: communityLoader,
        action: communityAction,
        // action: communitySearchAction,
        element: (
          <ChakraProvider theme={theme}>
            <Community />
          </ChakraProvider>
        ),
      },
      {
        path: "admin",
        loader: adminLoader,
        // sharing an action with the community page is somewhat intentional
        // as it shows cards and admins have the same actions that they can perform
        // on cards as they can on the community page
        // TODO - determine if this is an okay way to share functionality across
        // pages or a bad idea
        action: communityAction,
        element: (
          <ChakraProvider theme={theme}>
            <Admin />
          </ChakraProvider>
        ),
      },
      {
        path: "portfolio/:courseId",
        loader: portfolioLoader,
        action: portfolioAction,
        element: (
          <ChakraProvider theme={theme}>
            <Portfolio />
          </ChakraProvider>
        ),
      },
      {
        path: "publicportfolio/:courseId",
        loader: publicPortfolioLoader,
        element: (
          <ChakraProvider theme={theme}>
            <PublicPortfolio />
          </ChakraProvider>
        ),
      },
      {
        path: "portfolioviewer/:doenetId",
        loader: portfolioActivityViewerLoader,
        action: portfolioActivityViewerAction,
        element: (
          <DarkmodeController>
            <MathJaxContext
              version={2}
              config={mathjaxConfig}
              onStartup={(mathJax) => (mathJax.Hub.processSectionDelay = 0)}
            >
              <ChakraProvider theme={theme}>
                <PortfolioActivityViewer />
              </ChakraProvider>
            </MathJaxContext>
          </DarkmodeController>
        ),
      },
      {
        path: "portfolioeditor/:doenetId",
        loader: async ({ params }) => {
          //This leaves a location in history
          //this is because redirect creates a standard Response object and
          //Response objects has no way to set replace: true

          //Redirect as an activity can have no pageids
          return redirect(`/portfolioeditor/${params.doenetId}/_`);
        },
        element: <div>Loading...</div>,
      },
      {
        path: "portfolioeditor/:doenetId/:pageId",
        loader: portfolioEditorLoader,
        action: portfolioEditorAction,
        // errorElement: <div>Error!</div>,
        element: (
          <DarkmodeController>
            <MathJaxContext
              version={2}
              config={mathjaxConfig}
              onStartup={(mathJax) => (mathJax.Hub.processSectionDelay = 0)}
            >
              <PortfolioActivityEditor />
              {/* <ToolRoot /> */}
            </MathJaxContext>
          </DarkmodeController>
        ),
      },
    ],
  },

  {
    path: "portfolio/:doenetId/settings",
    loader: portfolioActivitySettingsLoader,
    action: portfolioActivitySettingsAction,
    ErrorBoundary: portfolioActivitySettingsError,
    element: (
      <ChakraProvider theme={theme}>
        <PortfolioActivitySettings />
      </ChakraProvider>
    ),
  },
  {
    path: "public",
    loader: editorSupportPanelLoader,
    action: editorSupportPanelAction,
    // errorElement: <div>Error!</div>,
    element: (
      <DarkmodeController>
        <MathJaxContext
          version={2}
          config={mathjaxConfig}
          onStartup={(mathJax) => (mathJax.Hub.processSectionDelay = 0)}
        >
          <ToolRoot />
        </MathJaxContext>
      </DarkmodeController>
    ),
  },
  {
    path: "*",
    // errorElement: <div>Error!</div>,
    element: (
      <DarkmodeController>
        <MathJaxContext
          version={2}
          config={mathjaxConfig}
          onStartup={(mathJax) => (mathJax.Hub.processSectionDelay = 0)}
        >
          <ToolRoot />
        </MathJaxContext>
      </DarkmodeController>
    ),
  },
]);

const root = createRoot(document.getElementById("root"));
root.render(
  <RecoilRoot>
    <RouterProvider router={router} />
  </RecoilRoot>,
);<|MERGE_RESOLUTION|>--- conflicted
+++ resolved
@@ -74,11 +74,8 @@
       lightBlue: "#b8d2ea",
       solidLightBlue: "#8fb8de",
       mainGray: "#e3e3e3",
-<<<<<<< HEAD
       mediumGray: "#949494",
-=======
       lightGray: "#e7e7e7",
->>>>>>> d15dc32c
       donutBody: "#eea177",
       donutTopping: "#6d4445",
       mainRed: "#c1292e",
