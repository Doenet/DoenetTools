--- conflicted
+++ resolved
@@ -331,14 +331,8 @@
 const root = createRoot(document.getElementById("root"));
 root.render(
   <RecoilRoot>
-<<<<<<< HEAD
-    <ChakraProvider theme={theme}>
-      <RouterProvider router={router} />
-    </ChakraProvider>
-=======
     {/* <ColorModeScript initialColorMode={theme.config.initialColorMode} /> */}
 
     <RouterProvider router={router} />
->>>>>>> 6f882784
   </RecoilRoot>,
 );