import React from "react";

import {
  createBrowserRouter,
  redirect,
  RouterProvider,
} from "react-router-dom";
import { RecoilRoot } from "recoil";
import { createRoot } from "react-dom/client";

import ToolRoot from "./Tools/_framework/NewToolRoot";
import { MathJaxContext } from "better-react-mathjax";
import { mathjaxConfig } from "./Core/utils/math";
// import DarkmodeController from "./Tools/_framework/DarkmodeController";
import {
  loader as communityLoader,
  action as communityAction,
  Community,
} from "./Tools/_framework/Paths/Community";
import { loader as adminLoader, Admin } from "./Tools/_framework/Paths/Admin";
import {
  loader as siteLoader,
  SiteHeader,
} from "./Tools/_framework/Paths/SiteHeader";
import { loader as caroselLoader, Home } from "./Tools/_framework/Paths/Home";

import {
  loader as portfolioLoader,
  action as portfolioAction,
  Portfolio,
} from "./Tools/_framework/Paths/Portfolio";
import {
  loader as courseLoader,
  action as courseAction,
  Courses,
} from "./Tools/_framework/Paths/Courses";
import { loader as portfolioEditorMenuCapLoader } from "./Tools/_framework/MenuPanelCaps/PortfolioEditorInfoCap";
import {
  loader as publicPortfolioLoader,
  PublicPortfolio,
} from "./Tools/_framework/Paths/PublicPortfolio";
import {
  loader as portfolioActivityViewerLoader,
  action as portfolioActivityViewerAction,
  PortfolioActivityViewer,
} from "./Tools/_framework/Paths/PortfolioActivityViewer";
import { ChakraProvider, extendTheme } from "@chakra-ui/react";
import {
  action as editorSupportPanelAction,
  loader as editorSupportPanelLoader,
} from "./Tools/_framework/Panels/NewSupportPanel";
import ErrorPage from "./Tools/_framework/Paths/ErrorPage";

import "@fontsource/jost";
import {
  PortfolioActivityEditor,
  loader as portfolioEditorLoader,
  action as portfolioEditorAction,
} from "./Tools/_framework/Paths/PortfolioActivityEditor";
import {
  PublicEditor,
  loader as publicEditorLoader,
  action as publicEditorAction,
} from "./Tools/_framework/Paths/PublicEditor";
// import { loader as portfolioEditorMenuCapLoader } from './Tools/_framework/MenuPanelCaps/PortfolioEditorInfoCap';

const theme = extendTheme({
  fonts: {
    body: "Jost",
  },
  textStyles: {
    primary: {
      fontFamily: "Jost",
    },
  },
  config: {
    initialColorMode: "light",
    useSystemColorMode: false,
    // initialColorMode: "system",
    // useSystemColorMode: true,
  },
  colors: {
    doenet: {
      mainBlue: "#1a5a99",
      lightBlue: "#b8d2ea",
      solidLightBlue: "#8fb8de",
      mainGray: "#e3e3e3",
      mediumGray: "#949494",
      lightGray: "#e7e7e7",
      donutBody: "#eea177",
      donutTopping: "#6d4445",
      mainRed: "#c1292e",
      lightRed: "#eab8b8",
      mainGreen: "#459152",
      canvas: "#ffffff",
      canvastext: "#000000",
      lightGreen: "#a6f19f",
      lightYellow: "#f5ed85",
      whiteBlankLink: "#6d4445",
      mainYellow: "#94610a",
      mainPurple: "#4a03d9",
    },
  },
});

const router = createBrowserRouter([
  {
    path: "/",
    loader: siteLoader,
    element: (
      <>
        <ChakraProvider theme={theme}>
          <SiteHeader />
        </ChakraProvider>
      </>
    ),
    children: [
      {
        path: "/",
        loader: caroselLoader,
        element: (
          // <DarkmodeController>
          <MathJaxContext
            version={2}
            config={mathjaxConfig}
            onStartup={(mathJax) => (mathJax.Hub.processSectionDelay = 0)}
          >
            {/* <ChakraProvider theme={theme}> */}
            <Home />
            {/* </ChakraProvider> */}
          </MathJaxContext>
          // </DarkmodeController>
        ),
      },
      {
        path: "community",
        loader: communityLoader,
        action: communityAction,
        // action: communitySearchAction,
        element: (
          <ChakraProvider theme={theme}>
            <Community />
          </ChakraProvider>
        ),
      },
      {
        path: "admin",
        loader: adminLoader,
        // sharing an action with the community page is somewhat intentional
        // as it shows cards and admins have the same actions that they can perform
        // on cards as they can on the community page
        // TODO - determine if this is an okay way to share functionality across
        // pages or a bad idea
        action: communityAction,
        element: (
          <ChakraProvider theme={theme}>
            <Admin />
          </ChakraProvider>
        ),
      },
      {
        path: "portfolio/:courseId",
        loader: portfolioLoader,
        action: portfolioAction,
        element: (
          <ChakraProvider theme={theme}>
            <Portfolio />
          </ChakraProvider>
        ),
      },
      {
        path: "courses",
        loader: courseLoader,
        action: courseAction,
<<<<<<< HEAD
        errorElement: <div>Error!</div>,
=======
        errorElement: (
          <ChakraProvider theme={theme}>
            <ErrorPage />
          </ChakraProvider>
        ),
>>>>>>> 815b1e7f

        element: (
          <ChakraProvider theme={theme}>
            <Courses />
          </ChakraProvider>
        ),
      },
      {
        path: "publicportfolio/:courseId",
        loader: publicPortfolioLoader,
        element: (
          <ChakraProvider theme={theme}>
            <PublicPortfolio />
          </ChakraProvider>
        ),
      },
      {
        path: "portfolioviewer/:doenetId",
        loader: portfolioActivityViewerLoader,
        action: portfolioActivityViewerAction,
        element: (
          // <DarkmodeController>
          <MathJaxContext
            version={2}
            config={mathjaxConfig}
            onStartup={(mathJax) => (mathJax.Hub.processSectionDelay = 0)}
          >
            <ChakraProvider theme={theme}>
              <PortfolioActivityViewer />
            </ChakraProvider>
          </MathJaxContext>
          // </DarkmodeController>
        ),
      },
      {
        path: "portfolioeditor/:doenetId",
        loader: async ({ params }) => {
          //This leaves a location in history
          //this is because redirect creates a standard Response object and
          //Response objects has no way to set replace: true

          //Redirect as an activity can have no pageids
          return redirect(`/portfolioeditor/${params.doenetId}/_`);
        },
        element: <div>Loading...</div>,
      },
      {
        path: "portfolioeditor/:doenetId/:pageId",
        loader: portfolioEditorLoader,
        action: portfolioEditorAction,
        // errorElement: <div>Error!</div>,
        element: (
          <MathJaxContext
            version={2}
            config={mathjaxConfig}
            onStartup={(mathJax) => (mathJax.Hub.processSectionDelay = 0)}
          >
            <PortfolioActivityEditor />
            {/* <ToolRoot /> */}
          </MathJaxContext>
        ),
      },
      {
        path: "publiceditor/:doenetId",
        loader: async ({ params }) => {
          //This leaves a location in history
          //this is because redirect creates a standard Response object and
          //Response objects has no way to set replace: true

          //Redirect as an activity can have no pageids
          return redirect(`/publiceditor/${params.doenetId}/_`);
        },
        element: <div>Loading...</div>,
      },
      {
        path: "publiceditor/:doenetId/:pageId",
        loader: publicEditorLoader,
        action: publicEditorAction,
        // errorElement: <div>Error!</div>,
        element: (
          <MathJaxContext
            version={2}
            config={mathjaxConfig}
            onStartup={(mathJax) => (mathJax.Hub.processSectionDelay = 0)}
          >
            <PublicEditor />
            {/* <ToolRoot /> */}
          </MathJaxContext>
        ),
      },
    ],
  },
  {
    path: "public",
    loader: editorSupportPanelLoader,
    action: editorSupportPanelAction,
    // errorElement: <div>Error!</div>,
    element: (
      <MathJaxContext
        version={2}
        config={mathjaxConfig}
        onStartup={(mathJax) => (mathJax.Hub.processSectionDelay = 0)}
      >
        <ToolRoot />
      </MathJaxContext>
    ),
  },
  {
    path: "*",
    element: (
      <MathJaxContext
        version={2}
        config={mathjaxConfig}
        onStartup={(mathJax) => (mathJax.Hub.processSectionDelay = 0)}
      >
        <ToolRoot />
      </MathJaxContext>
    ),
    // TODO - probably not a good idea long term, this is to populate the site header
    // on the 404 page, but this results in extra network requests when loading
    // ToolRoot content
    loader: siteLoader,
    errorElement: (
      <ChakraProvider theme={theme}>
        <SiteHeader childComponent={<ErrorPage />} />
      </ChakraProvider>
    ),
  },
]);

const root = createRoot(document.getElementById("root"));
root.render(
  <RecoilRoot>
    {/* <ColorModeScript initialColorMode={theme.config.initialColorMode} /> */}

    <RouterProvider router={router} />
  </RecoilRoot>,
);<|MERGE_RESOLUTION|>--- conflicted
+++ resolved
@@ -172,15 +172,11 @@
         path: "courses",
         loader: courseLoader,
         action: courseAction,
-<<<<<<< HEAD
-        errorElement: <div>Error!</div>,
-=======
         errorElement: (
           <ChakraProvider theme={theme}>
             <ErrorPage />
           </ChakraProvider>
         ),
->>>>>>> 815b1e7f
 
         element: (
           <ChakraProvider theme={theme}>
