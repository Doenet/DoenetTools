--- conflicted
+++ resolved
@@ -1,27 +1,14 @@
-<<<<<<< HEAD
-import React, { useEffect, useState } from 'react';
-import { ChakraProvider, extendTheme } from '@chakra-ui/react';
+import React, { useEffect, useState } from "react";
+import { ChakraProvider, extendTheme } from "@chakra-ui/react";
 // import type { StyleFunctionProps } from '@chakra-ui/styled-system';
-import { createRoot } from 'react-dom/client';
-import { BrowserRouter as Router, Routes, Route } from 'react-router-dom';
-import { RecoilRoot } from 'recoil';
-=======
-import React from "react";
->>>>>>> 060e0557
+import { createRoot } from "react-dom/client";
+import { BrowserRouter as Router, Routes, Route } from "react-router-dom";
+import { RecoilRoot } from "recoil";
 
 import { createBrowserRouter, RouterProvider } from "react-router-dom";
 import { RecoilRoot } from "recoil";
 import { createRoot } from "react-dom/client";
 
-<<<<<<< HEAD
-const theme = extendTheme({
-  fonts: {
-    body: 'Jost',
-  },
-  textStyles: {
-    primary: {
-      fontFamily: 'Jost',
-=======
 import ToolRoot from "./Tools/_framework/NewToolRoot";
 import { MathJaxContext } from "better-react-mathjax";
 import { mathjaxConfig } from "./Core/utils/math";
@@ -93,60 +80,11 @@
       whiteBlankLink: "#6d4445",
       mainYellow: "#94610a",
       mainPurple: "#4a03d9",
->>>>>>> 060e0557
     },
   },
   components: {
     Button: {
       baseStyle: {
-<<<<<<< HEAD
-        margin: '1px',
-        height: '30px',
-      },
-      variants: {
-        transition: {
-          bg: 'var(--mainBlue)',
-          color: 'white',
-        },
-        letterTransition: {
-          flexBasis: '14%',
-          bg: 'var(--mainBlue)',
-          color: 'white',
-        },
-        letterTransition2: {
-          flexBasis: '9.5%',
-          bg: 'var(--mainBlue)',
-          color: 'white',
-        },
-      },
-    },
-  },
-});
-
-const root = createRoot(document.getElementById('root'));
-root.render(
-  <RecoilRoot>
-    <Router>
-      <Routes>
-        <Route
-          path="*"
-          element={
-            <DarkmodeController>
-              <MathJaxContext
-                version={2}
-                config={mathjaxConfig}
-                onStartup={(mathJax) => (mathJax.Hub.processSectionDelay = 0)}
-              >
-                <ChakraProvider theme={theme}>
-                  <ToolRoot />
-                </ChakraProvider>
-              </MathJaxContext>
-            </DarkmodeController>
-          }
-        />
-      </Routes>
-    </Router>
-=======
         fontWeight: "normal",
         letterSpacing: ".5px",
         _focus: {
@@ -182,6 +120,20 @@
         },
         link: {
           color: "solidLightBlue",
+        },
+        transition: {
+          bg: "var(--mainBlue)",
+          color: "white",
+        },
+        letterTransition: {
+          flexBasis: "14%",
+          bg: "var(--mainBlue)",
+          color: "white",
+        },
+        letterTransition2: {
+          flexBasis: "9.5%",
+          bg: "var(--mainBlue)",
+          color: "white",
         },
       },
     },
@@ -347,6 +299,5 @@
 root.render(
   <RecoilRoot>
     <RouterProvider router={router} />
->>>>>>> 060e0557
   </RecoilRoot>,
 );