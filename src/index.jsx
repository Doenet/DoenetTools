--- conflicted
+++ resolved
@@ -29,15 +29,12 @@
   action as portfolioAction,
   Portfolio,
 } from "./Tools/_framework/Paths/Portfolio";
-<<<<<<< HEAD
 import {
   loader as courseLoader,
   action as courseAction,
   Courses,
 } from "./Tools/_framework/Paths/Courses";
 import { loader as portfolioEditorMenuCapLoader } from "./Tools/_framework/MenuPanelCaps/PortfolioEditorInfoCap";
-=======
->>>>>>> 78381cb2
 import {
   loader as publicPortfolioLoader,
   PublicPortfolio,
