import React from "react";

import {
  createBrowserRouter,
  redirect,
  RouterProvider,
} from "react-router-dom";
import { ChakraProvider, extendTheme } from "@chakra-ui/react";

import { RecoilRoot } from "recoil";
import { createRoot } from "react-dom/client";
import ErrorPage from "./Tools/_framework/Paths/ErrorPage";

import ToolRoot from "./Tools/_framework/NewToolRoot";
import { MathJaxContext } from "better-react-mathjax";
import { mathjaxConfig } from "./Core/utils/math";
import {
  loader as communityLoader,
  action as communityAction,
  Community,
} from "./Tools/_framework/Paths/Community";
import { loader as adminLoader, Admin } from "./Tools/_framework/Paths/Admin";
import {
  loader as siteLoader,
  SiteHeader,
} from "./Tools/_framework/Paths/SiteHeader";
import {
  loader as caroselLoader,
  // action as homeAction,
  Home,
} from "./Tools/_framework/Paths/Home";

import {
  loader as portfolioLoader,
  action as portfolioAction,
  Portfolio,
} from "./Tools/_framework/Paths/Portfolio";
import {
  loader as courseLoader,
  action as courseAction,
  Courses,
} from "./Tools/_framework/Paths/Courses";
import {
  loader as publicPortfolioLoader,
  PublicPortfolio,
} from "./Tools/_framework/Paths/PublicPortfolio";
import {
<<<<<<< HEAD
  loader as publicActivityOverviewLoader,
  action as publicActivityOverviewAction,
  PublicActivityOverview,
} from "./Tools/_framework/Paths/PublicActivityOverview";
import {
  loader as portfolioActivityLoader,
  action as portfolioActivityAction,
  PortfolioActivity,
} from "./Tools/_framework/Paths/PortfolioActivity";
import { ChakraProvider, extendTheme } from "@chakra-ui/react";
=======
  loader as portfolioActivityViewerLoader,
  action as portfolioActivityViewerAction,
  PortfolioActivityViewer,
} from "./Tools/_framework/Paths/PortfolioActivityViewer";
>>>>>>> 1b54f335
import {
  action as editorSupportPanelAction,
  loader as editorSupportPanelLoader,
} from "./Tools/_framework/Panels/NewSupportPanel";

import "@fontsource/jost";
import {
  PortfolioActivityEditor,
  loader as portfolioEditorLoader,
  action as portfolioEditorAction,
} from "./Tools/_framework/Paths/PortfolioActivityEditor";
import {
  PublicEditor,
  loader as publicEditorLoader,
} from "./Tools/_framework/Paths/PublicEditor";
import {
  CourseActivityEditor,
  loader as courseActivityEditorLoader,
  action as courseActivityEditorAction,
} from "./Tools/_framework/Paths/CourseActivityEditor";
import {
  CourseData,
  loader as courseDataLoader,
} from "./Tools/_framework/Paths/CourseData";
import {
  SurveyResults,
  loader as surveyResultsLoader,
} from "./Tools/_framework/Paths/SurveyResults";
import {
  CourseLinkPageViewer,
  loader as courseLinkPageViewerLoader,
} from "./Tools/_framework/Paths/CourseLinkPageViewer";
import {
  SignIn,
  action as signInAction,
} from "./Tools/_framework/Paths/SignIn";
import {
  SignInCode,
  action as signInCodeAction,
} from "./Tools/_framework/Paths/SignInCode";
import {
  SignInName,
  action as signInNameAction,
} from "./Tools/_framework/Paths/SignInName";
import {
  SignOut,
  loader as signOutLoader,
} from "./Tools/_framework/Paths/SignOut";

{
  /* <Button colorScheme="doenet_blue">TESTING 123</Button> */
}

const theme = extendTheme({
  fonts: {
    body: "Jost",
  },
  textStyles: {
    primary: {
      fontFamily: "Jost",
    },
  },
  config: {
    initialColorMode: "light",
    useSystemColorMode: false,
    // initialColorMode: "system",
    // useSystemColorMode: true,
  },
  colors: {
    doenet_blue: {
      100: "#a6f19f", //Ghost/Outline Click
      200: "#c1292e", //Normal Button - Dark Mode - Background
      300: "#f5ed85", //Normal Button - Dark Mode - Hover
      400: "#949494", //Normal Button - Dark Mode - Click
      500: "#1a5a99", //Normal Button - Light Mode - Background
      600: "#757c0d", //Normal Button - Light Mode - Hover //Ghost/Outline BG
      700: "#d1e6f9", //Normal Button - Light Mode - Click
      800: "#6d4445",
      900: "#4a03d9",
    },
    doenet: {
      mainBlue: "#1a5a99",
      lightBlue: "#b8d2ea",
      solidLightBlue: "#8fb8de",
      mainGray: "#e3e3e3",
      mediumGray: "#949494",
      lightGray: "#e7e7e7",
      donutBody: "#eea177",
      donutTopping: "#6d4445",
      mainRed: "#c1292e",
      lightRed: "#eab8b8",
      mainGreen: "#459152",
      canvas: "#ffffff",
      canvastext: "#000000",
      lightGreen: "#a6f19f",
      lightYellow: "#f5ed85",
      whiteBlankLink: "#6d4445",
      mainYellow: "#94610a",
      mainPurple: "#4a03d9",
    },
  },
});

const router = createBrowserRouter([
  {
    path: "/",
    loader: siteLoader,
    element: (
      <>
        <ChakraProvider theme={theme}>
          <SiteHeader />
        </ChakraProvider>
      </>
    ),
    children: [
      {
        path: "/",
        loader: caroselLoader,
        // action: homeAction,
        errorElement: (
          <ChakraProvider theme={theme}>
            <ErrorPage />
          </ChakraProvider>
        ),
        element: (
          // <DarkmodeController>
          <MathJaxContext
            version={2}
            config={mathjaxConfig}
            onStartup={(mathJax) => (mathJax.Hub.processSectionDelay = 0)}
          >
            <ChakraProvider theme={theme}>
              <Home />
            </ChakraProvider>
          </MathJaxContext>
          // </DarkmodeController>
        ),
      },
      {
        path: "community",
        loader: communityLoader,
        action: communityAction,
        // action: communitySearchAction,
        element: (
          <ChakraProvider theme={theme}>
            <Community />
          </ChakraProvider>
        ),
      },
      {
        path: "admin",
        loader: adminLoader,
        // sharing an action with the community page is somewhat intentional
        // as it shows cards and admins have the same actions that they can perform
        // on cards as they can on the community page
        // TODO - determine if this is an okay way to share functionality across
        // pages or a bad idea
        action: communityAction,
        element: (
          <ChakraProvider theme={theme}>
            <Admin />
          </ChakraProvider>
        ),
      },
      {
        path: "portfolio/:courseId",
        loader: portfolioLoader,
        action: portfolioAction,
        element: (
          <ChakraProvider theme={theme}>
            <Portfolio />
          </ChakraProvider>
        ),
      },
      {
        path: "courses",
        loader: courseLoader,
        action: courseAction,
        errorElement: (
          <ChakraProvider theme={theme}>
            <ErrorPage />
          </ChakraProvider>
        ),

        element: (
          <ChakraProvider theme={theme}>
            <Courses />
          </ChakraProvider>
        ),
      },
      {
        path: "publicportfolio/:courseId",
        loader: publicPortfolioLoader,
        errorElement: (
          <ChakraProvider theme={theme}>
            <ErrorPage />
          </ChakraProvider>
        ),
        element: (
          <ChakraProvider theme={theme}>
            <PublicPortfolio />
          </ChakraProvider>
        ),
      },
      {
        path: "publicOverview/:doenetId",
        loader: publicActivityOverviewLoader,
        action: publicActivityOverviewAction,
        errorElement: (
          <ChakraProvider theme={theme}>
            <ErrorPage />
          </ChakraProvider>
        ),

        element: (
          // <DarkmodeController>
          <MathJaxContext
            version={2}
            config={mathjaxConfig}
            onStartup={(mathJax) => (mathJax.Hub.processSectionDelay = 0)}
          >
            <ChakraProvider theme={theme}>
              <PublicActivityOverview />
            </ChakraProvider>
          </MathJaxContext>
          // </DarkmodeController>
        ),
      },
      {
        path: "portfolioeditor/:doenetId",
        loader: async ({ params }) => {
          //This leaves a location in history
          //this is because redirect creates a standard Response object and
          //Response objects has no way to set replace: true

          //Redirect as an activity can have no pageids
          return redirect(`/portfolioeditor/${params.doenetId}/_`);
        },
        element: <div>Loading...</div>,
      },
      {
        path: "portfolioeditor/:doenetId/:pageId",
        loader: portfolioEditorLoader,
        action: portfolioEditorAction,
        // errorElement: <div>Error!</div>,
        element: (
          <MathJaxContext
            version={2}
            config={mathjaxConfig}
            onStartup={(mathJax) => (mathJax.Hub.processSectionDelay = 0)}
          >
            <PortfolioActivityEditor />
            {/* <ToolRoot /> */}
          </MathJaxContext>
        ),
      },
      {
        path: "publiceditor/:doenetId",
        loader: async ({ params }) => {
          //This leaves a location in history
          //this is because redirect creates a standard Response object and
          //Response objects has no way to set replace: true

          //Redirect as an activity can have no pageids
          return redirect(`/publiceditor/${params.doenetId}/_`);
        },
        element: <div>Loading...</div>,
      },
      {
        path: "publiceditor/:doenetId/:pageId",
        loader: publicEditorLoader,
        errorElement: (
          <ChakraProvider theme={theme}>
            <ErrorPage />
          </ChakraProvider>
        ),
        element: (
          <MathJaxContext
            version={2}
            config={mathjaxConfig}
            onStartup={(mathJax) => (mathJax.Hub.processSectionDelay = 0)}
          >
            <PublicEditor />
          </MathJaxContext>
        ),
      },
    ],
  },
  {
    path: "signin",
    action: signInAction,
    errorElement: (
      <ChakraProvider theme={theme}>
        <ErrorPage />
      </ChakraProvider>
    ),
    element: (
      <ChakraProvider theme={theme}>
        <SignIn />
      </ChakraProvider>
    ),
  },
  {
    path: "signinCode",
    action: signInCodeAction,
    errorElement: (
      <ChakraProvider theme={theme}>
        <ErrorPage />
      </ChakraProvider>
    ),
    element: (
      <ChakraProvider theme={theme}>
        <SignInCode />
      </ChakraProvider>
    ),
  },
  {
    path: "signinName",
    action: signInNameAction,
    errorElement: (
      <ChakraProvider theme={theme}>
        <ErrorPage />
      </ChakraProvider>
    ),
    element: (
      <ChakraProvider theme={theme}>
        <SignInName />
      </ChakraProvider>
    ),
  },
  {
    path: "signout",
    loader: signOutLoader,
    errorElement: (
      <ChakraProvider theme={theme}>
        <ErrorPage />
      </ChakraProvider>
    ),
    element: (
      <ChakraProvider theme={theme}>
        <SignOut />
      </ChakraProvider>
    ),
  },
  {
    path: "public",
    loader: editorSupportPanelLoader,
    action: editorSupportPanelAction,
    // errorElement: <div>Error!</div>,
    element: (
      <MathJaxContext
        version={2}
        config={mathjaxConfig}
        onStartup={(mathJax) => (mathJax.Hub.processSectionDelay = 0)}
      >
        <ToolRoot />
      </MathJaxContext>
    ),
  },
  {
    path: "portfolioActivity/:doenetId/:pageId",
    loader: portfolioActivityLoader,
    action: portfolioActivityAction,
    errorElement: (
      <ChakraProvider theme={theme}>
        <ErrorPage />
      </ChakraProvider>
    ),

    element: (
      <MathJaxContext
        version={2}
        config={mathjaxConfig}
        onStartup={(mathJax) => (mathJax.Hub.processSectionDelay = 0)}
      >
        <ChakraProvider theme={theme}>
          <PortfolioActivity />
        </ChakraProvider>
      </MathJaxContext>
    ),
  },
  {
    path: "/courselinkpageviewer/:doenetId",
    loader: courseLinkPageViewerLoader,
    element: (
      <MathJaxContext
        version={2}
        config={mathjaxConfig}
        onStartup={(mathJax) => (mathJax.Hub.processSectionDelay = 0)}
      >
        <ChakraProvider theme={theme}>
          <CourseLinkPageViewer />
        </ChakraProvider>
      </MathJaxContext>
    ),
    errorElement: (
      <ChakraProvider theme={theme}>
        <ErrorPage />
      </ChakraProvider>
    ),
  },
  {
    path: "/courseactivityeditor/:doenetId",
    loader: async ({ params }) => {
      //This leaves a location in history
      //this is because redirect creates a standard Response object and
      //Response objects has no way to set replace: true

      //Redirect as an activity can have no pageids
      return redirect(`/courseactivityeditor/${params.doenetId}/_`);
    },
    element: <div>Loading...</div>,
    errorElement: (
      <ChakraProvider theme={theme}>
        <ErrorPage />
      </ChakraProvider>
    ),
  },
  {
    path: "/courseactivityeditor/:doenetId/:pageId",
    loader: courseActivityEditorLoader,
    action: courseActivityEditorAction,
    element: (
      <MathJaxContext
        version={2}
        config={mathjaxConfig}
        onStartup={(mathJax) => (mathJax.Hub.processSectionDelay = 0)}
      >
        <ChakraProvider theme={theme}>
          <CourseActivityEditor />
        </ChakraProvider>
      </MathJaxContext>
    ),
    errorElement: (
      <ChakraProvider theme={theme}>
        <ErrorPage />
      </ChakraProvider>
    ),
  },
  {
    path: "/coursedata/:courseId",
    loader: courseDataLoader,
    element: (
      <ChakraProvider theme={theme}>
        <CourseData />
      </ChakraProvider>
    ),
    errorElement: (
      <ChakraProvider theme={theme}>
        <ErrorPage />
      </ChakraProvider>
    ),
  },
  {
    path: "/surveyresults/:doenetId",
    loader: surveyResultsLoader,
    element: (
      <ChakraProvider theme={theme}>
        <SurveyResults />
      </ChakraProvider>
    ),
    errorElement: (
      <ChakraProvider theme={theme}>
        <ErrorPage />
      </ChakraProvider>
    ),
  },
  {
    path: "*",
    element: (
      <MathJaxContext
        version={2}
        config={mathjaxConfig}
        onStartup={(mathJax) => (mathJax.Hub.processSectionDelay = 0)}
      >
        <ToolRoot />
      </MathJaxContext>
    ),
    // TODO - probably not a good idea long term, this is to populate the site header
    // on the 404 page, but this results in extra network requests when loading
    // ToolRoot content
    loader: siteLoader,
    errorElement: (
      <ChakraProvider theme={theme}>
        <SiteHeader childComponent={<ErrorPage />} />
      </ChakraProvider>
    ),
  },
]);

const root = createRoot(document.getElementById("root"));
root.render(
  <RecoilRoot>
    {/* <ColorModeScript initialColorMode={theme.config.initialColorMode} /> */}

    <RouterProvider router={router} />
  </RecoilRoot>,
);<|MERGE_RESOLUTION|>--- conflicted
+++ resolved
@@ -45,7 +45,6 @@
   PublicPortfolio,
 } from "./Tools/_framework/Paths/PublicPortfolio";
 import {
-<<<<<<< HEAD
   loader as publicActivityOverviewLoader,
   action as publicActivityOverviewAction,
   PublicActivityOverview,
@@ -55,13 +54,6 @@
   action as portfolioActivityAction,
   PortfolioActivity,
 } from "./Tools/_framework/Paths/PortfolioActivity";
-import { ChakraProvider, extendTheme } from "@chakra-ui/react";
-=======
-  loader as portfolioActivityViewerLoader,
-  action as portfolioActivityViewerAction,
-  PortfolioActivityViewer,
-} from "./Tools/_framework/Paths/PortfolioActivityViewer";
->>>>>>> 1b54f335
 import {
   action as editorSupportPanelAction,
   loader as editorSupportPanelLoader,
