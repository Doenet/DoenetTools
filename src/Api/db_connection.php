<?php

$env_path = '../etc/env.ini';
$remoteuser = 'devuser';
// $remoteuser = $_SERVER[ 'REMOTE_USER' ];
// $db_temp = "cse_doenet";

<<<<<<< HEAD
if (
    $_SERVER['HTTP_HOST'] == 'localhost' ||
    $_SERVER['HTTP_HOST'] == 'localhost:3000' ||
    $_SERVER['HTTP_HOST'] == 'apache' ||
    $_SERVER['HTTP_HOST'] == 'localhost:81'
) {
    $env_path = 'env.ini';
    $remoteuser = 'devuser';
=======
if ($_SERVER['HTTP_HOST'] == 'localhost' || $_SERVER['HTTP_HOST'] == 'localhost:3000' ||  $_SERVER['HTTP_HOST'] == 'apache' ){
  $env_path = "env.ini";
  $remoteuser = "devuser";
>>>>>>> d634aa88
}

$ini_array = parse_ini_file($env_path);

<<<<<<< HEAD
$dbhost = $ini_array['dbhost'];
$username = $ini_array['username'];
$password = $ini_array['password'];
$database = $ini_array['database'];

if (
    $_SERVER['HTTP_HOST'] == 'localhost' ||
    $_SERVER['HTTP_HOST'] == 'apache' ||
    $_SERVER['HTTP_HOST'] == 'localhost:81'
) {
    $database = 'doenet_local';
    $dbhost = 'mysql';
=======
$dbhost = $ini_array["dbhost"];
$username = $ini_array["username"];
$password = $ini_array["password"];
$database = $ini_array["database"];

if ($_SERVER['HTTP_HOST'] == 'localhost' ||  $_SERVER['HTTP_HOST'] == 'apache'){
  $database = "doenet_local";
  $dbhost = "mysql";
>>>>>>> d634aa88
}

if ($_SERVER['HTTP_HOST'] == 'localhost:3000') {
    $dbhost = '127.0.0.1';
    $password = 'root';
}

$conn = mysqli_connect($dbhost, $username, $password, $database);
// Check connection
if (!$conn) {
    die('Database Connection failed: ' . mysqli_connect_error());
}

?><|MERGE_RESOLUTION|>--- conflicted
+++ resolved
@@ -5,47 +5,21 @@
 // $remoteuser = $_SERVER[ 'REMOTE_USER' ];
 // $db_temp = "cse_doenet";
 
-<<<<<<< HEAD
-if (
-    $_SERVER['HTTP_HOST'] == 'localhost' ||
-    $_SERVER['HTTP_HOST'] == 'localhost:3000' ||
-    $_SERVER['HTTP_HOST'] == 'apache' ||
-    $_SERVER['HTTP_HOST'] == 'localhost:81'
-) {
-    $env_path = 'env.ini';
-    $remoteuser = 'devuser';
-=======
 if ($_SERVER['HTTP_HOST'] == 'localhost' || $_SERVER['HTTP_HOST'] == 'localhost:3000' ||  $_SERVER['HTTP_HOST'] == 'apache' ){
   $env_path = "env.ini";
   $remoteuser = "devuser";
->>>>>>> d634aa88
 }
 
 $ini_array = parse_ini_file($env_path);
 
-<<<<<<< HEAD
 $dbhost = $ini_array['dbhost'];
 $username = $ini_array['username'];
 $password = $ini_array['password'];
 $database = $ini_array['database'];
 
-if (
-    $_SERVER['HTTP_HOST'] == 'localhost' ||
-    $_SERVER['HTTP_HOST'] == 'apache' ||
-    $_SERVER['HTTP_HOST'] == 'localhost:81'
-) {
-    $database = 'doenet_local';
-    $dbhost = 'mysql';
-=======
-$dbhost = $ini_array["dbhost"];
-$username = $ini_array["username"];
-$password = $ini_array["password"];
-$database = $ini_array["database"];
-
 if ($_SERVER['HTTP_HOST'] == 'localhost' ||  $_SERVER['HTTP_HOST'] == 'apache'){
   $database = "doenet_local";
   $dbhost = "mysql";
->>>>>>> d634aa88
 }
 
 if ($_SERVER['HTTP_HOST'] == 'localhost:3000') {
