<?php
header("Access-Control-Allow-Origin: *");
header("Access-Control-Allow-Headers: access");
header("Access-Control-Allow-Methods: GET");
header("Access-Control-Allow-Credentials: true");
header("Content-Type: application/json");

include "db_connection.php";
include "permissionsAndSettingsForOneCourseFunction.php";

$jwtArray = include "jwtArray.php";
$userId = $jwtArray["userId"];
$examUserId = array_key_exists("examineeUserId", $jwtArray)
    ? $jwtArray["examineeUserId"]
    : "";
$examDoenetId = array_key_exists("doenetId", $jwtArray)
    ? $jwtArray["doenetId"]
    : "";

$success = true;
$message = "";
$cidChanged = false;

$doenetId = mysqli_real_escape_string($conn, $_REQUEST["doenetId"]);
$latestAttemptOverrides = mysqli_real_escape_string(
    $conn,
    $_REQUEST["latestAttemptOverrides"]
);
$getDraft = mysqli_real_escape_string($conn, $_REQUEST["getDraft"]);
$publicOnly = mysqli_real_escape_string($conn, $_REQUEST["publicOnly"]);
<<<<<<< HEAD

=======
>>>>>>> 444b756d

if ($doenetId == "") {
    $success = false;
    $message = "Internal Error: missing doenetId";
} elseif ($userId == "" && $publicOnly != "true") {
    if ($examUserId == "") {
        $success = false;
        $message = "No access - Need to sign in";
    } elseif ($examDoenetId != $doenetId) {
        $success = false;
        $message = "No access for doenetId: $doenetId";
    } else {
        $userId = $examUserId;
    }
}

if ($success) {
    $cid = null;

    // get cid from course_content
<<<<<<< HEAD
    // unless draft, use it only as long as it is assigned and globally assigned
    $sql = "SELECT isAssigned, isGloballyAssigned,
=======
    // unless draft, use it only as long as it is assigned
    // and either 
    // - activity is globally assigned 
    // - activity is assigned to user via user_assignment
    // - we are getting publicOnly information, or
    // - user has edit access to course
    $sql = "SELECT isGloballyAssigned, courseId,
>>>>>>> 444b756d
        CAST(jsonDefinition as CHAR) AS json
        FROM course_content
        WHERE doenetId = '$doenetId'
        ";

<<<<<<< HEAD
    if($publicOnly == "true") {
=======
    if ($getDraft != "true") {
        $sql = "$sql AND isAssigned = 1";
    }
    if ($publicOnly == "true") {
>>>>>>> 444b756d
        $sql = "$sql AND isPublic = 1";
    }

    $result = $conn->query($sql);
    if ($result->num_rows > 0) {
        $row = $result->fetch_assoc();
<<<<<<< HEAD
        if ($getDraft == "true") {
            $json = json_decode($row["json"], true);
            $cid = $json["draftCid"];
        } elseif (
            ($row["isAssigned"] && $row["isGloballyAssigned"])
        ) {
            $json = json_decode($row["json"], true);
=======
        $json = json_decode($row["json"], true);
        if ($getDraft == "true") {
            $cid = $json["draftCid"];
        } elseif ($row["isGloballyAssigned"] || $publicOnly == "true") {
>>>>>>> 444b756d
            $cid = $json["assignedCid"];
        } else {
            // not globally assigned and not publicOnly.  See if assigned to user.
            $sql = "SELECT doenetId
                    FROM user_assignment
                    WHERE doenetId = '$doenetId' AND userId='$userId' AND isUnassigned='0'
                    ";
            $result2 = $conn->query($sql);
            if ($result2->num_rows > 0) {
                $cid = $json["assignedCid"];
            } else {
                $courseId = $row["courseId"];  // Note: row is still from previous query
                $permissions = permissionsAndSettingsForOneCourseFunction(
                    $conn,
                    $userId,
                    $courseId
                );
                if ($permissions["canEditContent"] == "1") {
                    $cid = $json["assignedCid"];
                }
            }
        }
    }

<<<<<<< HEAD
    if ($latestAttemptOverrides == "true" && $publicOnly != "true") {
=======
    if ($cid && $latestAttemptOverrides == "true" && $publicOnly != "true") {
>>>>>>> 444b756d
        // the cid from the latest attempt overrides the instructor-provided cid
        // from the assignment/content tables
        $sql = "SELECT cid
            FROM activity_state
            WHERE userId = '$userId'
            AND doenetId = '$doenetId'
            AND attemptNumber = (SELECT MAX(attemptNumber) FROM user_assignment_attempt WHERE userId='$userId' AND doenetId='$doenetId')
            ";

        $result = $conn->query($sql);
        if ($result->num_rows > 0) {
            $row = $result->fetch_assoc();

            $newCid = $cid;
            $cid = $row["cid"];

            if ($newCid != $cid) {
                // the instructor must have changed the cid since this attempt was started
                $cidChanged = true;
            }
        }
    }
}

$response_arr = [
    "success" => $success,
    "message" => $message,
    "cid" => $cid,
    "cidChanged" => $cidChanged,
];

http_response_code(200);

// make it json format
echo json_encode($response_arr);

$conn->close();
?><|MERGE_RESOLUTION|>--- conflicted
+++ resolved
@@ -28,10 +28,7 @@
 );
 $getDraft = mysqli_real_escape_string($conn, $_REQUEST["getDraft"]);
 $publicOnly = mysqli_real_escape_string($conn, $_REQUEST["publicOnly"]);
-<<<<<<< HEAD
 
-=======
->>>>>>> 444b756d
 
 if ($doenetId == "") {
     $success = false;
@@ -52,10 +49,6 @@
     $cid = null;
 
     // get cid from course_content
-<<<<<<< HEAD
-    // unless draft, use it only as long as it is assigned and globally assigned
-    $sql = "SELECT isAssigned, isGloballyAssigned,
-=======
     // unless draft, use it only as long as it is assigned
     // and either 
     // - activity is globally assigned 
@@ -63,40 +56,25 @@
     // - we are getting publicOnly information, or
     // - user has edit access to course
     $sql = "SELECT isGloballyAssigned, courseId,
->>>>>>> 444b756d
         CAST(jsonDefinition as CHAR) AS json
         FROM course_content
         WHERE doenetId = '$doenetId'
         ";
 
-<<<<<<< HEAD
-    if($publicOnly == "true") {
-=======
     if ($getDraft != "true") {
         $sql = "$sql AND isAssigned = 1";
     }
     if ($publicOnly == "true") {
->>>>>>> 444b756d
         $sql = "$sql AND isPublic = 1";
     }
 
     $result = $conn->query($sql);
     if ($result->num_rows > 0) {
         $row = $result->fetch_assoc();
-<<<<<<< HEAD
-        if ($getDraft == "true") {
-            $json = json_decode($row["json"], true);
-            $cid = $json["draftCid"];
-        } elseif (
-            ($row["isAssigned"] && $row["isGloballyAssigned"])
-        ) {
-            $json = json_decode($row["json"], true);
-=======
         $json = json_decode($row["json"], true);
         if ($getDraft == "true") {
             $cid = $json["draftCid"];
         } elseif ($row["isGloballyAssigned"] || $publicOnly == "true") {
->>>>>>> 444b756d
             $cid = $json["assignedCid"];
         } else {
             // not globally assigned and not publicOnly.  See if assigned to user.
@@ -121,11 +99,7 @@
         }
     }
 
-<<<<<<< HEAD
-    if ($latestAttemptOverrides == "true" && $publicOnly != "true") {
-=======
     if ($cid && $latestAttemptOverrides == "true" && $publicOnly != "true") {
->>>>>>> 444b756d
         // the cid from the latest attempt overrides the instructor-provided cid
         // from the assignment/content tables
         $sql = "SELECT cid
