--- conflicted
+++ resolved
@@ -9,11 +9,7 @@
 
 use Firebase\JWT\JWT;
 // require_once "/var/www/html/vendor/autoload.php";
-<<<<<<< HEAD
-require_once 'vendor/autoload.php';
-=======
 require_once "vendor/autoload.php";
->>>>>>> d634aa88
 $key = $ini_array['key'];
 
 $emailaddress = mysqli_real_escape_string($conn, $_REQUEST['emailaddress']);
@@ -68,12 +64,8 @@
 
         $path = '/';
         //$domain = $ini_array['dbhost'];
-<<<<<<< HEAD
-        $domain = $_SERVER['SERVER_NAME'];
-=======
         $domain = $_SERVER["SERVER_NAME"];
         if ($domain == 'apache'){$domain = 'localhost';}
->>>>>>> d634aa88
         $isSecure = true;
         if ($domain == 'apache') {
             $domain = 'localhost';
