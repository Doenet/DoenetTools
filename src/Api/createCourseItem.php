<?php
header("Access-Control-Allow-Origin: *");
header("Access-Control-Allow-Headers: access");
header("Access-Control-Allow-Methods: GET");
header("Access-Control-Allow-Credentials: true");
header('Content-Type: application/json');

include "db_connection.php";
include "lexicographicalRankingSort.php";
include "permissionsAndSettingsForOneCourseFunction.php";

$jwtArray = include "jwtArray.php";
$userId = $jwtArray['userId'];

$success = TRUE;
$message = "";

$_POST = json_decode(file_get_contents('php://input'), true);

if (!array_key_exists('courseId', $_POST)) {
    $success = false;
    $message = 'Missing courseId';
} elseif (!array_key_exists('previousContainingDoenetId', $_POST)) {
    $success = false;
    $message = 'Missing previousContainingDoenetId';
} elseif (!array_key_exists('itemType', $_POST)) {
    $success = false;
    $message = 'Missing itemType';
} elseif (!array_key_exists('parentDoenetId', $_POST)) {
    $success = false;
    $message = 'Missing parentDoenetId';
} 

if ($userId == ''){
  $success = FALSE;
  $message = "You need to be signed in to make changes to a course";
}

//Test Permission to edit content
if ($success){
  $courseId = mysqli_real_escape_string($conn, $_POST['courseId']);
  $itemType = mysqli_real_escape_string($conn,$_POST["itemType"]);
  $previousContainingDoenetId = $_POST["previousContainingDoenetId"];
  $parentDoenetId = $_POST["parentDoenetId"];

  //Optional cloneMode is '1' for true or '' for false
  $cloneMode = mysqli_real_escape_string($conn,$_POST["cloneMode"]);
  $pageDoenetIds = array_map(function ($item) use ($conn) {
      return mysqli_real_escape_string($conn, $item);
  }, $_POST["pageDoenetIds"]);
  $pageLabels = array_map(function ($item) use ($conn) {
    return mysqli_real_escape_string($conn, $item);
}, $_POST["pageLabels"]);
  $orderDoenetIds = array_map(function ($item) use ($conn) {
    return mysqli_real_escape_string($conn, $item);
}, $_POST["orderDoenetIds"]);
  $activityLabel = mysqli_real_escape_string($conn,$_POST["activityLabel"]);
  $DangerousActivityObj = json_encode($_POST['activityObj']);



  $permissions = permissionsAndSettingsForOneCourseFunction($conn,$userId,$courseId);
  if ($permissions["canEditContent"] != '1'){
    $success = FALSE;
    $message = "You need permission to edit content.";
  }
}


if ($success){
  $doenetId = include "randomId.php";
  $doenetId = "_" . $doenetId;
  $label = 'Untitled';
  $jsonDefinition = null;
  $isAssigned = 0;

  $sql = "SELECT sortOrder
  FROM `course_content`
  WHERE courseId = '$courseId' 
  AND sortOrder >= (Select sortOrder From `course_content` WHERE doenetId='$previousContainingDoenetId' AND isDeleted = 0)
  AND isDeleted = 0
  ORDER BY sortOrder
  LIMIT 2";
  $result = $conn->query($sql); 
  $row = $result->fetch_assoc() ;
  $prev = $row['sortOrder'] ?: "";
  $row = $result->fetch_assoc();
  $next = $row['sortOrder'] ?: "";
  $sortOrder = SortOrder\getSortOrder($prev, $next);

  //Defaults for each item type
  if ($itemType == 'section'){
    $jsonDefinition = '{"isIncludedInStudentNavigation":true}';
    $isAssigned = 1;
    $label = 'Untitled Section';
  }else if($itemType == 'activity'){
    $pageDoenetId = include "randomId.php";
    $pageDoenetId = "_" . $pageDoenetId;
<<<<<<< HEAD
    $label = 'Untitled Activity';
=======

>>>>>>> 8a0039de
    $jsonDefinition = '{"type":"activity","version": "0.1.0","isSinglePage": true,"content":["'.$pageDoenetId.'"],"assignedCid":null,"draftCid":null,"itemWeights": [1],"files":[]}';

    //We need to clone an existing item
  if ($cloneMode == '1'){
    //  echo "\n\nDangerousActivityOrder\n\n";
    //  var_dump($DangerousActivityObj);
    $label = "copy of $activityLabel";
    $clonePageDoenetIds = [];
    foreach ($pageDoenetIds as $pageDoenetId){
      $clonePageDoenetId = include "randomId.php";
      $clonePageDoenetId = "_" . $clonePageDoenetId;

      array_push($clonePageDoenetIds,$clonePageDoenetId);
      $DangerousActivityObj = str_replace($pageDoenetId,$clonePageDoenetId,$DangerousActivityObj);
    }
    foreach ($orderDoenetIds as $sourceOrderDoenetId){
      $cloneOrderDoenetId = include "randomId.php";
      $cloneOrderDoenetId = "_" . $cloneOrderDoenetId;

      $DangerousActivityObj = str_replace($sourceOrderDoenetId,$cloneOrderDoenetId,$DangerousActivityObj);
    }

    $jsonDefinition = $DangerousActivityObj;
    
    }
    
  }else if($itemType == 'bank'){
    $jsonDefinition = '{"type":"bank","pages":[]}';
    $label = 'Untitled Collection';

  }else{
    $success = FALSE;
    $message = "Not able to make type $itemType";
  }
}

if ($success){

  //Transaction with two inserts
  if ($itemType == 'activity'){
 
    // $conn->begin_transaction();

    try {
      $sql = "
        INSERT INTO course_content 
        (type,
        courseId,
        doenetId,
        parentDoenetId,
        label,
        creationDate,
        sortOrder,
        jsonDefinition)
        VALUES
        ('$itemType','$courseId','$doenetId','$parentDoenetId','$label',CONVERT_TZ(NOW(), @@session.time_zone, '+00:00'),'$sortOrder','$jsonDefinition');
        ";
        $conn->query($sql);

        //ONLY in CLONE MODE
        if ($cloneMode == '1'){

          $pagesEntered = [];
          for ($i = 0; $i < count($clonePageDoenetIds);$i++){
            $clonePageDoenetId = $clonePageDoenetIds[$i];
            $sourcePageDoenetId = $pageDoenetIds[$i];
            $sourcePageLabel = $pageLabels[$i];
            // echo "\nclone $clonePageDoenetId sourceLabel $sourcePageLabel sourcedoenetId $sourcePageDoenetId\n";

            $sql = "
            INSERT INTO pages (courseId,containingDoenetId,doenetId,label) 
              VALUES('$courseId','$doenetId','$clonePageDoenetId','$sourcePageLabel');
            ";
            $conn->query($sql);

            array_push($pagesEntered,array(
              "type"=>"page",
              "label"=>$sourcePageLabel,
              "containingDoenetId"=>$doenetId,
              "doenetId"=>$clonePageDoenetId,
            ));

            //Create a copy of original file for page
            $sourceFilePath = "../media/byPageId/$sourcePageDoenetId.doenet";
            $destFilePath = "../media/byPageId/$clonePageDoenetId.doenet";
            if (!copy($sourceFilePath, $destFilePath)) {
              $success = false;
              $message = "failed to copy media\n";
            }
        
          }
       
          
    
          

        }else{
          $sql = "
          INSERT INTO pages (courseId,containingDoenetId,doenetId) 
            VALUES('$courseId','$doenetId','$pageDoenetId');
          ";
          $conn->query($sql);
          $pageEntered = array(
            "type"=>"page",
            "label"=>"Untitled Page",
            "containingDoenetId"=>$doenetId,
            "doenetId"=>$pageDoenetId,
            "cid"=>"bafkreihdwdcefgh4dqkjv67uzcmw7ojee6xedzdetojuzjevtenxquvyku"
          );
          
    
          //Create blank file for page
          $filename = "../media/byPageId/$pageDoenetId.doenet";
          $dirname = dirname($filename);
          if (!is_dir($dirname)) {
              mkdir($dirname, 0755, true);
          }
  
          $newfile = fopen($filename, "w");
          if ($newfile === false) {
              $success = false;
              $message = "Unable to open file!";
          } else {
              // don't write anything to file so that it is a blank file
              fclose($newfile);
          }
        }
        

        /* If code reaches this point without errors then commit the data in the database */
        // $conn->commit();
    } catch (mysqli_sql_exception $exception) {
        // $conn->rollback();

        $success = FALSE;
        $message = $exception;
    }
    

  }else{
    $sql = "
    INSERT INTO course_content 
    (type,
    courseId,
    doenetId,
    parentDoenetId,
    label,
    creationDate,
    isAssigned,
    sortOrder,
    jsonDefinition)
    VALUES
    ('$itemType','$courseId','$doenetId','$parentDoenetId','$label',CONVERT_TZ(NOW(), @@session.time_zone, '+00:00'),'$isAssigned','$sortOrder','$jsonDefinition')
    ";
    
    $result = $conn->query($sql); 

  }

}

if ($success){

  $sql = "
  SELECT 
  doenetId,
  type,
  parentDoenetId,
  label,
  creationDate,
  isAssigned,
  isGloballyAssigned,
  isPublic,
  CAST(jsonDefinition as CHAR) AS json
  FROM course_content
  WHERE doenetId = '$doenetId'
  ";
  $result = $conn->query($sql); 
  $row = $result->fetch_assoc();


  $itemEntered = array(
    "doenetId"=>$row['doenetId'],
    "type"=>$row['type'],
    "parentDoenetId"=>$row['parentDoenetId'],
    "label"=>$row['label'],
    "creationDate"=>$row['creationDate'],
    "isAssigned"=>$row['isAssigned'] == '1' ? true : false,
    "isGloballyAssigned"=>$row['isGloballyAssigned'] == '1' ? true : false,
    "isPublic"=>$row['isPublic'] == '1' ? true : false,
  );

  $json = json_decode($row['json'],true);
  // var_dump($json);
  $itemEntered = array_merge($json,$itemEntered);


  $itemEntered['isOpen'] = false;
  $itemEntered['isSelected'] = false;

}

$response_arr = array(
  "success"=>$success,
  "message"=>$message,
  "doenetId"=>$doenetId,
  "itemEntered"=>$itemEntered,
  "pageEntered"=>$pageEntered,
  "pagesEntered"=>$pagesEntered,
  "pageDoenetId"=>$pageDoenetId,
  );


// set response code - 200 OK
http_response_code(200);

// make it json format
echo json_encode($response_arr);
$conn->close();

?><|MERGE_RESOLUTION|>--- conflicted
+++ resolved
@@ -96,11 +96,8 @@
   }else if($itemType == 'activity'){
     $pageDoenetId = include "randomId.php";
     $pageDoenetId = "_" . $pageDoenetId;
-<<<<<<< HEAD
     $label = 'Untitled Activity';
-=======
-
->>>>>>> 8a0039de
+
     $jsonDefinition = '{"type":"activity","version": "0.1.0","isSinglePage": true,"content":["'.$pageDoenetId.'"],"assignedCid":null,"draftCid":null,"itemWeights": [1],"files":[]}';
 
     //We need to clone an existing item
