--- conflicted
+++ resolved
@@ -52,12 +52,7 @@
   $result = $conn->query($sql);
   if ($result->num_rows > 0){
     $row = $result->fetch_assoc();
-<<<<<<< HEAD
-    // set response code - 200 OK
-    http_response_code(200);
-=======
 
->>>>>>> 444b756d
     $assignment = array(
           "assignment_title" => $row['assignment_title'],
           "assignedDate" => $row['assignedDate'],
