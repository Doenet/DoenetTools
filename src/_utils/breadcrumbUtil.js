import { faTh } from '@fortawesome/free-solid-svg-icons';
import { useEffect, useState } from 'react';
import { useRecoilCallback, useRecoilValue, useSetRecoilState } from 'recoil';
import { pageToolViewAtom } from '../Tools/_framework/NewToolRoot';
import { fetchDrivesQuery, loadDriveInfoQuery, folderDictionary } from '../_reactComponents/Drive/NewDrive';
import { effectiveRoleAtom } from '../_reactComponents/PanelHeaderComponents/RoleDropdown';
import { studentData, assignmentData } from '../Tools/_framework/ToolPanels/Gradebook';

export function useCourseChooserCrumb(){

  const setPageToolView = useSetRecoilState(pageToolViewAtom);

  return {icon:faTh, onClick:()=>{
        setPageToolView({
          page: 'course',
          tool: 'courseChooser',
          view: '',
        });
  }}
}

export function useDashboardCrumb(driveId){
  
  const setPageToolView = useSetRecoilState(pageToolViewAtom);
  const [label,setLabel] = useState('')

  const getDriveLabel = useRecoilCallback(({snapshot})=> async (driveId)=>{
    let drives = await snapshot.getPromise(fetchDrivesQuery);
    for (let driveIdLabel of drives.driveIdsAndLabels){
      if (driveIdLabel.driveId == driveId){
        setLabel(driveIdLabel.label);
        return;
      }
    }
    
  })

  useEffect(()=>{
    getDriveLabel(driveId);
  },[driveId])

  let params = {
    path: `${driveId}:${driveId}:${driveId}:Drive`,
  }

  return {label, onClick:()=>{
        setPageToolView({
          page: 'course',
          tool: 'dashboard',
          view: '',
          params
        });
  }}
}

export function useCollectionCrumb(doenetId,path){
  
  const setPageToolView = useSetRecoilState(pageToolViewAtom);
  const [label,setLabel] = useState('')

  const getDocumentLabel = useRecoilCallback(({snapshot})=> async ({path})=>{
    let [driveId,folderId] = path.split(':')
    let folderInfo = await snapshot.getPromise(folderDictionary({driveId,folderId}));
    setLabel(folderInfo.folderInfo.label);
  },[])

  useEffect(()=>{
    getDocumentLabel({path});
  },[path,getDocumentLabel])


  let params = {
    doenetId,
    path,
  }


  return {label, onClick:()=>{
        setPageToolView({
          page: 'course',
          tool: 'collection',
          view: '',
          params
        });
  }}
}

export function useNavigationCrumbs(driveId,folderId){

  const setPageToolView = useSetRecoilState(pageToolViewAtom);
  const [crumbs,setCrumbs] = useState([])

  const getCrumbs = useRecoilCallback(({snapshot})=> async (driveId,itemId)=>{
    let itemInfo = await snapshot.getPromise(loadDriveInfoQuery(driveId));

    //Build information about folders until we get to drive
    function parentFolder({folderInfo=[], itemId}){

      if (driveId == itemId){
        return [{label:"Content"},...folderInfo];
      }

    for (let item of itemInfo.results){
      let newFolderInfo;
      if (item.itemId == itemId){
        if (item.itemType !== 'Collection'){ 
          newFolderInfo = [item,...folderInfo]
        }
        return parentFolder({folderInfo:newFolderInfo,itemId:item.parentFolderId});
      }
    }

    }

    let crumbArray = [];
    for (let item of parentFolder({itemId})){

      let params = {
        path: `${driveId}:${driveId}:${driveId}:Drive`,
      }
      if (item.itemId){
        params = {
          path: `${driveId}:${item.itemId}:${item.itemId}:Folder`,
        }
      }
<<<<<<< HEAD
      console.log(">>>>nav params",params)
=======
      //WHY ARE THESE NOT SET SOMETIMES?
      console.log(">>>>params",params)
>>>>>>> da1d07f3
      crumbArray.push({
        label:item.label,
        onClick:()=>{
          setPageToolView({
            page: 'course',
            tool: 'navigation',
            view: '',
            params
          });
      }});

    }
    setCrumbs(crumbArray);
  },[setPageToolView])
    

  useEffect(()=>{
      getCrumbs(driveId,folderId);
  },[getCrumbs,driveId,folderId])

  // console.log("\n>>>>navigation")
  // console.log(">>>>driveId",driveId)
  // console.log(">>>>folderId",folderId)
  // console.log(">>>>crumbs",crumbs)

  return crumbs
}

export function useEditorCrumb({doenetId,driveId,folderId,itemId}){
  
  const setPageToolView = useSetRecoilState(pageToolViewAtom);
  const [label,setLabel] = useState('')

  const getDocumentLabel = useRecoilCallback(({snapshot})=> async ({itemId,driveId,folderId})=>{
    let folderInfo = await snapshot.getPromise(folderDictionary({driveId,folderId}));
    const docInfo = folderInfo.contentsDictionary[itemId]
    setLabel(docInfo.label);
    
  },[])

  useEffect(()=>{
    getDocumentLabel({itemId,driveId,folderId});
  },[doenetId,driveId,folderId,getDocumentLabel])

  let params = {
    doenetId,
    path: `${driveId}:${folderId}:${itemId}:DoenetML`
  }

  return {label, onClick:()=>{
        setPageToolView({
          page: 'course',
          tool: 'editor',
          view: '',
          params
        });
  }}
}

export function useAssignmentCrumb({doenetId,driveId,folderId,itemId}){
  
  const setPageToolView = useSetRecoilState(pageToolViewAtom);
  const [label,setLabel] = useState('test')

  const getDocumentLabel = useRecoilCallback(({snapshot})=> async ({itemId,driveId,folderId})=>{
    let folderInfo = await snapshot.getPromise(folderDictionary({driveId,folderId}));
    const docInfo = folderInfo.contentsDictionary[itemId]
    setLabel(docInfo.label);
    
  },[])

  useEffect(()=>{
    getDocumentLabel({itemId,driveId,folderId});
  },[doenetId,driveId,folderId,getDocumentLabel])

  let params = {
    doenetId,
    // path: `${driveId}:${folderId}:${itemId}:DoenetML`
  }

  return {label, onClick:()=>{
        setPageToolView({
          page: 'course',
          tool: 'assignment',
          view: '',
          params
        });
  }}
}

export function useEnrollmentCrumb(driveId){

  const setPageToolView = useSetRecoilState(pageToolViewAtom);

  let params = {
    driveId,
  }

  return {label:'Enrollment', onClick:()=>{
        setPageToolView({
          page: 'course',
          tool: 'enrollment',
          view: '',
          params
        });
  }}
}

export function useSurveyCrumb(driveId,doenetId){

  const setPageToolView = useSetRecoilState(pageToolViewAtom);

  
  let params = {
    driveId,
  }

  let firstCrumb = {label:'Surveys', onClick:()=>{
    setPageToolView({
      page: 'course',
      tool: 'surveyList',
      view: '',
      params
    });
}}
  if (doenetId){
    let params2 = {
      driveId,
      doenetId
    }
    return [firstCrumb,{label:'Data', onClick:()=>{
      setPageToolView({
        page: 'course',
        tool: 'surveyData',
        view: '',
        params:params2
      });
  }}]

  }else{
    return [firstCrumb]
  }
}

export function useGradebookCrumbs(){

  const setPageToolView = useSetRecoilState(pageToolViewAtom);
  const [crumbs,setCrumbs] = useState([])
  const role = useRecoilValue(effectiveRoleAtom);

  const getCrumbs = useRecoilCallback(({snapshot})=> async (role)=>{
    if (role == ''){ return; } //wait for role to be defined
    let pageToolView = await snapshot.getPromise(pageToolViewAtom);
    let driveId = pageToolView.params?.driveId;
    let doenetId = pageToolView.params?.doenetId;
    let userId = pageToolView.params?.userId;
    let previousCrumb = pageToolView.params?.previousCrumb;
    
    let tool = pageToolView.tool;
    let crumbArray = []
    //Define gradebook tool crumb 
    if (role == 'instructor'){
    {
      let params = {
        driveId,
      }
      crumbArray.push({
        label:'Gradebook', onClick:()=>{
          setPageToolView({
            page: 'course',
            tool: 'gradebook',
            view: '',
            params
          });
        }
      })
    }
  }

    if (tool == 'gradebook'){
      setCrumbs(crumbArray);
      return;
    }

    //Handle gradebookStudent
   if (tool == 'gradebookStudent' ||
   role == 'student' && tool == 'gradebookStudentAssignment' ||
   previousCrumb == 'student' && tool == 'gradebookStudentAssignment'
   ){
     let label = 'Gradebook';
     if (role == 'instructor'){
        const students = await snapshot.getPromise(studentData);
        const student = students[userId];
        label = `${student.firstName} ${student.lastName}` 
     }

      let params = {
        driveId,
        userId
      }
      crumbArray.push({
        label, onClick:()=>{
          setPageToolView({
            page: 'course',
            tool: 'gradebookStudent',
            view: '',
            params
          });
    }
    })
    }

    if (tool == 'gradebookStudent'){
      setCrumbs(crumbArray);
      return;
    }

    //Only instructors see this
    if (tool == 'gradebookAssignment' ||
    previousCrumb == 'assignment' && tool == 'gradebookStudentAssignment'
    ){
      if (role == 'student'){
        crumbArray.push({label:'Not Available'})
      }else{
        const assignments = await snapshot.getPromise(assignmentData); 
        let assignmentName = assignments[doenetId].label;

        let params = {
          driveId,
          doenetId
        }
        crumbArray.push({
          label:assignmentName, onClick:()=>{
            setPageToolView({
              page: 'course',
              tool: 'gradebookAssignment',
              view: '',
              params
            });
      }
      })
      }
    }

    if (tool == 'gradebookAssignment'){
      setCrumbs(crumbArray);
      return;
    }

    //tool is gradebookStudentAssignment
    if (role == 'student'){
      const assignments = await snapshot.getPromise(assignmentData); 
        let assignmentName = assignments[doenetId].label;
        let params = {
          driveId,
          userId,
          doenetId
        }
        crumbArray.push({
          label:assignmentName, onClick:()=>{
            setPageToolView({
              page: 'course',
              tool: 'gradebookStudentAssignment',
              view: '',
              params
            });
      }
      })
    }else{
      let crumbLabel = '_';
      if (previousCrumb == 'student'){
        
        const assignments = await snapshot.getPromise(assignmentData); 
        crumbLabel = assignments[doenetId].label;
      }
      if (previousCrumb == 'assignment'){
        const students = await snapshot.getPromise(studentData);
        const student = students[userId];
        crumbLabel = `${student.firstName} ${student.lastName}` 
        
      }
  
      let params = {
        driveId,
        userId,
        doenetId,
        previousCrumb
      }
      crumbArray.push({
        label:crumbLabel, onClick:()=>{
          setPageToolView({
            page: 'course',
            tool: 'gradebookStudentAssignment',
            view: '',
            params
          });
    }
    })

    }


    setCrumbs(crumbArray);


  },[setPageToolView])
    

  useEffect(()=>{
      getCrumbs(role);
  },[getCrumbs,role])


  return crumbs
}<|MERGE_RESOLUTION|>--- conflicted
+++ resolved
@@ -123,12 +123,9 @@
           path: `${driveId}:${item.itemId}:${item.itemId}:Folder`,
         }
       }
-<<<<<<< HEAD
       console.log(">>>>nav params",params)
-=======
       //WHY ARE THESE NOT SET SOMETIMES?
-      console.log(">>>>params",params)
->>>>>>> da1d07f3
+
       crumbArray.push({
         label:item.label,
         onClick:()=>{
