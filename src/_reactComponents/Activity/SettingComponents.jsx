--- conflicted
+++ resolved
@@ -541,14 +541,9 @@
           // value={totalPointsOrPercent || 0}
           dataTest='Total Points Or Percent'
           min={0}
-<<<<<<< HEAD
           width='100%'
-          onBlur={() => {
-            if (recoilValue !== totalPointsOrPercent) {
-=======
           onBlur={(newValue) => {
             if (newValue !== recoilValue) {
->>>>>>> 485c4e4a
               let totalPointsOrPercentLocal = null;
               if (
                 newValue < 0 ||
