--- conflicted
+++ resolved
@@ -532,10 +532,7 @@
   keyToUpdate,
   description,
   label,
-<<<<<<< HEAD
-=======
   invert,
->>>>>>> 21a2a7c1
 }) => {
   const {
     value: { [keyToUpdate]: recoilValue },
@@ -545,30 +542,17 @@
 
   useEffect(() => {
     setLocalValue(recoilValue);
-<<<<<<< HEAD
-  }, [recoilValue]);
-=======
   }, [recoilValue, invert]);
->>>>>>> 21a2a7c1
   return (
     <InputWrapper flex>
       <Checkbox
         style={{ marginRight: '5px' }}
-<<<<<<< HEAD
-        checked={localValue}
-        onClick={() => {
-          let valueDescription = 'False';
-          let value = false;
-          if (!localValue) {
-            valueDescription = 'True';
-=======
         checked={invert ? !localValue : localValue}
         onClick={() => {
           let valueDescription = invert ? 'True' : 'Flase';
           let value = false;
           if (!localValue) {
             valueDescription = invert ? 'False' : 'True';
->>>>>>> 21a2a7c1
             value = true;
           }
           setLocalValue(value);
