--- conflicted
+++ resolved
@@ -405,10 +405,7 @@
           value={timeLimit}
           dataTest="Time Limit"
           min={1}
-<<<<<<< HEAD
-=======
           width='180px'
->>>>>>> 3e7b0b54
           onBlur={limit => {
             if (isNaN(limit) || limit < 1) limit = 1
             setTimeLimit(parseInt(limit))
@@ -466,11 +463,8 @@
           disabled={!isEnabled}
           value={numberOfAttemptsAllowed}
           dataTest="Attempt Limit"
-<<<<<<< HEAD
-=======
+          min={1}
           width='180px'
->>>>>>> 3e7b0b54
-          min={1}
           onBlur={attempts => {
             if (isNaN(attempts) || attempts < 1) attempts = 1
             setNumberOfAttemptsAllowed(parseInt(attempts))
