import {
  faCalendarPlus,
  faCalendarTimes,
} from '@fortawesome/free-solid-svg-icons';
import { FontAwesomeIcon } from '@fortawesome/react-fontawesome';
import React, { useEffect, useState } from 'react';
import styled from 'styled-components';
import { DateToDateString } from '../../_utils/dateUtilityFunction';
import DateTime from '../PanelHeaderComponents/DateTime';
import { useActivity } from './ActivityActions';
import Checkbox from '../../_reactComponents/PanelHeaderComponents/Checkbox';
import Increment from '../PanelHeaderComponents/IncrementMenu';
import DropdownMenu from '../PanelHeaderComponents/DropdownMenu';
import { useRecoilValue } from 'recoil';
import { enrollmentByCourseId, itemByDoenetId, useCourse } from '../Course/CourseActions';
import axios from 'axios';
import RelatedItems from '../PanelHeaderComponents/RelatedItems';
import ActionButtonGroup from '../PanelHeaderComponents/ActionButtonGroup';
import ActionButton from '../PanelHeaderComponents/ActionButton';
import { toastType, useToast } from '@Toast';



const InputWrapper = styled.div`
  margin: 0 5px 10px 5px;
  display: ${(props) => (props.flex ? 'flex' : 'block')};
  align-items: ${(props) => props.flex && 'center'};
`;

const LabelText = styled.span`
  margin-bottom: 5px;
`;

const CheckboxLabelText = styled.span`
  font-size: 15px;
  line-height: 1.1;
`;

const InputControl = styled.div`
  display: flex;
  justify-content: space-between;
  align-items: center;
`;

export const AssignUnassignActivity = ({ doenetId, courseId }) => {

  const {
    compileActivity,
    updateAssignItem
  } = useCourse(courseId);
  const {
    isAssigned,
  } = useRecoilValue(itemByDoenetId(doenetId));
  const addToast = useToast();


  let assignActivityText = 'Assign Activity';
  if (isAssigned) {
    // if (assignedCid != null) {
    assignActivityText = 'Update Assigned Activity';
  }

  return (<ActionButtonGroup vertical>
  <ActionButton
  width="menu"
  value={assignActivityText}
  onClick={() => {
    compileActivity({
      activityDoenetId: doenetId,
      isAssigned: true,
      courseId,
      // successCallback: () => {
      //   addToast('Activity Assigned.', toastType.INFO);
      // },
    });
    updateAssignItem({
      doenetId,
      isAssigned:true,
      successCallback: () => {
        addToast("Activity Assigned", toastType.INFO);
      },
    })
  }}
/>
{isAssigned ? 
<ActionButton
  width="menu"
  value="Unassign Activity"
  alert
  onClick={() => {
    updateAssignItem({
      doenetId,
      isAssigned:false,
      successCallback: () => {
        addToast("Activity Unassigned", toastType.INFO);
      },
    })
  
  }}
/>
: null}
</ActionButtonGroup>)
}

export const AssignedDate = ({ doenetId, courseId }) => {
  const addToast = useToast();

  const {
    value: { assignedDate: recoilValue },
    updateAssignmentSettings,
  } = useActivity(courseId, doenetId);
  const [assignedDate, setAssignedDate] = useState(recoilValue);

  //TODO convert
  useEffect(() => {
    setAssignedDate(recoilValue);
  }, [recoilValue]);

  return (
    <InputWrapper>
      <LabelText>Assigned Date</LabelText>
      <InputControl onClick={(e) => e.preventDefault()}>
        <Checkbox
          style={{ marginRight: '5px' }}
          checkedIcon={<FontAwesomeIcon icon={faCalendarPlus} />}
          uncheckedIcon={<FontAwesomeIcon icon={faCalendarTimes} />}
          checked={assignedDate !== null && assignedDate !== undefined}
          onClick={() => {
            let valueDescription = 'None';
            let value = null;

            if (assignedDate === null || assignedDate === undefined) {
              valueDescription = 'Now';
              value = DateToDateString(new Date());
            }

            setAssignedDate(value);
            updateAssignmentSettings({
              keyToUpdate: 'assignedDate',
              value,
              description: 'Assigned Date',
              valueDescription,
            });
          }}
        />
        <DateTime
          disabled={assignedDate === null || assignedDate === undefined}
          value={assignedDate ? new Date(assignedDate) : null}
          disabledText="No Assigned Date"
          disabledOnClick={() => {
            let valueDescription = 'Now';
            let value = DateToDateString(new Date());
            // setAssignedDate(value);

            updateAssignmentSettings({
              keyToUpdate: 'assignedDate',
              value,
              description: 'Assigned Date',
              valueDescription,
            });
          }}
          onBlur={({ valid, value }) => {
            if (valid) {
              try {
                value = value.toDate();
              } catch (e) {
                // console.log('value not moment');
              }
              if (
                new Date(DateToDateString(value)).getTime() !==
                new Date(assignedDate).getTime()
              ) {
                setAssignedDate(DateToDateString(value));

                updateAssignmentSettings(doenetId, {
                  keyToUpdate: 'assignedDate',
                  value: DateToDateString(value),
                  description: 'Assigned Date',
                });
              }
            } else {
              addToast('Invalid Assigned Date');
            }
          }}
        />
      </InputControl>
    </InputWrapper>
  );
};

export const DueDate = ({ courseId, doenetId }) => {
  const addToast = useToast();

  const {
    value: { dueDate: recoilValue },
    updateAssignmentSettings,
  } = useActivity(courseId, doenetId);
  const [dueDate, setDueDate] = useState();

  //TODO convert
  useEffect(() => {
    setDueDate(recoilValue);
  }, [recoilValue]);

  return (
    <InputWrapper>
      <LabelText>Due Date</LabelText>
      <InputControl onClick={(e) => e.preventDefault()}>
        <Checkbox
          style={{ marginRight: '5px' }}
          checkedIcon={<FontAwesomeIcon icon={faCalendarPlus} />}
          uncheckedIcon={<FontAwesomeIcon icon={faCalendarTimes} />}
          checked={dueDate !== null && dueDate !== undefined}
          onClick={() => {
            let valueDescription = 'None';
            let value = null;

            if (dueDate === null || dueDate === undefined) {
              valueDescription = 'Next Week';
              let nextWeek = new Date();
              nextWeek.setDate(nextWeek.getDate() + 7);
              value = DateToDateString(nextWeek);
            }
            setDueDate(value);

            updateAssignmentSettings({
              keyToUpdate: 'dueDate',
              value,
              description: 'Due Date',
              valueDescription,
            });
          }}
        />

        <DateTime
          disabled={dueDate === null || dueDate === undefined}
          value={dueDate ? new Date(dueDate) : null}
          onBlur={({ valid, value }) => {
            if (valid) {
              try {
                value = value.toDate();
              } catch (e) {
                // console.log('value not moment');
              }
              if (
                new Date(DateToDateString(value)).getTime() !==
                new Date(dueDate).getTime()
              ) {
                setDueDate(DateToDateString(value));
                updateAssignmentSettings({
                  keyToUpdate: 'dueDate',
                  value: DateToDateString(value),
                  description: 'Due Date',
                });
              }
            } else {
              addToast('Invalid Due Date');
            }
          }}
          disabledText="No Due Date"
          disabledOnClick={() => {
            let valueDescription = 'Next Week';
            let nextWeek = new Date();
            nextWeek.setDate(nextWeek.getDate() + 7);
            let value = DateToDateString(nextWeek);
            setDueDate(value);
            updateAssignmentSettings({
              keyToUpdate: 'dueDate',
              value,
              description: 'Due Date',
              valueDescription,
            });
          }}
        />
      </InputControl>
    </InputWrapper>
  );
};

export const TimeLimit = ({ courseId, doenetId }) => {
  const {
    value: { timeLimit: recoilValue },
    updateAssignmentSettings,
  } = useActivity(courseId, doenetId);
  const [timeLimit, setTimeLimit] = useState();

  useEffect(() => {
    setTimeLimit(recoilValue);
  }, [recoilValue]);
  return (
    <InputWrapper>
      <LabelText>Time Limit in Minutes</LabelText>
      <InputControl onClick={(e) => e.preventDefault()}>
        <Checkbox
          style={{ marginRight: '5px' }}
          checked={timeLimit !== null}
          onClick={() => {
            let valueDescription = 'Not Limited';
            let value = null;
            if (timeLimit === null) {
              valueDescription = '60 Minutes';
              value = 60;
            }
            setTimeLimit(value);
            updateAssignmentSettings({
              keyToUpdate: 'timeLimit',
              value,
              description: 'Time Limit ',
              valueDescription,
            });
          }}
        />
        <Increment
          disabled={timeLimit === null}
          value={timeLimit}
          min={0}
          onBlur={() => {
            if (recoilValue !== timeLimit) {
              let timelimitlocal = null;
              if (timeLimit < 0 || timeLimit === '' || isNaN(timeLimit)) {
                setTimeLimit(0);
                timelimitlocal = 0;
              } else {
                timelimitlocal = parseInt(timeLimit);
                setTimeLimit(parseInt(timeLimit));
              }
              let valueDescription = `${timelimitlocal} Minutes`;

              updateAssignmentSettings({
                keyToUpdate: 'timeLimit',
                value: timelimitlocal,
                description: 'Time Limit',
                valueDescription,
              });
            }
          }}
          onChange={(newValue) => setTimeLimit(newValue)}
        />
      </InputControl>
    </InputWrapper>
  );
};

export const AttempLimit = ({ courseId, doenetId }) => {
  const {
    value: { numberOfAttemptsAllowed: recoilValue },
    updateAssignmentSettings,
  } = useActivity(courseId, doenetId);

  const [numberOfAttemptsAllowed, setNumberOfAttemptsAllowed] =
    useState(recoilValue);

  useEffect(() => {
    setNumberOfAttemptsAllowed(recoilValue);
  }, [recoilValue]);

  return (
    <InputWrapper>
      <LabelText>Attempts</LabelText>
      <InputControl onClick={(e) => e.preventDefault()}>
        <Checkbox
          style={{ marginRight: '5px' }}
          checked={numberOfAttemptsAllowed !== null}
          onClick={() => {
            let valueDescription = 'Not Limited';
            let value = null;
            if (numberOfAttemptsAllowed === null) {
              valueDescription = '1';
              value = 1;
            }
            setNumberOfAttemptsAllowed(value);
            updateAssignmentSettings({
              keyToUpdate: 'numberOfAttemptsAllowed',
              value,
              description: 'Attempts Allowe',
              valueDescription,
            });
          }}
        />
        <Increment
          disabled={numberOfAttemptsAllowed === null}
          value={numberOfAttemptsAllowed}
          min={0}
          onBlur={() => {
            if (recoilValue !== numberOfAttemptsAllowed) {
              let numberOfAttemptsAllowedLocal = 1;
              if (
                numberOfAttemptsAllowed <= 0 ||
                numberOfAttemptsAllowed === '' ||
                isNaN(numberOfAttemptsAllowed)
              ) {
                setNumberOfAttemptsAllowed(numberOfAttemptsAllowedLocal);
              } else {
                numberOfAttemptsAllowedLocal = parseInt(
                  numberOfAttemptsAllowed,
                );
                setNumberOfAttemptsAllowed(numberOfAttemptsAllowedLocal);
              }

              updateAssignmentSettings({
                keyToUpdate: 'numberOfAttemptsAllowed',
                value: numberOfAttemptsAllowedLocal,
                description: 'Attempts Allowed',
              });
            }
          }}
          onChange={(newValue) => setNumberOfAttemptsAllowed(newValue)}
        />
      </InputControl>
    </InputWrapper>
  );
};

export const AttemptAggregation = ({ courseId, doenetId }) => {
  const {
    value: { attemptAggregation: recoilValue },
    updateAssignmentSettings,
  } = useActivity(courseId, doenetId);
  const [attemptAggregation, setAttemptAggregation] = useState();

  useEffect(() => {
    setAttemptAggregation(recoilValue);
  }, [recoilValue]);
  return (
    <InputWrapper>
      <LabelText>Attempt Aggregation</LabelText>
      <InputControl>
        <DropdownMenu
          width="menu"
          valueIndex={attemptAggregation === 'm' ? 1 : 2}
          items={[
            ['m', 'Maximum'],
            ['l', 'Last Attempt'],
          ]}
          onChange={({ value: val }) => {
            let valueDescription = 'Maximum';
            if (val === 'l') {
              valueDescription = 'Last Attempt';
            }
            setAttemptAggregation(val);
            updateAssignmentSettings({
              keyToUpdate: 'attemptAggregation',
              value: val,
              description: 'Attempt Aggregation',
              valueDescription,
            });
          }}
        />
      </InputControl>
    </InputWrapper>
  );
};

export const TotalPointsOrPercent = ({ courseId, doenetId }) => {
  const {
    value: { totalPointsOrPercent: recoilValue },
    updateAssignmentSettings,
  } = useActivity(courseId, doenetId);
  const [totalPointsOrPercent, setTotalPointsOrPercent] = useState();

  useEffect(() => {
    setTotalPointsOrPercent(recoilValue);
  }, [recoilValue]);

  return (
    <InputWrapper>
      <LabelText>Total Points Or Percent</LabelText>
      <InputControl>
        <Increment
          value={totalPointsOrPercent}
          min={0}
          onBlur={() => {
            if (recoilValue !== totalPointsOrPercent) {
              let totalPointsOrPercentLocal = null;
              if (
                totalPointsOrPercent < 0 ||
                totalPointsOrPercent === '' ||
                isNaN(totalPointsOrPercent)
              ) {
                setTotalPointsOrPercent(0);
                totalPointsOrPercentLocal = 0;
              } else {
                totalPointsOrPercentLocal = parseInt(totalPointsOrPercent);
                setTotalPointsOrPercent(parseInt(totalPointsOrPercent));
              }

              updateAssignmentSettings(doenetId, {
                keyToUpdate: 'totalPointsOrPercent',
                value: totalPointsOrPercentLocal,
                description: 'Total Points Or Percent',
              });
            }
          }}
          onChange={(newValue) => setTotalPointsOrPercent(newValue)}
        />
      </InputControl>
    </InputWrapper>
  );
};

export const GradeCategory = ({ courseId, doenetId }) => {
  const {
    value: { gradeCategory: recoilValue },
    updateAssignmentSettings,
  } = useActivity(courseId, doenetId);
  const [gradeCategory, setGradeCategory] = useState();

  useEffect(() => {
    setGradeCategory(recoilValue);
  }, [recoilValue]);

  return (
    <InputWrapper>
      <LabelText>Grade Category</LabelText>
      <DropdownMenu
        valueIndex={
          {
            gateway: 1,
            exams: 2,
            quizzes: 3,
            'problem sets': 4,
            projects: 5,
            participation: 6,
          }[gradeCategory]
        }
        items={[
          ['gateway', 'Gateway'],
          ['exams', 'Exams'],
          ['quizzes', 'Quizzes'],
          ['problem sets', 'Problem Sets'],
          ['projects', 'Projects'],
          ['participation', 'Participation'],
        ]}
        onChange={({ value: val }) => {
          if (recoilValue !== val) {
            // aInfoRef.current.gradeCategory = val;
            setGradeCategory(val);
            updateAssignmentSettings({
              keyToUpdate: 'gradeCategory',
              value: val,
              description: 'Grade Category',
            });
          }
        }}
      />
    </InputWrapper>
  );
};

export const CheckedSetting = ({
  courseId,
  doenetId,
  keyToUpdate,
  description,
  label,
  invert,
}) => {
  const {
    value: { [keyToUpdate]: recoilValue },
    updateAssignmentSettings,
  } = useActivity(courseId, doenetId);
  const [localValue, setLocalValue] = useState(recoilValue);

  useEffect(() => {
    setLocalValue(recoilValue);
  }, [invert, recoilValue]);
  return (
    <InputWrapper flex>
      <Checkbox
        style={{ marginRight: '5px' }}
        checked={invert ? !localValue : localValue}
        onClick={() => {
<<<<<<< HEAD
          let valueDescription = invert ? 'True' : 'Flase';
=======
          let valueDescription = invert ? 'True' : 'False';
>>>>>>> d7a843c9
          let value = false;
          if (!localValue) {
            valueDescription = invert ? 'False' : 'True';
            value = true;
          }
          setLocalValue(value);
          updateAssignmentSettings({
            keyToUpdate,
            value,
            description,
            valueDescription,
          });
        }}
      />
      <CheckboxLabelText>{label ?? description}</CheckboxLabelText>
    </InputWrapper>
  );
};

export const CheckedFlag = ({
  courseId,
  doenetId,
  keyToUpdate,
  description,
  label,
  invert,
}) => {
  const {
    value: { [keyToUpdate]: recoilValue },
    updateActivityFlags,
  } = useActivity(courseId, doenetId);
  const [localValue, setLocalValue] = useState(recoilValue);

  useEffect(() => {
    setLocalValue(recoilValue);
  }, [recoilValue, invert]);
  return (
    <InputWrapper flex>
      <Checkbox
        style={{ marginRight: '5px' }}
        checked={invert ? !localValue : localValue}
        onClick={() => {
<<<<<<< HEAD
          let valueDescription = invert ? 'True' : 'Flase';
=======
          let valueDescription = invert ? 'True' : 'False';
>>>>>>> d7a843c9
          let value = false;
          if (!localValue) {
            valueDescription = invert ? 'False' : 'True';
            value = true;
          }
          setLocalValue(value);
          updateActivityFlags({
            keyToUpdate,
            value,
            description,
            valueDescription,
          });
        }}
      />
      <CheckboxLabelText>{label ?? description}</CheckboxLabelText>
    </InputWrapper>
  );
};

export const Individualize = ({ courseId, doenetId }) => {
  return (
    <CheckedSetting
      courseId={courseId}
      doenetId={doenetId}
      keyToUpdate="individualize"
      description="Individualize"
    />
  );
};

export const ShowSolution = ({ courseId, doenetId }) => {
  return (
    <CheckedSetting
      courseId={courseId}
      doenetId={doenetId}
      keyToUpdate="showSolution"
      description="Show Solution"
    />
  );
};

export const ShowSolutionInGradebook = ({ courseId, doenetId }) => {
  return (
    <CheckedSetting
      courseId={courseId}
      doenetId={doenetId}
      keyToUpdate="showSolutionInGradebook"
      description="Show Solution In Gradebook"
    />
  );
};

export const ShowFeedback = ({ courseId, doenetId }) => {
  return (
    <CheckedSetting
      courseId={courseId}
      doenetId={doenetId}
      keyToUpdate="showFeedback"
      description="Show Feedback"
    />
  );
};

export const ShowHints = ({ courseId, doenetId }) => {
  return (
    <CheckedSetting
      courseId={courseId}
      doenetId={doenetId}
      keyToUpdate="showHints"
      description="Show Hints"
    />
  );
};

export const ShowCorrectness = ({ courseId, doenetId }) => {
  return (
    <CheckedSetting
      courseId={courseId}
      doenetId={doenetId}
      keyToUpdate="showCorrectness"
      description="Show Correctness"
    />
  );
};

export const ShowCreditAchieved = ({ courseId, doenetId }) => {
  return (
    <CheckedSetting
      courseId={courseId}
      doenetId={doenetId}
      keyToUpdate="showCreditAchievedMenu"
      description="Show Credit Achieved Menu"
    />
  );
};

export const MakePublic = ({ courseId, doenetId }) => {
  return (
    <CheckedFlag
      courseId={courseId}
      doenetId={doenetId}
      keyToUpdate="isPublic"
      description="Make Publicly Visible"
    />
  );
};

export const ShowDoenetMLSource = ({ courseId, doenetId }) => {
  return (
    <CheckedFlag
      courseId={courseId}
      doenetId={doenetId}
      keyToUpdate="userCanViewSource"
      description="Show DoenetML Source"
    />
  );
};

export const ProctorMakesAvailable = ({ courseId, doenetId }) => {
  return (
    <CheckedSetting
      courseId={courseId}
      doenetId={doenetId}
      keyToUpdate="proctorMakesAvailable"
      description="Proctor Makes Available"
    />
  );
};

export const PinAssignment = ({ courseId, doenetId }) => {
  const addToast = useToast();
  const {
    value: {
      pinnedUntilDate: recoilPinnedUntilDate,
      pinnedAfterDate: recoilPinnedAfterDate,
    },
    updateAssignmentSettings,
  } = useActivity(courseId, doenetId);

  const [pinnedUntilDate, setPinnedUntilDate] = useState(recoilPinnedUntilDate);
  const [pinnedAfterDate, setPinnedAfterDate] = useState(recoilPinnedAfterDate);

  useEffect(() => {
    setPinnedUntilDate(recoilPinnedUntilDate);
  }, [recoilPinnedUntilDate]);

  useEffect(() => {
    setPinnedAfterDate(recoilPinnedAfterDate);
  }, [recoilPinnedAfterDate]);

  return (
    <InputWrapper>
      <LabelText>Pin Assignment</LabelText>
      <InputControl onClick={(e) => e.preventDefault()}>
        <Checkbox
          style={{ marginRight: '5px' }}
          checkedIcon={<FontAwesomeIcon icon={faCalendarPlus} />}
          uncheckedIcon={<FontAwesomeIcon icon={faCalendarTimes} />}
          checked={pinnedUntilDate !== null && pinnedUntilDate !== undefined}
          onClick={() => {
            let valueDescription = 'None';
            let value = null;
            let secondValue = null;

            if (pinnedUntilDate === null || pinnedUntilDate === undefined) {
              valueDescription = 'Now to Next Year';
              let today = new Date();
              let nextYear = new Date();
              nextYear.setDate(nextYear.getDate() + 365);
              value = DateToDateString(today);
              secondValue = DateToDateString(nextYear);
            }
            setPinnedAfterDate(value);
            setPinnedUntilDate(secondValue);
            updateAssignmentSettings(
              {
                keyToUpdate: 'pinnedAfterDate',
                value,
                description: 'Pinned Dates ',
                valueDescription,
              },
              {
                keyToUpdate: 'pinnedUntilDate',
                value: secondValue,
              },
            );
          }}
        />
        <div style={{ display: 'flex', flexDirection: 'column' }}>
          <DateTime
            disabled={pinnedAfterDate === null || pinnedAfterDate === undefined}
            disabledText="No Pinned After Date"
            disabledOnClick={() => {
              let valueDescription = 'None';
              let value = null;
              let secondValue = null;

              if (pinnedAfterDate === null || pinnedAfterDate === undefined) {
                valueDescription = 'Now to Next Year';
                let today = new Date();
                let nextYear = new Date();
                nextYear.setDate(nextYear.getDate() + 365);
                value = DateToDateString(today);
                secondValue = DateToDateString(nextYear);
              }
              setPinnedAfterDate(value);
              setPinnedUntilDate(secondValue);
              updateAssignmentSettings(
                {
                  keyToUpdate: 'pinnedAfterDate',
                  value,
                  description: 'Pinned Dates ',
                  valueDescription,
                },
                {
                  keyToUpdate: 'pinnedUntilDate',
                  value: secondValue,
                },
              );
            }}
            value={pinnedAfterDate ? new Date(pinnedAfterDate) : null}
            onBlur={({ valid, value }) => {
              if (valid) {
                try {
                  value = value.toDate();
                } catch (e) {
                  // console.log('value not moment');
                }
                if (
                  new Date(DateToDateString(value)).getTime() !==
                  new Date(pinnedAfterDate).getTime()
                ) {
                  setPinnedAfterDate(DateToDateString(value));
                  updateAssignmentSettings({
                    keyToUpdate: 'pinnedAfterDate',
                    value: DateToDateString(value),
                    description: 'Pinned After Date',
                  });
                }
              } else {
                addToast('Invalid Pin After Date');
              }
            }}
          />

          <DateTime
            style={{ marginTop: '5px' }}
            disabled={pinnedUntilDate === null || pinnedUntilDate === undefined}
            disabledText="No Pinned Until Date"
            disabledOnClick={() => {
              let valueDescription = 'None';
              let value = null;
              let secondValue = null;

              if (pinnedUntilDate === null || pinnedUntilDate === undefined) {
                valueDescription = 'Now to Next Year';
                let today = new Date();
                let nextYear = new Date();
                nextYear.setDate(nextYear.getDate() + 365);
                value = DateToDateString(today);
                secondValue = DateToDateString(nextYear);
              }
              setPinnedAfterDate(value);
              setPinnedUntilDate(secondValue);
              updateAssignmentSettings(
                {
                  keyToUpdate: 'pinnedAfterDate',
                  value,
                  description: 'Pinned Dates ',
                  valueDescription,
                },
                {
                  keyToUpdate: 'pinnedUntilDate',
                  value: secondValue,
                },
              );
            }}
            value={pinnedUntilDate ? new Date(pinnedUntilDate) : null}
            onBlur={({ valid, value }) => {
              if (valid) {
                try {
                  value = value.toDate();
                } catch (e) {
                  // console.log('value not moment');
                }
                if (
                  new Date(DateToDateString(value)).getTime() !==
                  new Date(pinnedUntilDate).getTime()
                ) {
                  setPinnedUntilDate(DateToDateString(value));

                  updateAssignmentSettings({
                    keyToUpdate: 'pinnedUntilDate',
                    value: DateToDateString(value),
                    description: 'Pinned Until Date',
                  });
                }
              } else {
                addToast('Invalid Pin Until Date');
              }
            }}
          />
        </div>
      </InputControl>
    </InputWrapper>
  );
};

export function AssignTo({ courseId, doenetId }) {
  const {
    value: { isGloballyAssigned },
  } = useActivity(courseId, doenetId);

  const { value: enrolledStudents } = useRecoilValue(
    enrollmentByCourseId(courseId),
  );

  //email addresses of only those who assignment is restricted to
  const [restrictedTo, setRestrictedTo] = useState([]);

  async function getAndSetRestrictedTo({ courseId, doenetId }) {
    let resp = await axios.get('/api/getRestrictedTo.php', {
      params: { courseId, doenetId },
    });
    // console.log("resp",resp.data)
    setRestrictedTo(resp.data.restrictedTo);
  }

  async function updateRestrictedTo({ courseId, doenetId, emailAddresses }) {
    let resp = await axios.post('/api/updateRestrictedTo.php', {
      courseId,
      doenetId,
      emailAddresses,
    });
    if (resp.data.success) {
      setRestrictedTo(emailAddresses);
    }
  }

  useEffect(() => {
    if (!isGloballyAssigned) {
      getAndSetRestrictedTo({ courseId, doenetId });
    }
  }, [courseId, doenetId, isGloballyAssigned]);

  //Only those enrolled who didn't withdraw
  let enrolledJSX = enrolledStudents.reduce((allrows, row) => {
    if (row.withdrew == '0') {
      if (!isGloballyAssigned && restrictedTo.includes(row.email)) {
        return [
          ...allrows,
          <option selected key={`enrolledOpt${row.email}`} value={row.email}>
            {row.firstName} {row.lastName}
          </option>,
        ];
      } else {
        return [
          ...allrows,
          <option key={`enrolledOpt${row.email}`} value={row.email}>
            {row.firstName} {row.lastName}
          </option>,
        ];
      }
    } else {
      return allrows;
    }
  }, []);

  return (
    <>
      <CheckedFlag
        courseId={courseId}
        doenetId={doenetId}
        keyToUpdate="isGloballyAssigned"
        description="Restrict Assignment"
        invert
      />
      <RelatedItems
        width="menu"
        options={enrolledJSX}
        disabled={isGloballyAssigned}
        onChange={(e) => {
          //TODO: Clara please build this in to RelatedItems
          let emailAddresses = Array.from(
            e.target.selectedOptions,
            (option) => option.value,
          );
          updateRestrictedTo({ courseId, doenetId, emailAddresses });
        }}
        multiple
      />
    </>
  );
}<|MERGE_RESOLUTION|>--- conflicted
+++ resolved
@@ -570,11 +570,7 @@
         style={{ marginRight: '5px' }}
         checked={invert ? !localValue : localValue}
         onClick={() => {
-<<<<<<< HEAD
-          let valueDescription = invert ? 'True' : 'Flase';
-=======
           let valueDescription = invert ? 'True' : 'False';
->>>>>>> d7a843c9
           let value = false;
           if (!localValue) {
             valueDescription = invert ? 'False' : 'True';
@@ -617,11 +613,7 @@
         style={{ marginRight: '5px' }}
         checked={invert ? !localValue : localValue}
         onClick={() => {
-<<<<<<< HEAD
-          let valueDescription = invert ? 'True' : 'Flase';
-=======
           let valueDescription = invert ? 'True' : 'False';
->>>>>>> d7a843c9
           let value = false;
           if (!localValue) {
             valueDescription = invert ? 'False' : 'True';
