import React, { useCallback } from 'react';
import { faTh } from '@fortawesome/free-solid-svg-icons';
import { FontAwesomeIcon } from '@fortawesome/react-fontawesome';
import {
  folderDictionary,
  fetchDrivesQuery,
  clearDriveAndItemSelections,
} from '../Drive/NewDrive';
import {
  useRecoilValue,
  atomFamily,
  selectorFamily,
  useSetRecoilState,
} from 'recoil';
import { pageToolViewAtom } from '../../Tools/_framework/NewToolRoot';
import styled from "styled-components";

const Breadcrumb = styled.ul`
  list-style: none;
  overflow: hidden;
  
 ;
`

const BreadcrumbItem = styled.li`
  float: left;
  &:last-of-type span{
    border-radius: 0px 15px 15px 0px;
    padding: 0px 25px 0px 45px;
    background: hsl(209,54%,82%);
    color: black;
  }
  &:first-of-type span{
    padding: 0px 0px 0px 30px;
  }
 ;
`

const BreadcrumbSpan = styled.span`
  padding: 0px 0px 0px 45px;
  position: relative; 
  display: block;
  float: left;
  color: white;
  background: #1A5A99;
  border-radius: 15px 0px 0px 15px;
  cursor: pointer;
  &::after {
    content: " "; 
    display: block; 
    width: 0; 
    height: 0;
    border-top: 50px solid transparent;
    border-bottom: 50px solid transparent;
    border-left: 30px solid #1A5A99;
    position: absolute;
    top: 50%;
    margin-top: -50px; 
    left: 100%;
    z-index: 2; 
  }
  &::before {
    content: " "; 
    display: block; 
    width: 0; 
    height: 0;
    border-top: 50px solid transparent;       
    border-bottom: 50px solid transparent;
    border-left: 30px solid white;
    position: absolute;
    top: 50%;
    margin-top: -50px; 
    margin-left: 1px;
    left: 100%;
    z-index: 1; 
  }
 ;
`

const breadcrumbItemAtomFamily = atomFamily({
  key: 'breadcrumbItemAtomFamily',
  default: selectorFamily({
    key: 'breadcrumbItemAtomFamily/Default',
    get:
      ({ driveId, folderId }) =>
      ({ get }) => {
        let items = [];
        if (!driveId) {
          return items;
        }
        while (folderId) {
          let folderInfo = get(folderDictionary({ driveId, folderId }));
          if (!folderInfo.folderInfo.itemId) {
            break;
          }

          items.push({
            type: 'Folder',
            folderId: folderInfo.folderInfo.itemId,
            label: folderInfo.folderInfo.label,
          });
          folderId = folderInfo.folderInfo.parentFolderId;
        }
        const drivesInfo = get(fetchDrivesQuery);
        let driveObj = { type: 'Drive', folderId: driveId };
        for (let drive of drivesInfo.driveIdsAndLabels) {
          if (drive.driveId === driveId) {
            driveObj.label = drive.label;
            break;
          }
        }
        items.push(driveObj);
        return items;
      },
  }),
});

export default function BreadCrumb({ path }) {
  const [driveId, parentFolderId] = path.split(':');
  const setPageToolView = useSetRecoilState(pageToolViewAtom);
  const clearSelections = useSetRecoilState(clearDriveAndItemSelections);

  //TODO reivew for multi drive
  const items = useRecoilValue(
    breadcrumbItemAtomFamily({
      driveId: driveId,
      folderId: parentFolderId,
    }),
  );

  const goToFolder = useCallback(
    (driveId, folderId) => {
      clearSelections();
      setPageToolView((was) => ({
        ...was,
        params: {
          path: `${driveId}:${folderId}:${folderId}:Folder`,
        },
      }));
    },
    [setPageToolView, clearSelections],
  );

  //Don't show up if not in a drive
  if (driveId === '') {
    return null;
  }

  const returnToCourseChooser = (
    <BreadcrumbItem>
      <BreadcrumbSpan
        role="button"
        tabIndex="0"
        onKeyDown={(e) => {
          if (e.key === 'Enter') {
            setPageToolView({ page: 'course', tool: 'courseChooser', view: '' });
          }
        }}
        onClick={() => {
          setPageToolView({ page: 'course', tool: 'courseChooser', view: '' });
        }}
      >
        <FontAwesomeIcon icon={faTh} />
      </BreadcrumbSpan>
    </BreadcrumbItem>
    
  );

  const returnToDashboard = (
    <span
      role="button"
      tabIndex="0"
      onKeyDown={(e) => {
        if (e.key === 'Enter') {
          setPageToolView((was) => ({
            ...was,
            tool: 'dashboard',
            view: '',
          }));
        }
      }}
      onClick={() => {
        setPageToolView((was) => ({ ...was, tool: 'dashboard', view: '' }));
      }}
    >
      {'Dashboard / '}
    </span>
  );

  const children = [...items].reverse().map((item) => (
    <BreadcrumbItem>
      <BreadcrumbSpan
        role="button"
        tabIndex="0"
        key={item.folderId}
        onKeyDown={(e) => {
          if (e.key === 'Enter') {
            goToFolder(driveId, item.folderId);
          }
        }}
        onClick={() => {
          goToFolder(driveId, item.folderId);
        }}
      >
        {item.label} 
        {/* /{' '} */}
      </BreadcrumbSpan>
    </BreadcrumbItem>
  ));

  return (
<<<<<<< HEAD
    <Breadcrumb>
      {returnToCourseChooser} {children}
    </Breadcrumb>
=======
    <>
      {returnToCourseChooser} {' / '} {returnToDashboard} {children}
    </>
>>>>>>> 8cd8d87e
  );
}<|MERGE_RESOLUTION|>--- conflicted
+++ resolved
@@ -209,14 +209,9 @@
   ));
 
   return (
-<<<<<<< HEAD
     <Breadcrumb>
-      {returnToCourseChooser} {children}
+      {/* {returnToCourseChooser} {returnToDashboard} {children} */}
+      {returnToCourseChooser} {children} 
     </Breadcrumb>
-=======
-    <>
-      {returnToCourseChooser} {' / '} {returnToDashboard} {children}
-    </>
->>>>>>> 8cd8d87e
   );
 }