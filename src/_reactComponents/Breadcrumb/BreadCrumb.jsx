import React, { useCallback } from 'react';
import { faTh } from '@fortawesome/free-solid-svg-icons';
import { FontAwesomeIcon } from '@fortawesome/react-fontawesome';
import {
  folderDictionary,
  fetchDrivesQuery,
  clearDriveAndItemSelections,
} from '../Drive/NewDrive';
import {
  useRecoilValue,
  atomFamily,
  selectorFamily,
  useSetRecoilState,
  useRecoilValueLoadable,
} from 'recoil';
import { pageToolViewAtom } from '../../Tools/_framework/NewToolRoot';
import styled from 'styled-components';

import { assignmentData, studentData } from "../../Tools/_framework/ToolPanels/Gradebook"

const Breadcrumb = styled.ul`
  list-style: none;
  overflow: hidden; ;
`;

const BreadcrumbItem = styled.li`
  float: left;
  &:last-of-type span {
    border-radius: 0px 15px 15px 0px;
    padding: 0px 25px 0px 45px;
    background: hsl(209, 54%, 82%);
    color: black;
  }
  &:first-of-type span {
    padding: 0px 0px 0px 30px;
  }
  &:only-child span {
    border-radius: 15px;
    padding: 0px 30px 0px 30px;
    background: hsl(209, 54%, 82%);
    color: black;
  }
`;

const BreadcrumbSpan = styled.span`
  padding: 0px 0px 0px 45px;
  position: relative;
  display: block;
  float: left;
  color: white;
  background: #1a5a99;
  border-radius: 15px 0px 0px 15px;
  cursor: pointer;
  &::after {
    content: ' ';
    display: block;
    width: 0;
    height: 0;
    border-top: 50px solid transparent;
    border-bottom: 50px solid transparent;
    border-left: 30px solid #1a5a99;
    position: absolute;
    top: 50%;
    margin-top: -50px;
    left: 100%;
    z-index: 2;
  }
  &::before {
    content: ' ';
    display: block;
    width: 0;
    height: 0;
    border-top: 50px solid transparent;
    border-bottom: 50px solid transparent;
    border-left: 30px solid white;
    position: absolute;
    top: 50%;
    margin-top: -50px;
    margin-left: 1px;
    left: 100%;
    z-index: 1;
  }
`;

const breadcrumbItemAtomFamily = atomFamily({
  key: 'breadcrumbItemAtomFamily',
  default: selectorFamily({
    key: 'breadcrumbItemAtomFamily/Default',
    get:
      ({ driveId, folderId }) =>
      ({ get }) => {
        let items = [];
        if (!driveId) {
          return items;
        }
        while (folderId) {
          let folderInfo = get(folderDictionary({ driveId, folderId }));
          if (!folderInfo.folderInfo.itemId) {
            break;
          }

          items.push({
            type: 'Folder',
            folderId: folderInfo.folderInfo.itemId,
            label: folderInfo.folderInfo.label,
          });
          folderId = folderInfo.folderInfo.parentFolderId;
        }
        const drivesInfo = get(fetchDrivesQuery);
        let driveObj = { type: 'Drive', folderId: driveId };
        for (let drive of drivesInfo.driveIdsAndLabels) {
          if (drive.driveId === driveId) {
            driveObj.label = drive.label;
            break;
          }
        }
        items.push(driveObj);
        return items;
      },
  }),
});

<<<<<<< HEAD
export default function BreadCrumb({ path, tool, tool2, doenetId, userId, attemptNumber, source}) {
=======
export default function BreadCrumb({ path, tool, tool2, doenetId, label }) {
>>>>>>> 242763cd
  const [driveId, parentFolderId] = path.split(':');
  const setPageToolView = useSetRecoilState(pageToolViewAtom);
  const clearSelections = useSetRecoilState(clearDriveAndItemSelections);

  //TODO reivew for multi drive
  const items = useRecoilValue(
    breadcrumbItemAtomFamily({
      driveId: driveId,
      folderId: parentFolderId,
    }),
  );

  const goToFolder = useCallback(
    (driveId, folderId) => {
      clearSelections();
      setPageToolView((was) => ({
        // ...was,
        page:was.page,
        tool:'navigation',
        view:was.view,
        params: {
          path: `${driveId}:${folderId}:${folderId}:Folder`,
        },
      }));
    },
    [setPageToolView, clearSelections],
  );

  //Don't show up if not in a drive
  // if (driveId === '') {
  //   return null;
  // }

  let courseTitle = items[items.length - 1]?.label;

  let returnToToolHead = null;

  if (tool){
    let toolName = '';
    let params = {
      path: `${driveId}:${driveId}:${driveId}:Drive`,
    }
    if (tool === 'Content'){
      toolName = 'navigation';
    }else if (tool === 'Enrollment'){
      toolName = 'enrollment';
      params = {driveId}
    }else if (tool === 'Gradebook'){
      toolName = 'gradebook';
      params = {driveId}
    }else if (tool === 'CourseChooser'){
      toolName = 'courseChooser';
      params = {}
    }

    
    returnToToolHead = 
      (
        <BreadcrumbItem>
          <BreadcrumbSpan
            role="button"
            tabIndex="0"
            onKeyDown={(e) => {
              if (e.key === 'Enter') {
                setPageToolView((was) => ({ 
                  page:was.page,
                  tool:toolName,
                  view:'',
                  params,}));
              }
            }}
            onClick={() => {
              setPageToolView((was) => ({ 
                page:was.page,
                tool:toolName,
                view:'',
                params,}));
            }}
          >
            {tool}
          </BreadcrumbSpan>
        </BreadcrumbItem>
        
      )
    
  }

  const returnToCourseChooser = (
    <BreadcrumbItem>
      <BreadcrumbSpan
        role="button"
        tabIndex="0"
        onKeyDown={(e) => {
          if (e.key === 'Enter') {
            setPageToolView({
              page: 'course',
              tool: 'courseChooser',
              view: '',
            });
          }
        }}
        onClick={() => {
          setPageToolView({ page: 'course', tool: 'courseChooser', view: '' });
        }}
      >
        <FontAwesomeIcon icon={faTh} />
      </BreadcrumbSpan>
    </BreadcrumbItem>
  );

  if (tool === 'CourseChooser'){
    return <Breadcrumb>{returnToCourseChooser} 
    {/* <BreadcrumbItem><BreadcrumbSpan></BreadcrumbSpan></BreadcrumbItem> */}
    </Breadcrumb>
  }

  const returnToDashboard = (
    <BreadcrumbItem>
      <BreadcrumbSpan
        role="button"
        tabIndex="0"
        onKeyDown={(e) => {
          if (e.key === 'Enter') {
            setPageToolView((was) => ({ 
              page:was.page,
              tool:'dashboard',
              view:'',
              params: {
                path: `${driveId}:${driveId}:${driveId}:Drive`,
              },}));
          }
        }}
        onClick={() => {
          setPageToolView((was) => ({ 
            page:was.page,
            tool:'dashboard',
            view:'',
            params: {
              path: `${driveId}:${driveId}:${driveId}:Drive`,
            },}));
        }}
      >
        {courseTitle}
      </BreadcrumbSpan>
    </BreadcrumbItem>
  );

  let children = null;

  if (tool){
    let folders = [...items];
    folders.pop(); //First one is already covered with returnToToolHead
    children = [...folders].reverse().map((item) => (
    <BreadcrumbItem key={item.folderId}>
      <BreadcrumbSpan
        role="button"
        tabIndex="0"
        onKeyDown={(e) => {
          if (e.key === 'Enter') {
            goToFolder(driveId, item.folderId);
          }
        }}
        onClick={() => {
          goToFolder(driveId, item.folderId);
        }}
      >
        {item.label}
      </BreadcrumbSpan>
    </BreadcrumbItem>
  ));
      }

 
    let returnToToolHead2 = null;
    let tool2name = '';
    let params2 = {};

    if (tool2 === 'Assignment'){
      tool2name = 'assignment';
      params2 = {doenetId}
    }else if (tool2 === 'Editor'){
      tool2name = 'editor';
      params2 = {doenetId,path}
    }
    if (tool2){
      returnToToolHead2 = 
      (
        <BreadcrumbItem>
          <BreadcrumbSpan
            role="button"
            tabIndex="0"
            onKeyDown={(e) => {
              if (e.key === 'Enter') {
                setPageToolView((was) => ({ 
                  page:was.page,
                  tool:tool2name,
                  view:'',
                  params:params2,}));
              }
            }}
            onClick={() => {
              setPageToolView((was) => ({ 
                page:was.page,
                tool:tool2name,
                view:'',
                params:params2,}));
            }}
          >
            {label}
          </BreadcrumbSpan>
        </BreadcrumbItem>
        
      )
        }
    

  let returnToAssignmentView = null
  let assignments = useRecoilValueLoadable(assignmentData);

  if (tool === 'Gradebook' && doenetId !== null && doenetId !== '' && assignments.state === 'hasValue'){
    returnToAssignmentView = (
      <BreadcrumbItem key={doenetId}>
      <BreadcrumbSpan
        role="button"
        tabIndex="0"
        onKeyDown={(e) => {
          if (e.key === 'Enter') {
            setPageToolView(() => ({ 
              page:'course',
              tool:'gradebookAssignment',
              view:'',
              params:{ driveId, doenetId },}));
          }
        }}
        onClick={() => {
          setPageToolView(() => ({ 
            page:'course',
            tool:'gradebookAssignment',
            view:'',
            params:{ driveId, doenetId },}));
        }}
      >
        {assignments.contents[doenetId]}
      </BreadcrumbSpan>
    </BreadcrumbItem>
    )
  }

  let returnToStudentView = null
  let students = useRecoilValueLoadable(studentData);

  if (tool === 'Gradebook' && userId !== null && userId !== '' && students.state === 'hasValue'){
    console.log(">>>> bc userid: ", userId)
    returnToStudentView = (
      <BreadcrumbItem key={userId+"*"}>
      <BreadcrumbSpan
        role="button"
        tabIndex="0"
        onKeyDown={(e) => {
          if (e.key === 'Enter') {
            setPageToolView(() => ({ 
              page:'course',
              tool:'gradebookStudent',
              view:'',
              params:{ driveId, userId },}));
          }
        }}
        onClick={() => {
          setPageToolView(() => ({ 
            page:'course',
            tool:'gradebookStudent',
            view:'',
            params:{ driveId, userId },}));
        }}
      >
        {students.contents[userId].firstName + " " + students.contents[userId].lastName}
      </BreadcrumbSpan>
    </BreadcrumbItem>
    )
  }

  let returnToAttemptView = null

  if (tool === 'Gradebook' && doenetId !== null && doenetId !== '' && userId !== null && userId !== '' && attemptNumber !== null && attemptNumber !== ''){
    console.log(">>>>", {doenetId, userId, attemptNumber, })
    
    returnToAttemptView = (
    <BreadcrumbItem key={userId+"_"+attemptNumber}>
      <BreadcrumbSpan
        role="button"
        tabIndex="0"
        onKeyDown={(e) => {
          if (e.key === 'Enter') {
            setPageToolView(() => ({ 
              page:'course',
              tool:'gradebookAttempt',
              view:'',
              params:{ driveId, doenetId, userId, attemptNumber, source },}));
          }
        }}
        onClick={() => {
          setPageToolView(() => ({ 
            page:'course',
            tool:'gradebookAttempt',
            view:'',
            params:{ driveId, doenetId, userId, attemptNumber, source },}));
        }}
      >
        {"Attempt " + attemptNumber}
      </BreadcrumbSpan>
    </BreadcrumbItem>
    )
  }


  let returnToIndividualView = null

  if(source === null || source === ''){
    if(returnToAssignmentView){
      returnToIndividualView = returnToAssignmentView
    }
    else{
      returnToIndividualView = returnToStudentView
    }
  }else if (source === 'assignment'){
    returnToIndividualView = returnToAssignmentView
  }else if (source === 'student'){
    returnToIndividualView = returnToStudentView
  }


  let returnToMixedView = null

  if (tool === 'Gradebook' && doenetId !== null && doenetId !== '' && userId !== null && userId !== '' && students.state === 'hasValue' && assignments.state === 'hasValue'){
    
    returnToMixedView = (
    <BreadcrumbItem key={userId+"_"+doenetId}>
      <BreadcrumbSpan
        role="button"
        tabIndex="0"
        onKeyDown={(e) => {
          if (e.key === 'Enter') {
            setPageToolView(() => ({ 
              page:'course',
              tool:'gradebookStudentAssignment',
              view:'',
              params:{ driveId, doenetId, userId, source },}));
          }
        }}
        onClick={() => {
          setPageToolView(() => ({ 
            page:'course',
            tool:'gradebookStudentAssignment',
            view:'',
            params:{ driveId, doenetId, userId, source},}));
        }}
      >
        {source === 'student' ? assignments.contents[doenetId] : students.contents[userId].firstName + " " + students.contents[userId].lastName}
      </BreadcrumbSpan>
    </BreadcrumbItem>
    )
  }


  return (
    <Breadcrumb>
      {returnToCourseChooser} {returnToDashboard} {returnToToolHead} {children} {returnToToolHead2} {returnToIndividualView} {returnToMixedView} {returnToAttemptView}
    </Breadcrumb>
  );
}<|MERGE_RESOLUTION|>--- conflicted
+++ resolved
@@ -120,11 +120,7 @@
   }),
 });
 
-<<<<<<< HEAD
-export default function BreadCrumb({ path, tool, tool2, doenetId, userId, attemptNumber, source}) {
-=======
-export default function BreadCrumb({ path, tool, tool2, doenetId, label }) {
->>>>>>> 242763cd
+export default function BreadCrumb({ path, tool, tool2, doenetId, label, userId, attemptNumber, source}) {
   const [driveId, parentFolderId] = path.split(':');
   const setPageToolView = useSetRecoilState(pageToolViewAtom);
   const clearSelections = useSetRecoilState(clearDriveAndItemSelections);
