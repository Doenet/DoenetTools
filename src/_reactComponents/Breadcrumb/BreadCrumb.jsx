import React, { useCallback } from 'react';
import { faTh } from '@fortawesome/free-solid-svg-icons';
import { FontAwesomeIcon } from '@fortawesome/react-fontawesome';
import {
  folderDictionary,
  fetchDrivesQuery,
  clearDriveAndItemSelections,
} from '../Drive/NewDrive';
import {
  useRecoilValue,
  atomFamily,
  selectorFamily,
  useSetRecoilState,
} from 'recoil';
import { pageToolViewAtom } from '../../Tools/_framework/NewToolRoot';
import styled from "styled-components";

const Breadcrumb = styled.ul`
  list-style: none;
  overflow: hidden;
  
 ;
`

const BreadcrumbItem = styled.li`
  float: left;
  &:last-of-type span{
    border-radius: 0px 15px 15px 0px;
    padding: 0px 25px 0px 45px;
    background: hsl(209,54%,82%);
    color: black;
  }
  &:first-of-type span{
    padding: 0px 0px 0px 30px;
  }
 ;
`

const BreadcrumbSpan = styled.span`
  padding: 0px 0px 0px 45px;
  position: relative; 
  display: block;
  float: left;
  color: white;
  background: #1A5A99;
  border-radius: 15px 0px 0px 15px;
  cursor: pointer;
  &::after {
    content: " "; 
    display: block; 
    width: 0; 
    height: 0;
    border-top: 50px solid transparent;
    border-bottom: 50px solid transparent;
    border-left: 30px solid #1A5A99;
    position: absolute;
    top: 50%;
    margin-top: -50px; 
    left: 100%;
    z-index: 2; 
  }
  &::before {
    content: " "; 
    display: block; 
    width: 0; 
    height: 0;
    border-top: 50px solid transparent;       
    border-bottom: 50px solid transparent;
    border-left: 30px solid white;
    position: absolute;
    top: 50%;
    margin-top: -50px; 
    margin-left: 1px;
    left: 100%;
    z-index: 1; 
  }
 ;
`

const breadcrumbItemAtomFamily = atomFamily({
  key: 'breadcrumbItemAtomFamily',
  default: selectorFamily({
    key: 'breadcrumbItemAtomFamily/Default',
    get:
      ({ driveId, folderId }) =>
      ({ get }) => {
        let items = [];
        if (!driveId) {
          return items;
        }
        while (folderId) {
          let folderInfo = get(folderDictionary({ driveId, folderId }));
          if (!folderInfo.folderInfo.itemId) {
            break;
          }

          items.push({
            type: 'Folder',
            folderId: folderInfo.folderInfo.itemId,
            label: folderInfo.folderInfo.label,
          });
          folderId = folderInfo.folderInfo.parentFolderId;
        }
        const drivesInfo = get(fetchDrivesQuery);
        let driveObj = { type: 'Drive', folderId: driveId };
        for (let drive of drivesInfo.driveIdsAndLabels) {
          if (drive.driveId === driveId) {
            driveObj.label = drive.label;
            break;
          }
        }
        items.push(driveObj);
        return items;
      },
  }),
});

export default function BreadCrumb({ path, tool }) {
  const [driveId, parentFolderId] = path.split(':');
  const setPageToolView = useSetRecoilState(pageToolViewAtom);
  const clearSelections = useSetRecoilState(clearDriveAndItemSelections);

  //TODO reivew for multi drive
  const items = useRecoilValue(
    breadcrumbItemAtomFamily({
      driveId: driveId,
      folderId: parentFolderId,
    }),
  );

  const goToFolder = useCallback(
    (driveId, folderId) => {
      clearSelections();
      setPageToolView((was) => ({
        // ...was,
        page:was.page,
        tool:'navigation',
        view:'',
        params: {
          path: `${driveId}:${folderId}:${folderId}:Folder`,
        },
      }));
    },
    [setPageToolView, clearSelections],
  );

  //Don't show up if not in a drive
  if (driveId === '') {
    return null;
  }

  let courseTitle = items[items.length - 1].label;

  let returnToToolHead = null;
  if (tool){
    let toolName = '';
    let params = {
      path: `${driveId}:${driveId}:${driveId}:Drive`,
    }
    if (tool === 'Content'){
      toolName = 'navigation';
    }else if (tool === 'Enrollment'){
      toolName = 'enrollment';
      params = {driveId}
    }else if (tool === 'Gradebook'){
      toolName = 'gradebook';
      params = {driveId}
    }

    returnToToolHead = 
      (
        <BreadcrumbItem>
          <BreadcrumbSpan
            role="button"
            tabIndex="0"
            onKeyDown={(e) => {
              if (e.key === 'Enter') {
                setPageToolView((was) => ({ 
                  page:was.page,
                  tool:toolName,
                  view:'',
                  params,}));
              }
            }}
            onClick={() => {
              setPageToolView((was) => ({ 
                page:was.page,
                tool:toolName,
                view:'',
                params,}));
            }}
          >
            {tool}
          </BreadcrumbSpan>
        </BreadcrumbItem>
        
      )
    
  }

  const returnToCourseChooser = (
    <BreadcrumbItem>
      <BreadcrumbSpan
        role="button"
        tabIndex="0"
        onKeyDown={(e) => {
          if (e.key === 'Enter') {
            setPageToolView({ page: 'course', tool: 'courseChooser', view: '' });
          }
        }}
        onClick={() => {
          setPageToolView({ page: 'course', tool: 'courseChooser', view: '' });
        }}
      >
        <FontAwesomeIcon icon={faTh} />
      </BreadcrumbSpan>
    </BreadcrumbItem>
  );

  const returnToDashboard = (
    <BreadcrumbItem>
      <BreadcrumbSpan
        role="button"
        tabIndex="0"
        onKeyDown={(e) => {
          if (e.key === 'Enter') {
            setPageToolView((was) => ({ 
              page:was.page,
              tool:'dashboard',
              view:'',
              params: {
                path: `${driveId}:${driveId}:${driveId}:Drive`,
              },}));
          }
        }}
        onClick={() => {
          setPageToolView((was) => ({ 
            page:was.page,
            tool:'dashboard',
            view:'',
            params: {
              path: `${driveId}:${driveId}:${driveId}:Drive`,
            },}));
        }}
      >
        {courseTitle}
      </BreadcrumbSpan>
    </BreadcrumbItem>
    
  );

<<<<<<< HEAD
  const returnToDashboard = (
    <span
      role="button"
      tabIndex="0"
      onKeyDown={(e) => {
        if (e.key === 'Enter') {
          setPageToolView((was) => ({
            ...was,
            tool: 'dashboard',
            view: '',
          }));
        }
      }}
      onClick={() => {
        setPageToolView((was) => ({ ...was, tool: 'dashboard', view: '' }));
      }}
    >
      {'Dashboard / '}
    </span>
  );

  const children = [...items].reverse().map((item) => (
=======
  let children = null;

  if (tool){
    let folders = [...items];
    folders.pop(); //First one is already covered with returnToToolHead
    children = [...folders].reverse().map((item) => (
>>>>>>> 7ed56253
    <BreadcrumbItem>
      <BreadcrumbSpan
        role="button"
        tabIndex="0"
        key={item.folderId}
        onKeyDown={(e) => {
          if (e.key === 'Enter') {
            goToFolder(driveId, item.folderId);
          }
        }}
        onClick={() => {
          goToFolder(driveId, item.folderId);
        }}
      >
        {item.label} 
        {/* /{' '} */}
      </BreadcrumbSpan>
    </BreadcrumbItem>
  ));
      }

  return (
    <Breadcrumb>
      {returnToCourseChooser} {returnToDashboard} {returnToToolHead} {children}
    </Breadcrumb>
  );
}<|MERGE_RESOLUTION|>--- conflicted
+++ resolved
@@ -249,37 +249,12 @@
     
   );
 
-<<<<<<< HEAD
-  const returnToDashboard = (
-    <span
-      role="button"
-      tabIndex="0"
-      onKeyDown={(e) => {
-        if (e.key === 'Enter') {
-          setPageToolView((was) => ({
-            ...was,
-            tool: 'dashboard',
-            view: '',
-          }));
-        }
-      }}
-      onClick={() => {
-        setPageToolView((was) => ({ ...was, tool: 'dashboard', view: '' }));
-      }}
-    >
-      {'Dashboard / '}
-    </span>
-  );
-
-  const children = [...items].reverse().map((item) => (
-=======
   let children = null;
 
   if (tool){
     let folders = [...items];
     folders.pop(); //First one is already covered with returnToToolHead
     children = [...folders].reverse().map((item) => (
->>>>>>> 7ed56253
     <BreadcrumbItem>
       <BreadcrumbSpan
         role="button"
