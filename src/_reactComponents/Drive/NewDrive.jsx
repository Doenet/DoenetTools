/**
 * External dependencies
 */
import React, {useContext, useRef, useEffect, Suspense, useCallback, useState} from 'react';
import axios from "axios";
import { nanoid } from 'nanoid';
import Measure from 'react-measure'
import {
  faLink,
  faCode,
  faFolder,
  faChevronRight,
  faChevronDown,
  faUsersSlash,
  faUsers,
  faCheck,
  faUserEdit,
  faBookOpen,
  faChalkboard
 } from '@fortawesome/free-solid-svg-icons';
import { FontAwesomeIcon } from '@fortawesome/react-fontawesome';
import {
  Link
} from "react-router-dom";
import {
  atom,
  atomFamily,
  selector,
  selectorFamily,
  useSetRecoilState,
  useRecoilValueLoadable,
  useRecoilStateLoadable,
  useRecoilState,
  useRecoilValue,
} from 'recoil';

/**
 * Internal dependencies
 */
import {
  DropTargetsContext,
  DropTargetsConstant,
  WithDropTarget
} from '../DropTarget';
import Draggable from '../Draggable';
import getSortOrder from '../../_utils/sort/LexicographicalRankingSort';
import { BreadcrumbContext } from '../Breadcrumb';
import { drivecardSelectedNodesAtom } from '../../Tools/_framework/ToolHandlers/CourseToolHandler';
import '../../_utils/util.css';
import {
  useDragShadowCallbacks,
  useSortFolder,
} from './DriveActions';
import useKeyPressedListener from '../KeyPressedListener/useKeyPressedListener';
import {loadAssignmentSelector} from '../../Tools/course/Course';
import useSockets from '../Sockets';

const fetchDriveUsersQuery = atomFamily({
  key:"fetchDriveUsersQuery",
  default: selectorFamily({
    key:"fetchDriveUsersQuery/Default",
    get: (driveId) => async ()=>{
      const payload = { params: {driveId} };
      const { data } = await  axios.get('/api/loadDriveUsers.php', payload)
    return data
  }
  })
})

export const fetchDriveUsers = selectorFamily({
  key:"fetchDriveUsers",
  get:(driveId)=>({get})=>{
    return get(fetchDriveUsersQuery(driveId));
  },
  set:(driveId)=>({get,set},instructions)=>{
    let payload = { params: {
      email:instructions.email,
      type:instructions.type,
      driveId,
      userId:instructions.userId
    } };

    switch(instructions.type){
      case "Add Owner":
        axios.get('/api/saveUserToDrive.php', payload)
        .then((resp)=>{
          instructions.callback(resp.data);
        })

        break;
      case "Add Owner step 2":
        set(fetchDriveUsersQuery(driveId),(was)=>{
          let newDriveUsers = {...was}
          let newOwners = [...was.owners];
          newOwners.push({
            email:instructions.email,
            isUser:false,
            screenName:instructions.screenName,
            userId:instructions.userId
          })
          newDriveUsers['owners'] = newOwners;
          return newDriveUsers;
        })

        break;
      case "Add Admin":
        axios.get('/api/saveUserToDrive.php', payload)
        .then((resp)=>{
          instructions.callback(resp.data);
        })
        break;
      case "Add Admin step 2":
        set(fetchDriveUsersQuery(driveId),(was)=>{
          let newDriveUsers = {...was}
          let newAdmins = [...was.admins];
          newAdmins.push({
            email:instructions.email,
            isUser:false,
            screenName:instructions.screenName,
            userId:instructions.userId
          })
          newDriveUsers['admins'] = newAdmins;
          return newDriveUsers;
        })
        break;
      case "Remove User":
        set(fetchDriveUsersQuery(driveId),(was)=>{
          let newDriveUsers = {...was}
        if (instructions.userRole === "owner"){
          let newOwners = [...was.owners];
          for(let x=0; x<instructions.userId.length;x++){
          for (let [i,owner] of newOwners.entries()){
            if (owner.userId === instructions.userId[x].userId){
              newOwners.splice(i,1);
              break;
            }
          }
        }
          newDriveUsers['owners'] = newOwners;
        }
        if (instructions.userRole === "admin"){
          let newAdmins = [...was.admins];
          for(let x=0; x<instructions.userId.length;x++){
          for (let [i,admin] of newAdmins.entries()){
            if (admin.userId === instructions.userId[x].userId){
              newAdmins.splice(i,1);
              break;
            }
          }
        }
            newDriveUsers['admins'] = newAdmins;
        }
          return newDriveUsers;
        })

        axios.get('/api/saveUserToDrive.php', payload)
        // .then((resp)=>{console.log(">>>resp",resp.data) })

        break;
      case "To Owner":
        set(fetchDriveUsersQuery(driveId),(was)=>{
          let newDriveUsers = {...was}
          let userEntry = [];
          let newAdmins = [...was.admins];
          for(let x=0; x<instructions.userId.length;x++){
            for (let [i,admin] of newAdmins.entries()){
              if (admin.userId === instructions.userId[x].userId){
                userEntry.push(admin);
                newAdmins.splice(i,1);
                break;
              }
            }
          }
         
            newDriveUsers['admins'] = newAdmins;
<<<<<<< HEAD

          let newOwners = [...was.owners];
          newOwners.push(userEntry);
=======
        
          let newOwners = [...was.owners,...userEntry];
          // newOwners.push(userEntry);
>>>>>>> 63bfa40d
          newDriveUsers['owners'] = newOwners;

          return newDriveUsers;
        })

        axios.get('/api/saveUserToDrive.php', payload)
        // .then((resp)=>{console.log(">>>resp",resp.data) })

      break;
      case "To Admin":
        set(fetchDriveUsersQuery(driveId),(was)=>{
          let newDriveUsers = {...was}
          let userEntry = [];

          let newOwners = [...was.owners];
          for(let x=0; x<instructions.userId.length;x++){
            for (let [i,owner] of newOwners.entries()){
              if (owner.userId === instructions.userId[x].userId){
                if (owner.isUser){
                  newDriveUsers.usersRole = "admin";
                }
                userEntry.push(owner);
                newOwners.splice(i,1);
                break;
              }
            }
          }
        
          newDriveUsers['owners'] = newOwners;
<<<<<<< HEAD

          let newAdmins = [...was.admins];
          newAdmins.push(userEntry);
=======
    
          let newAdmins = [...was.admins,...userEntry];
          // newAdmins.push(userEntry);
>>>>>>> 63bfa40d
          newDriveUsers['admins'] = newAdmins;

          return newDriveUsers;
        })

        axios.get('/api/saveUserToDrive.php', payload)
        // .then((resp)=>{console.log(">>>resp",resp.data) })

      break;
      default:
        console.log(`type ${instructions.type} not handled`)
    }
  }
})

export const sortOptions = Object.freeze({
  "DEFAULT": "defaultOrder",
  "LABEL_ASC": "label ascending",
  "LABEL_DESC": "label descending",
  "CREATION_DATE_ASC": "creation date ascending",
  "CREATION_DATE_DESC": "creation date descending"
});

export const globalSelectedNodesAtom = atom({
  key:'globalSelectedNodesAtom',
  default:[]
})

export const selectedDriveAtom = atom({
  key: 'selectedDriveAtom',
  default: ""
})

export const dragStateAtom = atom({
  key: 'dragStateAtom',
  default: {
    isDragging: false,
    draggedItemsId: null,
    draggedOverDriveId: null,
    initialDriveId: null,
    isDraggedOverBreadcrumb: false,
    dragShadowDriveId: null,
    dragShadowParentId: null,
    openedFoldersInfo: null,
    copyMode: false
  }
})

const dragShadowId = "dragShadow";

export default function Drive(props){
  // console.log("=== Drive")

  const isNav = false;
  const [driveId, parentFolderId, itemId, type] = props.path.split(':');
  const drivesAvailable = useRecoilValueLoadable(fetchDrivesQuery);
  const { driveIdsAndLabels } = drivesAvailable.getValue()
  const [numColumns,setNumColumns] = useState(1);
  const setDriveInstanceId = useSetRecoilState(driveInstanceIdDictionary(driveId))
  const { onDragEnterInvalidArea, registerDropTarget, unregisterDropTarget } = useDnDCallbacks();
  let driveInstanceId = useRef("");
  const driveObj = driveIdsAndLabels.find((driveObj) => (driveObj.driveId === (driveId ?? ''))) ?? { lable: '404 Not found'};

  useUpdateBreadcrumb({driveId: driveId, driveLabel: driveObj.label, path: props.path});

  if (driveObj.driveId) {
    let columnTypes = props.columnTypes ?? [] //Protect against not being defined

    let hideUnpublished = false; //Default to showing unpublished
    if (props.hideUnpublished){ hideUnpublished = props.hideUnpublished}

    if (driveInstanceId.current === ""){
      driveInstanceId.current = nanoid();
      setDriveInstanceId((old)=>([...old, driveInstanceId.current]));
    }

    //Use Route to determine path variables
    let pathFolderId = driveId; //default
    let routePathDriveId = driveId;
    let routePathFolderId = parentFolderId;
    let pathItemId = itemId;
    if (routePathFolderId !== ""){pathFolderId = routePathFolderId}


    //If navigation then build from root else build from path
    let rootFolderId = pathFolderId;
    if(isNav){
      rootFolderId = driveId;
    }
    //TODO: this flag should not be needed
    // if (!props.isNav && (routePathDriveId === "" || props.driveId !== routePathDriveId)) return <></>;

    let heading = null;
    if (!isNav){
      heading = <DriveHeader driveInstanceId={props.driveInstanceId} numColumns={numColumns} setNumColumns={setNumColumns} columnTypes={columnTypes}/>
    }

    return (
      <Suspense fallback={<div>loading Drive...</div>}>
        {heading}
        <Folder
          driveId={driveId}
          folderId={rootFolderId}
          indentLevel={0}
          driveObj={driveObj}
          rootCollapsible={props.rootCollapsible}
          driveInstanceId={driveInstanceId.current}
          isNav={isNav}
          urlClickBehavior={props.urlClickBehavior}
          route={props.route}
          pathItemId={pathItemId}
          hideUnpublished={hideUnpublished}
          foldersOnly={props.foldersOnly}
          clickCallback={props.clickCallback}
          doubleClickCallback={props.doubleClickCallback}
          numColumns={numColumns}
          columnTypes={columnTypes}
        />
        <WithDropTarget
          key={DropTargetsConstant.INVALID_DROP_AREA_ID}
          id={DropTargetsConstant.INVALID_DROP_AREA_ID}
          registerDropTarget={registerDropTarget}
          unregisterDropTarget={unregisterDropTarget}
          dropCallbacks={{onDragEnter: onDragEnterInvalidArea}}
        />
      </Suspense>
    )
  } else {
    // console.warn("Don't have a drive with driveId ",props.driveId)
    console.warn("Drive needs driveId defined.")
    return null;
  }

  // if (drivesAvailable.state === "loading"){
  //   return null;
  // }
  // if (drivesAvailable.state === "hasError"){
  //   console.error(drivesAvailable.contents)
  //   return null;
  // }

  // if (props.types){
  //   let drives = [];
  //   for (let type of props.types){
  //     for (let driveObj of driveIdsAndLabels){
  //       if (driveObj.type === type && driveObj.subType === 'Administrator'){
  //         drives.push(
  //           <Suspense fallback={<div>loading Drive...</div>}>
  //             <DriveRouted driveId={driveObj.driveId} label={driveObj.label} isNav={isNav} {...props} driveObj={driveObj} key={`drive${driveObj.driveId}${isNav}`}/>
  //           </Suspense>
  //         )
  //       }
  //     }
  //   }
  //   return <>
  //   {drives}</>
  // }else

}

export const loadDriveInfoQuery = selectorFamily({
  key:"loadDriveInfoQuery",
  get: (driveId) => async ({get,set})=>{
    const { data } = await axios.get(
      `/api/loadFolderContent.php?driveId=${driveId}&init=true`
    );
    // console.log("loadDriveInfoQuery DATA ",data)
    // let itemDictionary = {};
    //   for (let item of data.results){
    //     itemDictionary[item.itemId] = item;
    //   }
    //   data["itemDictionary"] = itemDictionary;
    return data;
  },

})

//Find DriveInstanceId's given driveId
let driveInstanceIdDictionary = atomFamily({
  key:"driveInstanceIdDictionary",
  default:[]
})

export const folderDictionary = atomFamily({
  key:"folderDictionary",
  default:selectorFamily({
    key:"folderDictionary/Default",
    get:(driveIdFolderId)=>({get})=>{
      if (driveIdFolderId.driveId === ""){
        return {folderInfo:{},contentsDictionary:{},contentIds:{}}
      }
      const driveInfo = get(loadDriveInfoQuery(driveIdFolderId.driveId))
      let defaultOrder = [];
      let contentsDictionary = {};
      let contentIds = {};
      let folderInfo = {};
      for (let item of driveInfo.results){
        if (item.parentFolderId === driveIdFolderId.folderId){
          defaultOrder.push(item.itemId);
          contentsDictionary[item.itemId] = item;
        }
        if (item.itemId === driveIdFolderId.folderId){
          folderInfo = item;
        }
      }
      defaultOrder = sortItems({sortKey: sortOptions.DEFAULT, nodeObjs: contentsDictionary, defaultFolderChildrenIds: defaultOrder});
      contentIds[sortOptions.DEFAULT] = defaultOrder;
      return {folderInfo,contentsDictionary,contentIds}
    }
  })
})

export const folderDictionaryFilterAtom = atomFamily({
  key:"folderDictionaryFilterAtom",
  default:selectorFamily({
    key:"folderDictionaryFilterAtom/Default",
    get:(driveId)=>()=>{
        return "All"
    }
  })
})

export const folderDictionaryFilterSelector = selectorFamily({
  get:(driveIdFolderId)=>({get})=>{
    const filter = get(folderDictionaryFilterAtom({driveId:driveIdFolderId.driveId}))
    const fD = get(folderDictionary(driveIdFolderId));
    let fDreturn = {...fD}
     fDreturn.contentIds = {...fD.contentIds}
     // filter = 'All' handled already without any prop(filter)
     if(filter === 'Released Only'){
      let newDefaultOrder  = []
      for(let contentId of fD.contentIds.defaultOrder){
        if(fD.contentsDictionary[contentId].isReleased === '1' ||
        fD.contentsDictionary[contentId].itemType === 'Folder'
        ){
          newDefaultOrder.push(contentId)
        }
      }
       fDreturn.contentIds.defaultOrder = newDefaultOrder
     }else if (filter === 'Assigned Only'){
      let newDefaultOrder  = []
      for(let contentId of fD.contentIds.defaultOrder){
        if(fD.contentsDictionary[contentId].isAssigned === '1' ||
        fD.contentsDictionary[contentId].itemType === 'Folder'

        ){
          newDefaultOrder.push(contentId)
        }
      }
       fDreturn.contentIds.defaultOrder = newDefaultOrder
     }

    return fDreturn;
  }
})

export const folderSortOrderAtom = atomFamily({
  key:"folderSortOrderAtom",
  default:sortOptions.DEFAULT
})

export const folderCacheDirtyAtom = atomFamily({
  key:"foldedCacheDirtyAtom",
  default:false
})

export const folderInfoSelector = selectorFamily({
  get:(driveIdInstanceIdFolderId)=>({get})=>{
    const { driveId, folderId } = driveIdInstanceIdFolderId;
    const {folderInfo, contentsDictionary, contentIds} = get(folderDictionaryFilterSelector({driveId, folderId}))
    const folderSortOrder = get(folderSortOrderAtom(driveIdInstanceIdFolderId))
    let contentIdsArr = contentIds[folderSortOrder] ?? [];

    const sortedContentIdsNotInCache = !contentIdsArr.length && contentIds[sortOptions.DEFAULT].length;
    if (sortedContentIdsNotInCache) {
      contentIdsArr = sortItems({sortKey: folderSortOrder, nodeObjs: contentsDictionary, defaultFolderChildrenIds: contentIds[sortOptions.DEFAULT]});
    }

    let newFolderInfo = { ...folderInfo };
    newFolderInfo.sortBy = folderSortOrder
    return {folderInfo: newFolderInfo, contentsDictionary, contentIdsArr};
  },
});

export const sortItems = ({ sortKey, nodeObjs, defaultFolderChildrenIds }) => {
  let tempArr = [...defaultFolderChildrenIds];
  switch (sortKey) {
    case sortOptions.DEFAULT:
      tempArr.sort(
        (a,b) => {
          return (nodeObjs[a].sortOrder.localeCompare(nodeObjs[b].sortOrder))}
      );
      break;
    case sortOptions.LABEL_ASC:
      tempArr.sort(
        (a,b) => {
          return (nodeObjs[a].label.localeCompare(nodeObjs[b].label))}
      );
      break;
    case sortOptions.LABEL_DESC:
      tempArr.sort(
        (b,a) => {
          return (nodeObjs[a].label.localeCompare(nodeObjs[b].label))}
      );
      break;
    case sortOptions.CREATION_DATE_ASC:
      tempArr.sort(
        (a,b) => {
          return (new Date(nodeObjs[a].creationDate) - new Date(nodeObjs[b].creationDate))}
      );
      break;
    case sortOptions.CREATION_DATE_DESC:
      tempArr.sort(
        (b,a) => {
          return (new Date(nodeObjs[a].creationDate) - new Date(nodeObjs[b].creationDate))}
      );
      break;
  }
  return tempArr;
};

export const getLexicographicOrder = ({ index, nodeObjs, defaultFolderChildrenIds=[] }) => {
  let prevItemId = "";
  let nextItemId = "";
  let prevItemOrder = "";
  let nextItemOrder = "";

  if (defaultFolderChildrenIds.length !== 0) {
    if (index <= 0) {
      nextItemId = defaultFolderChildrenIds[0];
    } else if (index >= defaultFolderChildrenIds.length) {
      prevItemId = defaultFolderChildrenIds[defaultFolderChildrenIds.length - 1];
    } else {
      prevItemId = defaultFolderChildrenIds[index - 1];
      nextItemId = defaultFolderChildrenIds[index];
    }

    if (nodeObjs[prevItemId]) prevItemOrder = nodeObjs?.[prevItemId]?.sortOrder ?? "";
    if (nodeObjs[nextItemId]) nextItemOrder = nodeObjs?.[nextItemId]?.sortOrder ?? "";
  }
  const sortOrder = getSortOrder(prevItemOrder, nextItemOrder);
  return sortOrder;
}

function DriveHeader({columnTypes, numColumns, setNumColumns, driveInstanceId}){
  // console.log("===DriveHeader")
  let latestWidth = useRef(0);

  const updateNumColumns = useCallback((width)=>{
    const maxColumns = columnTypes.length + 1;
    //update number of columns in header
   const breakpoints = [375,500,650,800];
   if (width >= breakpoints[3] && numColumns !== 5){
     const numColumns = Math.min(maxColumns,5)
     setNumColumns?.(numColumns)
   }else if(width < breakpoints[3] && width >= breakpoints[2] && numColumns !== 4){
     const numColumns = Math.min(maxColumns,4)
     setNumColumns?.(numColumns)
   }else if(width < breakpoints[2] && width >= breakpoints[1] && numColumns !== 3){
     const numColumns = Math.min(maxColumns,3)
     setNumColumns?.(numColumns)
   }else if(width < breakpoints[1] && width >= breakpoints[0] && numColumns !== 2 ){
     const numColumns = Math.min(maxColumns,2)
     setNumColumns?.(numColumns)
   }else if(width < breakpoints[0] && numColumns !== 1){
     setNumColumns?.(1)
   }
  },[columnTypes, numColumns, setNumColumns])

  //update number of columns shown when the number of columns changes
  useEffect(()=>{
    updateNumColumns(latestWidth.current)
  },[columnTypes.length, updateNumColumns])


  let columns = '250px repeat(4,1fr)'; //5 columns
  if (numColumns === 4){
    columns = '250px repeat(3,1fr)';
  }else if (numColumns === 3){
    columns = '250px 1fr 1fr';
  }else if (numColumns === 2){
    columns = '250px 1fr';
  }else if (numColumns === 1){
    columns = '100%';
  }


  return (
    <Measure
    bounds
    onResize={contentRect =>{
      const width = contentRect.bounds.width;
      latestWidth.current = width;
      updateNumColumns(contentRect.bounds.width);
    }}
    >
      {({ measureRef }) => (
          <div
          ref={measureRef}
          data-doenet-driveinstanceid={driveInstanceId}
          className="noselect nooutline"
          style={{
            padding: "8px",
            border: "0px",
            borderBottom: "1px solid grey",
            maxWidth: "850px",
            margin: "0px",
          }}
          >

            <div
              style={{
                display: 'grid',
                gridTemplateColumns: columns,
                gridTemplateRows: '1fr',
                alignContent: 'center'
              }}>
                <span>Name</span>
              {numColumns >= 2 && columnTypes[0] ? <span style={{textAlign:"center"}}>{columnTypes[0]}</span> : null}
              {numColumns >= 3 && columnTypes[1] ? <span style={{textAlign:"center"}}>{columnTypes[1]}</span> : null}
              {numColumns >= 4 && columnTypes[2] ? <span style={{textAlign:"center"}}>{columnTypes[2]}</span> : null}
              {numColumns >= 5 && columnTypes[3] ? <span style={{textAlign:"center"}}>{columnTypes[3]}</span> : null}

              </div>
          </div>
        )}
    </Measure>
  )

}

export const fetchDrivesQuery = atom({
  key:"fetchDrivesQuery",
  default: selector({
    key:"fetchDrivesQuery/Default",
    get: async ()=>{
      const { data } = await axios.get(`/api/loadAvailableDrives.php`);
      return data
    },
  })
})

export const fetchDrivesSelector = selector({
  key:"fetchDrivesSelector",
  get:({get})=>{
    return get(fetchDrivesQuery);
  },
  set:({get,set},labelTypeDriveIdColorImage)=>{
    let driveData = get(fetchDrivesQuery)
    // let selectedDrives = get(selectedDriveInformation);
    let newDriveData = {...driveData};
    newDriveData.driveIdsAndLabels = [...driveData.driveIdsAndLabels];
    let params = {
      driveId:labelTypeDriveIdColorImage.newDriveId,
      label:labelTypeDriveIdColorImage.label,
      type:labelTypeDriveIdColorImage.type,
      image:labelTypeDriveIdColorImage.image,
      color:labelTypeDriveIdColorImage.color,
    }
    let newDrive;
    function duplicateFolder({sourceFolderId,sourceDriveId,destDriveId,destFolderId,destParentFolderId}){
      let contentObjs = {};
      // const sourceFolder = get(folderDictionary({driveId:sourceDriveId,folderId:sourceFolderId}));
      const sourceFolder = get(folderDictionaryFilterSelector({driveId:sourceDriveId,folderId:sourceFolderId}));
      if (destFolderId === undefined){
        destFolderId = destDriveId;  //Root Folder of drive
        destParentFolderId = destDriveId;  //Root Folder of drive
      }

      let contentIds = {defaultOrder:[]};
      let contentsDictionary = {}
      let folderInfo = {...sourceFolder.folderInfo}
      folderInfo.folderId = destFolderId;
      folderInfo.parentFolderId = destParentFolderId;

      for (let sourceItemId of sourceFolder.contentIds.defaultOrder){
        const destItemId = nanoid();
        contentIds.defaultOrder.push(destItemId);
        let sourceItem = sourceFolder.contentsDictionary[sourceItemId]
        contentsDictionary[destItemId] = {...sourceItem}
        contentsDictionary[destItemId].parentFolderId = destFolderId;
        contentsDictionary[destItemId].itemId = destItemId;
        if (sourceItem.itemType === 'Folder'){
         let childContentObjs = duplicateFolder({sourceFolderId:sourceItemId,sourceDriveId,destDriveId,destFolderId:destItemId,destParentFolderId:destFolderId})
          contentObjs = {...contentObjs,...childContentObjs};
        }else if (sourceItem.itemType === 'DoenetML'){
          let destDoenetId = nanoid();
          contentsDictionary[destItemId].sourceDoenetId = sourceItem.doenetId;
          contentsDictionary[destItemId].doenetId = destDoenetId;
        }else if (sourceItem.itemType === 'URL'){
          let desturlId = nanoid();
          contentsDictionary[destItemId].urlId = desturlId;
        }else{
          console.log(`!!! Unsupported type ${sourceItem.itemType}`)
        }
        contentObjs[destItemId] = contentsDictionary[destItemId];
      }
      const destFolderObj = {contentIds,contentsDictionary,folderInfo}
      // console.log({destFolderObj})
      set(folderDictionary({driveId:destDriveId,folderId:destFolderId}),destFolderObj)
      return contentObjs;
    }
    if (labelTypeDriveIdColorImage.type === "new content drive"){
      newDrive = {
        driveId:labelTypeDriveIdColorImage.newDriveId,
        isShared:"0",
        label:labelTypeDriveIdColorImage.label,
        type: "content"
      }
      newDriveData.driveIdsAndLabels.unshift(newDrive)
    set(fetchDrivesQuery,newDriveData)

    const payload = { params }
    axios.get("/api/addDrive.php", payload)
  // .then((resp)=>console.log(">>>resp",resp.data))
    }else if (labelTypeDriveIdColorImage.type === "new course drive"){
      newDrive = {
        driveId:labelTypeDriveIdColorImage.newDriveId,
        isShared:"0",
        label:labelTypeDriveIdColorImage.label,
        type: "course",
        image:labelTypeDriveIdColorImage.image,
        color:labelTypeDriveIdColorImage.color,
        subType:"Administrator"
      }
      newDriveData.driveIdsAndLabels.unshift(newDrive)
    set(fetchDrivesQuery,newDriveData)

    const payload = { params }
    axios.get("/api/addDrive.php", payload)
  // .then((resp)=>console.log(">>>resp",resp.data))

    }else if (labelTypeDriveIdColorImage.type === "update drive label"){
      //Find matching drive and update label
      for (let [i,drive] of newDriveData.driveIdsAndLabels.entries()){
        if (drive.driveId === labelTypeDriveIdColorImage.newDriveId ){
          let newDrive = {...drive};
          newDrive.label = labelTypeDriveIdColorImage.label
          newDriveData.driveIdsAndLabels[i] = newDrive;
          break;
        }
      }
      //Set drive
    set(fetchDrivesQuery,newDriveData)
      //Save to db
      const payload = { params }
      axios.get("/api/updateDrive.php", payload)
    }else if (labelTypeDriveIdColorImage.type === "update drive color"){
    //TODO: implement

    }else if (labelTypeDriveIdColorImage.type === "delete drive"){
      //Find matching drive and update label
      //delete drive
      let driveIdsAndLabelsLength = newDriveData.driveIdsAndLabels;
      for(let i = 0; i< driveIdsAndLabelsLength.length; i++){
        for(let x=0; x<labelTypeDriveIdColorImage.newDriveId.length ;x++){
          if (driveIdsAndLabelsLength[i].driveId === labelTypeDriveIdColorImage.newDriveId[x] ){
            newDriveData.driveIdsAndLabels.splice(i,1);
            i = (i==0) ? i : i-1;
          }
        }
      }
 
      //Set drive
      set(fetchDrivesQuery,newDriveData)
        //Save to db
        const payload = { params }
        axios.get("/api/updateDrive.php", payload)
    }
  }
})

export const folderOpenAtom = atomFamily({
  key:"folderOpenAtom",
  default:false
})

const folderOpenSelector = selectorFamily({
  key:"folderOpenSelector",
  get:(driveInstanceIdItemId)=>({get})=>{
    return get(folderOpenAtom(driveInstanceIdItemId));
  },
  set:(driveInstanceIdDriveIdItemId) => ({get,set})=>{
    const isOpen = get(folderOpenAtom(driveInstanceIdDriveIdItemId))
    if (isOpen){
      //Deselect contained items on close
      const folder = get(folderDictionaryFilterSelector({driveId:driveInstanceIdDriveIdItemId.driveId,folderId:driveInstanceIdDriveIdItemId.itemId}));
      const itemIds = folder.contentIds.defaultOrder;
      const globalItemsSelected = get(globalSelectedNodesAtom);
      let newGlobalSelected = [];
      for (let itemObj of globalItemsSelected){
        if (itemIds.includes(itemObj.itemId)){
        const {parentFolderId,...atomFormat} = itemObj;  //Without parentFolder
        set(selectedDriveItemsAtom(atomFormat),false)
        }else{
          newGlobalSelected.push(itemObj);
        }
      }
      set(globalSelectedNodesAtom,newGlobalSelected);
    }
    set(folderOpenAtom(driveInstanceIdDriveIdItemId),!isOpen);
  }
})

export let encodeParams = p => Object.entries(p).map(kv =>
  kv.map(encodeURIComponent).join("=")).join("&");

export const drivePathSyncFamily = atomFamily({
  key:"drivePathSyncFamily",
  default:{
    driveId:"",
    parentFolderId:"",
    itemId:"",
    type:""
  }
})

function Folder(props){
  let itemId = props?.folderId;
  if (!itemId){ itemId = props.driveId}

  const [folderInfoObj, setFolderInfo] = useRecoilStateLoadable(folderInfoSelector({driveId:props.driveId,instanceId:props.driveInstanceId, folderId:props.folderId}))
  // const [folderInfoObj, setFolderInfo] = useRecoilStateLoadable(folderDictionaryFilterSelector({driveId:props.driveId,folderId:props.folderId}))

  const { onDragStart, onDrag, onDragOverContainer, onDragEnd, onDragExit, renderDragGhost, registerDropTarget, unregisterDropTarget } = useDnDCallbacks();
  const { dropState } = useContext(DropTargetsContext);
  const [dragState, setDragState] = useRecoilState(dragStateAtom);
  // const [folderCacheDirty, setFolderCacheDirty] = useRecoilState(folderCacheDirtyAtom({driveId:props.driveId, folderId:props.folderId}))

  const parentFolderSortOrder = useRecoilValue(folderSortOrderAtom({driveId:props.driveId,instanceId:props.driveInstanceId, folderId:props.item?.parentFolderId}))
  const parentFolderSortOrderRef = useRef(parentFolderSortOrder);  // for memoized DnD callbacks
  const [selectedDrive, setSelectedDrive] = useRecoilState(selectedDriveAtom);
  const setSelected = useSetRecoilState(selectedDriveItems({driveId:props.driveId,driveInstanceId:props.driveInstanceId,itemId}));
  const isSelected = useRecoilValue(selectedDriveItemsAtom({driveId:props.driveId,driveInstanceId:props.driveInstanceId,itemId}));
  const { deleteItem } = useSockets('drive');
  const deleteItemCallback = (itemId) => {
    deleteItem({
      driveIdFolderId: { driveId: props.driveId, folderId: props.folderId },
      driveInstanceId: props.driveInstanceId,
      itemId
    })
  };

  const globalSelectedNodes = useRecoilValue(globalSelectedNodesAtom);
  const clearSelections = useSetRecoilState(clearDriveAndItemSelections);

  //Used to determine range of items in Shift Click
  const isOpen = useRecoilValue(folderOpenAtom({driveInstanceId:props.driveInstanceId,driveId:props.driveId,itemId:props.folderId}))
  const toggleOpen = useSetRecoilState(folderOpenSelector({driveInstanceId:props.driveInstanceId,driveId:props.driveId,itemId:props.folderId}))
  const isOpenRef = useRef(isOpen);  // for memoized DnD callbacks
  const isSelectedRef = useRef(isSelected);  // for memoized DnD callbacks

  const {sortFolder, invalidateSortCache, onSortFolderError} = useSortFolder();
  const {insertDragShadow, removeDragShadow} = useDragShadowCallbacks();

  // Set only when parentFolderId changes
  const setInstanceParentId = useSetRecoilState(driveInstanceParentFolderIdAtom(props.driveInstanceId));
  useEffect(() => {
    setInstanceParentId(props.pathItemId);
  },[props.pathItemId, setInstanceParentId])

  const indentPx = 25;
  let bgcolor = "#ffffff";
  let borderSide = "0px";
  let marginSize = "0";
  let widthSize = "60vw";
  if (props.isNav) {marginSize = "0px"; widthSize = "224px"};
  if (isSelected) { bgcolor = "hsl(209,54%,82%)";  }
  if (isSelected && dragState.isDragging) { bgcolor = "#e2e2e2"; }

  const isDraggedOver = dropState.activeDropTargetId === itemId && !dragState.draggedItemsId?.has(itemId);
  if (isDraggedOver) {
    bgcolor = "#f0f0f0";
  }
  const isDropTargetFolder = dragState.dragShadowParentId === itemId;
  if (isDropTargetFolder) { bgcolor = "hsl(209,54%,82%)"; }

  // Update refs for variables used in DnD callbacks to eliminate re-registration
  useEffect(() => {
    isOpenRef.current = isOpen;
    isSelectedRef.current = isSelected;
  }, [isOpen, isSelected])

  useEffect(() => {
    parentFolderSortOrderRef.current = parentFolderSortOrder;
  }, [parentFolderSortOrder])

  // Cache invalidation when folder is dirty
  // useEffect(() => {
  //   if (folderCacheDirty) {
  //     invalidateSortCache({driveId: props.driveId, folderId: props.folderId});
  //     setFolderCacheDirty(false);
  //   }
  // }, [folderCacheDirty])

  if (props.isNav && itemId === props.pathItemId) {borderSide = "8px solid #1A5A99";}

  if (folderInfoObj.state === "loading"){ return null;}
  if (folderInfoObj.state === "hasError"){
    console.error(folderInfoObj.contents)
    return null;}
    let {folderInfo, contentsDictionary, contentIdsArr} = folderInfoObj.contents;

  let openCloseText = isOpen ?
    <span data-cy="folderToggleCloseIcon"><FontAwesomeIcon icon={faChevronDown}/></span> :
    <span data-cy="folderToggleOpenIcon"><FontAwesomeIcon icon={faChevronRight}/></span>;

  let openCloseButton = <button
  style={{border: "none", backgroundColor: bgcolor, borderRadius: "5px"}}
  data-doenet-driveinstanceid={props.driveInstanceId}
  onClick={(e)=>{
    e.preventDefault();
    e.stopPropagation();
    toggleOpen();
  }}>{openCloseText}</button>

  const sortHandler = ({ sortKey }) => {
    const result = sortFolder({
      driveIdInstanceIdFolderId: {driveInstanceId: props.driveInstanceId, driveId: props.driveId, folderId: props.folderId},
      sortKey: sortKey
    });
    result.then((resp)=>{
    }).catch( e => {
      onSortFolderError({errorMessage: e.message});
    })
  };

  const markFolderDraggedOpened =() => {
    setDragState((old) => {
      let newOpenedFoldersInfo = [...old.openedFoldersInfo];
      newOpenedFoldersInfo.push({driveInstanceId:props.driveInstanceId,driveId:props.driveId,itemId:props.folderId});
      return {
        ...old,
        openedFoldersInfo: newOpenedFoldersInfo
      }
    })
  };

  const onDragOver = ({x, y, dropTargetRef}) => {
    onDragOverContainer({ id: props.folderId, driveId: props.driveId });

    if (props.isNav) {
      removeDragShadow();
      insertDragShadow({
        driveIdFolderId: {driveId: props.driveId, folderId: props.folderId},
        parentId: props.folderId,
        position: "intoCurrent"
      });
      return;
    }

    const dropTargetTopY = dropTargetRef?.offsetTop;
    const dropTargetHeight = dropTargetRef?.clientHeight;
    const cursorY = y;
    const cursorArea = (cursorY - dropTargetTopY) / dropTargetHeight;

    if (parentFolderSortOrderRef.current === sortOptions.DEFAULT) {
      if (cursorArea < 0.5) {
        // insert shadow to top of current dropTarget
        insertDragShadow({
          driveIdFolderId: {driveId: props.driveId, folderId: props.folderId},
          position: "beforeCurrent",
          itemId: props.folderId,
          parentId: props.item?.parentFolderId
        });
      }else if (cursorArea < 1.0000) {
        // insert shadow to bottom of current dropTarget
        insertDragShadow({
          driveIdFolderId: {driveId: props.driveId, folderId: props.folderId},
          position: "afterCurrent",
          itemId: props.folderId,
          parentId: props.item?.parentFolderId
        });
      }
    } else {
      removeDragShadow();
    }
  }

  const onDragHover = () => {
    if (props.isNav) return;

    // Open folder if initially closed
    if (!isOpenRef.current && !isSelectedRef.current) {
      toggleOpen();
      // Mark current folder to close on dragEnd
      markFolderDraggedOpened();
    }

    insertDragShadow({
      driveIdFolderId: {driveId: props.driveId, folderId: props.folderId},
      parentId: props.folderId,
      position: "intoCurrent"
    });
  }

  const onDrop = () => {
  }

  const onDragEndCb = () => {
    onDragEnd();
  }

  // const sortNodeButtonFactory = ({ buttonLabel, sortKey, sortHandler }) => {
  //   return <button
  //   style={{backgroundColor: "#1A5A99",color: "white", border: "none", borderRadius: "12px", height: "24px", margin: "2px"}}
  //   tabIndex={-1}
  //   onClick={(e)=>{
  //     e.preventDefault();
  //     e.stopPropagation();
  //     sortHandler({sortKey: sortKey});
  //   }}
  //   onMouseDown={e=>{ e.preventDefault(); e.stopPropagation(); }}
  //   onDoubleClick={e=>{ e.preventDefault(); e.stopPropagation(); }}
  //   >{ buttonLabel }</button>;
  // }

  let label = folderInfo?.label;

  let folder = null;
  let items = null;

  if (!props.driveObj){


  folder = <div
    role='button'
    data-doenet-driveinstanceid={props.driveInstanceId}
    data-cy="driveItem"
    tabIndex={0}
    className="noselect nooutline"
    style={{
      cursor: "pointer",
      // width: "300px",
      padding: "8px",
      border: "0px",
      borderBottom: "2px solid black",
      backgroundColor: bgcolor,
      // width: widthSize,
      // boxShadow: borderSide,
      marginLeft: marginSize,
      borderLeft: borderSide
    }}
    onKeyDown={(e)=>{
      e.preventDefault();
      e.stopPropagation();
      if (e.key === 'Enter') {
        props?.doubleClickCallback?.({driveId:props.driveId,parentFolderId:itemId,itemId,type:"Folder"})
      }
    }}
    onClick={(e)=>{
      e.preventDefault(); // Folder
      e.stopPropagation();
      props?.clickCallback?.({
        driveId:props.driveId,
        parentFolderId:itemId,
        itemId,
        driveInstanceId:props.driveInstanceId,
        type:"Folder",
        instructionType:"one item"})
      }}
    onDoubleClick={(e)=>{
      e.preventDefault();
      e.stopPropagation();
      props?.doubleClickCallback?.({driveId:props.driveId,parentFolderId:itemId,itemId,type:"Folder"})
      // toggleOpen();
    }}
    onBlur={(e) => {
      //Don't clear on navigation changes
      if (!props.isNav){
      //Only clear if focus goes outside of this node group
        // if (e.relatedTarget === null ||
        //   (e.relatedTarget.dataset.doenetDriveinstanceid !== props.driveInstanceId &&
        //   !e.relatedTarget.dataset.doenetDriveStayselected)
        //   ){
        //     setSelected({instructionType:"clear all"})
        // }
        // if (e?.relatedTarget?.dataset?.doenetDeselectDrive){
        //   setSelected({instructionType:"clear all"});
        // }
      }
    }}
      >
        <div
        className="noselect"
        style={{
          marginLeft: `${props.indentLevel * indentPx}px`,
          display: 'grid',
          gridTemplateColumns: '1fr',
          gridTemplateRows: '1fr',
          alignContent: 'center'}}>
        <div style={{display: 'inline', margin:'0px'}}>
          {openCloseButton}
          <span data-cy="folderIcon"><FontAwesomeIcon icon={faFolder}/></span>
          <span data-cy="folderLabel">{label}</span>
        </div>
      </div>
    </div>;
    } else if (props.driveObj && props.isNav){

    let driveIcon = <FontAwesomeIcon icon={faBookOpen}/>;
    if (props.driveObj?.type === "course"){
      driveIcon = <FontAwesomeIcon icon={faChalkboard}/>;
    }
    //Root of Drive and in navPanel
    label = props.driveObj.label;
    folder = <>
    <div
      role="button"
      data-doenet-driveinstanceid={props.driveInstanceId}
      data-cy="navDriveHeader"
      tabIndex={0}
      className="noselect nooutline"
      style={{
        cursor: "pointer",
        padding: "12.5px",
        border: "0px",
        borderBottom: "2px solid black",
        backgroundColor: bgcolor,
        marginLeft: marginSize,
        fontSize: "24px",
        borderLeft: borderSide
      }}
      onKeyDown={(e)=>{
        e.preventDefault();
        e.stopPropagation();
        if (props.isNav && e.key === 'Enter'){
          clearSelections();
          //Only select one item
          props?.doubleClickCallback?.({driveId:props.driveId,parentFolderId:itemId,itemId,type:"Drive"})
        }
        setSelectedDrive(props.driveId);
      }}
      onClick={(e)=>{
        e.preventDefault();
        e.stopPropagation();
        if (props.isNav){
          clearSelections();
          //Only select one item
          props?.doubleClickCallback?.({driveId:props.driveId,parentFolderId:itemId,itemId,type:"Drive"})
        }
        setSelectedDrive(props.driveId);
      }
    }
    >{driveIcon} {label}</div></>
    if (props.rootCollapsible){
      folder = <div
        role='button'
        data-doenet-driveinstanceid={props.driveInstanceId}
        tabIndex={0}
        className="noselect nooutline"
        style={{
          cursor: "pointer",
          padding: "12.5px",
          border: "0px",
          borderBottom: "2px solid black",
          backgroundColor: bgcolor,
          marginLeft: marginSize,
          fontSize: "24px",
          borderLeft: borderSide
        }}
      > {openCloseButton} Drive {label}</div>
    }
  }

  // make folder draggable and droppable
  let draggableClassName = "";
  if (!props.isNav) {
    const onDragStartCallback = () => {
      if (globalSelectedNodes.length === 0 || !isSelected) {
        setSelected({instructionType:"clear all"});
        setSelected({instructionType:"one item", parentFolderId: props.parentFolderId});
      }
    }
    folder = <Draggable
      key={`dnode${props.driveInstanceId}${props.folderId}`}
      id={props.folderId}
      className={draggableClassName}
      onDragStart={({ev}) => onDragStart({ ev, nodeId: props.folderId, driveId: props.driveId, onDragStartCallback })}
      onDrag={onDrag}
      onDragEnd={onDragEndCb}
      ghostElement={renderDragGhost(props.folderId, folder)}
      >
      { folder }
    </Draggable>;
  }

  const dropTargetId = props.driveObj ? props.driveId : props.folderId;
  folder = <WithDropTarget
    key={`wdtnode${props.driveInstanceId}${props.folderId}`}
    id={dropTargetId}
    registerDropTarget={registerDropTarget}
    unregisterDropTarget={unregisterDropTarget}
    dropCallbacks={{
      onDragOver: onDragOver,
      onDragHover: onDragHover,
      onDragExit: () => { onDragExit({driveId: props.driveId, itemId: props.folderId}) },
      onDrop: onDrop
    }}
    >
    { folder }
  </WithDropTarget>

  // if (props.driveObj && !props.isNav) {
  //   const sortButtons = <div style={{marginLeft: "2.5vw"}}>
  //     {sortNodeButtonFactory({buttonLabel: "Sort Custom", sortKey: sortOptions.DEFAULT, sortHandler})}
  //     {sortNodeButtonFactory({buttonLabel: "Sort Label ASC", sortKey: sortOptions.LABEL_ASC, sortHandler})}
  //     {sortNodeButtonFactory({buttonLabel: "Sort Label DESC", sortKey: sortOptions.LABEL_DESC, sortHandler})}
  //     {sortNodeButtonFactory({buttonLabel: "Sort Date ASC", sortKey: sortOptions.CREATION_DATE_ASC, sortHandler})}
  //     {sortNodeButtonFactory({buttonLabel: "Sort Date DESC", sortKey: sortOptions.CREATION_DATE_DESC, sortHandler})}
  //   </div>;

  //   folder = <>
  //     {sortButtons}
  //     {folder}

  //   </>;
  // }

  if (isOpen || (props.driveObj && !props.rootCollapsible)){
    let dictionary = contentsDictionary;
    items = [];
    for (let itemId of contentIdsArr){
      let item = dictionary[itemId];
      if (!item) continue;
      // console.log(">>>item",item)
      if (props.hideUnpublished && item.isPublished === "0"){
        //hide item
        if(item.assignment_isPublished != '1')
          continue;
        // TODO : update
      }
      if (props.foldersOnly){
        if (item.itemType === "Folder"){
          items.push(<Folder
            key={`item${itemId}${props.driveInstanceId}`}
            driveId={props.driveId}
            folderId={itemId}
            item={item}
            indentLevel={props.indentLevel+1}
            driveInstanceId={props.driveInstanceId}
            route={props.route}
            isNav={props.isNav}
            urlClickBehavior={props.urlClickBehavior}
            pathItemId={props.pathItemId}
            deleteItem={deleteItemCallback}
            parentFolderId={props.folderId}
            hideUnpublished={props.hideUnpublished}
            foldersOnly={props.foldersOnly}
            />)
        }
      }else{
        switch(item.itemType){
          case "Folder":
          items.push(<Folder
            key={`item${itemId}${props.driveInstanceId}`}
            driveId={props.driveId}
            folderId={item.itemId}
            item={item}
            indentLevel={props.indentLevel+1}
            driveInstanceId={props.driveInstanceId}
            route={props.route}
            isNav={props.isNav}
            urlClickBehavior={props.urlClickBehavior}
            pathItemId={props.pathItemId}
            deleteItem={deleteItemCallback}
            parentFolderId={props.folderId}
            hideUnpublished={props.hideUnpublished}
            foldersOnly={props.foldersOnly}
            clickCallback={props.clickCallback}
            doubleClickCallback={props.doubleClickCallback}
            numColumns={props.numColumns}
            columnTypes={props.columnTypes}
            />)
          break;
          case "DoenetML":
            items.push(<DoenetML
              key={`item${itemId}${props.driveInstanceId}`}
              driveId={props.driveId}
              item={item}
              indentLevel={props.indentLevel+1}
              driveInstanceId={props.driveInstanceId}
              route={props.route}
              isNav={props.isNav}
              pathItemId={props.pathItemId}
              clickCallback={props.clickCallback}
              doubleClickCallback={props.doubleClickCallback}
              deleteItem={deleteItemCallback}
              numColumns={props.numColumns}
              columnTypes={props.columnTypes}
            />)
          break;
          case "DragShadow":
            items.push(<DragShadow
              key={`dragShadow${itemId}${props.driveInstanceId}`}
              indentLevel={props.indentLevel+1}
            />)
          break;
          default:
          console.warn(`Item not rendered of type ${item.itemType}`)
        }
      }


    }

    if (contentIdsArr.length === 0 && !props.foldersOnly){
      items.push(<EmptyNode key={`emptyitem${folderInfo?.itemId}`}/>)
    }
  }

  return <div data-cy="drive">
    {folder}
    {items}
  </div>
}

const EmptyNode =  React.memo(function Node(){

  return (<div style={{
    // width: "840px",
    padding: "8px",
    marginLeft: '47.5%',

  }} ><div className="noselect" style={{justifyContent: "center"}}>EMPTY</div></div>)
})

const DragShadow =  React.memo(function Node(props){
  const indentPx = 30;
  return (<div
    data-cy="dragShadow"
    style={{
    width: "100%",
    height: "33px",
    marginLeft: `${props.indentLevel * indentPx}px`,
    padding: "0px",
    backgroundColor: "#f5f5f5",
    color: "#f5f5f5",
    boxShadow: "0 0 3px rgba(0, 0, 0, .2)",
    border: "2px dotted #14c6ff"
  }} ><div className="noselect">.</div></div>)
})

// function LogVisible(props){
//   const globalSelected = useRecoilValue(globalSelectedNodesAtom);
//   console.log("globalSelected",globalSelected)
//   return null;
// }

export const selectedDriveItemsAtom = atomFamily({
  key:"selectedDriveItemsAtom",
  default:false
})

export const clearDriveAndItemSelections = selector({
  key:"clearDriveAndItemSelections",
  set:({get,set})=>{
    const globalItemsSelected = get(globalSelectedNodesAtom);
    for (let itemObj of globalItemsSelected){
      const {parentFolderId,...atomFormat} = itemObj;  //Without parentFolder
      set(selectedDriveItemsAtom(atomFormat),false)
    }
    if (globalItemsSelected.length > 0){
      set(globalSelectedNodesAtom,[]);
    }
    const globalDrivesSelected = get(drivecardSelectedNodesAtom);
    if (globalDrivesSelected.length > 0){
      set(drivecardSelectedNodesAtom,[]);
    }
  }
})

//key: driveInstanceId
const driveInstanceParentFolderIdAtom = atomFamily({
  key:"driveInstanceParentFolderIdAtom",
  default: selectorFamily({
    key:"driveInstanceParentFolderIdAtom/Default",
    get: (driveInstanceId) => ()=>{
    return driveInstanceId
  }
  })
})

const selectedDriveItems = selectorFamily({
  key:"selectedDriveItems",
  // get:(driveIdDriveInstanceIdItemId) =>({get})=>{
  //   return get(selectedDriveItemsAtom(driveIdDriveInstanceIdItemId));
  // },
  set:(driveIdDriveInstanceIdItemId) => ({get,set},instruction)=>{
    const globalSelected = get(globalSelectedNodesAtom);
    const isSelected = get(selectedDriveItemsAtom(driveIdDriveInstanceIdItemId))
    const {driveId,driveInstanceId,itemId} = driveIdDriveInstanceIdItemId;
    let lastSelectedItem = globalSelected[globalSelected.length-1];

    function buildItemIdsAndParentIds({parentFolderId,driveInstanceId,driveId,itemIdArr=[],parentFolderIdArr=[]}){
      // const folderObj = get(folderDictionary({driveId,folderId:parentFolderId}))
      const folderObj = get(folderDictionaryFilterSelector({driveId,folderId:parentFolderId}))
      for (let itemId of folderObj.contentIds.defaultOrder){
        itemIdArr.push(itemId);
        parentFolderIdArr.push(parentFolderId);
        if (folderObj.contentsDictionary[itemId].itemType === 'Folder'){
          const isOpen = get(folderOpenAtom({driveInstanceId,driveId,itemId}));
          if (isOpen){
            const [folderItemIdArr,folderParentFolderIdsArr] = buildItemIdsAndParentIds({parentFolderId:itemId,driveInstanceId,driveId})
            itemIdArr = [...itemIdArr,...folderItemIdArr];
            parentFolderIdArr = [...parentFolderIdArr,...folderParentFolderIdsArr];
          }
        }
      }
      return [itemIdArr,parentFolderIdArr];
    }

    switch (instruction.instructionType) {
      case "one item":
        if (!isSelected){
          //Deselect all global selected
          for (let itemObj of globalSelected){
            let itemInfo = { ...itemObj };
            delete itemInfo["parentFolderId"];
            set(selectedDriveItemsAtom(itemInfo),false)
          }
          set(selectedDriveItemsAtom(driveIdDriveInstanceIdItemId),true)
          let itemInfo = {...driveIdDriveInstanceIdItemId}
          itemInfo["parentFolderId"] = instruction.parentFolderId;
          set(globalSelectedNodesAtom,[itemInfo])

          //Select contents of open folders??
          // const parentFolder = get(folderDictionary({driveId,folderId:instruction.parentFolderId}))
          // const itemType = parentFolder.contentsDictionary[itemId].itemType;
          // if (itemType === 'Folder'){
          //   let isOpen = get(folderOpenAtom(driveIdDriveInstanceIdItemId));
          //   console.log(">>>isOpen",isOpen)
          // }
        }
        break;
      case "add item":
        if (isSelected){
          set(selectedDriveItemsAtom(driveIdDriveInstanceIdItemId),false)
          let newGlobalSelected = [...globalSelected];
          let index;
          for (const [i,obj] of newGlobalSelected.entries()){
            if (obj.driveId === driveId &&
              obj.itemId === itemId &&
              obj.driveInstanceId === driveInstanceId
              ){
                index = i;
                break;
              }
          }
          newGlobalSelected.splice(index,1)
          set(globalSelectedNodesAtom,newGlobalSelected);
        }else{
          set(selectedDriveItemsAtom(driveIdDriveInstanceIdItemId),true)
          let itemInfo = {...driveIdDriveInstanceIdItemId}
          itemInfo["parentFolderId"] = instruction.parentFolderId;
          set(globalSelectedNodesAtom,[...globalSelected,itemInfo])
        }
        break;
      case "range to item":
        //select one if driveInstanceId doesn't match
        if (globalSelected.length === 0 || lastSelectedItem?.driveInstanceId !== driveInstanceId){
          //No previous items selected so just select this one
          set(selectedDriveItemsAtom(driveIdDriveInstanceIdItemId),true)
          let itemInfo = {...driveIdDriveInstanceIdItemId}
          itemInfo["parentFolderId"] = instruction.parentFolderId;
          set(globalSelectedNodesAtom,[itemInfo])
        }else{
          const driveInstanceParentFolderId = get(driveInstanceParentFolderIdAtom(driveInstanceId))
          let [arrayOfItemIds,parentFolderIds] = buildItemIdsAndParentIds({parentFolderId:driveInstanceParentFolderId,driveInstanceId,driveId})

          let foundClickedItem = false;
          let foundLastItem = false;
          let addToGlobalSelected = [];
          let needToReverseOrder = false;
          for (const [i,testItemId] of arrayOfItemIds.entries()){
            if (!foundLastItem && testItemId === lastSelectedItem.itemId){
              foundLastItem = true;
              if (foundClickedItem){needToReverseOrder = true;}
            }
            if (!foundClickedItem && testItemId === itemId){
              foundClickedItem = true;
            }
            if (foundClickedItem || foundLastItem){
              //in range
              // console.log(">>>in range",testItemId,parentFolderIds[i])
              const isSelected = get(selectedDriveItemsAtom({driveId,driveInstanceId,itemId:testItemId}));
              if (!isSelected){
                set(selectedDriveItemsAtom({driveId,driveInstanceId,itemId:testItemId}),true);//select item
                addToGlobalSelected.push({driveId,driveInstanceId,itemId:testItemId,parentFolderId:parentFolderIds[i]})
              }
              if (foundClickedItem && foundLastItem){
                break;
              }
            }

          }

          if (needToReverseOrder){
            addToGlobalSelected.reverse();
          }
          // console.log(">>>globalSelected",globalSelected)
          // console.log(">>>addToGlobalSelected",addToGlobalSelected)
          set(globalSelectedNodesAtom,[...globalSelected,...addToGlobalSelected])
        }
      break;
      case "clear all":
          for (let itemObj of globalSelected){
            const {parentFolderId,...atomFormat} = itemObj;  //Without parentFolder
            set(selectedDriveItemsAtom(atomFormat),false)
          }
          set(globalSelectedNodesAtom,[]);
        break;
      default:
        console.warn(`Can't handle instruction ${instruction}`)
        break;
    }

  }
})

function columnJSX(columnType,item){
  let courseRole = '';


  // console.log(">>>columnType,item",columnType,item)
      // console.log(">>>item",item)
      const assignmentInfoSettings = useRecoilValueLoadable(loadAssignmentSelector(item.doenetId));
      let aInfo = '';
      if (assignmentInfoSettings?.state === 'hasValue') {
      aInfo = assignmentInfoSettings?.contents?.assignments[0];

      }

  if (columnType === 'Released' && item.isReleased === '1'){
    return <span style={{textAlign:"center"}}><FontAwesomeIcon icon={faCheck}/></span>
  // }else if (columnType === 'Assigned' && item.isAssigned === '1' && courseRole){
  }else if (columnType === 'Assigned' && item.isAssigned === '1' ){
    return <span style={{textAlign:"center"}}><FontAwesomeIcon icon={faCheck}/></span>
  }else if (columnType === 'Public' && item.isPublic === '1'){
    return <span style={{textAlign:"center"}}><FontAwesomeIcon icon={faCheck}/></span>
  }else if (columnType === 'Due Date' && item.isAssigned === '1'){
    return <span style={{textAlign:"center"}}>
      {aInfo?.dueDate}
      </span>
  }
  return <span></span>;
}

const DoenetML = React.memo(function DoenetML(props) {
  // console.log(`=== 📜 DoenetML`)

  const setSelected = useSetRecoilState(selectedDriveItems({driveId:props.driveId,driveInstanceId:props.driveInstanceId,itemId:props.item.itemId}));
  const isSelected = useRecoilValue(selectedDriveItemsAtom({driveId:props.driveId,driveInstanceId:props.driveInstanceId,itemId:props.item.itemId}));
  const [selectedDrive, setSelectedDrive] = useRecoilState(selectedDriveAtom);
  const [dragState] = useRecoilState(dragStateAtom);
  const { onDragStart, onDrag, onDragEnd, renderDragGhost, registerDropTarget, unregisterDropTarget } = useDnDCallbacks();
  const globalSelectedNodes = useRecoilValue(globalSelectedNodesAtom);
  const [folderInfoObj, setFolderInfo] = useRecoilStateLoadable(folderInfoSelector({driveId:props.driveId,instanceId:props.driveInstanceId, folderId:props.driveId}))
  const parentFolderSortOrder = useRecoilValue(folderSortOrderAtom({driveId:props.driveId,instanceId:props.driveInstanceId, folderId:props.item?.parentFolderId}))
  const parentFolderSortOrderRef = useRef(parentFolderSortOrder);  // for memoized DnD callbacks
  const {insertDragShadow} = useDragShadowCallbacks();

  const indentPx = 30;

  let woIndent = 250 - props.indentLevel * indentPx;

  let columns = `${woIndent}px repeat(4,1fr)`; //5 columns
  if (props.numColumns === 4){
    columns = `${woIndent}px repeat(3,1fr)`;
  }else if (props.numColumns === 3){
    columns = `${woIndent}px 1fr 1fr`;
  }else if (props.numColumns === 2){
    columns = `${woIndent}px 1fr`;
  }else if (props.numColumns === 1){
    columns = '100%';
  }



  let bgcolor = "#ffffff";
  let borderSide = "0px 0px 0px 0px";
  let widthSize = "auto";
  let marginSize = "0";

  let column2 = columnJSX(props.columnTypes[0],props.item);
  let column3 = columnJSX(props.columnTypes[1],props.item);
  let column4 = columnJSX(props.columnTypes[2],props.item);
  let column5 = columnJSX(props.columnTypes[3],props.item);

  let label = props.item?.label;

  if (props.isNav) {widthSize = "224px"; marginSize = "0px"; column2 = null; column3=null; column4=null; column5=null; columns='1fr'}
  if (isSelected || (props.isNav && props.item.itemId === props.pathItemId)) { bgcolor = "hsl(209,54%,82%)"; borderSide = "8px 0px 0px 0px #1A5A99";}
  if (isSelected && dragState.isDragging) { bgcolor = "#e2e2e2"; }



  useEffect(() => {
    parentFolderSortOrderRef.current = parentFolderSortOrder;
  }, [parentFolderSortOrder])

  const onDragOver = ({x, y, dropTargetRef}) => {
    const dropTargetTopY = dropTargetRef?.offsetTop;
    const dropTargetHeight = dropTargetRef?.clientHeight;
    const cursorY = y;
    const cursorArea = (cursorY - dropTargetTopY) / dropTargetHeight;
    if (parentFolderSortOrderRef.current === sortOptions.DEFAULT) {
      if (cursorArea < 0.5) {
        // insert shadow to top of current dropTarget
        insertDragShadow({
          driveIdFolderId: {driveId:props.driveId, folderId:props.driveId},
          position: "beforeCurrent",
          itemId: props.item.itemId,
          parentId: props.item.parentFolderId
        });
      }else if (cursorArea < 1.0000) {
        // insert shadow to bottom of current dropTarget
        insertDragShadow({
          driveIdFolderId: {driveId:props.driveId, folderId:props.driveId},
          position: "afterCurrent",
          itemId: props.item.itemId,
          parentId: props.item.parentFolderId
        });
      }
    }
  }

  const onDragEndCb = () => {
    onDragEnd();
  }

  let doenetMLJSX = <div
      data-doenet-driveinstanceid={props.driveInstanceId}
      data-cy="driveItem"
      tabIndex={0}
      className="noselect nooutline"
      style={{
        cursor: "pointer",
        padding: "8px",
        border: "0px",
        borderBottom: "2px solid black",
        backgroundColor: bgcolor,
        width: widthSize,
        // boxShadow: borderSide,
        marginLeft: marginSize
      }}
      onDoubleClick={(e)=>{
        e.preventDefault();
        e.stopPropagation();
        props?.doubleClickCallback?.({
            driveId:props.driveId,
            item:props.item,
            driveInstanceId:props.driveInstanceId,
            route:props.route,
            isNav:props.isNav,
            pathItemId:props.pathItemId,
            type: 'DoenetML'
          })
      }}
      onClick={(e)=>{
        e.preventDefault();
        e.stopPropagation();
        props?.clickCallback?.({type: 'DoenetML'})
        // if (props.isNav){
        //   //Only select one item
        //   props?.doubleClickCallback?.({driveId:props.driveId,parentFolderId:props.item.parentFolderId,itemId:props.item.itemId,type:"DoenetML"})

        // }else{
        //   e.preventDefault();
        //   e.stopPropagation();
        //   if (!e.shiftKey && !e.metaKey){
        //     setSelected({instructionType:"one item",parentFolderId:props.item.parentFolderId})
        //   }else if (e.shiftKey && !e.metaKey){
        //     setSelected({instructionType:"range to item",parentFolderId:props.item.parentFolderId})
        //   }else if (!e.shiftKey && e.metaKey){
        //     setSelected({instructionType:"add item",parentFolderId:props.item.parentFolderId})
        //   }
        // }
        // setSelectedDrive(props.driveId);
      }}

      ><div
      style={{
        marginLeft: `${props.indentLevel * indentPx}px`,
        display: 'grid',
        gridTemplateColumns: columns,
        gridTemplateRows: '1fr',
        alignContent: 'center'
      }}>
      <p style={{display: 'inline', margin: '0px'}}>
        <span data-cy="doenetMLIcon"><FontAwesomeIcon icon={faCode}/></span>
        <span data-cy="doenetMLLabel">{label} </span>
      </p>
      {props.numColumns >= 2 ? column2 : null }
      {props.numColumns >= 3 ? column3 : null }
      {props.numColumns >= 4 ? column4 : null }
      {props.numColumns >= 5 ? column5 : null }
      </div></div>

    if (!props.isNav) {
      const onDragStartCallback = () => {
        if (globalSelectedNodes.length === 0 || !isSelected) {
          setSelected({instructionType:"clear all"});
          setSelected({instructionType:"one item", parentFolderId: props.item.parentFolderId});
        }
      }
      // make DoenetML draggable
      let draggableClassName = "";
      doenetMLJSX = <Draggable
        key={`dnode${props.driveInstanceId}${props.item.itemId}`}
        id={props.item.itemId}
        className={draggableClassName}
        onDragStart={({ev}) => onDragStart({ ev, nodeId: props.item.itemId, driveId: props.driveId, onDragStartCallback })}
        onDrag={onDrag}
        onDragEnd={onDragEnd}
        onDragEnd={onDragEndCb}
        ghostElement={renderDragGhost(props.item.itemId, doenetMLJSX)}
        >
        { doenetMLJSX }
      </Draggable>


      // attach dropTarget to enable drag-reordering
      doenetMLJSX = <WithDropTarget
        key={`wdtnode${props.driveInstanceId}${props.item.itemId}`}
        id={props.item.itemId}
        registerDropTarget={registerDropTarget}
        unregisterDropTarget={unregisterDropTarget}
        dropCallbacks={{
          onDragOver: onDragOver,
        }}
        >
        { doenetMLJSX }
      </WithDropTarget>;
    }
    return doenetMLJSX;
  })

function useDnDCallbacks() {
  const { dropState, dropActions } = useContext(DropTargetsContext);
  const [dragState, setDragState] = useRecoilState(dragStateAtom);
  const globalSelectedNodes = useRecoilValue(globalSelectedNodesAtom);
  const {replaceDragShadow, removeDragShadow, cleanUpDragShadow} = useDragShadowCallbacks();
  const {moveItems, copyItems } = useSockets('drive');
  const numItems = useRecoilValue(globalSelectedNodesAtom).length;
  const optionKeyPressed = useKeyPressedListener("Alt");  // Listen for option key events
  const optionKeyPressedRef = useRef(optionKeyPressed);

  useEffect(() => {
    setDragState((dragState) => ({
      ...dragState,
      copyMode: optionKeyPressed
    }));
    optionKeyPressedRef.current = optionKeyPressed;
  }, [optionKeyPressed, setDragState]);

  const onDragStart = ({ ev=null, nodeId, driveId, onDragStartCallback }) => {
    let draggedItemsId = new Set();
    if (globalSelectedNodes.length === 0) {
      draggedItemsId.add(nodeId);
    } else {
      const globalSelectedNodeIds = [];
      for (let globalSelectedNode of globalSelectedNodes) globalSelectedNodeIds.push(globalSelectedNode.itemId);
      draggedItemsId = new Set(globalSelectedNodeIds);
    }
    // Check if option key on hold
    let copyMode = false;
    if (ev && ev.altKey) copyMode = true;

    setDragState((dragState) => ({
      ...dragState,
      isDragging: true,
      draggedOverDriveId: driveId,
      initialDriveId: driveId,
      draggedItemsId,
      openedFoldersInfo: [],
      copyMode: copyMode
    }));
    onDragStartCallback?.();
  };

  const onDrag = ({ clientX, clientY, translation, id, ev }) => {
    dropActions.handleDrag(clientX, clientY);
  };

  const onDragOverContainer = ({ id, driveId, isBreadcrumb=false }) => {
    setDragState((dragState) => {
      const { draggedOverDriveId, initialDriveId, copyMode } = dragState;
      let newDraggedOverDriveId = draggedOverDriveId;
      let newCopyMode = copyMode;
      if (draggedOverDriveId !== driveId) {
        newDraggedOverDriveId = driveId;
      }

      newCopyMode = initialDriveId !== driveId;

      return {
        ...dragState,
        draggedOverDriveId: newDraggedOverDriveId,
        isDraggedOverBreadcrumb: isBreadcrumb,
        copyMode: newCopyMode
      }

    });
  };

  const onDragEnd = () => {
    replaceDragShadow().then(replaceDragShadowResp => {
      if (!replaceDragShadowResp || Object.keys(replaceDragShadowResp).length === 0) return;

      const { targetDriveId, targetFolderId, index } = replaceDragShadowResp;
      const draggingAcrossDrives = globalSelectedNodes?.[0].driveId !== targetDriveId;
      const copyMode = dragState.copyMode || draggingAcrossDrives;

      if (copyMode) {
        copyItems({items: globalSelectedNodes, targetDriveId, targetFolderId, index});
      } else {
        moveItems(replaceDragShadowResp);
      }
    });

    cleanUpDragShadow();
    removeDragShadow();

    setDragState((dragState) => ({
      ...dragState,
      isDragging: false,
      draggedOverDriveId: null,
      initialDriveId: null,
      draggedItemsId: null,
      openedFoldersInfo: [],
      copyMode: false
    }));
    dropActions.handleDrop();
  };

  const onDragExit = ({driveId, itemId }) => {
    setDragState((dragState) => {
      const { initialDriveId, copyMode } = dragState;
      let newCopyMode = copyMode;
      if (initialDriveId !== driveId) {
        newCopyMode = false;
      }

      // Option key event takes precedent
      newCopyMode |= optionKeyPressedRef.current;

      return {
        ...dragState,
        copyMode: newCopyMode
      }
    });
  }

  const onDragEnterInvalidArea = () => {
  }

  function renderDragGhost(id, element) {
    const dragGhostId = `drag-ghost-${id}`;
    return <DragGhost id={dragGhostId} numItems={numItems} element={element} copyMode={dragState.copyMode} />;
  }

  return {
    onDragStart,
    onDrag,
    onDragOverContainer,
    onDragEnd,
    onDragExit,
    onDragEnterInvalidArea,
    renderDragGhost,
    registerDropTarget: dropActions.registerDropTarget,
    unregisterDropTarget: dropActions.unregisterDropTarget
  }
}

export const nodePathSelector = selectorFamily({
  key:"nodePathSelector",
  get: (driveIdFolderId) => ({get})=>{

    const { driveId, folderId } = driveIdFolderId;
    if (!driveId || !folderId) return []
    let path = []
    let currentNode = folderId;
    while (currentNode && currentNode !== driveId) {
      const folderInfoObj = get(folderDictionaryFilterSelector({ driveId, folderId: currentNode}));
      path.push({folderId: currentNode, label: folderInfoObj.folderInfo.label})
      currentNode = folderInfoObj.folderInfo.parentFolderId;
    }
    return path;
  }
})

const nodeChildrenSelector = selectorFamily({
  key:"nodePathSelector",
  get: (driveIdFolderId) => ({get})=>{

    const { driveId, folderId } = driveIdFolderId;
    if (!driveId || !folderId) return []
    let children = [];
    let queue = [folderId];

    while (queue.length) {
      let size = queue.length;
      for (let i = 0; i < size; i++) {
        let currentNodeId = queue.shift();
        const folderInfoObj = get(folderDictionaryFilterSelector({ driveId, folderId: currentNodeId}));
        children.push(currentNodeId);
        for (let childId of folderInfoObj?.contentIds?.[sortOptions.DEFAULT]) {
          queue.push(childId);
        }
      }
    }
    return children;
  }
})

function useUpdateBreadcrumb(props) {
  const { addItem: addBreadcrumbItem , clearItems: clearBreadcrumb } = useContext(BreadcrumbContext);
  const { onDragOverContainer } = useDnDCallbacks();
  const { dropActions } = useContext(DropTargetsContext);
  let routePathDriveId = "";
  let routePathFolderId = "";
  if (props.path) {
    const[driveId, folderId, itemId] = props.path?.split(":");
    routePathDriveId = driveId;
    routePathFolderId = folderId;
  }
  const [nodesOnPath, _] = useRecoilState(nodePathSelector({driveId: routePathDriveId, folderId: routePathFolderId}));
  const driveLabel = props.driveLabel ?? "/";
  const { moveItems } = useSockets('drive');

  useEffect(() => {
    updateBreadcrumb({routePathDriveId, routePathFolderId});
  }, [nodesOnPath])

  const updateBreadcrumb = ({routePathDriveId, routePathFolderId}) => {
    if (props.driveId !== routePathDriveId) {
      return;
    }

    clearBreadcrumb();
    let breadcrumbStack = [];

    // generate folder stack
    const breadcrumbItemStyle = {
      fontSize: "24px",
      color: "#040F1A",
      textDecoration: "none",
    }

    for (let currentNode of nodesOnPath ) {
      const nodeObj = currentNode;
      const currentNodeId = nodeObj.folderId;

      let newParams = Object.fromEntries(new URLSearchParams());
      newParams['path'] = `${routePathDriveId}:${currentNodeId}:${currentNodeId}:Folder`;
      const destinationLink = `../?${encodeParams(newParams)}`
      // const draggedOver = DnDState.activeDropTargetId === currentNodeId && isDraggedOverBreadcrumb;
      let breadcrumbElement = <Link
        style={breadcrumbItemStyle}
        to={destinationLink}>
        {nodeObj?.label}
      </Link>
      breadcrumbElement = <WithDropTarget
        key={`wdtbreadcrumb${props.driveId}${currentNodeId}`}
        id={currentNodeId}
        registerDropTarget={dropActions.registerDropTarget}
        unregisterDropTarget={dropActions.unregisterDropTarget}
        dropCallbacks={{
          onDragOver: () => onDragOverContainer({ id: currentNodeId, driveId: props.driveId, isBreadcrumb: true }),
          onDrop: () => {
            moveItems({targetDriveId: props.driveId, targetFolderId: currentNodeId})
          }
        }}
        >
        { breadcrumbElement }
      </WithDropTarget>

      const breadcrumbObj = {
        to: destinationLink,
        element: breadcrumbElement
      }

      breadcrumbStack.unshift(breadcrumbObj);
    }

    // add current drive to head of stack
    let newParams = Object.fromEntries(new URLSearchParams());
    newParams['path'] = `${routePathDriveId}:${routePathDriveId}:${routePathDriveId}:Drive`;
    const driveDestinationLink = `../?${encodeParams(newParams)}`

    const driveBreadcrumbElement = <WithDropTarget
      key={`wdtbreadcrumb${props.driveId}`}
      id={routePathDriveId}
      registerDropTarget={dropActions.registerDropTarget}
      unregisterDropTarget={dropActions.unregisterDropTarget}
      dropCallbacks={{
        onDragOver: () => onDragOverContainer({ id: routePathDriveId, driveId: props.driveId, isBreadcrumb: true }),
        onDrop: () => {moveItems({targetDriveId: props.driveId, targetFolderId: props.driveId})}
      }}
      >
      <Link
        data-cy="breadcrumbDriveColumn"
        style={breadcrumbItemStyle}
        to={driveDestinationLink}>
        {props.driveLabel}
      </Link>
    </WithDropTarget>
    breadcrumbStack.unshift({
      to: driveDestinationLink,
      element: driveBreadcrumbElement
    });

    // add items in stack to breadcrumb
    for (let item of breadcrumbStack) {
      addBreadcrumbItem(item);
    }
  }
}

const DragGhost = ({ id, element, numItems, copyMode=false }) => {

  const containerStyle = {
    transform: "rotate(-5deg)",
    zIndex: "10",
    background: "#e2e2e2",
    width: "40vw",
    border: "2px solid black",
    padding: "0px",
    height: "38px",
    overflow: "hidden",
  }

  const singleItemStyle = {
    boxShadow: 'rgba(0, 0, 0, 0.20) 5px 5px 3px 3px',
    borderRadius: '2px solid black',
    animation: 'dragAnimation 2s',
    display: 'flex',
    justifyContent: 'center',
    alignItems: 'center',
    background: "#e2e2e2",
    // marginLeft: "-60px"
  }

  const multipleItemsNumCircleContainerStyle = {
    position: 'absolute',
    zIndex: "5",
    top: "6px",
    right: "5px",
    borderRadius: '25px',
    background: '#1A5A99',
    fontSize: '12px',
    color: 'white',
    width: '25px',
    height: '25px',
    display: 'flex',
    justifyContent: 'center',
    alignItems: 'center',
  }

  const copyModeIndicatorCircleContainerStyle = {
    position: 'absolute',
    zIndex: "5",
    top: "6px",
    left: "5px",
    borderRadius: '25px',
    background: '#08ed00',
    fontSize: '23px',
    color: 'white',
    width: '25px',
    height: '25px',
    display: 'flex',
    justifyContent: 'center',
    alignItems: 'center',
  }

  let dragGhost = <>
    <div
      style={singleItemStyle}>
      { element }
    </div>
  </>;;

  if (numItems >= 2) {
    const numItemsIndicator = <>
      <div
        style={multipleItemsNumCircleContainerStyle}>
        {numItems}
      </div>
    </>;

    dragGhost = <>
      { numItemsIndicator }
      { dragGhost }
    </>;
  }

  if (copyMode) {
    const copyModeIndicator = <>
      <div
        style={copyModeIndicatorCircleContainerStyle}>
          +
      </div>
    </>;

    dragGhost = <>
      { copyModeIndicator }
      { dragGhost }
    </>;
  }

  dragGhost = <div id={id} data-cy="dragGhost" style={containerStyle}>
    { dragGhost }
  </div>

  return dragGhost;
}<|MERGE_RESOLUTION|>--- conflicted
+++ resolved
@@ -173,15 +173,9 @@
           }
          
             newDriveUsers['admins'] = newAdmins;
-<<<<<<< HEAD
-
-          let newOwners = [...was.owners];
-          newOwners.push(userEntry);
-=======
         
           let newOwners = [...was.owners,...userEntry];
           // newOwners.push(userEntry);
->>>>>>> 63bfa40d
           newDriveUsers['owners'] = newOwners;
 
           return newDriveUsers;
@@ -211,15 +205,9 @@
           }
         
           newDriveUsers['owners'] = newOwners;
-<<<<<<< HEAD
-
-          let newAdmins = [...was.admins];
-          newAdmins.push(userEntry);
-=======
     
           let newAdmins = [...was.admins,...userEntry];
           // newAdmins.push(userEntry);
->>>>>>> 63bfa40d
           newDriveUsers['admins'] = newAdmins;
 
           return newDriveUsers;
