// import { hasProps } from '@react-spring/core/dist/declarations/src/helpers';
import React from 'react';
import styled from 'styled-components';
// import './drivecard.css';

const DriveCardContainer = styled.figure`
  margin: 0px;
  position: relative;
  background-size: cover;
  background-position: center center;
  width: ${(props) => props.width ? props.width : '100%'};
  height: ${(props) => props.height ? props.height : '100%'};
  overflow: hidden;
  font-size: 10px;
  line-height: 12px;
  border-radius: 5px;
  display: flex; // added
  flex-direction: column; // added
  justify-content: space-between;
  
  border: 2px solid var(--canvastext);
  cursor: pointer;
`;

const Image = styled.img`
  height: 100%;
  //width: 100%;
  color: var(--mainRed);
  // display: none;
  background-image: ${(props) => props.url == 'url(/media/drive_pictures/none)' ? 'none' : props.url};
  background-color: ${(props) => props.color == 'none' ? 'none' : "#" + props.color};
  background-size: cover;
  background-position: center;
`;
const Info = styled.figcaption`
  border-radius: 0px 0px 5px 5px;
  // position: absolute;
  border-top: 2px solid var(--canvastext);
  height: 65px;
  width: inherit;
  background: var(--canvas);
  
`;

const LabelContainer = styled.p`
  text-transform: capitalize;
  text-align: ${props => props.textAlign ? props.textAlign : "left"};
  line-height: ${props => props.lineHeight ? props.lineHeight : "normal"};
  margin: 7px;
  width: 100%;
  color: var(--canvastext);
  font-family: helvetica;
  font-size: 12px;
  overflow: hidden;
  white-space: ${props => props.whiteSpace ? props.whiteSpace : "nowrap"};
  text-overflow: ellipsis;
`;

const DriveCard = (props) => {
  // console.log(">>> Drive Card", props)
  let imageURL = `url(/media/drive_pictures/${props.image})`;

/* reduces the top margin on the h2, bottom on the p, and leaves a 0.5rem gap between the two */

/* reduces the top margin on the h2, bottom on the p, and leaves a 0.5rem gap between the two */

  return (
<<<<<<< HEAD
    <DriveCardContainer aria-labelledby="card-label role-label" data-cy="driveCard" url={imageURL} color={props.color} width={props.width} height={props.height}>
=======
    <DriveCardContainer data-test="driveCard" url={imageURL} color={props.color} width={props.width} height={props.height}>
>>>>>>> cf2b59ef
      <Image url={imageURL} color={props.color} />
      <Info
        style={{
          //color: props.isSelected ? 'black' : '',
          backgroundColor: props.isSelected ? 'var(--lightBlue)' : '',
        }}
      >
        <LabelContainer id="card-label" textAlign={props.textAlign} lineHeight={props.lineHeight} whiteSpace={props.whiteSpace} 
        style={{
          color: props.isSelected ? 'black' : 'var(--canvastext)',
        }}>
          <b data-test="driveCardLabel">{props.label}</b>
        </LabelContainer>
        {props?.role?.map((item) => {
          return <LabelContainer id="role-label" key={item} style={{color:props.isSelected ? 'black' : 'var(--canvastext)'}}>{item}</LabelContainer>;
        })}
      </Info>
    </DriveCardContainer>
  );
};
export default DriveCard;<|MERGE_RESOLUTION|>--- conflicted
+++ resolved
@@ -62,14 +62,9 @@
 
 /* reduces the top margin on the h2, bottom on the p, and leaves a 0.5rem gap between the two */
 
-/* reduces the top margin on the h2, bottom on the p, and leaves a 0.5rem gap between the two */
+  return (
 
-  return (
-<<<<<<< HEAD
-    <DriveCardContainer aria-labelledby="card-label role-label" data-cy="driveCard" url={imageURL} color={props.color} width={props.width} height={props.height}>
-=======
-    <DriveCardContainer data-test="driveCard" url={imageURL} color={props.color} width={props.width} height={props.height}>
->>>>>>> cf2b59ef
+    <DriveCardContainer data-test="driveCard" aria-labelledby="card-label role-label" data-cy="driveCard" url={imageURL} color={props.color} width={props.width} height={props.height}>
       <Image url={imageURL} color={props.color} />
       <Info
         style={{
