/**
 * External dependencies
 */
import React from 'react';
import { nanoid } from 'nanoid';
import axios from "axios";
import {
  useRecoilCallback, useRecoilValue
} from 'recoil';

/**
 * Internal dependencies
 */
import { 
  folderDictionarySelector, 
  globalSelectedNodesAtom, 
  folderDictionary, 
  selectedDriveItemsAtom,
  sortOptions,
  getLexicographicOrder,
  folderCacheDirtyAtom,
  dragStateAtom,
  sortItems,
  nodePathSelector,
  folderOpenAtom
} from './Drive';
import Toast, { useToast } from '../../Tools/_framework/Toast';

const dragShadowId = "dragShadow";

const formatDate = (dt) => {
  const formattedDate = `${
    dt.getFullYear().toString().padStart(2, '0')}-${
    (dt.getMonth()+1).toString().padStart(2, '0')}-${
    dt.getDate().toString().padStart(2, '0')} ${
    dt.getHours().toString().padStart(2, '0')}:${
    dt.getMinutes().toString().padStart(2, '0')}:${
    dt.getSeconds().toString().padStart(2, '0')}`;
    
  return formattedDate;
}

export const useAddItem = () => {
  const [addToast, ToastType] = useToast();

  const addItem = useRecoilCallback(({snapshot, set})=> 
    async ({driveIdFolderId, label, itemType, selectedItemId=null, url=null})=>{
      // Item creation
      const dt = new Date();
      const creationDate = formatDate(dt);
      const itemId = nanoid();
      const branchId = nanoid();
      const newItem = {
        assignmentId: null,
        branchId,
        contentId: null,
        creationDate,
        isPublished: "0",
        itemId,
        itemType: itemType,
        label: label,
        parentFolderId: driveIdFolderId.folderId,
        url: url,
        urlDescription: null,
        urlId: null,
        sortOrder: "",
      }
       
      const fInfo = await snapshot.getPromise(folderDictionary(driveIdFolderId));
      let newObj = JSON.parse(JSON.stringify(fInfo));
      let newDefaultOrder = [...newObj.contentIds[sortOptions.DEFAULT]];
      let index = newDefaultOrder.indexOf(selectedItemId);
      const newOrder = getLexicographicOrder({
        index, 
        nodeObjs: newObj.contentsDictionary, 
        defaultFolderChildrenIds: newDefaultOrder 
      });
      newItem.sortOrder = newOrder;
      newDefaultOrder.splice(index+1, 0, itemId);
      newObj.contentIds[sortOptions.DEFAULT] = newDefaultOrder;
      newObj.contentsDictionary[itemId] = newItem;

      const versionId = nanoid();
      const data = { 
        driveId: driveIdFolderId.driveId,
        parentFolderId: driveIdFolderId.folderId,
        itemId,
        branchId,
        versionId,
        label: label,
        type: itemType,
        sortOrder: newItem.sortOrder,
       };
      const payload = { 
        params: data 
      };
      const result = axios.get('/api/addItem.php', payload);

      result.then(resp => {
        console.log(">>>", resp)
        if (resp.data.success){
          // Insert item info into destination folder
          set(folderDictionary(driveIdFolderId), newObj)
          
          // Update folderDictionary when new item is of type Folder
          if (itemType === "Folder"){
            set(folderDictionary({driveId:driveIdFolderId.driveId,folderId:itemId}), {
              folderInfo:newItem, 
              contentsDictionary:{},
              contentIds:{ [sortOptions.DEFAULT]: [] }
            });
          }
        }
      })
      return result;
    }
  );

  const onAddItemError = ({errorMessage=null}) => {
    addToast(`Add item error: ${errorMessage}`, ToastType.ERROR);
  }

  return { addItem, onAddItemError };
};

export const useDeleteItem = () => {
  const [addToast, ToastType] = useToast();
  const deleteItem = useRecoilCallback(({snapshot, set})=> 
    async ({driveIdFolderId, driveInstanceId=null, itemId})=>{
      const fInfo = await snapshot.getPromise(folderDictionary(driveIdFolderId));
      const globalSelectedNodes = await snapshot.getPromise(globalSelectedNodesAtom);
      const item = { 
        driveId: driveIdFolderId.driveId, 
        driveInstanceId: driveInstanceId,
        itemId: itemId
      }
      const selectedDriveItems = await snapshot.getPromise(selectedDriveItemsAtom(item));
      
      // Remove from selection
      if (selectedDriveItems){
        set(selectedDriveItemsAtom(item),false)
        let newGlobalItems = [];
        for(let gItem of globalSelectedNodes){
          if (gItem.itemId !== itemId){
            newGlobalItems.push(gItem);
          }
        }
        set(globalSelectedNodesAtom, newGlobalItems);
      }

      // Remove from folder
      let newFInfo = {...fInfo};
      newFInfo["contentsDictionary"] = {...fInfo.contentsDictionary}
      delete newFInfo["contentsDictionary"][itemId];
      newFInfo.folderInfo = {...fInfo.folderInfo}
      newFInfo.contentIds = {}
      newFInfo.contentIds[sortOptions.DEFAULT] = [...fInfo.contentIds[sortOptions.DEFAULT]]
      const index = newFInfo.contentIds[sortOptions.DEFAULT].indexOf(itemId)
      newFInfo.contentIds[sortOptions.DEFAULT].splice(index,1)
      
      // Remove from database
      const pdata = {
        driveId: driveIdFolderId.driveId,
        itemId: itemId
      }
      const deletepayload = {
        params: pdata
      }
      const result = axios.get("/api/deleteItem.php", deletepayload);

      result.then(resp => {
        if (resp.data.success){
          set(folderDictionary(driveIdFolderId), newFInfo);
        }
      });
      
      return result;
  });

  const onDeleteItemError = ({errorMessage=null}) => {
    addToast(`Delete item error: ${errorMessage}`, ToastType.ERROR);
  }

  return { deleteItem, onDeleteItemError };
}

export const useMoveItems = () => {
  const [addToast, ToastType] = useToast();
  const moveItems = useRecoilCallback(({snapshot, set})=> 
    async ({targetDriveId, targetFolderId, index})=>{
      const globalSelectedNodes = await snapshot.getPromise(globalSelectedNodesAtom);

      // Interrupt move action if nothing selected
      if (globalSelectedNodes.length === 0){ 
        throw "No items selected"
      }
      
      // Interrupt move action if dragging folder to itself
      for (let gItem of globalSelectedNodes){
        if (gItem.itemId === targetFolderId){
          throw "Cannot move folder into itself"
        }
      }

      // if (canMove){ 
        // Add to destination at index
        let destinationFolderObj = await snapshot.getPromise(folderDictionary({driveId: targetDriveId, folderId: targetFolderId}));
        let newDestinationFolderObj = JSON.parse(JSON.stringify(destinationFolderObj));
        let editedCache = {};
        let driveIdChanged = [];
        const insertIndex = index ?? 0;
        let newSortOrder = "";

        for(let gItem of globalSelectedNodes){
          // Deselect Item
          let selectedItem = {
            driveId: gItem.driveId,
            driveInstanceId: gItem.driveInstanceId,
            itemId: gItem.itemId
          };
          set(selectedDriveItemsAtom(selectedItem), false);

          // Get parentInfo from edited cache or derive from oldSource
          const oldSourceFInfo = await snapshot.getPromise(folderDictionary({driveId: gItem.driveId, folderId: gItem.parentFolderId}));
          let newSourceFInfo = editedCache[gItem.driveId]?.[gItem.parentFolderId];
          if (!newSourceFInfo) newSourceFInfo = JSON.parse(JSON.stringify(oldSourceFInfo));

          // Handle moving item out of folder
          if (gItem.parentFolderId !== targetFolderId) {  
            // Remove item from original parent contentIds
            let index = newSourceFInfo["contentIds"]["defaultOrder"].indexOf(gItem.itemId);
            newSourceFInfo["contentIds"]["defaultOrder"].splice(index, 1)

            // Add item to destination dictionary
            newDestinationFolderObj["contentsDictionary"][gItem.itemId] = {...newSourceFInfo["contentsDictionary"][gItem.itemId]}

            // Remove item from original dictionary
            delete newSourceFInfo["contentsDictionary"][gItem.itemId];

            // Ensure item removed from cached parent and added to edited cache
            if (!editedCache[gItem.driveId]) editedCache[gItem.driveId] = {};
            editedCache[gItem.driveId][gItem.parentFolderId] = newSourceFInfo;
          } else {
            // Ensure item not duplicated in destination contentIds
            newDestinationFolderObj["contentIds"]["defaultOrder"] = newDestinationFolderObj["contentIds"]["defaultOrder"].filter(itemId => itemId !== gItem.itemId);
          }

          // Generate and update sortOrder
          const cleanDefaultOrder = newDestinationFolderObj["contentIds"]["defaultOrder"].filter(itemId => itemId !== dragShadowId);
          newSortOrder = getLexicographicOrder({
            index: insertIndex, 
            nodeObjs: newDestinationFolderObj.contentsDictionary, 
            defaultFolderChildrenIds: cleanDefaultOrder 
          });
          newDestinationFolderObj["contentsDictionary"][gItem.itemId].sortOrder = newSortOrder;
          newDestinationFolderObj["contentsDictionary"][gItem.itemId].parentFolderId = targetFolderId;

          // Insert item into contentIds of destination
          newDestinationFolderObj["contentIds"]["defaultOrder"].splice(insertIndex, 0, gItem.itemId)

          // If moved item is a folder, update folder info
          if (oldSourceFInfo["contentsDictionary"][gItem.itemId].itemType === "Folder") {
            // Retrieval from folderDictionary necessary when moving to different drive
            const gItemFolderInfoObj = await snapshot.getPromise(folderDictionary({driveId: gItem.driveId, folderId: gItem.itemId}));
            set(folderDictionary({driveId: targetDriveId, folderId: gItem.itemId}),()=>{
              let newFolderInfo = {...gItemFolderInfoObj}
              newFolderInfo.folderInfo = {...gItemFolderInfoObj.folderInfo}
              newFolderInfo.folderInfo.parentFolderId = targetFolderId;
              return newFolderInfo;
            })
          }

          // If moved between drives, handle update driveId
          if (gItem.driveId !== targetDriveId) {
            driveIdChanged.push(gItem.itemId)

            // Update driveId of all children in the subtree
            if (oldSourceFInfo["contentsDictionary"][gItem.itemId].itemType === "Folder") {
              let gItemChildIds = [];
              let queue = [gItem.itemId];

              // BFS tree-walk to iterate through all child nodes
              while (queue.length) {
                let size = queue.length;
                for (let i = 0; i < size; i++) {
                  let currentNodeId = queue.shift();
                  const folderInfoObj = await snapshot.getPromise(folderDictionary({driveId: gItem.driveId, folderId: currentNodeId}));
                  gItemChildIds.push(currentNodeId);
                  for (let childId of folderInfoObj?.contentIds?.[sortOptions.DEFAULT]) {
                    if (folderInfoObj?.contentsDictionary[childId].itemType === "Folder") {
                      // migrate child folderInfo into destination driveId
                      const childFolderInfoObj = await snapshot.getPromise(folderDictionary({driveId: gItem.driveId, folderId: childId}));
                      set(folderDictionary({driveId: targetDriveId, folderId: childId}), childFolderInfoObj);
                      queue.push(childId);
                    } else {
                      gItemChildIds.push(childId);
                    }
                  }
                }
              }

              driveIdChanged = [...driveIdChanged, ...gItemChildIds]
            }
          }
        }

        let selectedItemIds = [];
        for (let item of globalSelectedNodes){
          selectedItemIds.push(item.itemId);
        }

        const payload = {
          sourceDriveId: globalSelectedNodes[0].driveId,
          selectedItemIds,
          selectedItemChildrenIds: driveIdChanged,
          destinationItemId: targetFolderId,
          destinationParentFolderId: destinationFolderObj.folderInfo.parentFolderId,
          destinationDriveId: targetDriveId,
          newSortOrder,
        }

        const result = axios.post("/api/moveItems.php", payload);
        
        result.then(resp => {
          if (resp.data.success){
            // Clear global selection
            set(globalSelectedNodesAtom,[])

            // Add all to destination
            set(folderDictionary({driveId:targetDriveId, folderId:targetFolderId}), newDestinationFolderObj);
            
            // Remove from sources
            for (let driveId of Object.keys(editedCache)){
              for (let parentFolderId of Object.keys(editedCache[driveId])) {
                set(folderDictionary({driveId:driveId,folderId:parentFolderId}),editedCache[driveId][parentFolderId])
                // Mark modified folders as dirty
                set(folderCacheDirtyAtom({driveId:driveId, folderId:parentFolderId}), true);
              }
            }
            // Mark current folder as dirty
            set(folderCacheDirtyAtom({driveId:targetDriveId, folderId:targetFolderId}), true);
          }
        });

        return result;
    }
  );

  const onMoveItemsError = ({errorMessage=null}) => {
    addToast(`Move item(s) error: ${errorMessage}`, ToastType.ERROR);
  }

  return { moveItems, onMoveItemsError };
}

export const useCopyItems = () => {
  const [addToast, ToastType] = useToast();

  /**
   * @param {Object[]} items - items to be copied { driveId, driveInstanceId, 
   *  itemId, parentFolderId }
   * @param {string} targetDriveId - destination drive ID
   * @param {string} targetFolderId - destination folder ID
   * @param {string} index - insertion index in destination folder
   */
  const copyItems = useRecoilCallback(({snapshot, set})=> 
    async ({items=[], targetDriveId, targetFolderId, index})=>{
      
      // Interrupt copy action if items is empty
      if (items.length === 0){ 
        throw "No items to be copied"
      }

      let destinationFolderObj = await snapshot.getPromise(folderDictionary({driveId: targetDriveId, folderId: targetFolderId}));
      let newDestinationFolderObj = JSON.parse(JSON.stringify(destinationFolderObj));
      const insertIndex = index ?? 0;
      let newSortOrder = "";
      const dt = new Date();
      const creationTimestamp = formatDate(dt);
      let globalDictionary = {};
      let globalContentIds = {};
      
      for(let item of items){
        if (!item.driveId || !item.driveInstanceId || !item.itemId) throw "Invalid arguments error"
        
        // Deselect currently selected items
        let selectedItem = {
          driveId: item.driveId,
          driveInstanceId: item.driveInstanceId,
          itemId: item.itemId
        };
        set(selectedDriveItemsAtom(selectedItem), false); 

        // Clone target item and its children
        const { newItemId, newItem } = await cloneItem({
          snapshot,
          globalDictionary,
          globalContentIds, 
          creationTimestamp,
          item,
          targetDriveId,
          targetFolderId
        });

        // Specify copy in label when copying within same drive
        if (item.driveId === targetDriveId) {
          const newItemLabel = `Copy of ${newItem.label}`
          newItem.label = newItemLabel;
        }
      
        // Generate sortOrder for cloned item
        const cleanDefaultOrder = newDestinationFolderObj["contentIds"]["defaultOrder"].filter(itemId => itemId !== dragShadowId);
        newSortOrder = getLexicographicOrder({
          index: insertIndex, 
          nodeObjs: newDestinationFolderObj.contentsDictionary, 
          defaultFolderChildrenIds: cleanDefaultOrder 
        });
        newItem.sortOrder = newSortOrder;

        // Insert root of cloned tree/item into destination        
        newDestinationFolderObj["contentsDictionary"][newItemId] = newItem
        newDestinationFolderObj["contentIds"]["defaultOrder"].splice(insertIndex, 0, newItemId)
      }
      
      // Clear global selection
      set(globalSelectedNodesAtom,[])

      let promises = [];
      for (let newItemId of Object.keys(globalDictionary)) {
        let newItem = globalDictionary[newItemId];

        const data = { 
          driveId: targetDriveId,
          parentFolderId: newItem.parentFolderId,
          itemId: newItemId,
<<<<<<< HEAD
          branchId: nanoid(),
=======
          branchId: newItem.branchId,
>>>>>>> c2e55bac
          versionId: nanoid(),
          label: newItem.label,
          type: newItem.itemType,
          sortOrder: newItem.sortOrder,
         };

        // Clone DoenetML
        if (newItem.itemType === "DoenetML") {
          const newDoenetML = cloneDoenetML({item: newItem, timestamp: creationTimestamp});
          promises.push(axios.post("/api/saveNewVersion.php", newDoenetML));

          // Unify new branchId
          data["branchId"] = newDoenetML?.branchId;
        }

        const payload = { 
          params: data 
        };

        const result = axios.get('/api/addItem.php', payload);
        promises.push(result);
      }
      
      Promise.allSettled(promises).then(([result]) => {
        if (result.value?.data?.success) {
          // Update destination folder
          set(folderDictionary({driveId:targetDriveId, folderId:targetFolderId}), newDestinationFolderObj);

          // Add new cloned items into folderDictionary
          for (let newItemId of Object.keys(globalDictionary)) {
            let newItem = globalDictionary[newItemId];
            if (newItem.itemType === "Folder") {
              // BFS tree-walk to iterate through tree nodes
              let queue = [newItemId];
              while (queue.length) {
                const size = queue.length;
                for (let i = 0; i < size; i++) {
                  const currentItemId = queue.shift();
                  const currentItem = globalDictionary[currentItemId];
                  if (currentItem.itemType !== "Folder") continue;

                  // Build contentsDictionary
                  let contentsDictionary = {};
                  for (let childContentId of globalContentIds[currentItemId]) {
                    contentsDictionary = {
                      ...contentsDictionary,
                      [childContentId]: globalDictionary[childContentId]
                    };
                  }

                  // Build folder info object
                  const currentFolderInfoObj = {
                    folderInfo: currentItem,
                    contentsDictionary,
                    contentIds: {
                      [sortOptions.DEFAULT]: globalContentIds[currentItemId]
                    }
                  }

                  // Add current folder into folderDictionary
                  set(folderDictionary({driveId: targetDriveId, folderId: currentItemId}), currentFolderInfoObj);

                  queue = [...queue, ...globalContentIds[currentItemId]];
                }
              }
            }
          }

          // Mark current folder as dirty
          set(folderCacheDirtyAtom({driveId: targetDriveId, folderId: targetFolderId}), true);
        }
      });

      const result = await Promise.allSettled(promises);
      return result;
    }
  );

  const cloneItem = async ({snapshot, globalDictionary={}, globalContentIds={}, creationTimestamp, item, targetDriveId, targetFolderId}) => {
    // Retrieve info of target item from parentFolder
    const itemParentFolder = await snapshot.getPromise(folderDictionary({driveId: item.driveId, folderId: item.parentFolderId}));
    const itemInfo = itemParentFolder["contentsDictionary"][item.itemId];

    // Clone item
    const newItem = { ...itemInfo };
    const newItemId = nanoid();
    const newBranchId = nanoid();
    newItem.itemId = newItemId;
    newItem.branchId = newBranchId;
    
    if (itemInfo.itemType === "Folder") {
      const {contentIds} = await snapshot.getPromise(folderDictionary({driveId: item.driveId, folderId: item.itemId}));
      globalContentIds[newItemId] = [];
      for (let contentId of contentIds[sortOptions.DEFAULT]) {
        let subItem = {
          ...item,
          parentFolderId: item.itemId,
          itemId: contentId
        }
        let result = await cloneItem({
          snapshot,
          globalDictionary, 
          globalContentIds, 
          creationTimestamp,
          item: subItem,
          targetFolderId: newItemId,
          targetDriveId
        });
        const newSubItemId = result.newItemId;
        globalContentIds[newItemId].push(newSubItemId);
      }

    }

    newItem.parentFolderId = targetFolderId;
    newItem.creationDate = creationTimestamp;
    globalDictionary[newItemId] = newItem;

    return {newItemId, newItem}
  }

  const cloneDoenetML = ({item, timestamp}) => {
    let newVersion = {
      title: item.label,
      branchId: nanoid(),
      contentId: item.contentId,
      versionId: nanoid(),
      timestamp,
      isDraft: '0',
      isNamed: '1',
      doenetML: item.doenetML,
    }
    return newVersion;
  }

  const onCopyItemsError = ({errorMessage=null}) => {
    addToast(`Copy item(s) error: ${errorMessage}`, ToastType.ERROR);
  }

  return { copyItems, onCopyItemsError };
}

export const useDragShadowCallbacks = () => {
  const replaceDragShadow = useRecoilCallback(({snapshot})=> 
    async () => {
      const { 
        dragShadowDriveId,
        dragShadowParentId, 
      } = await snapshot.getPromise(dragStateAtom);
      const globalSelectedNodes = await snapshot.getPromise(globalSelectedNodesAtom);
      
      // Check if drag shadow valid
      if (!dragShadowDriveId || !dragShadowParentId) return;

      let dragShadowParentFolderInfoObj = null;
      if (dragShadowDriveId && dragShadowParentId) dragShadowParentFolderInfoObj = await snapshot.getPromise(folderDictionary({ driveId: dragShadowDriveId, folderId: dragShadowParentId}));;
      let dragShadowParentDefaultOrder = dragShadowParentFolderInfoObj?.contentIds[sortOptions.DEFAULT];
      let insertIndex = dragShadowParentDefaultOrder?.indexOf(dragShadowId);

      if (insertIndex < 0) {
        return {}
      }

      return {
        targetDriveId: dragShadowDriveId,
        targetFolderId: dragShadowParentId,
        index: insertIndex,
        numItems: globalSelectedNodes.length
      }
    });

  const insertDragShadow = useRecoilCallback(({snapshot, set})=> 
    async ({driveIdFolderId, position, parentId, itemId }) => {
      const { 
        dragShadowDriveId,
        dragShadowParentId,
        draggedItemsId,
        copyMode
      } = await snapshot.getPromise(dragStateAtom);

      if (!copyMode && draggedItemsId && draggedItemsId?.has(itemId)) {
        removeDragShadow();
        return;
      }

      const dragShadow = {
        assignmentId: null,
        branchId: null,
        contentId: null,
        creationDate: "",
        isPublished: "0",
        itemId: dragShadowId,
        itemType: "DragShadow",
        label: "",
        parentFolderId: parentId,
        url: null,
        urlDescription: null,
        urlId: null,
      }
      const insertPosition = position;
      
      const dropTargetParentId = parentId;
      let dragShadowParentFolderInfoObj = null;
      if (dragShadowDriveId && dragShadowParentId) dragShadowParentFolderInfoObj = await snapshot.getPromise(folderDictionary({ driveId: dragShadowDriveId, folderId: dragShadowParentId}));;

      // remove dragShadowId from dragShadowParentId (contentDictionary, contentIds)
      if (dragShadowParentFolderInfoObj) {
        set(folderDictionary({driveId: dragShadowDriveId, folderId: dragShadowParentId}),(old)=>{
          let newObj = {...old};
          let newDefaultOrder = [...newObj.contentIds[sortOptions.DEFAULT]];
          newDefaultOrder = newDefaultOrder.filter(itemId => itemId !== dragShadowId);
          const defaultOrderObj = {[sortOptions.DEFAULT]: newDefaultOrder};
          newObj.contentIds = defaultOrderObj;
          return newObj;
        })
      }
      
      if (insertPosition === "intoCurrent") {
        /*
         * Handle drag move: display drag shadow as a child of target item
         * insert dragShadowId into driveIdFolderId.folderId (contentDictionary, contentIds)
         */
        // Handle insertion into dragged items
        if (draggedItemsId && draggedItemsId?.has(driveIdFolderId.folderId)) return;
        
        set(folderDictionary(driveIdFolderId), (old)=>{
          let newObj = {...old};
          let newContentsDictionary = {...old.contentsDictionary};
          let newDefaultOrder = [...newObj.contentIds[sortOptions.DEFAULT]];

          // Copy dragShadow data into destination dictionary
          newContentsDictionary[dragShadowId] = dragShadow;

          // Make sure dragShadow not duplicated
          if (dragShadowParentId === dropTargetParentId) newDefaultOrder = newDefaultOrder.filter(itemId => itemId !== dragShadowId);
          
          // Insert dragShadow into order array
          newDefaultOrder.splice(0, 0, dragShadowId);
          
          // Update data
          const defaultOrderObj = {[sortOptions.DEFAULT]: newDefaultOrder};
          newObj.contentIds = defaultOrderObj;
          newObj.contentsDictionary = newContentsDictionary;
          return newObj;
        })

        // Update dragStateAtom.dragShadowParentId to dropTargetParentId
        set(dragStateAtom, (old) => {
          return {
            ...old,
            dragShadowDriveId: driveIdFolderId.driveId,
            dragShadowParentId: driveIdFolderId.folderId
          }
        })
      } else {
        /*
         * Handle drag re-ordering: display drag shadow before or after target item
         * insert dragShadowId into dropTargetParent (contentDictionary, contentIds)
         */

        // Helper function to verify if position of insertion is valid
        const isValidPosition = ({draggedItemsId, contentIdsArr, index}) => {
          // Allow any position if multiple items are being dragged
          if (draggedItemsId?.size > 1) return true;

          let isValid = true;
          let nextItemId = null, prevItemId = null;

          if (contentIdsArr.length !== 0) {
            if (index <= 0) {
              nextItemId = contentIdsArr[0];
            } else if (index >= contentIdsArr.length) {
              prevItemId = contentIdsArr[contentIdsArr.length - 1];
            } else {
              prevItemId = contentIdsArr[index - 1];
              nextItemId = contentIdsArr[index];
            }
            
            if (prevItemId && draggedItemsId?.has(prevItemId)) isValid = false;
            if (nextItemId && draggedItemsId?.has(nextItemId)) isValid = false;
          }
          return isValid;
        }

        let isValid = true;

        set(folderDictionary({driveId: driveIdFolderId.driveId, folderId: dropTargetParentId}),(old)=>{
          let newObj = {...old};
          let newContentsDictionary = {...old.contentsDictionary};
          let newDefaultOrder = [...newObj.contentIds[sortOptions.DEFAULT]];

          // Copy dragShadow data into destination dictionary
          newContentsDictionary[dragShadowId] = dragShadow;

          // Make sure dragShadow not duplicated            
          if (dragShadowParentId === dropTargetParentId) newDefaultOrder = newDefaultOrder.filter(itemId => itemId !== dragShadowId);
          
          // Compute insertion index
          let index = newDefaultOrder.indexOf(itemId);
          if (insertPosition === "afterCurrent") index += 1;

          // Check if insertion index valid
          isValid = copyMode || isValidPosition({draggedItemsId, contentIdsArr: newDefaultOrder, index});

          // Insert dragShadow into order array
          if (isValid) newDefaultOrder.splice(index, 0, dragShadowId);
          
          // Update data
          const defaultOrderObj = {[sortOptions.DEFAULT]: newDefaultOrder};
          newObj.contentIds = defaultOrderObj;
          newObj.contentsDictionary = newContentsDictionary;
          return newObj;
        })
        
        // Update dragShadow data in dragStateAtom
        if (isValid) {
          set(dragStateAtom, (old) => {
            return {
              ...old,
              dragShadowDriveId: driveIdFolderId.driveId,
              dragShadowParentId: dropTargetParentId
            }
          })  
        }
      }
  });

  const removeDragShadow = useRecoilCallback(({snapshot, set})=> 
    async () => {
      const { 
        dragShadowDriveId,
        dragShadowParentId
      } = await snapshot.getPromise(dragStateAtom);
      // Check if drag shadow valid
      if (!dragShadowDriveId || !dragShadowParentId) return;

      set(folderDictionary({driveId: dragShadowDriveId, folderId: dragShadowParentId}),(old)=>{
        let newObj = {...old};
        let newDefaultOrder = [...newObj.contentIds[sortOptions.DEFAULT]];
        newDefaultOrder = newDefaultOrder.filter(itemId => itemId !== dragShadowId);
        const defaultOrderObj = {[sortOptions.DEFAULT]: newDefaultOrder};
        newObj.contentIds = defaultOrderObj;
        return newObj;
      })
      set(dragStateAtom, (old) => {
        return {
          ...old,
          dragShadowDriveId: null,
          dragShadowParentId: null
        }
      })      
  });

  const cleanUpDragShadow = useRecoilCallback(({snapshot, set})=> 
    async () => {
      const { 
        dragShadowDriveId,
        dragShadowParentId,
        openedFoldersInfo
      } = await snapshot.getPromise(dragStateAtom);
      
      // If valid dragShadow, filter path of folders to dragShadow
      let openedFolders = [...openedFoldersInfo];
      let filteredOpenedFolders = [];
      if (dragShadowDriveId && dragShadowParentId) {
        let foldersOnPath = await snapshot.getPromise(nodePathSelector({driveId: dragShadowDriveId, folderId: dragShadowParentId}));
        let folderOnPathSet = new Set(foldersOnPath.map(obj => obj.folderId));
        for (let openedFolder of openedFolders) {
          const notFolderOnPath = !(openedFolder.driveId === dragShadowDriveId && folderOnPathSet.has(openedFolder.itemId)); 
          if (notFolderOnPath) {
            filteredOpenedFolders.push(openedFolder);
          }
        }
      } else {
        filteredOpenedFolders = openedFolders;
      }

      for (let openedFolder of filteredOpenedFolders) {
        set(folderOpenAtom(openedFolder), false);
      }      
  });

  return {insertDragShadow, removeDragShadow, replaceDragShadow, cleanUpDragShadow};
}

export const useSortFolder = () => {
  const [addToast, ToastType] = useToast();
  const sortFolder = useRecoilCallback(({set})=> 
    async ({driveIdInstanceIdFolderId, sortKey})=>{
      const {driveId, folderId} = driveIdInstanceIdFolderId;
      const {contentIds} = await snapshot.getPromise(folderDictionarySelector({driveId, folderId}));
      set(folderSortOrderAtom(driveIdInstanceIdFolderId), sortKey);
      
      // if sortOrder not already cached in folderDictionary
      if (!contentIds[sortKey]) {
        set(folderDictionary({driveId, folderId}), (old) => {
          let newObj = JSON.parse(JSON.stringify(old));
          let { contentsDictionary, contentIds } = newObj;
          let newFolderInfo = { ...newObj.folderInfo }
  
          const sortedFolderChildrenIds = sortItems({sortKey, nodeObjs: contentsDictionary, defaultFolderChildrenIds: contentIds[sortOptions.DEFAULT]});
  
          // Update folder data
          newObj.folderInfo = newFolderInfo;
          newObj.contentIds[sortKey] = sortedFolderChildrenIds;
          
          return newObj;
        });
      }
    }
  )

  const invalidateSortCache = useRecoilCallback(({set})=> 
    async ({driveIdFolderId})=>{
      set(folderDictionary(driveIdFolderId),(old)=>{
        let newObj = { ...old };
        let { contentIds } = old;

        newObj.contentIds = { [sortOptions.DEFAULT]: [...contentIds[sortOptions.DEFAULT]] };
        return newObj;
      });
      return;      
    } 
  )

  const onSortFolderError = ({errorMessage=null}) => {
    addToast(`Sort items error: ${errorMessage}`, ToastType.ERROR);
  }

  return { sortFolder, invalidateSortCache, onSortFolderError }
}

export const useRenameItem = () => {
  const [addToast, ToastType] = useToast();
  const renameItem = useRecoilCallback(({snapshot, set})=> 
    async ({driveIdFolderId, itemId, itemType, newLabel})=>{
      const fInfo = await snapshot.getPromise(folderDictionary(driveIdFolderId));

      // Rename in folder
      let newFInfo = {...fInfo};
      newFInfo["contentsDictionary"] = {...fInfo.contentsDictionary}
      newFInfo["contentsDictionary"][itemId] = {...fInfo.contentsDictionary[itemId]};
      newFInfo["contentsDictionary"][itemId].label = newLabel;

      // Rename in database
      const rndata = {
        instruction: "rename",
        driveId: driveIdFolderId.driveId,
        itemId: itemId,
        label: newLabel
      };
      
      const renamepayload = {
        params: rndata
      };
      const result = axios.get("/api/updateItem.php", renamepayload);

      result.then(resp => {
        if (resp.data.success){
          set(folderDictionary(driveIdFolderId), newFInfo);
          // If a folder, update the label in the child folder
          if (itemType === "Folder"){
            set(folderDictionary({driveId: driveIdFolderId.driveId, folderId:itemId}),(old)=>{
              let newFolderInfo = {...old}
              newFolderInfo.folderInfo = {...old.folderInfo}
              newFolderInfo.folderInfo.label = newLabel;
              return newFolderInfo;
            })
          }
        }
      });
      return result;
    } 
  )

  const onRenameItemError = ({errorMessage=null}) => {
    addToast(`Rename item error: ${errorMessage}`, ToastType.ERROR);
  }

  return { renameItem, onRenameItemError }
}

export const useAssignmentCallbacks = () => {
  const [addToast, ToastType] = useToast();

  const makeAssignment = useRecoilCallback(({set})=> 
  ({driveIdFolderId, itemId, payload})=>{
    set(folderDictionary(driveIdFolderId),(old)=>{
      let newObj = JSON.parse(JSON.stringify(old));
      let newItemObj = newObj.contentsDictionary[itemId];          
      newItemObj.isAssignment = "1";
      newItemObj.assignment_title = payload?.assignment_title;      
      newItemObj.assignmentId = payload?.assignmentId;
      return newObj;
    })
  }
)

const onmakeAssignmentError = ({errorMessage=null}) => {
  addToast(`make assignment error: ${errorMessage}`, ToastType.ERROR);
}
  const publishAssignment = useRecoilCallback(({set})=> 
    ({driveIdFolderId, itemId, payload})=>{
      set(folderDictionary(driveIdFolderId),(old)=>{
        let newObj = JSON.parse(JSON.stringify(old));
        let newItemObj = newObj.contentsDictionary[itemId];          
        newItemObj.assignment_isPublished = "1";
        newItemObj.isAssignment = "1";
        newItemObj.assignment_title = payload?.assignment_title;
        newItemObj.assignmentId = payload?.assignmentId;
        return newObj;
      })
    }
  )
  
  const onPublishAssignmentError = ({errorMessage=null}) => {
    addToast(`Publish assignment error: ${errorMessage}`, ToastType.ERROR);
  }

  const publishContent = useRecoilCallback(({set})=> 
    ({driveIdFolderId, itemId})=>{
      set(folderDictionary(driveIdFolderId),(old)=>{
        let newObj = JSON.parse(JSON.stringify(old));
        let newItemObj = newObj.contentsDictionary[itemId];
        newItemObj.isPublished = "1";
        return newObj;
      })
    }
  )
  
  const onPublishContentError = () => {
    addToast(`Publish content error`, ToastType.ERROR);
  }

  const updateAssignmentTitle = useRecoilCallback(({set})=> 
    ({driveIdFolderId, itemId, payloadAssignment})=>{
      set(folderDictionary(driveIdFolderId),(old)=>{
        let newObj = JSON.parse(JSON.stringify(old));
        let newItemObj = newObj.contentsDictionary[itemId];          
        newItemObj.isAssignment = "1";
        newItemObj.assignment_title = payloadAssignment?.assignment_title;     
        newItemObj.assignmentId = payloadAssignment?.assignmentId;
        return newObj;
      })
    }
  )
  
  const onUpdateAssignmentTitleError = ({errorMessage=null}) => {
    addToast(`Rename assignment error: ${errorMessage}`, ToastType.ERROR);
  }

  const convertAssignmentToContent = useRecoilCallback(({set})=> 
    ({driveIdFolderId, itemId})=>{
      set(folderDictionary(driveIdFolderId),(old)=>{
        let newObj = JSON.parse(JSON.stringify(old));
        let newItemObj = newObj.contentsDictionary[itemId];
        newItemObj.isAssignment = "0";
        return newObj;
      })

    }
  )
  
  const onConvertAssignmentToContentError = ({errorMessage=null}) => {
    addToast(`Convert assignment error: ${errorMessage}`, ToastType.ERROR);
  }

  return { 
    makeAssignment,
    onmakeAssignmentError,
    publishAssignment, 
    onPublishAssignmentError,
    publishContent,
    onPublishContentError,
    updateAssignmentTitle,
    onUpdateAssignmentTitleError,
    convertAssignmentToContent,
    onConvertAssignmentToContentError
  }
}<|MERGE_RESOLUTION|>--- conflicted
+++ resolved
@@ -433,11 +433,7 @@
           driveId: targetDriveId,
           parentFolderId: newItem.parentFolderId,
           itemId: newItemId,
-<<<<<<< HEAD
           branchId: nanoid(),
-=======
-          branchId: newItem.branchId,
->>>>>>> c2e55bac
           versionId: nanoid(),
           label: newItem.label,
           type: newItem.itemType,
