/**
 * External dependencies
 */
import React, {
  useContext,
  useRef,
  useEffect,
  Suspense,
  useCallback,
  useState,
} from 'react';
import axios from 'axios';
import { io } from 'socket.io-client';
import { nanoid } from 'nanoid';
import Measure from 'react-measure';
import {
  faLink,
  faCode,
  faFolder,
  faChevronRight,
  faChevronDown,
  faUsersSlash,
  faUsers,
  faCheck,
  faUserEdit,
  faBookOpen,
  faChalkboard,
} from '@fortawesome/free-solid-svg-icons';
import { FontAwesomeIcon } from '@fortawesome/react-fontawesome';
import {
  HashRouter as Router,
  Switch,
  Route,
  useHistory,
  Link,
} from 'react-router-dom';
import {
  atom,
  atomFamily,
  selector,
  selectorFamily,
  useSetRecoilState,
  useRecoilValueLoadable,
  useRecoilStateLoadable,
  useRecoilState,
  useRecoilValue,
  useRecoilCallback,
} from 'recoil';

/**
 * Internal dependencies
 */
import {
  DropTargetsContext,
  DropTargetsConstant,
  WithDropTarget,
} from '../DropTarget';
import Draggable from '../Draggable';
import getSortOrder from '../../_utils/sort/LexicographicalRankingSort';
import { BreadcrumbContext } from '../Breadcrumb';
import { drivecardSelectedNodesAtom } from '../../Tools/library/Library';
import '../../_utils/util.css';
import { useDragShadowCallbacks, useSortFolder } from './DriveActions';
import { IsNavContext } from '../../Tools/_framework/Panels/NavPanel';
import useKeyPressedListener from '../KeyPressedListener/useKeyPressedListener';
<<<<<<< HEAD
import { loadAssignmentSelector } from '../../Tools/course/Course';
import useSockets from '../Sockets';
=======
import {loadAssignmentSelector} from '../../Tools/course/Course';

>>>>>>> 91600eea
const fetchDriveUsersQuery = atomFamily({
  key: 'fetchDriveUsersQuery',
  default: selectorFamily({
    key: 'fetchDriveUsersQuery/Default',
    get: (driveId) => async () => {
      const payload = { params: { driveId } };
      const { data } = await axios.get('/api/loadDriveUsers.php', payload);
      return data;
    },
  }),
});

export const fetchDriveUsers = selectorFamily({
  key: 'fetchDriveUsers',
  get:
    (driveId) =>
    ({ get }) => {
      return get(fetchDriveUsersQuery(driveId));
    },
  set:
    (driveId) =>
    ({ get, set }, instructions) => {
      let payload = {
        params: {
          email: instructions.email,
          type: instructions.type,
          driveId,
          userId: instructions.userId,
        },
      };

      switch (instructions.type) {
        case 'Add Owner':
          axios.get('/api/saveUserToDrive.php', payload).then((resp) => {
            instructions.callback(resp.data);
          });

          break;
        case 'Add Owner step 2':
          set(fetchDriveUsersQuery(driveId), (was) => {
            let newDriveUsers = { ...was };
            let newOwners = [...was.owners];
            newOwners.push({
              email: instructions.email,
              isUser: false,
              screenName: instructions.screenName,
              userId: instructions.userId,
            });
            newDriveUsers['owners'] = newOwners;
            return newDriveUsers;
          });

          break;
        case 'Add Admin':
          axios.get('/api/saveUserToDrive.php', payload).then((resp) => {
            instructions.callback(resp.data);
          });
          break;
        case 'Add Admin step 2':
          set(fetchDriveUsersQuery(driveId), (was) => {
            let newDriveUsers = { ...was };
            let newAdmins = [...was.admins];
            newAdmins.push({
              email: instructions.email,
              isUser: false,
              screenName: instructions.screenName,
              userId: instructions.userId,
            });
            newDriveUsers['admins'] = newAdmins;
            return newDriveUsers;
          });
          break;
        case 'Remove User':
          set(fetchDriveUsersQuery(driveId), (was) => {
            let newDriveUsers = { ...was };
            if (instructions.userRole === 'owner') {
              let newOwners = [...was.owners];
              for (let [i, owner] of newOwners.entries()) {
                if (owner.userId === instructions.userId) {
                  newOwners.splice(i, 1);
                  break;
                }
              }
              newDriveUsers['owners'] = newOwners;
            }
            if (instructions.userRole === 'admin') {
              let newAdmins = [...was.admins];
              for (let [i, admin] of newAdmins.entries()) {
                if (admin.userId === instructions.userId) {
                  newAdmins.splice(i, 1);
                  break;
                }
              }
              newDriveUsers['admins'] = newAdmins;
            }
            return newDriveUsers;
          });

          axios.get('/api/saveUserToDrive.php', payload);
          // .then((resp)=>{console.log(">>>resp",resp.data) })

          break;
        case 'To Owner':
          set(fetchDriveUsersQuery(driveId), (was) => {
            let newDriveUsers = { ...was };
            let userEntry = {};
            let newAdmins = [...was.admins];
            for (let [i, admin] of newAdmins.entries()) {
              if (admin.userId === instructions.userId) {
                userEntry = admin;
                newAdmins.splice(i, 1);
                break;
              }
            }
            newDriveUsers['admins'] = newAdmins;

            let newOwners = [...was.owners];
            newOwners.push(userEntry);
            newDriveUsers['owners'] = newOwners;

            return newDriveUsers;
          });

          axios.get('/api/saveUserToDrive.php', payload);
          // .then((resp)=>{console.log(">>>resp",resp.data) })

          break;
        case 'To Admin':
          set(fetchDriveUsersQuery(driveId), (was) => {
            let newDriveUsers = { ...was };
            let userEntry = {};

            let newOwners = [...was.owners];
            for (let [i, owner] of newOwners.entries()) {
              if (owner.userId === instructions.userId) {
                if (owner.isUser) {
                  newDriveUsers.usersRole = 'admin';
                }
                userEntry = owner;
                newOwners.splice(i, 1);
                break;
              }
            }
            newDriveUsers['owners'] = newOwners;

            let newAdmins = [...was.admins];
            newAdmins.push(userEntry);
            newDriveUsers['admins'] = newAdmins;

            return newDriveUsers;
          });

          axios.get('/api/saveUserToDrive.php', payload);
          // .then((resp)=>{console.log(">>>resp",resp.data) })

          break;
        default:
          console.log(`type ${instructions.type} not handled`);
      }
    },
});

export const sortOptions = Object.freeze({
  DEFAULT: 'defaultOrder',
  LABEL_ASC: 'label ascending',
  LABEL_DESC: 'label descending',
  CREATION_DATE_ASC: 'creation date ascending',
  CREATION_DATE_DESC: 'creation date descending',
});

export const globalSelectedNodesAtom = atom({
  key: 'globalSelectedNodesAtom',
  default: [],
});

export const selectedDriveAtom = atom({
  key: 'selectedDriveAtom',
  default: '',
});

export const dragStateAtom = atom({
  key: 'dragStateAtom',
  default: {
    isDragging: false,
    draggedItemsId: null,
    draggedOverDriveId: null,
    initialDriveId: null,
    isDraggedOverBreadcrumb: false,
    dragShadowDriveId: null,
    dragShadowParentId: null,
    openedFoldersInfo: null,
    copyMode: false,
  },
});

const dragShadowId = 'dragShadow';

export default function Drive(props) {
  // console.log("=== Drive")

  const isNav = useContext(IsNavContext);

  const drivesAvailable = useRecoilValueLoadable(fetchDrivesQuery);
  if (drivesAvailable.state === 'loading') {
    return null;
  }
  if (drivesAvailable.state === 'hasError') {
    console.error(drivesAvailable.contents);
    return null;
  }

  if (props.types) {
    let drives = [];
    for (let type of props.types) {
      for (let driveObj of drivesAvailable.contents.driveIdsAndLabels) {
        if (driveObj.type === type && driveObj.subType === 'Administrator') {
          drives.push(
            <React.Fragment key={`drive${driveObj.driveId}${isNav}`}>
              <Router>
                <Switch>
                  <Route
                    path="/"
                    render={(routeprops) => (
                      <Suspense fallback={<div></div>}>
                        <DriveRouted
                          route={{ ...routeprops }}
                          driveId={driveObj.driveId}
                          label={driveObj.label}
                          isNav={isNav}
                          {...props}
                          driveObj={driveObj}
                        />
                      </Suspense>
                    )}
                  ></Route>
                </Switch>
              </Router>
            </React.Fragment>,
          );
        }
      }
    }
    return <>{drives}</>;
  } else if (props.driveId) {
    for (let driveObj of drivesAvailable.contents.driveIdsAndLabels) {
      if (driveObj.driveId === props.driveId) {
        return (
          <Router>
            <Switch>
              <Route
                path="/"
                render={(routeprops) => (
                  <Suspense fallback={<div></div>}>
                    <DriveRouted
                      route={{ ...routeprops }}
                      driveId={driveObj.driveId}
                      label={driveObj.label}
                      isNav={isNav}
                      {...props}
                      driveObj={driveObj}
                    />
                  </Suspense>
                )}
              ></Route>
            </Switch>
          </Router>
        );
      }
    }
    console.warn("Don't have a drive with driveId ", props.id);
    return null;
  } else {
    console.warn('Drive needs types or driveId defined.');
    return null;
  }
}

<<<<<<< HEAD
let loadDriveInfoQuery = selectorFamily({
  key: 'loadDriveInfoQuery',
  get:
    (driveId) =>
    async ({ get, set }) => {
      const { data } = await axios.get(
        `/api/loadFolderContent.php?driveId=${driveId}&init=true`,
      );
      // console.log("loadDriveInfoQuery DATA ",data)
      // let itemDictionary = {};
      //   for (let item of data.results){
      //     itemDictionary[item.itemId] = item;
      //   }
      //   data["itemDictionary"] = itemDictionary;
      return data;
    },
});
=======
export const loadDriveInfoQuery = selectorFamily({
  key:"loadDriveInfoQuery",
  get: (driveId) => async ({get,set})=>{
    const { data } = await axios.get(
      `/api/loadFolderContent.php?driveId=${driveId}&init=true`
    );
    // console.log("loadDriveInfoQuery DATA ",data)
    // let itemDictionary = {};
    //   for (let item of data.results){
    //     itemDictionary[item.itemId] = item;
    //   }
    //   data["itemDictionary"] = itemDictionary;
    return data;
  },
 
})
>>>>>>> 91600eea

//Find DriveInstanceId's given driveId
let driveInstanceIdDictionary = atomFamily({
  key: 'driveInstanceIdDictionary',
  default: [],
});

export const folderDictionary = atomFamily({
  key: 'folderDictionary',
  default: selectorFamily({
    key: 'folderDictionary/Default',
    get:
      (driveIdFolderId) =>
      ({ get }) => {
        if (driveIdFolderId.driveId === '') {
          return { folderInfo: {}, contentsDictionary: {}, contentIds: {} };
        }
        const driveInfo = get(loadDriveInfoQuery(driveIdFolderId.driveId));
        let defaultOrder = [];
        let contentsDictionary = {};
        let contentIds = {};
        let folderInfo = {};
        for (let item of driveInfo.results) {
          if (item.parentFolderId === driveIdFolderId.folderId) {
            defaultOrder.push(item.itemId);
            contentsDictionary[item.itemId] = item;
          }
          if (item.itemId === driveIdFolderId.folderId) {
            folderInfo = item;
          }
        }
        defaultOrder = sortItems({
          sortKey: sortOptions.DEFAULT,
          nodeObjs: contentsDictionary,
          defaultFolderChildrenIds: defaultOrder,
        });
        contentIds[sortOptions.DEFAULT] = defaultOrder;
        return { folderInfo, contentsDictionary, contentIds };
      },
  }),
});

export const folderDictionaryFilterAtom = atomFamily({
  key: 'folderDictionaryFilterAtom',
  default: selectorFamily({
    key: 'folderDictionaryFilterAtom/Default',
    get: (driveId) => () => {
      return 'All';
    },
  }),
});

export const folderDictionaryFilterSelector = selectorFamily({
  get:
    (driveIdFolderId) =>
    ({ get }) => {
      const filter = get(
        folderDictionaryFilterAtom({ driveId: driveIdFolderId.driveId }),
      );
      const fD = get(folderDictionary(driveIdFolderId));
      let fDreturn = { ...fD };
      fDreturn.contentIds = { ...fD.contentIds };
      // filter = 'All' handled already without any prop(filter)
      if (filter === 'Released Only') {
        let newDefaultOrder = [];
        for (let contentId of fD.contentIds.defaultOrder) {
          if (
            fD.contentsDictionary[contentId].isReleased === '1' ||
            fD.contentsDictionary[contentId].itemType === 'Folder'
          ) {
            newDefaultOrder.push(contentId);
          }
        }
        fDreturn.contentIds.defaultOrder = newDefaultOrder;
      } else if (filter === 'Assigned Only') {
        let newDefaultOrder = [];
        for (let contentId of fD.contentIds.defaultOrder) {
          if (
            fD.contentsDictionary[contentId].isAssigned === '1' ||
            fD.contentsDictionary[contentId].itemType === 'Folder'
          ) {
            newDefaultOrder.push(contentId);
          }
        }
        fDreturn.contentIds.defaultOrder = newDefaultOrder;
      }

      return fDreturn;
    },
});

export const folderSortOrderAtom = atomFamily({
  key: 'folderSortOrderAtom',
  default: sortOptions.DEFAULT,
});

export const folderCacheDirtyAtom = atomFamily({
  key: 'foldedCacheDirtyAtom',
  default: false,
});

export const folderInfoSelector = selectorFamily({
  get:
    (driveIdInstanceIdFolderId) =>
    ({ get }) => {
      const { driveId, folderId } = driveIdInstanceIdFolderId;
      const { folderInfo, contentsDictionary, contentIds } = get(
        folderDictionaryFilterSelector({ driveId, folderId }),
      );
      const folderSortOrder = get(
        folderSortOrderAtom(driveIdInstanceIdFolderId),
      );
      let contentIdsArr = contentIds[folderSortOrder] ?? [];

      const sortedContentIdsNotInCache =
        !contentIdsArr.length && contentIds[sortOptions.DEFAULT].length;
      if (sortedContentIdsNotInCache) {
        contentIdsArr = sortItems({
          sortKey: folderSortOrder,
          nodeObjs: contentsDictionary,
          defaultFolderChildrenIds: contentIds[sortOptions.DEFAULT],
        });
      }

      let newFolderInfo = { ...folderInfo };
      newFolderInfo.sortBy = folderSortOrder;
      return { folderInfo: newFolderInfo, contentsDictionary, contentIdsArr };
    },
});

export const sortItems = ({ sortKey, nodeObjs, defaultFolderChildrenIds }) => {
  let tempArr = [...defaultFolderChildrenIds];
  switch (sortKey) {
    case sortOptions.DEFAULT:
      tempArr.sort((a, b) => {
        return nodeObjs[a].sortOrder.localeCompare(nodeObjs[b].sortOrder);
      });
      break;
    case sortOptions.LABEL_ASC:
      tempArr.sort((a, b) => {
        return nodeObjs[a].label.localeCompare(nodeObjs[b].label);
      });
      break;
    case sortOptions.LABEL_DESC:
      tempArr.sort((b, a) => {
        return nodeObjs[a].label.localeCompare(nodeObjs[b].label);
      });
      break;
    case sortOptions.CREATION_DATE_ASC:
      tempArr.sort((a, b) => {
        return (
          new Date(nodeObjs[a].creationDate) -
          new Date(nodeObjs[b].creationDate)
        );
      });
      break;
    case sortOptions.CREATION_DATE_DESC:
      tempArr.sort((b, a) => {
        return (
          new Date(nodeObjs[a].creationDate) -
          new Date(nodeObjs[b].creationDate)
        );
      });
      break;
  }
  return tempArr;
};

export const getLexicographicOrder = ({
  index,
  nodeObjs,
  defaultFolderChildrenIds = [],
}) => {
  let prevItemId = '';
  let nextItemId = '';
  let prevItemOrder = '';
  let nextItemOrder = '';

  if (defaultFolderChildrenIds.length !== 0) {
    if (index <= 0) {
      nextItemId = defaultFolderChildrenIds[0];
    } else if (index >= defaultFolderChildrenIds.length) {
      prevItemId =
        defaultFolderChildrenIds[defaultFolderChildrenIds.length - 1];
    } else {
      prevItemId = defaultFolderChildrenIds[index - 1];
      nextItemId = defaultFolderChildrenIds[index];
    }

    if (nodeObjs[prevItemId])
      prevItemOrder = nodeObjs?.[prevItemId]?.sortOrder ?? '';
    if (nodeObjs[nextItemId])
      nextItemOrder = nodeObjs?.[nextItemId]?.sortOrder ?? '';
  }
  const sortOrder = getSortOrder(prevItemOrder, nextItemOrder);
  return sortOrder;
};

function DriveHeader(props) {
  // console.log("===DriveHeader")
  let latestWidth = useRef(0);

  function updateNumColumns(width) {
    const maxColumns = props.columnTypes.length + 1;
    //update number of columns in header
    const breakpoints = [375, 500, 650, 800];
    if (width >= breakpoints[3] && props.numColumns !== 5) {
      const numColumns = Math.min(maxColumns, 5);
      if (props.setNumColumns) {
        props.setNumColumns(numColumns);
      }
    } else if (
      width < breakpoints[3] &&
      width >= breakpoints[2] &&
      props.numColumns !== 4
    ) {
      const numColumns = Math.min(maxColumns, 4);
      if (props.setNumColumns) {
        props.setNumColumns(numColumns);
      }
    } else if (
      width < breakpoints[2] &&
      width >= breakpoints[1] &&
      props.numColumns !== 3
    ) {
      const numColumns = Math.min(maxColumns, 3);
      if (props.setNumColumns) {
        props.setNumColumns(numColumns);
      }
    } else if (
      width < breakpoints[1] &&
      width >= breakpoints[0] &&
      props.numColumns !== 2
    ) {
      const numColumns = Math.min(maxColumns, 2);
      if (props.setNumColumns) {
        props.setNumColumns(numColumns);
      }
    } else if (width < breakpoints[0] && props.numColumns !== 1) {
      if (props.setNumColumns) {
        props.setNumColumns(1);
      }
    }
  }

  //update number of columns shown when the number of columns changes
  useEffect(() => {
    updateNumColumns(latestWidth.current);
  }, [props.columnTypes.length]);

  let columns = '250px repeat(4,1fr)'; //5 columns
  if (props.numColumns === 4) {
    columns = '250px repeat(3,1fr)';
  } else if (props.numColumns === 3) {
    columns = '250px 1fr 1fr';
  } else if (props.numColumns === 2) {
    columns = '250px 1fr';
  } else if (props.numColumns === 1) {
    columns = '100%';
  }

  return (
    <Measure
      bounds
      onResize={(contentRect) => {
        const width = contentRect.bounds.width;
        latestWidth.current = width;
        updateNumColumns(contentRect.bounds.width);
      }}
    >
      {({ measureRef }) => (
        <div
          ref={measureRef}
          data-doenet-driveinstanceid={props.driveInstanceId}
          className="noselect nooutline"
          style={{
            padding: '8px',
            border: '0px',
            borderBottom: '1px solid grey',
            maxWidth: '850px',
            margin: '0px',
          }}
        >
          <div
            style={{
              display: 'grid',
              gridTemplateColumns: columns,
              gridTemplateRows: '1fr',
              alignContent: 'center',
            }}
          >
            <span>Name</span>
            {props.numColumns >= 2 && props.columnTypes[0] ? (
              <span style={{ textAlign: 'center' }}>
                {props.columnTypes[0]}
              </span>
            ) : null}
            {props.numColumns >= 3 && props.columnTypes[1] ? (
              <span style={{ textAlign: 'center' }}>
                {props.columnTypes[1]}
              </span>
            ) : null}
            {props.numColumns >= 4 && props.columnTypes[2] ? (
              <span style={{ textAlign: 'center' }}>
                {props.columnTypes[2]}
              </span>
            ) : null}
            {props.numColumns >= 5 && props.columnTypes[3] ? (
              <span style={{ textAlign: 'center' }}>
                {props.columnTypes[3]}
              </span>
            ) : null}
          </div>
        </div>
      )}
    </Measure>
  );
}

function DriveRouted(props) {
  // console.log("=== DriveRouted")
  let columnTypes = [];
  if (props.columnTypes) {
    columnTypes = props.columnTypes;
  } //Protect against not being defined

  const [numColumns, setNumColumns] = useState(1);

  const { onDragEnterInvalidArea, registerDropTarget, unregisterDropTarget } =
    useDnDCallbacks();
  const drivePath = useRecoilValue(drivePathSyncFamily(props.drivePathSyncKey));

  let hideUnpublished = false; //Default to showing unpublished
  if (props.hideUnpublished) {
    hideUnpublished = props.hideUnpublished;
  }
  const setDriveInstanceId = useSetRecoilState(
    driveInstanceIdDictionary(props.driveId),
  );
  let driveInstanceId = useRef('');
  const path = Object.fromEntries(
    new URLSearchParams(props.route.location.search),
  )?.path;
  useUpdateBreadcrumb({
    driveId: props.driveId,
    driveLabel: props.driveObj.label,
    path: path,
  });

  if (driveInstanceId.current === '') {
    driveInstanceId.current = nanoid();
    setDriveInstanceId((old) => {
      let newArr = [...old];
      newArr.push(driveInstanceId.current);
      return newArr;
    });
  }

  //Use Route to determine path variables
  let pathFolderId = props.driveId; //default

  let routePathDriveId = drivePath.driveId;
  let routePathFolderId = drivePath.parentFolderId;
  let pathItemId = drivePath.itemId;
  if (routePathFolderId !== '') {
    pathFolderId = routePathFolderId;
  }

  //If navigation then build from root else build from path
  let rootFolderId = pathFolderId;
  if (props.isNav) {
    rootFolderId = props.driveId;
  }

  if (
    !props.isNav &&
    (routePathDriveId === '' || props.driveId !== routePathDriveId)
  )
    return <></>;

  let heading = null;
  if (!props.isNav) {
    heading = (
      <DriveHeader
        driveInstanceId={props.driveInstanceId}
        numColumns={numColumns}
        setNumColumns={setNumColumns}
        columnTypes={columnTypes}
      />
    );
  }

  return (
    <>
      {heading}
      <Folder
        driveId={props.driveId}
        folderId={rootFolderId}
        indentLevel={0}
        driveObj={props.driveObj}
        rootCollapsible={props.rootCollapsible}
        driveInstanceId={driveInstanceId.current}
        isNav={props.isNav}
        urlClickBehavior={props.urlClickBehavior}
        route={props.route}
        pathItemId={pathItemId}
        hideUnpublished={hideUnpublished}
        foldersOnly={props.foldersOnly}
        doenetMLDoubleClickCallback={props.doenetMLDoubleClickCallback}
        numColumns={numColumns}
        columnTypes={columnTypes}
        drivePathSyncKey={props.drivePathSyncKey}
      />
      <WithDropTarget
        key={DropTargetsConstant.INVALID_DROP_AREA_ID}
        id={DropTargetsConstant.INVALID_DROP_AREA_ID}
        registerDropTarget={registerDropTarget}
        unregisterDropTarget={unregisterDropTarget}
        dropCallbacks={{ onDragEnter: onDragEnterInvalidArea }}
      />
    </>
  );
}

export const fetchDrivesQuery = atom({
  key: 'fetchDrivesQuery',
  default: selector({
    key: 'fetchDrivesQuery/Default',
    get: async () => {
      const { data } = await axios.get(`/api/loadAvailableDrives.php`);
      return data;
    },
  }),
});

export const fetchDrivesSelector = selector({
  key: 'fetchDrivesSelector',
  get: ({ get }) => {
    return get(fetchDrivesQuery);
  },
  set: ({ get, set }, labelTypeDriveIdColorImage) => {
    let socket = get(socketsAtom);
    let driveData = get(fetchDrivesQuery);
    // let selectedDrives = get(selectedDriveInformation);
    let newDriveData = { ...driveData };
    newDriveData.driveIdsAndLabels = [...driveData.driveIdsAndLabels];
    let params = {
      driveId: labelTypeDriveIdColorImage.newDriveId,
      label: labelTypeDriveIdColorImage.label,
      type: labelTypeDriveIdColorImage.type,
      image: labelTypeDriveIdColorImage.image,
      color: labelTypeDriveIdColorImage.color,
    };
    let newDrive;
    function duplicateFolder({
      sourceFolderId,
      sourceDriveId,
      destDriveId,
      destFolderId,
      destParentFolderId,
    }) {
      let contentObjs = {};
      // const sourceFolder = get(folderDictionary({driveId:sourceDriveId,folderId:sourceFolderId}));
      const sourceFolder = get(
        folderDictionaryFilterSelector({
          driveId: sourceDriveId,
          folderId: sourceFolderId,
        }),
      );
      if (destFolderId === undefined) {
        destFolderId = destDriveId; //Root Folder of drive
        destParentFolderId = destDriveId; //Root Folder of drive
      }

      let contentIds = { defaultOrder: [] };
      let contentsDictionary = {};
      let folderInfo = { ...sourceFolder.folderInfo };
      folderInfo.folderId = destFolderId;
      folderInfo.parentFolderId = destParentFolderId;

      for (let sourceItemId of sourceFolder.contentIds.defaultOrder) {
        const destItemId = nanoid();
        contentIds.defaultOrder.push(destItemId);
        let sourceItem = sourceFolder.contentsDictionary[sourceItemId];
        contentsDictionary[destItemId] = { ...sourceItem };
        contentsDictionary[destItemId].parentFolderId = destFolderId;
        contentsDictionary[destItemId].itemId = destItemId;
        if (sourceItem.itemType === 'Folder') {
          let childContentObjs = duplicateFolder({
            sourceFolderId: sourceItemId,
            sourceDriveId,
            destDriveId,
            destFolderId: destItemId,
            destParentFolderId: destFolderId,
          });
          contentObjs = { ...contentObjs, ...childContentObjs };
        } else if (sourceItem.itemType === 'DoenetML') {
          let destDoenetId = nanoid();
          contentsDictionary[destItemId].sourceDoenetId = sourceItem.doenetId;
          contentsDictionary[destItemId].doenetId = destDoenetId;
        } else if (sourceItem.itemType === 'URL') {
          let desturlId = nanoid();
          contentsDictionary[destItemId].urlId = desturlId;
        } else {
          console.log(`!!! Unsupported type ${sourceItem.itemType}`);
        }
        contentObjs[destItemId] = contentsDictionary[destItemId];
      }
      const destFolderObj = { contentIds, contentsDictionary, folderInfo };
      // console.log({destFolderObj})
      set(
        folderDictionary({ driveId: destDriveId, folderId: destFolderId }),
        destFolderObj,
      );
      return contentObjs;
    }
    if (labelTypeDriveIdColorImage.type === 'new content drive') {
      newDrive = {
        driveId: labelTypeDriveIdColorImage.newDriveId,
        isShared: '0',
        label: labelTypeDriveIdColorImage.label,
        type: 'content',
      };
      newDriveData.driveIdsAndLabels.unshift(newDrive);
      set(fetchDrivesQuery, newDriveData);

      const payload = { params };
      socket?.emit('add_drive', payload, (resp) => {
        console.log('resp from add_drive:', resp);
      });
      axios.get('/api/addDrive.php', payload);
      // .then((resp)=>console.log(">>>resp",resp.data))
    } else if (labelTypeDriveIdColorImage.type === 'new course drive') {
      newDrive = {
        driveId: labelTypeDriveIdColorImage.newDriveId,
        isShared: '0',
        label: labelTypeDriveIdColorImage.label,
        type: 'course',
        image: labelTypeDriveIdColorImage.image,
        color: labelTypeDriveIdColorImage.color,
        subType: 'Administrator',
      };
      newDriveData.driveIdsAndLabels.unshift(newDrive);
      set(fetchDrivesQuery, newDriveData);

      const payload = { params };
      axios.get('/api/addDrive.php', payload);
      // .then((resp)=>console.log(">>>resp",resp.data))
    } else if (labelTypeDriveIdColorImage.type === 'update drive label') {
      //Find matching drive and update label
      for (let [i, drive] of newDriveData.driveIdsAndLabels.entries()) {
        if (drive.driveId === labelTypeDriveIdColorImage.newDriveId) {
          let newDrive = { ...drive };
          newDrive.label = labelTypeDriveIdColorImage.label;
          newDriveData.driveIdsAndLabels[i] = newDrive;
          break;
        }
      }
      //Set drive
      set(fetchDrivesQuery, newDriveData);
      //Save to db
      const payload = { params };
      axios.get('/api/updateDrive.php', payload);
    } else if (labelTypeDriveIdColorImage.type === 'update drive color') {
      //TODO: implement
    } else if (labelTypeDriveIdColorImage.type === 'delete drive') {
      //Find matching drive and update label
      for (let [i, drive] of newDriveData.driveIdsAndLabels.entries()) {
        if (drive.driveId === labelTypeDriveIdColorImage.newDriveId) {
          newDriveData.driveIdsAndLabels.splice(i, 1);
          break;
        }
      }
      //Set drive
      set(fetchDrivesQuery, newDriveData);
      //Save to db
      const payload = { params };
      axios.get('/api/updateDrive.php', payload);
    }
  },
});

export const folderOpenAtom = atomFamily({
  key: 'folderOpenAtom',
  default: false,
});

const folderOpenSelector = selectorFamily({
  key: 'folderOpenSelector',
  get:
    (driveInstanceIdItemId) =>
    ({ get }) => {
      return get(folderOpenAtom(driveInstanceIdItemId));
    },
  set:
    (driveInstanceIdDriveIdItemId) =>
    ({ get, set }) => {
      const isOpen = get(folderOpenAtom(driveInstanceIdDriveIdItemId));
      if (isOpen) {
        //Deselect contained items on close
        const folder = get(
          folderDictionaryFilterSelector({
            driveId: driveInstanceIdDriveIdItemId.driveId,
            folderId: driveInstanceIdDriveIdItemId.itemId,
          }),
        );
        const itemIds = folder.contentIds.defaultOrder;
        const globalItemsSelected = get(globalSelectedNodesAtom);
        let newGlobalSelected = [];
        for (let itemObj of globalItemsSelected) {
          if (itemIds.includes(itemObj.itemId)) {
            const { parentFolderId, ...atomFormat } = itemObj; //Without parentFolder
            set(selectedDriveItemsAtom(atomFormat), false);
          } else {
            newGlobalSelected.push(itemObj);
          }
        }
        set(globalSelectedNodesAtom, newGlobalSelected);
      }
      set(folderOpenAtom(driveInstanceIdDriveIdItemId), !isOpen);
    },
});

export let encodeParams = (p) =>
  Object.entries(p)
    .map((kv) => kv.map(encodeURIComponent).join('='))
    .join('&');

export const drivePathSyncFamily = atomFamily({
  key: 'drivePathSyncFamily',
  default: {
    driveId: '',
    parentFolderId: '',
    itemId: '',
    type: '',
  },
});

function Folder(props) {
  let itemId = props?.folderId;
  if (!itemId) {
    itemId = props.driveId;
  }

  let drivePathSyncKey = props.drivePathSyncKey;
  if (!drivePathSyncKey) {
    drivePathSyncKey = '_';
  }

  const setDrivePath = useSetRecoilState(drivePathSyncFamily(drivePathSyncKey));
  const { deleteItem } = useSockets('drive');
  const [folderInfoObj, setFolderInfo] = useRecoilStateLoadable(
    folderInfoSelector({
      driveId: props.driveId,
      instanceId: props.driveInstanceId,
      folderId: props.folderId,
    }),
  );
  // const [folderInfoObj, setFolderInfo] = useRecoilStateLoadable(folderDictionaryFilterSelector({driveId:props.driveId,folderId:props.folderId}))

  const {
    onDragStart,
    onDrag,
    onDragOverContainer,
    onDragEnd,
    onDragExit,
    renderDragGhost,
    registerDropTarget,
    unregisterDropTarget,
  } = useDnDCallbacks();
  const { dropState } = useContext(DropTargetsContext);
  const [dragState, setDragState] = useRecoilState(dragStateAtom);
  // const [folderCacheDirty, setFolderCacheDirty] = useRecoilState(folderCacheDirtyAtom({driveId:props.driveId, folderId:props.folderId}))

  const parentFolderSortOrder = useRecoilValue(
    folderSortOrderAtom({
      driveId: props.driveId,
      instanceId: props.driveInstanceId,
      folderId: props.item?.parentFolderId,
    }),
  );
  const parentFolderSortOrderRef = useRef(parentFolderSortOrder); // for memoized DnD callbacks
  const [selectedDrive, setSelectedDrive] = useRecoilState(selectedDriveAtom);
  const setSelected = useSetRecoilState(
    selectedDriveItems({
      driveId: props.driveId,
      driveInstanceId: props.driveInstanceId,
      itemId,
    }),
  );
  const isSelected = useRecoilValue(
    selectedDriveItemsAtom({
      driveId: props.driveId,
      driveInstanceId: props.driveInstanceId,
      itemId,
    }),
  );
  const deleteItemCallback = (itemId) => {
    deleteItem({
      driveIdFolderId: { driveId: props.driveId, folderId: props.folderId },
      driveInstanceId: props.driveInstanceId,
      itemId,
    });
  };

  const globalSelectedNodes = useRecoilValue(globalSelectedNodesAtom);
  const clearSelections = useSetRecoilState(clearDriveAndItemSelections);

  //Used to determine range of items in Shift Click
  const isOpen = useRecoilValue(
    folderOpenAtom({
      driveInstanceId: props.driveInstanceId,
      driveId: props.driveId,
      itemId: props.folderId,
    }),
  );
  const toggleOpen = useSetRecoilState(
    folderOpenSelector({
      driveInstanceId: props.driveInstanceId,
      driveId: props.driveId,
      itemId: props.folderId,
    }),
  );
  const isOpenRef = useRef(isOpen); // for memoized DnD callbacks
  const isSelectedRef = useRef(isSelected); // for memoized DnD callbacks

  const { sortFolder, invalidateSortCache, onSortFolderError } =
    useSortFolder();
  const { insertDragShadow, removeDragShadow } = useDragShadowCallbacks();

  // Set only when parentFolderId changes
  const setInstanceParentId = useSetRecoilState(
    driveInstanceParentFolderIdAtom(props.driveInstanceId),
  );
  useEffect(() => {
    setInstanceParentId(props.pathItemId);
  }, [props.pathItemId]);

  const indentPx = 25;
  let bgcolor = '#ffffff';
  let borderSide = '0px';
  let marginSize = '0';
  let widthSize = '60vw';
  if (props.isNav) {
    marginSize = '0px';
    widthSize = '224px';
  }
  if (isSelected) {
    bgcolor = 'hsl(209,54%,82%)';
  }
  if (isSelected && dragState.isDragging) {
    bgcolor = '#e2e2e2';
  }

  const isDraggedOver =
    dropState.activeDropTargetId === itemId &&
    !dragState.draggedItemsId?.has(itemId);
  if (isDraggedOver) {
    bgcolor = '#f0f0f0';
  }
  const isDropTargetFolder = dragState.dragShadowParentId === itemId;
  if (isDropTargetFolder) {
    bgcolor = 'hsl(209,54%,82%)';
  }

  // Update refs for variables used in DnD callbacks to eliminate re-registration
  useEffect(() => {
    isOpenRef.current = isOpen;
    isSelectedRef.current = isSelected;
  }, [isOpen, isSelected]);

  useEffect(() => {
    parentFolderSortOrderRef.current = parentFolderSortOrder;
  }, [parentFolderSortOrder]);

  // Cache invalidation when folder is dirty
  // useEffect(() => {
  //   if (folderCacheDirty) {
  //     invalidateSortCache({driveId: props.driveId, folderId: props.folderId});
  //     setFolderCacheDirty(false);
  //   }
  // }, [folderCacheDirty])

  if (props.isNav && itemId === props.pathItemId) {
    borderSide = '8px solid #1A5A99';
  }

  if (folderInfoObj.state === 'loading') {
    return null;
  }
  if (folderInfoObj.state === 'hasError') {
    console.error(folderInfoObj.contents);
    return null;
  }
  let { folderInfo, contentsDictionary, contentIdsArr } =
    folderInfoObj.contents;

  let openCloseText = isOpen ? (
    <span data-cy="folderToggleCloseIcon">
      <FontAwesomeIcon icon={faChevronDown} />
    </span>
  ) : (
    <span data-cy="folderToggleOpenIcon">
      <FontAwesomeIcon icon={faChevronRight} />
    </span>
  );

  let openCloseButton = (
    <button
      style={{ border: 'none', backgroundColor: bgcolor, borderRadius: '5px' }}
      data-doenet-driveinstanceid={props.driveInstanceId}
      onClick={(e) => {
        e.preventDefault();
        e.stopPropagation();
        toggleOpen();
      }}
    >
      {openCloseText}
    </button>
  );

  const sortHandler = ({ sortKey }) => {
    const result = sortFolder({
      driveIdInstanceIdFolderId: {
        driveInstanceId: props.driveInstanceId,
        driveId: props.driveId,
        folderId: props.folderId,
      },
      sortKey: sortKey,
    });
    result
      .then((resp) => {})
      .catch((e) => {
        onSortFolderError({ errorMessage: e.message });
      });
  };

  const markFolderDraggedOpened = () => {
    setDragState((old) => {
      let newOpenedFoldersInfo = [...old.openedFoldersInfo];
      newOpenedFoldersInfo.push({
        driveInstanceId: props.driveInstanceId,
        driveId: props.driveId,
        itemId: props.folderId,
      });
      return {
        ...old,
        openedFoldersInfo: newOpenedFoldersInfo,
      };
    });
  };

  const onDragOver = ({ x, y, dropTargetRef }) => {
    onDragOverContainer({ id: props.folderId, driveId: props.driveId });

    if (props.isNav) {
      removeDragShadow();
      insertDragShadow({
        driveIdFolderId: { driveId: props.driveId, folderId: props.folderId },
        parentId: props.folderId,
        position: 'intoCurrent',
      });
      return;
    }

    const dropTargetTopY = dropTargetRef?.offsetTop;
    const dropTargetHeight = dropTargetRef?.clientHeight;
    const cursorY = y;
    const cursorArea = (cursorY - dropTargetTopY) / dropTargetHeight;

    if (parentFolderSortOrderRef.current === sortOptions.DEFAULT) {
      if (cursorArea < 0.5) {
        // insert shadow to top of current dropTarget
        insertDragShadow({
          driveIdFolderId: { driveId: props.driveId, folderId: props.folderId },
          position: 'beforeCurrent',
          itemId: props.folderId,
          parentId: props.item?.parentFolderId,
        });
      } else if (cursorArea < 1.0) {
        // insert shadow to bottom of current dropTarget
        insertDragShadow({
          driveIdFolderId: { driveId: props.driveId, folderId: props.folderId },
          position: 'afterCurrent',
          itemId: props.folderId,
          parentId: props.item?.parentFolderId,
        });
      }
    } else {
      removeDragShadow();
    }
  };

  const onDragHover = () => {
    if (props.isNav) return;

    // Open folder if initially closed
    if (!isOpenRef.current && !isSelectedRef.current) {
      toggleOpen();
      // Mark current folder to close on dragEnd
      markFolderDraggedOpened();
    }

    insertDragShadow({
      driveIdFolderId: { driveId: props.driveId, folderId: props.folderId },
      parentId: props.folderId,
      position: 'intoCurrent',
    });
  };

  const onDrop = () => {};

  const onDragEndCb = () => {
    onDragEnd();
  };

  // const sortNodeButtonFactory = ({ buttonLabel, sortKey, sortHandler }) => {
  //   return <button
  //   style={{backgroundColor: "#1A5A99",color: "white", border: "none", borderRadius: "12px", height: "24px", margin: "2px"}}
  //   tabIndex={-1}
  //   onClick={(e)=>{
  //     e.preventDefault();
  //     e.stopPropagation();
  //     sortHandler({sortKey: sortKey});
  //   }}
  //   onMouseDown={e=>{ e.preventDefault(); e.stopPropagation(); }}
  //   onDoubleClick={e=>{ e.preventDefault(); e.stopPropagation(); }}
  //   >{ buttonLabel }</button>;
  // }

  let label = folderInfo?.label;

  let folder = null;
  let items = null;

  if (!props.driveObj) {
    folder = (
      <div
        data-doenet-driveinstanceid={props.driveInstanceId}
        data-cy="driveItem"
        tabIndex={0}
        className="noselect nooutline"
        style={{
          cursor: 'pointer',
          // width: "300px",
          padding: '8px',
          border: '0px',
          borderBottom: '2px solid black',
          backgroundColor: bgcolor,
          // width: widthSize,
          // boxShadow: borderSide,
          marginLeft: marginSize,
          borderLeft: borderSide,
        }}
        onClick={(e) => {
          e.preventDefault(); // Folder
          e.stopPropagation();
          if (props.isNav) {
            clearSelections();
            //Only select one item
            setDrivePath({
              driveId: props.driveId,
              parentFolderId: itemId,
              itemId,
              type: 'Folder',
            });
          } else {
            e.preventDefault();
            e.stopPropagation();
            if (!e.shiftKey && !e.metaKey) {
              setSelected({
                instructionType: 'one item',
                parentFolderId: props.parentFolderId,
              });
            } else if (e.shiftKey && !e.metaKey) {
              setSelected({
                instructionType: 'range to item',
                parentFolderId: props.parentFolderId,
              });
            } else if (!e.shiftKey && e.metaKey) {
              setSelected({
                instructionType: 'add item',
                parentFolderId: props.parentFolderId,
              });
            }
          }
          setSelectedDrive(props.driveId);
        }}
        onDoubleClick={(e) => {
          e.preventDefault();
          e.stopPropagation();
          // toggleOpen();
          setDrivePath({
            driveId: props.driveId,
            parentFolderId: itemId,
            itemId,
            type: 'Folder',
          });
        }}
        onBlur={(e) => {
          //Don't clear on navigation changes
          if (!props.isNav) {
            //Only clear if focus goes outside of this node group
            // if (e.relatedTarget === null ||
            //   (e.relatedTarget.dataset.doenetDriveinstanceid !== props.driveInstanceId &&
            //   !e.relatedTarget.dataset.doenetDriveStayselected)
            //   ){
            //     setSelected({instructionType:"clear all"})
            // }
            // if (e?.relatedTarget?.dataset?.doenetDeselectDrive){
            //   setSelected({instructionType:"clear all"});
            // }
          }
        }}
      >
        <div
          className="noselect"
          style={{
            marginLeft: `${props.indentLevel * indentPx}px`,
            display: 'grid',
            gridTemplateColumns: '1fr',
            gridTemplateRows: '1fr',
            alignContent: 'center',
          }}
        >
          <div style={{ display: 'inline', margin: '0px' }}>
            {openCloseButton}
            <span data-cy="folderIcon">
              <FontAwesomeIcon icon={faFolder} />
            </span>
            <span data-cy="folderLabel">{label}</span>
          </div>
        </div>
      </div>
    );
  } else if (props.driveObj && props.isNav) {
    let driveIcon = <FontAwesomeIcon icon={faBookOpen} />;
    if (props.driveObj?.type === 'course') {
      driveIcon = <FontAwesomeIcon icon={faChalkboard} />;
    }
    //Root of Drive and in navPanel
    label = props.driveObj.label;
    folder = (
      <>
        <div
          data-doenet-driveinstanceid={props.driveInstanceId}
          data-cy="navDriveHeader"
          tabIndex={0}
          className="noselect nooutline"
          style={{
            cursor: 'pointer',
            padding: '12.5px',
            border: '0px',
            borderBottom: '2px solid black',
            backgroundColor: bgcolor,
            marginLeft: marginSize,
            fontSize: '24px',
            borderLeft: borderSide,
          }}
          onClick={(e) => {
            e.preventDefault();
            e.stopPropagation();
            if (props.isNav) {
              clearSelections();
              //Only select one item
              setDrivePath({
                driveId: props.driveId,
                parentFolderId: itemId,
                itemId,
                type: 'Drive',
              });
            }
            setSelectedDrive(props.driveId);
          }}
        >
          {driveIcon} {label}
        </div>
      </>
    );
    if (props.rootCollapsible) {
      folder = (
        <div
          data-doenet-driveinstanceid={props.driveInstanceId}
          tabIndex={0}
          className="noselect nooutline"
          style={{
            cursor: 'pointer',
            padding: '12.5px',
            border: '0px',
            borderBottom: '2px solid black',
            backgroundColor: bgcolor,
            marginLeft: marginSize,
            fontSize: '24px',
            borderLeft: borderSide,
          }}
        >
          {' '}
          {openCloseButton} Drive {label}
        </div>
      );
    }
  }

  // make folder draggable and droppable
  let draggableClassName = '';
  if (!props.isNav) {
    const onDragStartCallback = () => {
      if (globalSelectedNodes.length === 0 || !isSelected) {
        setSelected({ instructionType: 'clear all' });
        setSelected({
          instructionType: 'one item',
          parentFolderId: props.parentFolderId,
        });
      }
    };
    folder = (
      <Draggable
        key={`dnode${props.driveInstanceId}${props.folderId}`}
        id={props.folderId}
        className={draggableClassName}
        onDragStart={({ ev }) =>
          onDragStart({
            ev,
            nodeId: props.folderId,
            driveId: props.driveId,
            onDragStartCallback,
          })
        }
        onDrag={onDrag}
        onDragEnd={onDragEndCb}
        ghostElement={renderDragGhost(props.folderId, folder)}
      >
        {folder}
      </Draggable>
    );
  }

  const dropTargetId = props.driveObj ? props.driveId : props.folderId;
  folder = (
    <WithDropTarget
      key={`wdtnode${props.driveInstanceId}${props.folderId}`}
      id={dropTargetId}
      registerDropTarget={registerDropTarget}
      unregisterDropTarget={unregisterDropTarget}
      dropCallbacks={{
        onDragOver: onDragOver,
        onDragHover: onDragHover,
        onDragExit: () => {
          onDragExit({ driveId: props.driveId, itemId: props.folderId });
        },
        onDrop: onDrop,
      }}
    >
      {folder}
    </WithDropTarget>
  );

  // if (props.driveObj && !props.isNav) {
  //   const sortButtons = <div style={{marginLeft: "2.5vw"}}>
  //     {sortNodeButtonFactory({buttonLabel: "Sort Custom", sortKey: sortOptions.DEFAULT, sortHandler})}
  //     {sortNodeButtonFactory({buttonLabel: "Sort Label ASC", sortKey: sortOptions.LABEL_ASC, sortHandler})}
  //     {sortNodeButtonFactory({buttonLabel: "Sort Label DESC", sortKey: sortOptions.LABEL_DESC, sortHandler})}
  //     {sortNodeButtonFactory({buttonLabel: "Sort Date ASC", sortKey: sortOptions.CREATION_DATE_ASC, sortHandler})}
  //     {sortNodeButtonFactory({buttonLabel: "Sort Date DESC", sortKey: sortOptions.CREATION_DATE_DESC, sortHandler})}
  //   </div>;

  //   folder = <>
  //     {sortButtons}
  //     {folder}

  //   </>;
  // }

  if (isOpen || (props.driveObj && !props.rootCollapsible)) {
    let dictionary = contentsDictionary;
    items = [];
    for (let itemId of contentIdsArr) {
      let item = dictionary[itemId];
      if (!item) continue;
      // console.log(">>>item",item)
      if (props.hideUnpublished && item.isPublished === '0') {
        //hide item
        if (item.assignment_isPublished != '1') continue;
        // TODO : update
      }
      if (props.foldersOnly) {
        if (item.itemType === 'Folder') {
          items.push(
            <Folder
              key={`item${itemId}${props.driveInstanceId}`}
              driveId={props.driveId}
              folderId={itemId}
              item={item}
              indentLevel={props.indentLevel + 1}
              driveInstanceId={props.driveInstanceId}
              route={props.route}
              isNav={props.isNav}
              urlClickBehavior={props.urlClickBehavior}
              pathItemId={props.pathItemId}
              deleteItem={deleteItemCallback}
              parentFolderId={props.folderId}
              hideUnpublished={props.hideUnpublished}
              foldersOnly={props.foldersOnly}
              drivePathSyncKey={props.drivePathSyncKey}
            />,
          );
        }
      } else {
        switch (item.itemType) {
          case 'Folder':
            items.push(
              <Folder
                key={`item${itemId}${props.driveInstanceId}`}
                driveId={props.driveId}
                folderId={item.itemId}
                item={item}
                indentLevel={props.indentLevel + 1}
                driveInstanceId={props.driveInstanceId}
                route={props.route}
                isNav={props.isNav}
                urlClickBehavior={props.urlClickBehavior}
                pathItemId={props.pathItemId}
                deleteItem={deleteItemCallback}
                parentFolderId={props.folderId}
                hideUnpublished={props.hideUnpublished}
                foldersOnly={props.foldersOnly}
                doenetMLDoubleClickCallback={props.doenetMLDoubleClickCallback}
                numColumns={props.numColumns}
                columnTypes={props.columnTypes}
                drivePathSyncKey={props.drivePathSyncKey}
              />,
            );
            break;
          case 'DoenetML':
            items.push(
              <DoenetML
                key={`item${itemId}${props.driveInstanceId}`}
                driveId={props.driveId}
                item={item}
                indentLevel={props.indentLevel + 1}
                driveInstanceId={props.driveInstanceId}
                route={props.route}
                isNav={props.isNav}
                pathItemId={props.pathItemId}
                doubleClickCallback={props.doenetMLDoubleClickCallback}
                deleteItem={deleteItemCallback}
                numColumns={props.numColumns}
                columnTypes={props.columnTypes}
                setDrivePath={setDrivePath}
              />,
            );
            break;
          case 'DragShadow':
            items.push(
              <DragShadow
                key={`dragShadow${itemId}${props.driveInstanceId}`}
                indentLevel={props.indentLevel + 1}
              />,
            );
            break;
          default:
            console.warn(`Item not rendered of type ${item.itemType}`);
        }
      }
    }

    if (contentIdsArr.length === 0 && !props.foldersOnly) {
      items.push(<EmptyNode key={`emptyitem${folderInfo?.itemId}`} />);
    }
  }

  return (
    <div data-cy="drive">
      {folder}
      {items}
    </div>
  );
}

const EmptyNode = React.memo(function Node() {
  return (
    <div
      style={{
        // width: "840px",
        padding: '8px',
        marginLeft: '47.5%',
      }}
    >
      <div className="noselect" style={{ justifyContent: 'center' }}>
        EMPTY
      </div>
    </div>
  );
});

const DragShadow = React.memo(function Node(props) {
  const indentPx = 30;
  return (
    <div
      data-cy="dragShadow"
      style={{
        width: '100%',
        height: '33px',
        marginLeft: `${props.indentLevel * indentPx}px`,
        padding: '0px',
        backgroundColor: '#f5f5f5',
        color: '#f5f5f5',
        boxShadow: '0 0 3px rgba(0, 0, 0, .2)',
        border: '2px dotted #14c6ff',
      }}
    >
      <div className="noselect">.</div>
    </div>
  );
});

// function LogVisible(props){
//   const globalSelected = useRecoilValue(globalSelectedNodesAtom);
//   console.log("globalSelected",globalSelected)
//   return null;
// }

export const selectedDriveItemsAtom = atomFamily({
  key: 'selectedDriveItemsAtom',
  default: false,
});

export const clearDriveAndItemSelections = selector({
  key: 'clearDriveAndItemSelections',
  set: ({ get, set }) => {
    const globalItemsSelected = get(globalSelectedNodesAtom);
    for (let itemObj of globalItemsSelected) {
      const { parentFolderId, ...atomFormat } = itemObj; //Without parentFolder
      set(selectedDriveItemsAtom(atomFormat), false);
    }
    if (globalItemsSelected.length > 0) {
      set(globalSelectedNodesAtom, []);
    }
    const globalDrivesSelected = get(drivecardSelectedNodesAtom);
    if (globalDrivesSelected.length > 0) {
      set(drivecardSelectedNodesAtom, []);
    }
  },
});

//key: driveInstanceId
const driveInstanceParentFolderIdAtom = atomFamily({
  key: 'driveInstanceParentFolderIdAtom',
  default: selectorFamily({
    key: 'driveInstanceParentFolderIdAtom/Default',
    get: (driveInstanceId) => () => {
      return driveInstanceId;
    },
  }),
});

const selectedDriveItems = selectorFamily({
  key: 'selectedDriveItems',
  // get:(driveIdDriveInstanceIdItemId) =>({get})=>{
  //   return get(selectedDriveItemsAtom(driveIdDriveInstanceIdItemId));
  // },
  set:
    (driveIdDriveInstanceIdItemId) =>
    ({ get, set }, instruction) => {
      const globalSelected = get(globalSelectedNodesAtom);
      const isSelected = get(
        selectedDriveItemsAtom(driveIdDriveInstanceIdItemId),
      );
      const { driveId, driveInstanceId, itemId } = driveIdDriveInstanceIdItemId;
      let lastSelectedItem = globalSelected[globalSelected.length - 1];

      function buildItemIdsAndParentIds({
        parentFolderId,
        driveInstanceId,
        driveId,
        itemIdArr = [],
        parentFolderIdArr = [],
      }) {
        // const folderObj = get(folderDictionary({driveId,folderId:parentFolderId}))
        const folderObj = get(
          folderDictionaryFilterSelector({ driveId, folderId: parentFolderId }),
        );
        for (let itemId of folderObj.contentIds.defaultOrder) {
          itemIdArr.push(itemId);
          parentFolderIdArr.push(parentFolderId);
          if (folderObj.contentsDictionary[itemId].itemType === 'Folder') {
            const isOpen = get(
              folderOpenAtom({ driveInstanceId, driveId, itemId }),
            );
            if (isOpen) {
              const [folderItemIdArr, folderParentFolderIdsArr] =
                buildItemIdsAndParentIds({
                  parentFolderId: itemId,
                  driveInstanceId,
                  driveId,
                });
              itemIdArr = [...itemIdArr, ...folderItemIdArr];
              parentFolderIdArr = [
                ...parentFolderIdArr,
                ...folderParentFolderIdsArr,
              ];
            }
          }
        }
        return [itemIdArr, parentFolderIdArr];
      }

      switch (instruction.instructionType) {
        case 'one item':
          if (!isSelected) {
            //Deselect all global selected
            for (let itemObj of globalSelected) {
              let itemInfo = { ...itemObj };
              delete itemInfo['parentFolderId'];
              set(selectedDriveItemsAtom(itemInfo), false);
            }
            set(selectedDriveItemsAtom(driveIdDriveInstanceIdItemId), true);
            let itemInfo = { ...driveIdDriveInstanceIdItemId };
            itemInfo['parentFolderId'] = instruction.parentFolderId;
            set(globalSelectedNodesAtom, [itemInfo]);

            //Select contents of open folders??
            // const parentFolder = get(folderDictionary({driveId,folderId:instruction.parentFolderId}))
            // const itemType = parentFolder.contentsDictionary[itemId].itemType;
            // if (itemType === 'Folder'){
            //   let isOpen = get(folderOpenAtom(driveIdDriveInstanceIdItemId));
            //   console.log(">>>isOpen",isOpen)
            // }
          }
          break;
        case 'add item':
          if (isSelected) {
            set(selectedDriveItemsAtom(driveIdDriveInstanceIdItemId), false);
            let newGlobalSelected = [...globalSelected];
            let index;
            for (const [i, obj] of newGlobalSelected.entries()) {
              if (
                obj.driveId === driveId &&
                obj.itemId === itemId &&
                obj.driveInstanceId === driveInstanceId
              ) {
                index = i;
                break;
              }
            }
            newGlobalSelected.splice(index, 1);
            set(globalSelectedNodesAtom, newGlobalSelected);
          } else {
            set(selectedDriveItemsAtom(driveIdDriveInstanceIdItemId), true);
            let itemInfo = { ...driveIdDriveInstanceIdItemId };
            itemInfo['parentFolderId'] = instruction.parentFolderId;
            set(globalSelectedNodesAtom, [...globalSelected, itemInfo]);
          }
          break;
        case 'range to item':
          //select one if driveInstanceId doesn't match
          if (
            globalSelected.length === 0 ||
            lastSelectedItem?.driveInstanceId !== driveInstanceId
          ) {
            //No previous items selected so just select this one
            set(selectedDriveItemsAtom(driveIdDriveInstanceIdItemId), true);
            let itemInfo = { ...driveIdDriveInstanceIdItemId };
            itemInfo['parentFolderId'] = instruction.parentFolderId;
            set(globalSelectedNodesAtom, [itemInfo]);
          } else {
            const driveInstanceParentFolderId = get(
              driveInstanceParentFolderIdAtom(driveInstanceId),
            );
            let [arrayOfItemIds, parentFolderIds] = buildItemIdsAndParentIds({
              parentFolderId: driveInstanceParentFolderId,
              driveInstanceId,
              driveId,
            });

            let foundClickedItem = false;
            let foundLastItem = false;
            let addToGlobalSelected = [];
            let needToReverseOrder = false;
            for (const [i, testItemId] of arrayOfItemIds.entries()) {
              if (!foundLastItem && testItemId === lastSelectedItem.itemId) {
                foundLastItem = true;
                if (foundClickedItem) {
                  needToReverseOrder = true;
                }
              }
              if (!foundClickedItem && testItemId === itemId) {
                foundClickedItem = true;
              }
              if (foundClickedItem || foundLastItem) {
                //in range
                // console.log(">>>in range",testItemId,parentFolderIds[i])
                const isSelected = get(
                  selectedDriveItemsAtom({
                    driveId,
                    driveInstanceId,
                    itemId: testItemId,
                  }),
                );
                if (!isSelected) {
                  set(
                    selectedDriveItemsAtom({
                      driveId,
                      driveInstanceId,
                      itemId: testItemId,
                    }),
                    true,
                  ); //select item
                  addToGlobalSelected.push({
                    driveId,
                    driveInstanceId,
                    itemId: testItemId,
                    parentFolderId: parentFolderIds[i],
                  });
                }
                if (foundClickedItem && foundLastItem) {
                  break;
                }
              }
            }

            if (needToReverseOrder) {
              addToGlobalSelected.reverse();
            }
            // console.log(">>>globalSelected",globalSelected)
            // console.log(">>>addToGlobalSelected",addToGlobalSelected)
            set(globalSelectedNodesAtom, [
              ...globalSelected,
              ...addToGlobalSelected,
            ]);
          }
          break;
        case 'clear all':
          for (let itemObj of globalSelected) {
            const { parentFolderId, ...atomFormat } = itemObj; //Without parentFolder
            set(selectedDriveItemsAtom(atomFormat), false);
          }
          set(globalSelectedNodesAtom, []);
          break;
        default:
          console.warn(`Can't handle instruction ${instruction}`);
          break;
      }
    },
});

<<<<<<< HEAD
function columnJSX(columnType, item) {
  // console.log(">>>columnType,item",columnType,item)
  // console.log(">>>item",item)
  const assignmentInfoSettings = useRecoilValueLoadable(
    loadAssignmentSelector(item.doenetId),
  );
  let aInfo = '';
  if (assignmentInfoSettings?.state === 'hasValue') {
    aInfo = assignmentInfoSettings?.contents?.assignments[0];
  }

  if (columnType === 'Released' && item.isReleased === '1') {
    return (
      <span style={{ textAlign: 'center' }}>
        <FontAwesomeIcon icon={faCheck} />
      </span>
    );
  } else if (columnType === 'Assigned' && item.isAssigned === '1') {
    return (
      <span style={{ textAlign: 'center' }}>
        <FontAwesomeIcon icon={faCheck} />
      </span>
    );
  } else if (columnType === 'Public' && item.isPublic === '1') {
    return (
      <span style={{ textAlign: 'center' }}>
        <FontAwesomeIcon icon={faCheck} />
=======
function columnJSX(columnType,item){
  let courseRole = '';


  // console.log(">>>columnType,item",columnType,item)
      // console.log(">>>item",item)
      const assignmentInfoSettings = useRecoilValueLoadable(loadAssignmentSelector(item.doenetId));
      let aInfo = '';
      if (assignmentInfoSettings?.state === 'hasValue') {
      aInfo = assignmentInfoSettings?.contents?.assignments[0];
        
      }
      
  if (columnType === 'Released' && item.isReleased === '1'){
    return <span style={{textAlign:"center"}}><FontAwesomeIcon icon={faCheck}/></span>
  // }else if (columnType === 'Assigned' && item.isAssigned === '1' && courseRole){
  }else if (columnType === 'Assigned' && item.isAssigned === '1' ){
    return <span style={{textAlign:"center"}}><FontAwesomeIcon icon={faCheck}/></span>
  }else if (columnType === 'Public' && item.isPublic === '1'){
    return <span style={{textAlign:"center"}}><FontAwesomeIcon icon={faCheck}/></span>
  }else if (columnType === 'Due Date' && item.isAssigned === '1'){
    return <span style={{textAlign:"center"}}>
      {aInfo?.dueDate}
>>>>>>> 91600eea
      </span>
    );
  } else if (columnType === 'Due Date' && item.isAssigned === '1') {
    return <span style={{ textAlign: 'center' }}>{aInfo?.dueDate}</span>;
  }
  return <span></span>;
}

const DoenetML = React.memo((props) => {
  // console.log(`=== 📜 DoenetML`)

  const setSelected = useSetRecoilState(
    selectedDriveItems({
      driveId: props.driveId,
      driveInstanceId: props.driveInstanceId,
      itemId: props.item.itemId,
    }),
  );
  const isSelected = useRecoilValue(
    selectedDriveItemsAtom({
      driveId: props.driveId,
      driveInstanceId: props.driveInstanceId,
      itemId: props.item.itemId,
    }),
  );
  const [selectedDrive, setSelectedDrive] = useRecoilState(selectedDriveAtom);
  const [dragState] = useRecoilState(dragStateAtom);
  const {
    onDragStart,
    onDrag,
    onDragEnd,
    renderDragGhost,
    registerDropTarget,
    unregisterDropTarget,
  } = useDnDCallbacks();
  const globalSelectedNodes = useRecoilValue(globalSelectedNodesAtom);
  const [folderInfoObj, setFolderInfo] = useRecoilStateLoadable(
    folderInfoSelector({
      driveId: props.driveId,
      instanceId: props.driveInstanceId,
      folderId: props.driveId,
    }),
  );
  const parentFolderSortOrder = useRecoilValue(
    folderSortOrderAtom({
      driveId: props.driveId,
      instanceId: props.driveInstanceId,
      folderId: props.item?.parentFolderId,
    }),
  );
  const parentFolderSortOrderRef = useRef(parentFolderSortOrder); // for memoized DnD callbacks
  const { insertDragShadow } = useDragShadowCallbacks();

  const indentPx = 30;

  let woIndent = 250 - props.indentLevel * indentPx;

  let columns = `${woIndent}px repeat(4,1fr)`; //5 columns
  if (props.numColumns === 4) {
    columns = `${woIndent}px repeat(3,1fr)`;
  } else if (props.numColumns === 3) {
    columns = `${woIndent}px 1fr 1fr`;
  } else if (props.numColumns === 2) {
    columns = `${woIndent}px 1fr`;
  } else if (props.numColumns === 1) {
    columns = '100%';
  }

  let bgcolor = '#ffffff';
  let borderSide = '0px 0px 0px 0px';
  let widthSize = 'auto';
  let marginSize = '0';

  let column2 = columnJSX(props.columnTypes[0], props.item);
  let column3 = columnJSX(props.columnTypes[1], props.item);
  let column4 = columnJSX(props.columnTypes[2], props.item);
  let column5 = columnJSX(props.columnTypes[3], props.item);

  let label = props.item?.label;

  if (props.isNav) {
    widthSize = '224px';
    marginSize = '0px';
    column2 = null;
    column3 = null;
    column4 = null;
    column5 = null;
    columns = '1fr';
  }
  if (isSelected || (props.isNav && props.item.itemId === props.pathItemId)) {
    bgcolor = 'hsl(209,54%,82%)';
    borderSide = '8px 0px 0px 0px #1A5A99';
  }
  if (isSelected && dragState.isDragging) {
    bgcolor = '#e2e2e2';
  }

  useEffect(() => {
    parentFolderSortOrderRef.current = parentFolderSortOrder;
  }, [parentFolderSortOrder]);

  const onDragOver = ({ x, y, dropTargetRef }) => {
    const dropTargetTopY = dropTargetRef?.offsetTop;
    const dropTargetHeight = dropTargetRef?.clientHeight;
    const cursorY = y;
    const cursorArea = (cursorY - dropTargetTopY) / dropTargetHeight;
    if (parentFolderSortOrderRef.current === sortOptions.DEFAULT) {
      if (cursorArea < 0.5) {
        // insert shadow to top of current dropTarget
        insertDragShadow({
          driveIdFolderId: { driveId: props.driveId, folderId: props.driveId },
          position: 'beforeCurrent',
          itemId: props.item.itemId,
          parentId: props.item.parentFolderId,
        });
      } else if (cursorArea < 1.0) {
        // insert shadow to bottom of current dropTarget
        insertDragShadow({
          driveIdFolderId: { driveId: props.driveId, folderId: props.driveId },
          position: 'afterCurrent',
          itemId: props.item.itemId,
          parentId: props.item.parentFolderId,
        });
      }
    }
  };

  const onDragEndCb = () => {
    onDragEnd();
  };

  let doenetMLJSX = (
    <div
      data-doenet-driveinstanceid={props.driveInstanceId}
      data-cy="driveItem"
      tabIndex={0}
      className="noselect nooutline"
      style={{
        cursor: 'pointer',
        padding: '8px',
        border: '0px',
        borderBottom: '2px solid black',
        backgroundColor: bgcolor,
        width: widthSize,
        // boxShadow: borderSide,
        marginLeft: marginSize,
      }}
      onDoubleClick={(e) => {
        e.preventDefault();
        e.stopPropagation();
        if (props.doubleClickCallback) {
          props.doubleClickCallback({
            driveId: props.driveId,
            item: props.item,
            driveInstanceId: props.driveInstanceId,
            route: props.route,
            isNav: props.isNav,
            pathItemId: props.pathItemId,
          });
        }
      }}
      onClick={(e) => {
        e.preventDefault();
        e.stopPropagation();
        if (props.isNav) {
          //Only select one item
          props.setDrivePath({
            driveId: props.driveId,
            parentFolderId: props.item.parentFolderId,
            itemId: props.item.itemId,
            type: 'DoenetML',
          });
        } else {
          e.preventDefault();
          e.stopPropagation();
          if (!e.shiftKey && !e.metaKey) {
            setSelected({
              instructionType: 'one item',
              parentFolderId: props.item.parentFolderId,
            });
          } else if (e.shiftKey && !e.metaKey) {
            setSelected({
              instructionType: 'range to item',
              parentFolderId: props.item.parentFolderId,
            });
          } else if (!e.shiftKey && e.metaKey) {
            setSelected({
              instructionType: 'add item',
              parentFolderId: props.item.parentFolderId,
            });
          }
        }
        setSelectedDrive(props.driveId);
      }}
    >
      <div
        style={{
          marginLeft: `${props.indentLevel * indentPx}px`,
          display: 'grid',
          gridTemplateColumns: columns,
          gridTemplateRows: '1fr',
          alignContent: 'center',
        }}
      >
        <p style={{ display: 'inline', margin: '0px' }}>
          <span data-cy="doenetMLIcon">
            <FontAwesomeIcon icon={faCode} />
          </span>
          <span data-cy="doenetMLLabel">{label} </span>
        </p>
        {props.numColumns >= 2 ? column2 : null}
        {props.numColumns >= 3 ? column3 : null}
        {props.numColumns >= 4 ? column4 : null}
        {props.numColumns >= 5 ? column5 : null}
      </div>
    </div>
  );

  if (!props.isNav) {
    const onDragStartCallback = () => {
      if (globalSelectedNodes.length === 0 || !isSelected) {
        setSelected({ instructionType: 'clear all' });
        setSelected({
          instructionType: 'one item',
          parentFolderId: props.item.parentFolderId,
        });
      }
    };
    // make DoenetML draggable
    let draggableClassName = '';
    doenetMLJSX = (
      <Draggable
        key={`dnode${props.driveInstanceId}${props.item.itemId}`}
        id={props.item.itemId}
        className={draggableClassName}
        onDragStart={({ ev }) =>
          onDragStart({
            ev,
            nodeId: props.item.itemId,
            driveId: props.driveId,
            onDragStartCallback,
          })
        }
        onDrag={onDrag}
        onDragEnd={onDragEnd}
        onDragEnd={onDragEndCb}
        ghostElement={renderDragGhost(props.item.itemId, doenetMLJSX)}
      >
        {doenetMLJSX}
      </Draggable>
    );

    // attach dropTarget to enable drag-reordering
    doenetMLJSX = (
      <WithDropTarget
        key={`wdtnode${props.driveInstanceId}${props.item.itemId}`}
        id={props.item.itemId}
        registerDropTarget={registerDropTarget}
        unregisterDropTarget={unregisterDropTarget}
        dropCallbacks={{
          onDragOver: onDragOver,
        }}
      >
        {doenetMLJSX}
      </WithDropTarget>
    );
  }
  return doenetMLJSX;
});

function useDnDCallbacks() {
  //TODO: check all refernces
  const { dropState, dropActions } = useContext(DropTargetsContext);
  const [dragState, setDragState] = useRecoilState(dragStateAtom);
  const globalSelectedNodes = useRecoilValue(globalSelectedNodesAtom);
  const { replaceDragShadow, removeDragShadow, cleanUpDragShadow } =
    useDragShadowCallbacks();
  const numItems = useRecoilValue(globalSelectedNodesAtom).length;
  const optionKeyPressed = useKeyPressedListener('Alt'); // Listen for option key events
  const optionKeyPressedRef = useRef(optionKeyPressed);
  const { moveItems, copyItems } = useSockets('drive');

  useEffect(() => {
    setDragState((dragState) => ({
      ...dragState,
      copyMode: optionKeyPressed,
    }));
    optionKeyPressedRef.current = optionKeyPressed;
  }, [optionKeyPressed, setDragState]);

  const onDragStart = ({ ev = null, nodeId, driveId, onDragStartCallback }) => {
    let draggedItemsId = new Set();
    if (globalSelectedNodes.length === 0) {
      draggedItemsId.add(nodeId);
    } else {
      const globalSelectedNodeIds = [];
      for (let globalSelectedNode of globalSelectedNodes)
        globalSelectedNodeIds.push(globalSelectedNode.itemId);
      draggedItemsId = new Set(globalSelectedNodeIds);
    }
    // Check if option key on hold
    let copyMode = false;
    if (ev && ev.altKey) copyMode = true;

    setDragState((dragState) => ({
      ...dragState,
      isDragging: true,
      draggedOverDriveId: driveId,
      initialDriveId: driveId,
      draggedItemsId,
      openedFoldersInfo: [],
      copyMode: copyMode,
    }));
    onDragStartCallback?.();
  };

  const onDrag = ({ clientX, clientY, translation, id, ev }) => {
    dropActions.handleDrag(clientX, clientY);
  };

  const onDragOverContainer = ({ id, driveId, isBreadcrumb = false }) => {
    setDragState((dragState) => {
      const { draggedOverDriveId, initialDriveId, copyMode } = dragState;
      let newDraggedOverDriveId = draggedOverDriveId;
      let newCopyMode = copyMode;
      if (draggedOverDriveId !== driveId) {
        newDraggedOverDriveId = driveId;
      }

      newCopyMode = initialDriveId !== driveId;

      return {
        ...dragState,
        draggedOverDriveId: newDraggedOverDriveId,
        isDraggedOverBreadcrumb: isBreadcrumb,
        copyMode: newCopyMode,
      };
    });
  };

  const onDragEnd = () => {
    replaceDragShadow().then((replaceDragShadowResp) => {
      if (
        !replaceDragShadowResp ||
        Object.keys(replaceDragShadowResp).length === 0
      )
        return;

      const { targetDriveId, targetFolderId, index } = replaceDragShadowResp;
      const draggingAcrossDrives =
        globalSelectedNodes?.[0].driveId !== targetDriveId;
      const copyMode = dragState.copyMode || draggingAcrossDrives;

      if (copyMode) {
        copyItems({
          items: globalSelectedNodes,
          targetDriveId,
          targetFolderId,
          index,
        });
      } else {
        moveItems(replaceDragShadowResp);
      }
    });

    cleanUpDragShadow();
    removeDragShadow();

    setDragState((dragState) => ({
      ...dragState,
      isDragging: false,
      draggedOverDriveId: null,
      initialDriveId: null,
      draggedItemsId: null,
      openedFoldersInfo: [],
      copyMode: false,
    }));
    dropActions.handleDrop();
  };

  const onDragExit = ({ driveId, itemId }) => {
    setDragState((dragState) => {
      const { initialDriveId, copyMode } = dragState;
      let newCopyMode = copyMode;
      if (initialDriveId !== driveId) {
        newCopyMode = false;
      }

      // Option key event takes precedent
      newCopyMode |= optionKeyPressedRef.current;

      return {
        ...dragState,
        copyMode: newCopyMode,
      };
    });
  };

  const onDragEnterInvalidArea = () => {};

  function renderDragGhost(id, element) {
    const dragGhostId = `drag-ghost-${id}`;
    return (
      <DragGhost
        id={dragGhostId}
        numItems={numItems}
        element={element}
        copyMode={dragState.copyMode}
      />
    );
  }

  return {
    onDragStart,
    onDrag,
    onDragOverContainer,
    onDragEnd,
    onDragExit,
    onDragEnterInvalidArea,
    renderDragGhost,
    registerDropTarget: dropActions.registerDropTarget,
    unregisterDropTarget: dropActions.unregisterDropTarget,
  };
}

export const nodePathSelector = selectorFamily({
  key: 'nodePathSelector',
  get:
    (driveIdFolderId) =>
    ({ get }) => {
      const { driveId, folderId } = driveIdFolderId;
      if (!driveId || !folderId) return [];
      let path = [];
      let currentNode = folderId;
      while (currentNode && currentNode !== driveId) {
        const folderInfoObj = get(
          folderDictionaryFilterSelector({ driveId, folderId: currentNode }),
        );
        path.push({
          folderId: currentNode,
          label: folderInfoObj.folderInfo.label,
        });
        currentNode = folderInfoObj.folderInfo.parentFolderId;
      }
      return path;
    },
});

const nodeChildrenSelector = selectorFamily({
  key: 'nodePathSelector',
  get:
    (driveIdFolderId) =>
    ({ get }) => {
      const { driveId, folderId } = driveIdFolderId;
      if (!driveId || !folderId) return [];
      let children = [];
      let queue = [folderId];

      while (queue.length) {
        let size = queue.length;
        for (let i = 0; i < size; i++) {
          let currentNodeId = queue.shift();
          const folderInfoObj = get(
            folderDictionaryFilterSelector({
              driveId,
              folderId: currentNodeId,
            }),
          );
          children.push(currentNodeId);
          for (let childId of folderInfoObj?.contentIds?.[
            sortOptions.DEFAULT
          ]) {
            queue.push(childId);
          }
        }
      }
      return children;
    },
});

function useUpdateBreadcrumb(props) {
  const { addItem: addBreadcrumbItem, clearItems: clearBreadcrumb } =
    useContext(BreadcrumbContext);
  const { onDragOverContainer } = useDnDCallbacks();
  const { dropActions } = useContext(DropTargetsContext);
  let routePathDriveId = '';
  let routePathFolderId = '';
  if (props.path) {
    const [driveId, folderId, itemId] = props.path?.split(':');
    routePathDriveId = driveId;
    routePathFolderId = folderId;
  }
  const [nodesOnPath, _] = useRecoilState(
    nodePathSelector({
      driveId: routePathDriveId,
      folderId: routePathFolderId,
    }),
  );
  const { moveItems } = useSockets('drive');
  const driveLabel = props.driveLabel ?? '/';

  useEffect(() => {
    updateBreadcrumb({ routePathDriveId, routePathFolderId });
  }, [nodesOnPath]);

  const updateBreadcrumb = ({ routePathDriveId, routePathFolderId }) => {
    if (props.driveId !== routePathDriveId) {
      return;
    }

    clearBreadcrumb();
    let breadcrumbStack = [];

    // generate folder stack
    const breadcrumbItemStyle = {
      fontSize: '24px',
      color: '#040F1A',
      textDecoration: 'none',
    };

    for (let currentNode of nodesOnPath) {
      const nodeObj = currentNode;
      const currentNodeId = nodeObj.folderId;

      let newParams = Object.fromEntries(new URLSearchParams());
      newParams[
        'path'
      ] = `${routePathDriveId}:${currentNodeId}:${currentNodeId}:Folder`;
      const destinationLink = `../?${encodeParams(newParams)}`;
      // const draggedOver = DnDState.activeDropTargetId === currentNodeId && isDraggedOverBreadcrumb;
      let breadcrumbElement = (
        <Link style={breadcrumbItemStyle} to={destinationLink}>
          {nodeObj?.label}
        </Link>
      );
      breadcrumbElement = (
        <WithDropTarget
          key={`wdtbreadcrumb${props.driveId}${currentNodeId}`}
          id={currentNodeId}
          registerDropTarget={dropActions.registerDropTarget}
          unregisterDropTarget={dropActions.unregisterDropTarget}
          dropCallbacks={{
            onDragOver: () =>
              onDragOverContainer({
                id: currentNodeId,
                driveId: props.driveId,
                isBreadcrumb: true,
              }),
            onDrop: () => {
              moveItems({
                targetDriveId: props.driveId,
                targetFolderId: currentNodeId,
              });
            },
          }}
        >
          {breadcrumbElement}
        </WithDropTarget>
      );

      const breadcrumbObj = {
        to: destinationLink,
        element: breadcrumbElement,
      };

      breadcrumbStack.unshift(breadcrumbObj);
    }

    // add current drive to head of stack
    let newParams = Object.fromEntries(new URLSearchParams());
    newParams[
      'path'
    ] = `${routePathDriveId}:${routePathDriveId}:${routePathDriveId}:Drive`;
    const driveDestinationLink = `../?${encodeParams(newParams)}`;

    const driveBreadcrumbElement = (
      <WithDropTarget
        key={`wdtbreadcrumb${props.driveId}`}
        id={routePathDriveId}
        registerDropTarget={dropActions.registerDropTarget}
        unregisterDropTarget={dropActions.unregisterDropTarget}
        dropCallbacks={{
          onDragOver: () =>
            onDragOverContainer({
              id: routePathDriveId,
              driveId: props.driveId,
              isBreadcrumb: true,
            }),
          onDrop: () => {
            moveItems({
              targetDriveId: props.driveId,
              targetFolderId: props.driveId,
            });
          },
        }}
      >
        <Link
          data-cy="breadcrumbDriveColumn"
          style={breadcrumbItemStyle}
          to={driveDestinationLink}
        >
          {props.driveLabel}
        </Link>
      </WithDropTarget>
    );
    breadcrumbStack.unshift({
      to: driveDestinationLink,
      element: driveBreadcrumbElement,
    });

    // add items in stack to breadcrumb
    for (let item of breadcrumbStack) {
      addBreadcrumbItem(item);
    }
  };
}

const DragGhost = ({ id, element, numItems, copyMode = false }) => {
  const containerStyle = {
    transform: 'rotate(-5deg)',
    zIndex: '10',
    background: '#e2e2e2',
    width: '40vw',
    border: '2px solid black',
    padding: '0px',
    height: '38px',
    overflow: 'hidden',
  };

  const singleItemStyle = {
    boxShadow: 'rgba(0, 0, 0, 0.20) 5px 5px 3px 3px',
    borderRadius: '2px solid black',
    animation: 'dragAnimation 2s',
    display: 'flex',
    justifyContent: 'center',
    alignItems: 'center',
    background: '#e2e2e2',
    // marginLeft: "-60px"
  };

  const multipleItemsNumCircleContainerStyle = {
    position: 'absolute',
    zIndex: '5',
    top: '6px',
    right: '5px',
    borderRadius: '25px',
    background: '#1A5A99',
    fontSize: '12px',
    color: 'white',
    width: '25px',
    height: '25px',
    display: 'flex',
    justifyContent: 'center',
    alignItems: 'center',
  };

  const copyModeIndicatorCircleContainerStyle = {
    position: 'absolute',
    zIndex: '5',
    top: '6px',
    left: '5px',
    borderRadius: '25px',
    background: '#08ed00',
    fontSize: '23px',
    color: 'white',
    width: '25px',
    height: '25px',
    display: 'flex',
    justifyContent: 'center',
    alignItems: 'center',
  };

  let dragGhost = (
    <>
      <div style={singleItemStyle}>{element}</div>
    </>
  );

  if (numItems >= 2) {
    const numItemsIndicator = (
      <>
        <div style={multipleItemsNumCircleContainerStyle}>{numItems}</div>
      </>
    );

    dragGhost = (
      <>
        {numItemsIndicator}
        {dragGhost}
      </>
    );
  }

  if (copyMode) {
    const copyModeIndicator = (
      <>
        <div style={copyModeIndicatorCircleContainerStyle}>+</div>
      </>
    );

    dragGhost = (
      <>
        {copyModeIndicator}
        {dragGhost}
      </>
    );
  }

  dragGhost = (
    <div id={id} data-cy="dragGhost" style={containerStyle}>
      {dragGhost}
    </div>
  );

  return dragGhost;
};<|MERGE_RESOLUTION|>--- conflicted
+++ resolved
@@ -63,13 +63,8 @@
 import { useDragShadowCallbacks, useSortFolder } from './DriveActions';
 import { IsNavContext } from '../../Tools/_framework/Panels/NavPanel';
 import useKeyPressedListener from '../KeyPressedListener/useKeyPressedListener';
-<<<<<<< HEAD
 import { loadAssignmentSelector } from '../../Tools/course/Course';
 import useSockets from '../Sockets';
-=======
-import {loadAssignmentSelector} from '../../Tools/course/Course';
-
->>>>>>> 91600eea
 const fetchDriveUsersQuery = atomFamily({
   key: 'fetchDriveUsersQuery',
   default: selectorFamily({
@@ -347,7 +342,6 @@
   }
 }
 
-<<<<<<< HEAD
 let loadDriveInfoQuery = selectorFamily({
   key: 'loadDriveInfoQuery',
   get:
@@ -365,24 +359,6 @@
       return data;
     },
 });
-=======
-export const loadDriveInfoQuery = selectorFamily({
-  key:"loadDriveInfoQuery",
-  get: (driveId) => async ({get,set})=>{
-    const { data } = await axios.get(
-      `/api/loadFolderContent.php?driveId=${driveId}&init=true`
-    );
-    // console.log("loadDriveInfoQuery DATA ",data)
-    // let itemDictionary = {};
-    //   for (let item of data.results){
-    //     itemDictionary[item.itemId] = item;
-    //   }
-    //   data["itemDictionary"] = itemDictionary;
-    return data;
-  },
- 
-})
->>>>>>> 91600eea
 
 //Find DriveInstanceId's given driveId
 let driveInstanceIdDictionary = atomFamily({
@@ -1929,7 +1905,6 @@
     },
 });
 
-<<<<<<< HEAD
 function columnJSX(columnType, item) {
   // console.log(">>>columnType,item",columnType,item)
   // console.log(">>>item",item)
@@ -1957,31 +1932,6 @@
     return (
       <span style={{ textAlign: 'center' }}>
         <FontAwesomeIcon icon={faCheck} />
-=======
-function columnJSX(columnType,item){
-  let courseRole = '';
-
-
-  // console.log(">>>columnType,item",columnType,item)
-      // console.log(">>>item",item)
-      const assignmentInfoSettings = useRecoilValueLoadable(loadAssignmentSelector(item.doenetId));
-      let aInfo = '';
-      if (assignmentInfoSettings?.state === 'hasValue') {
-      aInfo = assignmentInfoSettings?.contents?.assignments[0];
-        
-      }
-      
-  if (columnType === 'Released' && item.isReleased === '1'){
-    return <span style={{textAlign:"center"}}><FontAwesomeIcon icon={faCheck}/></span>
-  // }else if (columnType === 'Assigned' && item.isAssigned === '1' && courseRole){
-  }else if (columnType === 'Assigned' && item.isAssigned === '1' ){
-    return <span style={{textAlign:"center"}}><FontAwesomeIcon icon={faCheck}/></span>
-  }else if (columnType === 'Public' && item.isPublic === '1'){
-    return <span style={{textAlign:"center"}}><FontAwesomeIcon icon={faCheck}/></span>
-  }else if (columnType === 'Due Date' && item.isAssigned === '1'){
-    return <span style={{textAlign:"center"}}>
-      {aInfo?.dueDate}
->>>>>>> 91600eea
       </span>
     );
   } else if (columnType === 'Due Date' && item.isAssigned === '1') {
