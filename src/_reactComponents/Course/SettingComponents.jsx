--- conflicted
+++ resolved
@@ -334,15 +334,9 @@
       selectedUserData?.email,
       selectedUserPermissions?.roleId,
       () => {
-<<<<<<< HEAD
         // addToast(
         //   `${selectedUserData.screenName} is now a ${selectedUserPermissons.roleLabel}`,
         // );
-=======
-        addToast(
-          `${selectedUserData.screenName} is now a ${selectedUserPermissions.roleLabel}`,
-        );
->>>>>>> ddf8f8b0
         //TODO set call for courseUsers
         setSelectedUserData((prev) => ({
           ...prev,
@@ -352,13 +346,8 @@
         }));
       },
       (err) => {
-<<<<<<< HEAD
         // addToast(err, toastType.ERROR);
         setSelectedUserPermissons(selectedUserData.permissons);
-=======
-        addToast(err, toastType.ERROR);
-        setSelectedUserPermissions(selectedUserData.permissions);
->>>>>>> ddf8f8b0
       },
     );
   };
@@ -553,7 +542,6 @@
       permissionEdits,
       () => {
         setEdited(false);
-<<<<<<< HEAD
         // addToast(
         //   `Permissions for ${
         //     permissonEdits?.roleLabel ?? selectedRolePermissons.roleLabel
@@ -564,18 +552,6 @@
       (error) => {
         setSelectedRolePermissons(selectedRolePermissons);
         // addToast(error, toastType.ERROR);
-=======
-        addToast(
-          `Permissions for ${
-            permissionEdits?.roleLabel ?? selectedRolePermissions.roleLabel
-          } updated successfully`,
-        );
-        setPermissionEdits({});
-      },
-      (error) => {
-        setSelectedRolePermissions(selectedRolePermissions);
-        addToast(error, toastType.ERROR);
->>>>>>> ddf8f8b0
       },
     );
   };
@@ -585,11 +561,7 @@
       selectedRolePermissions.roleId,
       { isDeleted: '1' },
       () => {
-<<<<<<< HEAD
         // addToast(`${selectedRolePermissons.roleLabel} successfully deleted`);
-=======
-        addToast(`${selectedRolePermissions.roleLabel} successfully deleted`);
->>>>>>> ddf8f8b0
         setEdited(false);
         setPermissionEdits({});
       },
