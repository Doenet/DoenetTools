/**
 * External dependencies
 */
import React, {
  useCallback,
  useEffect,
  useRef,
  useState,
} from 'react';
import Measure from 'react-measure';
import {
  // faLink,
  faCode,
  faFileCode,
  faFileExport,
  faLayerGroup,
  faFolderTree,
  faChevronRight,
  faChevronDown,
  // faUsersSlash,
  // faUsers,
  faCheck,
  // faUserEdit,
  // faLayerGroup,
} from '@fortawesome/free-solid-svg-icons';

import { FontAwesomeIcon } from '@fortawesome/react-fontawesome';
import {
  useRecoilValue,
  useRecoilCallback,
  useSetRecoilState,
} from 'recoil';

import { 
  authorCourseItemOrderByCourseId, 
  itemByDoenetId,
  coursePermissionsAndSettingsByCourseId, 
  useInitCourseItems,
  selectedCourseItems,
  authorCourseItemOrderByCourseIdBySection,
  studentCourseItemOrderByCourseIdBySection
} from '../../_reactComponents/Course/CourseActions';
import styled from 'styled-components';

/**
 * Internal dependencies
 */
import '../../_utils/util.css';
import { searchParamAtomFamily } from '../../Tools/_framework/NewToolRoot';
import { mainPanelClickAtom } from '../../Tools/_framework/Panels/NewMainPanel';  
// import { useToast, toastType } from '../../Tools/_framework/Toast';
import { selectedMenuPanelAtom } from '../../Tools/_framework/Panels/NewMenuPanel';
import { effectiveRoleAtom } from '../PanelHeaderComponents/RoleDropdown';

const ToggleCloseIconStyling = styled.button`
  border: none;
  border-radius: 35px;
  &:focus {
    outline: 2px solid var(--canvastext);
    outline-offset: 2px;
  }
`;

export default function CourseNavigator(props) {
  console.log("=== CourseNavigator")
  const courseId = useRecoilValue(searchParamAtomFamily('courseId'));
  const sectionId = useRecoilValue(searchParamAtomFamily('sectionId'));
  const effectiveRole = useRecoilValue(effectiveRoleAtom);

  let coursePermissionsAndSettings = useRecoilValue(coursePermissionsAndSettingsByCourseId(courseId));
  useInitCourseItems(courseId);
  const [numberOfVisibleColumns,setNumberOfVisibleColumns] = useState(1);
  let setMainPanelClick = useSetRecoilState(mainPanelClickAtom);

  let clearSelections = useRecoilCallback(({snapshot,set})=> async ()=>{
    const selectedItems = await snapshot.getPromise(selectedCourseItems);
    set(selectedMenuPanelAtom,null);
    set(selectedCourseItems,[]);
    for (let deselectId of selectedItems){
      set(itemByDoenetId(deselectId),(was)=>{
          let newObj = {...was};
          newObj.isSelected = false;
          return newObj;
        })
    }
 
  })

  useEffect(()=>{
    setMainPanelClick((was)=>{
      let newObj = [...was];
      newObj.push(clearSelections)
      return newObj;
    })
  },[clearSelections, setMainPanelClick])


  if (!coursePermissionsAndSettings){
    return null;
  }

  if (coursePermissionsAndSettings.canEditContent == '0' || effectiveRole == 'student' || props.displayRole == 'student'){
    return <StudentCourseNavigation courseNavigatorProps={props} courseId={courseId} sectionId={sectionId} numberOfVisibleColumns={numberOfVisibleColumns} setNumberOfVisibleColumns={setNumberOfVisibleColumns} />
  }
  if (coursePermissionsAndSettings.canEditContent == '1' || effectiveRole == 'instructor' || props.displayRole == 'instructor'){
    return <AuthorCourseNavigation courseNavigatorProps={props} courseId={courseId} sectionId={sectionId} numberOfVisibleColumns={numberOfVisibleColumns} setNumberOfVisibleColumns={setNumberOfVisibleColumns} />
  }
  return null;


}

function StudentCourseNavigation({courseId,sectionId,numberOfVisibleColumns,setNumberOfVisibleColumns,courseNavigatorProps}){
  let studentItemOrder = useRecoilValue(studentCourseItemOrderByCourseIdBySection({courseId,sectionId}));
  console.log("studentItemOrder",studentItemOrder)
  let previousSections = useRef([]);
  let definedForSectionId = useRef("");
  //If sectionId changes clear out previousSections
  if (definedForSectionId.current != sectionId){
    previousSections.current = []
    definedForSectionId.current = sectionId;
  }
  //TODO: use student information here?
  let items = [];
  studentItemOrder.map((doenetId)=>
    items.push(<StudentItem key={`itemcomponent${doenetId}`} courseId={courseId} doenetId={doenetId}  indentLevel={0} previousSections={previousSections} courseNavigatorProps={courseNavigatorProps} numberOfVisibleColumns={numberOfVisibleColumns} />)
  )
    
  return <>
  <CourseNavigationHeader columnLabels={["Due Date"]} numberOfVisibleColumns={numberOfVisibleColumns} setNumberOfVisibleColumns={setNumberOfVisibleColumns} />
  {items}
  </>
}

function StudentItem({courseId,doenetId,numberOfVisibleColumns,indentLevel,previousSections,courseNavigatorProps}){
  //TODO: Investigate if type should be a selector and these three would subscribe to item info
  let itemInfo = useRecoilValue(itemByDoenetId(doenetId));

  if (itemInfo.type == 'section' && previousSections?.current){
    previousSections.current.push(itemInfo.doenetId);
  }
  if (previousSections?.current.includes(itemInfo.parentDoenetId)){
    return null;
  }
  if (itemInfo.type == 'section'){
  return <StudentSection key={`Item${doenetId}`} courseNavigatorProps={courseNavigatorProps} courseId={courseId} doenetId={doenetId} itemInfo={itemInfo} numberOfVisibleColumns={numberOfVisibleColumns} indentLevel={indentLevel} />
  }else if (itemInfo.type == 'activity'){
    return <StudentActivity key={`Item${doenetId}`} courseNavigatorProps={courseNavigatorProps} courseId={courseId} doenetId={doenetId} itemInfo={itemInfo} numberOfVisibleColumns={numberOfVisibleColumns} indentLevel={indentLevel} />
  }

  return null;
}

function StudentSection({courseId,doenetId,itemInfo,numberOfVisibleColumns,indentLevel,courseNavigatorProps}){
  let studentSectionItemOrder = useRecoilValue(studentCourseItemOrderByCourseIdBySection({courseId,sectionId:itemInfo.doenetId}));
  let previousSections = useRef([]);

  if (itemInfo.isOpen){
    let sectionItems = studentSectionItemOrder.map((doenetId)=>
    <StudentItem key={`itemcomponent${doenetId}`} courseNavigatorProps={courseNavigatorProps} previousSections={previousSections} courseId={courseId} doenetId={doenetId} numberOfVisibleColumns={numberOfVisibleColumns} indentLevel={indentLevel+1} />)
    
    return <>
    <Row courseId={courseId} courseNavigatorProps={courseNavigatorProps} numberOfVisibleColumns={numberOfVisibleColumns} icon={faFolderTree} label={itemInfo.label} doenetId={doenetId} hasToggle={true} isOpen={itemInfo.isOpen} isSelected={itemInfo.isSelected} indentLevel={indentLevel} />
    {sectionItems}
    </>

  }else{
    return <Row courseId={courseId} courseNavigatorProps={courseNavigatorProps} numberOfVisibleColumns={numberOfVisibleColumns} icon={faFolderTree} label={itemInfo.label} doenetId={doenetId} hasToggle={true} isOpen={itemInfo.isOpen} isSelected={itemInfo.isSelected} indentLevel={indentLevel} />
  }
}

function StudentActivity({courseId,doenetId,itemInfo,numberOfVisibleColumns,indentLevel,courseNavigatorProps}){
  let columnsJSX = [null]
  if (itemInfo.dueDate){
    columnsJSX[0] = <span key={`activityColumn2${doenetId}`}>{itemInfo.dueDate}</span>
  }
    return <>
    <Row courseId={courseId} courseNavigatorProps={courseNavigatorProps} columnsJSX={columnsJSX} numberOfVisibleColumns={numberOfVisibleColumns} icon={faFileCode} label={itemInfo.label} doenetId={doenetId} isSelected={itemInfo.isSelected} indentLevel={indentLevel} isBeingCut={itemInfo.isBeingCut}/>
     </>
}

function AuthorCourseNavigation({courseId,sectionId,numberOfVisibleColumns,setNumberOfVisibleColumns,courseNavigatorProps}){
  let authorItemOrder = useRecoilValue(authorCourseItemOrderByCourseIdBySection({courseId,sectionId}));
  console.log("authorItemOrder",courseId,sectionId,authorItemOrder)

  let previousSections = useRef([]);
  let definedForSectionId = useRef("");
  //If sectionId changes clear out previousSections
  if (definedForSectionId.current != sectionId){
    previousSections.current = []
    definedForSectionId.current = sectionId;
  }

  let items = authorItemOrder.map((doenetId)=>
    <Item key={`itemcomponent${doenetId}`} courseNavigatorProps={courseNavigatorProps} previousSections={previousSections} courseId={courseId} doenetId={doenetId} numberOfVisibleColumns={numberOfVisibleColumns} indentLevel={0} />)
    
  return <>
  <CourseNavigationHeader columnLabels={["Assigned","Public"]} numberOfVisibleColumns={numberOfVisibleColumns} setNumberOfVisibleColumns={setNumberOfVisibleColumns} />
  {items}
  </>
}

function Item({courseId,doenetId,numberOfVisibleColumns,indentLevel,previousSections,courseNavigatorProps}){
  //TODO: Investigate if type should be a selector and these three would subscribe to item info
  let itemInfo = useRecoilValue(itemByDoenetId(doenetId));

  if (itemInfo.type == 'section' && previousSections?.current){
    previousSections.current.push(itemInfo.doenetId);
  }
  if (previousSections?.current.includes(itemInfo.parentDoenetId)){
    return null;
  }
  if (itemInfo.type == 'section'){
  return <Section key={`Item${doenetId}`} courseNavigatorProps={courseNavigatorProps} courseId={courseId} doenetId={doenetId} itemInfo={itemInfo} numberOfVisibleColumns={numberOfVisibleColumns} indentLevel={indentLevel} />
  }else if (itemInfo.type == 'bank'){
    return <Bank key={`Item${doenetId}`} courseNavigatorProps={courseNavigatorProps} courseId={courseId} doenetId={doenetId} itemInfo={itemInfo} numberOfVisibleColumns={numberOfVisibleColumns} indentLevel={indentLevel} />
  }else if (itemInfo.type == 'activity'){
    return <Activity key={`Item${doenetId}`} courseNavigatorProps={courseNavigatorProps} courseId={courseId} doenetId={doenetId} itemInfo={itemInfo} numberOfVisibleColumns={numberOfVisibleColumns} indentLevel={indentLevel} />
  }

  return null;
}

function Section({courseId,doenetId,itemInfo,numberOfVisibleColumns,indentLevel,courseNavigatorProps}){
  let authorSectionItemOrder = useRecoilValue(authorCourseItemOrderByCourseIdBySection({courseId,sectionId:itemInfo.doenetId}));
  let previousSections = useRef([]);
  let columnsJSX = [null,null]
  if (itemInfo.isAssigned){
    columnsJSX[0] = <FontAwesomeIcon key={`activityColumn2${doenetId}`} icon={faCheck} />
  }
  
  if (itemInfo.isOpen){
    let sectionItems = authorSectionItemOrder.map((doenetId)=>
    <Item key={`itemcomponent${doenetId}`} courseNavigatorProps={courseNavigatorProps} previousSections={previousSections} courseId={courseId} doenetId={doenetId} numberOfVisibleColumns={numberOfVisibleColumns} indentLevel={indentLevel+1} />)
    
    return <>
    <Row courseId={courseId} columnsJSX={columnsJSX} courseNavigatorProps={courseNavigatorProps} isBeingCut={itemInfo.isBeingCut} numberOfVisibleColumns={numberOfVisibleColumns} icon={faFolderTree} label={itemInfo.label} doenetId={doenetId} hasToggle={true} isOpen={itemInfo.isOpen} isSelected={itemInfo.isSelected} indentLevel={indentLevel} />
    {sectionItems}
    </>

  }else{
    return <Row courseId={courseId} columnsJSX={columnsJSX} courseNavigatorProps={courseNavigatorProps} isBeingCut={itemInfo.isBeingCut} numberOfVisibleColumns={numberOfVisibleColumns} icon={faFolderTree} label={itemInfo.label} doenetId={doenetId} hasToggle={true} isOpen={itemInfo.isOpen} isSelected={itemInfo.isSelected} indentLevel={indentLevel} />
  }
}

function Bank({courseId,doenetId,itemInfo,numberOfVisibleColumns,indentLevel,courseNavigatorProps}){
  if (itemInfo.isOpen){
    let pages = itemInfo.pages.map((pageDoenetId,i)=>{
      return <Page key={`Page${pageDoenetId}`} courseNavigatorProps={courseNavigatorProps} courseId={courseId} doenetId={pageDoenetId} numberOfVisibleColumns={numberOfVisibleColumns} indentLevel={indentLevel + 1} number={i+1} />
    })

  return <>
  <Row courseId={courseId} courseNavigatorProps={courseNavigatorProps} numberOfVisibleColumns={numberOfVisibleColumns} icon={faLayerGroup} label={itemInfo.label} doenetId={doenetId} hasToggle={true} isOpen={itemInfo.isOpen} isSelected={itemInfo.isSelected} isBeingCut={itemInfo.isBeingCut} indentLevel={indentLevel} />
    {pages}
  </>
  }else{
    return <Row courseId={courseId} courseNavigatorProps={courseNavigatorProps} numberOfVisibleColumns={numberOfVisibleColumns} icon={faLayerGroup} label={itemInfo.label} doenetId={doenetId} hasToggle={true} isOpen={itemInfo.isOpen} isSelected={itemInfo.isSelected} isBeingCut={itemInfo.isBeingCut} indentLevel={indentLevel} />
  }
}

function Activity({courseId,doenetId,itemInfo,numberOfVisibleColumns,indentLevel,courseNavigatorProps}){

  let columnsJSX = [null,null]
  if (itemInfo.isAssigned){
    columnsJSX[0] = <FontAwesomeIcon key={`activityColumn2${doenetId}`} icon={faCheck} />
  }
  if (itemInfo.isPublic){
    columnsJSX[1] = <FontAwesomeIcon key={`activityColumn3${doenetId}`} icon={faCheck} />
  }
  if (itemInfo.isSinglePage){
    return <>
    <Row courseId={courseId} courseNavigatorProps={courseNavigatorProps} columnsJSX={columnsJSX} numberOfVisibleColumns={numberOfVisibleColumns} icon={faFileCode} label={itemInfo.label} doenetId={doenetId} isSelected={itemInfo.isSelected} indentLevel={indentLevel} isBeingCut={itemInfo.isBeingCut}/>
     </>
  }
  if (itemInfo.isOpen){
    let childRowsJSX = itemInfo.content.map((pageOrOrder,i)=>{
      if (pageOrOrder?.type == 'order'){
        return <Order key={`Order${i}${doenetId}`} courseNavigatorProps={courseNavigatorProps} orderInfo={pageOrOrder} courseId={courseId} activityDoenetId={doenetId} numberOfVisibleColumns={1} indentLevel={indentLevel + 1} />
      }else{
        return <Page key={`NavPage${i}`} courseNavigatorProps={courseNavigatorProps} courseId={courseId} doenetId={pageOrOrder} activityDoenetId={itemInfo.doenetId} numberOfVisibleColumns={numberOfVisibleColumns} indentLevel={indentLevel + 1} />
      }
    })
    return <>
    <Row courseId={courseId} courseNavigatorProps={courseNavigatorProps} columnsJSX={columnsJSX} numberOfVisibleColumns={numberOfVisibleColumns} icon={faFileCode} label={itemInfo.label} doenetId={doenetId}  hasToggle={true} isOpen={itemInfo.isOpen} isSelected={itemInfo.isSelected} indentLevel={indentLevel}  isBeingCut={itemInfo.isBeingCut}/>
    {childRowsJSX}
     </>
  }else{
    return <>
    <Row courseId={courseId} courseNavigatorProps={courseNavigatorProps} columnsJSX={columnsJSX} numberOfVisibleColumns={numberOfVisibleColumns} icon={faFileCode} label={itemInfo.label} doenetId={doenetId} hasToggle={true} isOpen={itemInfo.isOpen}  isSelected={itemInfo.isSelected} indentLevel={indentLevel}  isBeingCut={itemInfo.isBeingCut}/>
     </>
  }
}

function Order({courseId,activityDoenetId,numberOfVisibleColumns,indentLevel,orderInfo,courseNavigatorProps}){
  let {behavior,doenetId,content, numberToSelect, withReplacement} = orderInfo;
  let recoilOrderInfo = useRecoilValue(itemByDoenetId(doenetId));
  
   let contentJSX = [];
   if (behavior == 'sequence'){
      contentJSX = content.map((pageOrOrder,i)=>{
        if (pageOrOrder?.type == 'order'){
          return <Order key={`Order${i}${doenetId}`} courseNavigatorProps={courseNavigatorProps} orderInfo={pageOrOrder} courseId={courseId} activityDoenetId={doenetId} numberOfVisibleColumns={1} indentLevel={indentLevel + 1} />
        }else{
          return <Page key={`NavPage${i}`} courseNavigatorProps={courseNavigatorProps} courseId={courseId} doenetId={pageOrOrder} activityDoenetId={activityDoenetId} numberOfVisibleColumns={numberOfVisibleColumns} indentLevel={indentLevel + 1} number={i+1}/>
        }
      })
    }else{
      //All other behaviors
      contentJSX = content.map((pageOrOrder,i)=>{
        if (pageOrOrder?.type == 'order'){
          return <Order key={`Order${i}${doenetId}`} courseNavigatorProps={courseNavigatorProps} orderInfo={pageOrOrder} courseId={courseId} activityDoenetId={doenetId} numberOfVisibleColumns={1} indentLevel={indentLevel + 1} />
        }else{
          return <Page key={`NavPage${i}`} courseNavigatorProps={courseNavigatorProps} courseId={courseId} doenetId={pageOrOrder} activityDoenetId={activityDoenetId} numberOfVisibleColumns={numberOfVisibleColumns} indentLevel={indentLevel + 1} />
        }
      })
    }

    let label = behavior;
    if (behavior == "select"){
      if (withReplacement){
        label = `${behavior} ${numberToSelect} with replacement`
      }else{
        label = `${behavior} ${numberToSelect} without replacement`

      }
    }

  if (recoilOrderInfo.isOpen){
    return <>
    <Row courseId={courseId} isBeingCut={recoilOrderInfo.isBeingCut} courseNavigatorProps={courseNavigatorProps} numberOfVisibleColumns={numberOfVisibleColumns} icon={faFileExport} label={label} doenetId={doenetId} hasToggle={true} isOpen={recoilOrderInfo.isOpen} isSelected={recoilOrderInfo.isSelected} indentLevel={indentLevel}/>
    {contentJSX}
    </>
  }else{
    return <Row courseId={courseId} isBeingCut={recoilOrderInfo.isBeingCut} courseNavigatorProps={courseNavigatorProps} numberOfVisibleColumns={numberOfVisibleColumns} icon={faFileExport} label={label} doenetId={doenetId} hasToggle={true} isOpen={recoilOrderInfo.isOpen} isSelected={recoilOrderInfo.isSelected} indentLevel={indentLevel}/>
  }
}

function Page({courseId,doenetId,activityDoenetId,numberOfVisibleColumns,indentLevel,number=null,courseNavigatorProps}){
  let recoilPageInfo = useRecoilValue(itemByDoenetId(doenetId));
  //TODO: numbered
  return <Row courseId={courseId} courseNavigatorProps={courseNavigatorProps} numberOfVisibleColumns={numberOfVisibleColumns} icon={faCode} label={recoilPageInfo.label} doenetId={recoilPageInfo.doenetId} indentLevel={indentLevel} numbered={number} isSelected={recoilPageInfo.isSelected} isBeingCut={recoilPageInfo.isBeingCut}/>
}

function Row({courseId,doenetId,numberOfVisibleColumns,columnsJSX=[],icon,label,isSelected=false,indentLevel=0,numbered,hasToggle=false,isOpen,isBeingCut=false,courseNavigatorProps}){
  const setSelectionMenu = useSetRecoilState(selectedMenuPanelAtom);

  let openCloseIndicator = null;
  let toggleOpenClosed = useRecoilCallback(({set})=>()=>{
    set(itemByDoenetId(doenetId),(was)=>{
      let newObj = {...was};
      newObj.isOpen = !newObj.isOpen;
      return newObj;
    })

  },[doenetId])

<<<<<<< HEAD
  
=======
  if (hasToggle){
    openCloseIndicator = isOpen ? (
        <span data-test="folderToggleCloseIcon" onClick={ ()=>{
          if (hasToggle){
          toggleOpenClosed();
        }}} >
          <FontAwesomeIcon icon={faChevronDown} />
        </span>
      ) : (
        <span data-test="folderToggleOpenIcon" onClick={ ()=>{
          if (hasToggle){
          toggleOpenClosed();
        }}} >
          <FontAwesomeIcon icon={faChevronRight} />
        </span>
      );
  }
>>>>>>> 494813c4

  //Selection is based on course items and Recoil
  //Always append to the end of the array so we know the last selected item
  let handleSingleSelectionClick = useRecoilCallback(({snapshot,set})=> async (e)=>{
    e.preventDefault();
    e.stopPropagation();
    let selectedItems = await snapshot.getPromise(selectedCourseItems);
    let clickedItem = await snapshot.getPromise(itemByDoenetId(doenetId));
    console.log("clickedItem",clickedItem.type,clickedItem.doenetId,clickedItem)
    
    let newSelectedItems = [];

    if (selectedItems.length == 0){
    //No items selected so select this item
    newSelectedItems = [doenetId]
    set(itemByDoenetId(doenetId),(was)=>{
      let newObj = {...was};
      newObj.isSelected = true;
      return newObj;
    })

    }else if (selectedItems.length == 1 && selectedItems[0] == doenetId){
      if(e.metaKey){
        //If cmd then clear the one item
        newSelectedItems = [];
        set(itemByDoenetId(doenetId),(was)=>{
          let newObj = {...was};
          newObj.isSelected = false;
          return newObj;
        })
      }else{
        //Just keep the one item selected
        newSelectedItems = [...selectedItems];
      }

    }else{
      if (e.shiftKey){
        //Shift Click
        //Select all items from the last one selected to this one
        let sectionId = await snapshot.getPromise(searchParamAtomFamily('sectionId'))
        if (!sectionId){
          sectionId = courseId;
        }
        const authorItemDoenetIds = await snapshot.getPromise(authorCourseItemOrderByCourseIdBySection({courseId,sectionId}))
        // const authorItemDoenetIds = await snapshot.getPromise(authorCourseItemOrderByCourseId(courseId))
        //build allRenderedRows on the fly
        let allRenderedRows = [];
        let skip = false;
        let parentDoenetIdsToSkip = [];
        for (let i = 0; i < authorItemDoenetIds.length; i++){
          let itemDoenetId = authorItemDoenetIds[i];
          const authorItemInfo = await snapshot.getPromise(itemByDoenetId(itemDoenetId))
          if (skip){
            //Check if back to same parent
            if (!parentDoenetIdsToSkip.includes(authorItemInfo.parentDoenetId)){
              skip = false;
              parentDoenetIdsToSkip = [];
            }else{
              //Test if we need to add another child to the ids to skip
              if (authorItemInfo.type == 'order'){
                parentDoenetIdsToSkip.push(authorItemInfo.doenetId)
              }
            }
          }
          if (!skip){
            allRenderedRows.push(itemDoenetId);
            //Start skip when we have a closed item
            if (authorItemInfo?.isOpen !== undefined && !authorItemInfo.isOpen){
              skip = true;
              parentDoenetIdsToSkip.push(authorItemInfo.doenetId);
            }
          }
        }
  
        let lastSelectedDoenetId = selectedItems[selectedItems.length -1];
        let indexOfLastSelected = allRenderedRows.indexOf(lastSelectedDoenetId);
        let indexOfClick = allRenderedRows.indexOf(doenetId);
        let itemsToSelect = allRenderedRows.slice(Math.min(indexOfLastSelected,indexOfClick),(Math.max(indexOfLastSelected,indexOfClick)+1))
        //Need to reverse when the new last item won't be at the end
        if (indexOfLastSelected > indexOfClick){
          itemsToSelect.reverse();
        }
        newSelectedItems = [...selectedItems];
        for (let newDoenetId of itemsToSelect){
          if (!selectedItems.includes(newDoenetId)){
            newSelectedItems.push(newDoenetId);
            set(itemByDoenetId(newDoenetId),(was)=>{
              let newObj = {...was};
              newObj.isSelected = true;
              return newObj;
            })
          }
        }
      }else if(e.metaKey){
        //Command Click means toggle the one item selected or not
        let itemWasSelected = selectedItems.includes(doenetId);
        if (itemWasSelected){
          newSelectedItems = selectedItems.filter((testId)=>{return testId != doenetId});
          set(itemByDoenetId(doenetId),(was)=>{
            let newObj = {...was};
            newObj.isSelected = false;
            return newObj;
          })

        }else{
          //Add this item to the selected items
          newSelectedItems = [...selectedItems,doenetId];
          set(itemByDoenetId(doenetId),(was)=>{
            let newObj = {...was};
            newObj.isSelected = true;
            return newObj;
          })
        }
      }else{

        //No Shift or Command Click
        //Only select this option and remove the others
        newSelectedItems = [doenetId];
        set(itemByDoenetId(doenetId),(was)=>{
                  let newObj = {...was};
                  newObj.isSelected = true;
                  return newObj;
                })
        for (let doenetIdToUnselect of selectedItems){
          if (doenetId != doenetIdToUnselect){ //Leave the selected on selected
            set(itemByDoenetId(doenetIdToUnselect),(was)=>{
              let newObj = {...was};
              newObj.isSelected = false;
              return newObj;
            })
          }
        }
      }
    }
    set(selectedCourseItems,newSelectedItems);

    courseNavigatorProps?.updateSelectMenu({selectedItems:newSelectedItems});

  },[doenetId, courseId, setSelectionMenu])

  let bgcolor = 'var(--canvas)';
  let color = 'var(--canvastext)';
  if (isSelected){
    color= 'black';
    bgcolor = 'var(--lightBlue)';
  }else if (isBeingCut){
    bgcolor = 'var(--mainGray)'; //grey
  }

  if (hasToggle){
    openCloseIndicator = isOpen ? (
        <ToggleCloseIconStyling 
          data-cy="folderToggleCloseIcon" 
          aria-expanded="true"
          style={{backgroundColor: bgcolor}}
          onClick={ ()=>{
            if (hasToggle){
            toggleOpenClosed();
          }}} 
          onKeyDown={(e)=>{
            if (e.key === "enter") {
              if (hasToggle){
                toggleOpenClosed();
              }
            }
          }} 
        >
          <FontAwesomeIcon icon={faChevronDown} />
        </ToggleCloseIconStyling>
      ) : (
        <ToggleCloseIconStyling 
          data-cy="folderToggleOpenIcon" 
          aria-expanded="false"
          style={{backgroundColor: bgcolor}}
          onClick={ ()=>{
            if (hasToggle){
            toggleOpenClosed();
          }}}
          onKeyDown={(e)=>{
            if (e.key === "enter") {
              if (hasToggle){
                toggleOpenClosed();
              }
            }
          }}  
        >
          <FontAwesomeIcon icon={faChevronRight} />
        </ToggleCloseIconStyling>
      );
  }

  //Used to open editor or assignment
  let handleDoubleClick = useRecoilCallback(()=> async (e)=>{
    e.preventDefault();
    e.stopPropagation();
    courseNavigatorProps?.doubleClickItem({doenetId,courseId});
  },[doenetId,courseId,courseNavigatorProps]);

  let columnsCSS = getColumnsCSS(numberOfVisibleColumns);
  const indentPx = 25;

  let activityJSX = (
    <div 
    key={`Row${doenetId}`}
    role="button"
    tabIndex={0}
    className="navigationRow noselect nooutline"
    style={{
      cursor: 'pointer',
      padding: '8px',
      border: '0px',
      borderBottom: '2px solid var(--canvastext)',
      backgroundColor: bgcolor,
      color: color,
      width: 'auto',
      // marginLeft: marginSize,
    }}
    onClick={(e)=>{
      handleSingleSelectionClick(e);
    }}
    onDoubleClick={(e)=>{
      handleDoubleClick(e);
    }}
    >
    <div
      style={{
        
        display: 'grid',
        gridTemplateColumns: columnsCSS,
        gridTemplateRows: '1fr',
        alignContent: 'center',
        // marginTop: '8px',
        // marginBottom: '8px',
      }}
    >
      <span 
       className='navigationColumn1'
      style={{ 
        marginLeft: `${indentLevel * indentPx}px`
      }}>

      <p style={{ 
        display: 'inline', 
        margin: '0px' }} >
       { numbered ?  <svg style={{verticalAlign:'middle'}} width="22" height="22" viewBox="0 0 22 22">
      <circle cx="11"
              cy="11"
              r="12"
              stroke="var(--canvas)"
              strokeWidth="2"
              fill="var(--mainBlue)"/>
      <text fontSize="14"
            fill="var(--canvas)"
            fontFamily="Verdana"
            textAnchor="middle"
            alignmentBaseline="baseline"
            x="11"
            y="16">{numbered}</text>
  </svg>: null }
        {openCloseIndicator}
        <span style={{marginLeft:'8px'}} data-test="rowIcon">
          <FontAwesomeIcon icon={icon} />
        </span>
        <span style={{marginLeft:'4px'}} data-test="rowLabel">{label} </span>
      </p>
      </span>
    {numberOfVisibleColumns > 1 ? <span className='navigationColumn2' style={{ textAlign: 'center' }}>{columnsJSX[0]}</span> : null}
    {numberOfVisibleColumns > 2 ? <span className='navigationColumn3' style={{ textAlign: 'center' }}>{columnsJSX[1]}</span> : null}
    {numberOfVisibleColumns > 3 ? <span className='navigationColumn4' style={{ textAlign: 'center' }}>{columnsJSX[2]}</span> : null}
    {numberOfVisibleColumns > 4 ? <span className='navigationColumn5' style={{ textAlign: 'center' }}>{columnsJSX[3]}</span> : null}
      </div>
    </div>
  )
  
  return <>{activityJSX}</>
}

function getColumnsCSS(numberOfVisibleColumns){
  let columnsCSS = '250px repeat(4,1fr)'; //5 columns max
  if (numberOfVisibleColumns === 4) {
    columnsCSS = '250px repeat(3,1fr)';
  } else if (numberOfVisibleColumns === 3) {
    columnsCSS = '250px 1fr 1fr';
  } else if (numberOfVisibleColumns === 2) {
    columnsCSS = '250px 1fr';
  } else if (numberOfVisibleColumns === 1) {
    columnsCSS = '100%';
  }
  return columnsCSS;

}

function CourseNavigationHeader({columnLabels,numberOfVisibleColumns,setNumberOfVisibleColumns}){
  // console.log("===CourseNavigationHeader")

  const updateNumColumns = useCallback(
    (width) => {
      const maxColumns = columnLabels.length + 1;
      
      //update number of columns in header
      const breakpoints = [375, 500, 650, 800];
      if (width >= breakpoints[3] && 
        numberOfVisibleColumns !== 5
        ) {
        const nextNumberOfVisibleColumns = Math.min(maxColumns, 5);
        setNumberOfVisibleColumns?.(nextNumberOfVisibleColumns);
      } else if (
        width < breakpoints[3] &&
        width >= breakpoints[2] &&
        numberOfVisibleColumns !== 4 

      ) {
        const nextNumberOfVisibleColumns = Math.min(maxColumns, 4);
        setNumberOfVisibleColumns?.(nextNumberOfVisibleColumns);
      } else if (
        width < breakpoints[2] &&
        width >= breakpoints[1] &&
        numberOfVisibleColumns !== 3 
      ) {
        const nextNumberOfVisibleColumns = Math.min(maxColumns, 3);
        setNumberOfVisibleColumns?.(nextNumberOfVisibleColumns);
      } else if (
        width < breakpoints[1] &&
        width >= breakpoints[0] &&
        numberOfVisibleColumns !== 2 
      ) {
        const nextNumberOfVisibleColumns = Math.min(maxColumns, 2);
        setNumberOfVisibleColumns?.(nextNumberOfVisibleColumns);
      } else if (width < breakpoints[0] && 
        numberOfVisibleColumns !== 1
        ) {
        setNumberOfVisibleColumns?.(1);
      }else if  (numberOfVisibleColumns > maxColumns) {
        //If over the max set to max
        setNumberOfVisibleColumns?.(maxColumns);

      
      }
    },
    [columnLabels, numberOfVisibleColumns, setNumberOfVisibleColumns],
  );

  let columnsCSS = getColumnsCSS(numberOfVisibleColumns);

  return (
    <Measure
      bounds
      onResize={(contentRect) => {
        const width = contentRect.bounds.width;
        // console.log("width",width)
        // latestWidth.current = width;
        updateNumColumns(width);
      }}
    >
      {({ measureRef }) => (
        <div
          ref={measureRef}
          className="noselect nooutline"
          style={{
            padding: '8px',
            border: '0px',
            borderBottom: '1px solid var(--canvastext)',
            maxWidth: '850px',
            margin: '0px',
          }}
        >
          <div
            style={{
              display: 'grid',
              gridTemplateColumns: columnsCSS,
              gridTemplateRows: '1fr',
              alignContent: 'center',
            }}
          >
            <span>Label</span>
            {numberOfVisibleColumns >= 2 && columnLabels[0] ? (
              <span style={{ textAlign: 'center' }}>{columnLabels[0]}</span>
            ) : null}
            {numberOfVisibleColumns >= 3 && columnLabels[1] ? (
              <span style={{ textAlign: 'center' }}>{columnLabels[1]}</span>
            ) : null}
            {numberOfVisibleColumns >= 4 && columnLabels[2] ? (
              <span style={{ textAlign: 'center' }}>{columnLabels[2]}</span>
            ) : null}
            {numberOfVisibleColumns >= 5 && columnLabels[3] ? (
              <span style={{ textAlign: 'center' }}>{columnLabels[3]}</span>
            ) : null}
          </div>
        </div>
      )}
    </Measure>
  );

}<|MERGE_RESOLUTION|>--- conflicted
+++ resolved
@@ -354,27 +354,7 @@
 
   },[doenetId])
 
-<<<<<<< HEAD
   
-=======
-  if (hasToggle){
-    openCloseIndicator = isOpen ? (
-        <span data-test="folderToggleCloseIcon" onClick={ ()=>{
-          if (hasToggle){
-          toggleOpenClosed();
-        }}} >
-          <FontAwesomeIcon icon={faChevronDown} />
-        </span>
-      ) : (
-        <span data-test="folderToggleOpenIcon" onClick={ ()=>{
-          if (hasToggle){
-          toggleOpenClosed();
-        }}} >
-          <FontAwesomeIcon icon={faChevronRight} />
-        </span>
-      );
-  }
->>>>>>> 494813c4
 
   //Selection is based on course items and Recoil
   //Always append to the end of the array so we know the last selected item
