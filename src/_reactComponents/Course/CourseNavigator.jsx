/**
 * External dependencies
 */
import React, { useCallback, useEffect, useRef, useState } from 'react';
import Measure from 'react-measure';
import {
  faCode,
  faFileCode,
  faFileExport,
  faLayerGroup,
  faFolderTree,
  faChevronRight,
  faChevronDown,
  faCheck,
} from '@fortawesome/free-solid-svg-icons';

import { FontAwesomeIcon } from '@fortawesome/react-fontawesome';
import { useRecoilValue, useRecoilCallback, useSetRecoilState } from 'recoil';

import {
  authorCourseItemOrderByCourseId,
  itemByDoenetId,
  useInitCourseItems,
  selectedCourseItems,
  authorCourseItemOrderByCourseIdBySection,
  studentCourseItemOrderByCourseIdBySection,
} from '../../_reactComponents/Course/CourseActions';
import styled from 'styled-components';

/**
 * Internal dependencies
 */
import '../../_utils/util.css';
import { searchParamAtomFamily } from '../../Tools/_framework/NewToolRoot';
import { mainPanelClickAtom } from '../../Tools/_framework/Panels/NewMainPanel';
import { selectedMenuPanelAtom } from '../../Tools/_framework/Panels/NewMenuPanel';
import { effectivePermissionsByCourseId } from '../PanelHeaderComponents/RoleDropdown';

const ToggleCloseIconStyling = styled.button`
  border: none;
  border-radius: 35px;
  &:focus {
    outline: 2px solid var(--canvastext);
    outline-offset: 2px;
  }
`;

export default function CourseNavigator(props) {
  console.log('=== CourseNavigator');
  const courseId = useRecoilValue(searchParamAtomFamily('courseId'));
  const sectionId = useRecoilValue(searchParamAtomFamily('sectionId'));
  const { canViewUnassignedContent } = useRecoilValue(
    effectivePermissionsByCourseId(courseId),
  );

  useInitCourseItems(courseId);
  const [numberOfVisibleColumns, setNumberOfVisibleColumns] = useState(1);
  let setMainPanelClick = useSetRecoilState(mainPanelClickAtom);

  let clearSelections = useRecoilCallback(({ snapshot, set }) => async () => {
    const selectedItems = await snapshot.getPromise(selectedCourseItems);
    set(selectedMenuPanelAtom, null);
    set(selectedCourseItems, []);
    for (let deselectId of selectedItems) {
      set(itemByDoenetId(deselectId), (was) => {
        let newObj = { ...was };
        newObj.isSelected = false;
        return newObj;
      });
    }
  });

  useEffect(() => {
    setMainPanelClick((was) => {
      let newObj = [...was];
      newObj.push(clearSelections);
      return newObj;
    });
  }, [clearSelections, setMainPanelClick]);

  if (canViewUnassignedContent == '0' || props.displayRole == 'student') {
    return (
      <StudentCourseNavigation
        courseNavigatorProps={props}
        courseId={courseId}
        sectionId={sectionId}
        numberOfVisibleColumns={numberOfVisibleColumns}
        setNumberOfVisibleColumns={setNumberOfVisibleColumns}
      />
    );
  }
  if (canViewUnassignedContent == '1' || props.displayRole == 'instructor') {
    return (
      <AuthorCourseNavigation
        courseNavigatorProps={props}
        courseId={courseId}
        sectionId={sectionId}
        numberOfVisibleColumns={numberOfVisibleColumns}
        setNumberOfVisibleColumns={setNumberOfVisibleColumns}
      />
    );
  }
  return null;
}

function StudentCourseNavigation({
  courseId,
  sectionId,
  numberOfVisibleColumns,
  setNumberOfVisibleColumns,
  courseNavigatorProps,
}) {
  let studentItemOrder = useRecoilValue(
    studentCourseItemOrderByCourseIdBySection({ courseId, sectionId }),
  );
  // console.log('studentItemOrder', studentItemOrder);
  let previousSections = useRef([]);
  let definedForSectionId = useRef('');
  //If sectionId changes clear out previousSections
  if (definedForSectionId.current != sectionId) {
    previousSections.current = [];
    definedForSectionId.current = sectionId;
  }
  //TODO: use student information here?
  let items = [];
  studentItemOrder.map((doenetId) =>
    items.push(
      <StudentItem
        key={`itemcomponent${doenetId}`}
        courseId={courseId}
        doenetId={doenetId}
        indentLevel={0}
        previousSections={previousSections}
        courseNavigatorProps={courseNavigatorProps}
        numberOfVisibleColumns={numberOfVisibleColumns}
      />,
    ),
  );

  return (
    <>
      <CourseNavigationHeader
        columnLabels={['Due Date']}
        numberOfVisibleColumns={numberOfVisibleColumns}
        setNumberOfVisibleColumns={setNumberOfVisibleColumns}
      />
      {items}
    </>
  );
}

function StudentItem({
  courseId,
  doenetId,
  numberOfVisibleColumns,
  indentLevel,
  previousSections,
  courseNavigatorProps,
}) {
  //TODO: Investigate if type should be a selector and these three would subscribe to item info
  let itemInfo = useRecoilValue(itemByDoenetId(doenetId));

  if (itemInfo.type == 'section' && previousSections?.current) {
    previousSections.current.push(itemInfo.doenetId);
  }
  if (previousSections?.current.includes(itemInfo.parentDoenetId)) {
    return null;
  }
  if (itemInfo.type == 'section') {
    return (
      <StudentSection
        key={`Item${doenetId}`}
        courseNavigatorProps={courseNavigatorProps}
        courseId={courseId}
        doenetId={doenetId}
        itemInfo={itemInfo}
        numberOfVisibleColumns={numberOfVisibleColumns}
        indentLevel={indentLevel}
      />
    );
  } else if (itemInfo.type == 'activity') {
    return (
      <StudentActivity
        key={`Item${doenetId}`}
        courseNavigatorProps={courseNavigatorProps}
        courseId={courseId}
        doenetId={doenetId}
        itemInfo={itemInfo}
        numberOfVisibleColumns={numberOfVisibleColumns}
        indentLevel={indentLevel}
      />
    );
  }

  return null;
}

function StudentSection({
  courseId,
  doenetId,
  itemInfo,
  numberOfVisibleColumns,
  indentLevel,
  courseNavigatorProps,
}) {
  let studentSectionItemOrder = useRecoilValue(
    studentCourseItemOrderByCourseIdBySection({
      courseId,
      sectionId: itemInfo.doenetId,
    }),
  );
  let previousSections = useRef([]);

  if (itemInfo.isOpen) {
    let sectionItems = studentSectionItemOrder.map((doenetId) => (
      <StudentItem
        key={`itemcomponent${doenetId}`}
        courseNavigatorProps={courseNavigatorProps}
        previousSections={previousSections}
        courseId={courseId}
        doenetId={doenetId}
        numberOfVisibleColumns={numberOfVisibleColumns}
        indentLevel={indentLevel + 1}
      />
    ));

    return (
      <>
        <Row
          courseId={courseId}
          courseNavigatorProps={courseNavigatorProps}
          numberOfVisibleColumns={numberOfVisibleColumns}
          icon={faFolderTree}
          label={itemInfo.label}
          doenetId={doenetId}
          hasToggle={true}
          isOpen={itemInfo.isOpen}
          isSelected={itemInfo.isSelected}
          indentLevel={indentLevel}
        />
        {sectionItems}
      </>
    );
  } else {
    return (
      <Row
        courseId={courseId}
        courseNavigatorProps={courseNavigatorProps}
        numberOfVisibleColumns={numberOfVisibleColumns}
        icon={faFolderTree}
        label={itemInfo.label}
        doenetId={doenetId}
        hasToggle={true}
        isOpen={itemInfo.isOpen}
        isSelected={itemInfo.isSelected}
        indentLevel={indentLevel}
      />
    );
  }
}

function StudentActivity({
  courseId,
  doenetId,
  itemInfo,
  numberOfVisibleColumns,
  indentLevel,
  courseNavigatorProps,
}) {
  let columnsJSX = [null];
  if (itemInfo.dueDate) {
    columnsJSX[0] = (
      <span key={`activityColumn2${doenetId}`}>{itemInfo.dueDate}</span>
    );
  }
  return (
    <>
      <Row
        courseId={courseId}
        courseNavigatorProps={courseNavigatorProps}
        columnsJSX={columnsJSX}
        numberOfVisibleColumns={numberOfVisibleColumns}
        icon={faFileCode}
        label={itemInfo.label}
        doenetId={doenetId}
        isSelected={itemInfo.isSelected}
        indentLevel={indentLevel}
        isBeingCut={itemInfo.isBeingCut}
      />
    </>
  );
}

function AuthorCourseNavigation({
  courseId,
  sectionId,
  numberOfVisibleColumns,
  setNumberOfVisibleColumns,
  courseNavigatorProps,
}) {
  let authorItemOrder = useRecoilValue(
    authorCourseItemOrderByCourseIdBySection({ courseId, sectionId }),
  );
  // console.log('authorItemOrder', courseId, sectionId, authorItemOrder);

  let previousSections = useRef([]);
  let definedForSectionId = useRef('');
  //If sectionId changes clear out previousSections
  if (definedForSectionId.current != sectionId) {
    previousSections.current = [];
    definedForSectionId.current = sectionId;
  }

  let items = authorItemOrder.map((doenetId) => (
    <Item
      key={`itemcomponent${doenetId}`}
      courseNavigatorProps={courseNavigatorProps}
      previousSections={previousSections}
      courseId={courseId}
      doenetId={doenetId}
      numberOfVisibleColumns={numberOfVisibleColumns}
      indentLevel={0}
    />
  ));

  return (
    <>
      <CourseNavigationHeader
        columnLabels={['Assigned', 'Public']}
        numberOfVisibleColumns={numberOfVisibleColumns}
        setNumberOfVisibleColumns={setNumberOfVisibleColumns}
      />
      {items}
    </>
  );
}

function Item({
  courseId,
  doenetId,
  numberOfVisibleColumns,
  indentLevel,
  previousSections,
  courseNavigatorProps,
}) {
  //TODO: Investigate if type should be a selector and these three would subscribe to item info
  let itemInfo = useRecoilValue(itemByDoenetId(doenetId));

  if (itemInfo.type == 'section' && previousSections?.current) {
    previousSections.current.push(itemInfo.doenetId);
  }
  if (previousSections?.current.includes(itemInfo.parentDoenetId)) {
    return null;
  }
  if (itemInfo.type == 'section') {
    return (
      <Section
        key={`Item${doenetId}`}
        courseNavigatorProps={courseNavigatorProps}
        courseId={courseId}
        doenetId={doenetId}
        itemInfo={itemInfo}
        numberOfVisibleColumns={numberOfVisibleColumns}
        indentLevel={indentLevel}
      />
    );
  } else if (itemInfo.type == 'bank') {
    return (
      <Bank
        key={`Item${doenetId}`}
        courseNavigatorProps={courseNavigatorProps}
        courseId={courseId}
        doenetId={doenetId}
        itemInfo={itemInfo}
        numberOfVisibleColumns={numberOfVisibleColumns}
        indentLevel={indentLevel}
      />
    );
  } else if (itemInfo.type == 'activity') {
    return (
      <Activity
        key={`Item${doenetId}`}
        courseNavigatorProps={courseNavigatorProps}
        courseId={courseId}
        doenetId={doenetId}
        itemInfo={itemInfo}
        numberOfVisibleColumns={numberOfVisibleColumns}
        indentLevel={indentLevel}
      />
    );
  }

  return null;
}

function Section({
  courseId,
  doenetId,
  itemInfo,
  numberOfVisibleColumns,
  indentLevel,
  courseNavigatorProps,
}) {
  let authorSectionItemOrder = useRecoilValue(
    authorCourseItemOrderByCourseIdBySection({
      courseId,
      sectionId: itemInfo.doenetId,
    }),
  );
  let previousSections = useRef([]);
  let columnsJSX = [null, null];
  if (itemInfo.isAssigned) {
    columnsJSX[0] = (
      <FontAwesomeIcon key={`activityColumn2${doenetId}`} icon={faCheck} />
    );
  }

  if (itemInfo.isOpen) {
    let sectionItems = authorSectionItemOrder.map((doenetId) => (
      <Item
        key={`itemcomponent${doenetId}`}
        courseNavigatorProps={courseNavigatorProps}
        previousSections={previousSections}
        courseId={courseId}
        doenetId={doenetId}
        numberOfVisibleColumns={numberOfVisibleColumns}
        indentLevel={indentLevel + 1}
      />
    ));

    return (
      <>
        <Row
          courseId={courseId}
          columnsJSX={columnsJSX}
          courseNavigatorProps={courseNavigatorProps}
          isBeingCut={itemInfo.isBeingCut}
          numberOfVisibleColumns={numberOfVisibleColumns}
          icon={faFolderTree}
          label={itemInfo.label}
          doenetId={doenetId}
          hasToggle={true}
          isOpen={itemInfo.isOpen}
          isSelected={itemInfo.isSelected}
          indentLevel={indentLevel}
        />
        {sectionItems}
      </>
    );
  } else {
    return (
      <Row
        courseId={courseId}
        columnsJSX={columnsJSX}
        courseNavigatorProps={courseNavigatorProps}
        isBeingCut={itemInfo.isBeingCut}
        numberOfVisibleColumns={numberOfVisibleColumns}
        icon={faFolderTree}
        label={itemInfo.label}
        doenetId={doenetId}
        hasToggle={true}
        isOpen={itemInfo.isOpen}
        isSelected={itemInfo.isSelected}
        indentLevel={indentLevel}
      />
    );
  }
}

function Bank({
  courseId,
  doenetId,
  itemInfo,
  numberOfVisibleColumns,
  indentLevel,
  courseNavigatorProps,
}) {
  if (itemInfo.isOpen) {
    let pages = itemInfo.pages.map((pageDoenetId, i) => {
      return (
        <Page
          key={`Page${pageDoenetId}`}
          courseNavigatorProps={courseNavigatorProps}
          courseId={courseId}
          doenetId={pageDoenetId}
          numberOfVisibleColumns={numberOfVisibleColumns}
          indentLevel={indentLevel + 1}
          number={i + 1}
        />
      );
    });

    return (
      <>
        <Row
          courseId={courseId}
          courseNavigatorProps={courseNavigatorProps}
          numberOfVisibleColumns={numberOfVisibleColumns}
          icon={faLayerGroup}
          label={itemInfo.label}
          doenetId={doenetId}
          hasToggle={true}
          isOpen={itemInfo.isOpen}
          isSelected={itemInfo.isSelected}
          isBeingCut={itemInfo.isBeingCut}
          indentLevel={indentLevel}
        />
        {pages}
      </>
    );
  } else {
    return (
      <Row
        courseId={courseId}
        courseNavigatorProps={courseNavigatorProps}
        numberOfVisibleColumns={numberOfVisibleColumns}
        icon={faLayerGroup}
        label={itemInfo.label}
        doenetId={doenetId}
        hasToggle={true}
        isOpen={itemInfo.isOpen}
        isSelected={itemInfo.isSelected}
        isBeingCut={itemInfo.isBeingCut}
        indentLevel={indentLevel}
      />
    );
  }
}

function Activity({
  courseId,
  doenetId,
  itemInfo,
  numberOfVisibleColumns,
  indentLevel,
  courseNavigatorProps,
}) {
  let columnsJSX = [null, null];
  if (itemInfo.isAssigned) {
    columnsJSX[0] = (
      <FontAwesomeIcon key={`activityColumn2${doenetId}`} icon={faCheck} />
    );
  }
  if (itemInfo.isPublic) {
    columnsJSX[1] = (
      <FontAwesomeIcon key={`activityColumn3${doenetId}`} icon={faCheck} />
    );
  }
  if (itemInfo.isSinglePage) {
    return (
      <>
        <Row
          courseId={courseId}
          courseNavigatorProps={courseNavigatorProps}
          columnsJSX={columnsJSX}
          numberOfVisibleColumns={numberOfVisibleColumns}
          icon={faFileCode}
          label={itemInfo.label}
          doenetId={doenetId}
          isSelected={itemInfo.isSelected}
          indentLevel={indentLevel}
          isBeingCut={itemInfo.isBeingCut}
        />
      </>
    );
  }
  if (itemInfo.isOpen) {
    let childRowsJSX = itemInfo.content.map((pageOrOrder, i) => {
      if (pageOrOrder?.type == 'order') {
        return (
          <Order
            key={`Order${i}${doenetId}`}
            courseNavigatorProps={courseNavigatorProps}
            orderInfo={pageOrOrder}
            courseId={courseId}
            activityDoenetId={doenetId}
            numberOfVisibleColumns={1}
            indentLevel={indentLevel + 1}
          />
        );
      } else {
        return (
          <Page
            key={`NavPage${i}`}
            courseNavigatorProps={courseNavigatorProps}
            courseId={courseId}
            doenetId={pageOrOrder}
            activityDoenetId={itemInfo.doenetId}
            numberOfVisibleColumns={numberOfVisibleColumns}
            indentLevel={indentLevel + 1}
          />
        );
      }
    });
    return (
      <>
        <Row
          courseId={courseId}
          courseNavigatorProps={courseNavigatorProps}
          columnsJSX={columnsJSX}
          numberOfVisibleColumns={numberOfVisibleColumns}
          icon={faFileCode}
          label={itemInfo.label}
          doenetId={doenetId}
          hasToggle={true}
          isOpen={itemInfo.isOpen}
          isSelected={itemInfo.isSelected}
          indentLevel={indentLevel}
          isBeingCut={itemInfo.isBeingCut}
        />
        {childRowsJSX}
      </>
    );
  } else {
    return (
      <>
        <Row
          courseId={courseId}
          courseNavigatorProps={courseNavigatorProps}
          columnsJSX={columnsJSX}
          numberOfVisibleColumns={numberOfVisibleColumns}
          icon={faFileCode}
          label={itemInfo.label}
          doenetId={doenetId}
          hasToggle={true}
          isOpen={itemInfo.isOpen}
          isSelected={itemInfo.isSelected}
          indentLevel={indentLevel}
          isBeingCut={itemInfo.isBeingCut}
        />
      </>
    );
  }
}

function Order({
  courseId,
  activityDoenetId,
  numberOfVisibleColumns,
  indentLevel,
  orderInfo,
  courseNavigatorProps,
}) {
  let { behavior, doenetId, content, numberToSelect, withReplacement } =
    orderInfo;
  let recoilOrderInfo = useRecoilValue(itemByDoenetId(doenetId));

  let contentJSX = [];
  if (behavior == 'sequence') {
    contentJSX = content.map((pageOrOrder, i) => {
      if (pageOrOrder?.type == 'order') {
        return (
          <Order
            key={`Order${i}${doenetId}`}
            courseNavigatorProps={courseNavigatorProps}
            orderInfo={pageOrOrder}
            courseId={courseId}
            activityDoenetId={doenetId}
            numberOfVisibleColumns={1}
            indentLevel={indentLevel + 1}
          />
        );
      } else {
        return (
          <Page
            key={`NavPage${i}`}
            courseNavigatorProps={courseNavigatorProps}
            courseId={courseId}
            doenetId={pageOrOrder}
            activityDoenetId={activityDoenetId}
            numberOfVisibleColumns={numberOfVisibleColumns}
            indentLevel={indentLevel + 1}
            number={i + 1}
          />
        );
      }
    });
  } else {
    //All other behaviors
    contentJSX = content.map((pageOrOrder, i) => {
      if (pageOrOrder?.type == 'order') {
        return (
          <Order
            key={`Order${i}${doenetId}`}
            courseNavigatorProps={courseNavigatorProps}
            orderInfo={pageOrOrder}
            courseId={courseId}
            activityDoenetId={doenetId}
            numberOfVisibleColumns={1}
            indentLevel={indentLevel + 1}
          />
        );
      } else {
        return (
          <Page
            key={`NavPage${i}`}
            courseNavigatorProps={courseNavigatorProps}
            courseId={courseId}
            doenetId={pageOrOrder}
            activityDoenetId={activityDoenetId}
            numberOfVisibleColumns={numberOfVisibleColumns}
            indentLevel={indentLevel + 1}
          />
        );
      }
    });
  }

  let label = behavior;
  if (behavior == 'select') {
    if (withReplacement) {
      label = `${behavior} ${numberToSelect} with replacement`;
    } else {
      label = `${behavior} ${numberToSelect} without replacement`;
    }
  }

  if (recoilOrderInfo.isOpen) {
    return (
      <>
        <Row
          courseId={courseId}
          isBeingCut={recoilOrderInfo.isBeingCut}
          courseNavigatorProps={courseNavigatorProps}
          numberOfVisibleColumns={numberOfVisibleColumns}
          icon={faFileExport}
          label={label}
          doenetId={doenetId}
          hasToggle={true}
          isOpen={recoilOrderInfo.isOpen}
          isSelected={recoilOrderInfo.isSelected}
          indentLevel={indentLevel}
        />
        {contentJSX}
      </>
    );
  } else {
    return (
      <Row
        courseId={courseId}
        isBeingCut={recoilOrderInfo.isBeingCut}
        courseNavigatorProps={courseNavigatorProps}
        numberOfVisibleColumns={numberOfVisibleColumns}
        icon={faFileExport}
        label={label}
        doenetId={doenetId}
        hasToggle={true}
        isOpen={recoilOrderInfo.isOpen}
        isSelected={recoilOrderInfo.isSelected}
        indentLevel={indentLevel}
      />
    );
  }
}

function Page({
  courseId,
  doenetId,
  activityDoenetId,
  numberOfVisibleColumns,
  indentLevel,
  number = null,
  courseNavigatorProps,
}) {
  let recoilPageInfo = useRecoilValue(itemByDoenetId(doenetId));
  //TODO: numbered
  return (
    <Row
      courseId={courseId}
      courseNavigatorProps={courseNavigatorProps}
      numberOfVisibleColumns={numberOfVisibleColumns}
      icon={faCode}
      label={recoilPageInfo.label}
      doenetId={recoilPageInfo.doenetId}
      indentLevel={indentLevel}
      numbered={number}
      isSelected={recoilPageInfo.isSelected}
      isBeingCut={recoilPageInfo.isBeingCut}
    />
  );
}

function Row({
  courseId,
  doenetId,
  numberOfVisibleColumns,
  columnsJSX = [],
  icon,
  label,
  isSelected = false,
  indentLevel = 0,
  numbered,
  hasToggle = false,
  isOpen,
  isBeingCut = false,
  courseNavigatorProps,
}) {
  const setSelectionMenu = useSetRecoilState(selectedMenuPanelAtom);

  let openCloseIndicator = null;
  let toggleOpenClosed = useRecoilCallback(
    ({ set }) =>
      () => {
        set(itemByDoenetId(doenetId), (was) => {
          let newObj = { ...was };
          newObj.isOpen = !newObj.isOpen;
          return newObj;
        });
      },
    [doenetId],
  );

<<<<<<< HEAD
  if (hasToggle) {
    openCloseIndicator = isOpen ? (
        <span data-test="folderToggleCloseIcon" onClick={ ()=>{
          if (hasToggle){
          toggleOpenClosed();
        }}} >
          <FontAwesomeIcon icon={faChevronDown} />
        </span>
      ) : (
        <span data-test="folderToggleOpenIcon" onClick={ ()=>{
          if (hasToggle){
          toggleOpenClosed();
        }}} >
          <FontAwesomeIcon icon={faChevronRight} />
        </span>
      );
  }
=======
  
>>>>>>> 223885cb

  //Selection is based on course items and Recoil
  //Always append to the end of the array so we know the last selected item
  let handleSingleSelectionClick = useRecoilCallback(
    ({ snapshot, set }) =>
      async (e) => {
        e.preventDefault();
        e.stopPropagation();
        let selectedItems = await snapshot.getPromise(selectedCourseItems);
        let clickedItem = await snapshot.getPromise(itemByDoenetId(doenetId));
        console.log(
          'clickedItem',
          clickedItem.type,
          clickedItem.doenetId,
          clickedItem,
        );

        let newSelectedItems = [];

        if (selectedItems.length == 0) {
          //No items selected so select this item
          newSelectedItems = [doenetId];
          set(itemByDoenetId(doenetId), (was) => {
            let newObj = { ...was };
            newObj.isSelected = true;
            return newObj;
          });
        } else if (selectedItems.length == 1 && selectedItems[0] == doenetId) {
          if (e.metaKey) {
            //If cmd then clear the one item
            newSelectedItems = [];
            set(itemByDoenetId(doenetId), (was) => {
              let newObj = { ...was };
              newObj.isSelected = false;
              return newObj;
            });
          } else {
            //Just keep the one item selected
            newSelectedItems = [...selectedItems];
          }
        } else {
          if (e.shiftKey) {
            //Shift Click
            //Select all items from the last one selected to this one
            let sectionId = await snapshot.getPromise(
              searchParamAtomFamily('sectionId'),
            );
            if (!sectionId) {
              sectionId = courseId;
            }
            const authorItemDoenetIds = await snapshot.getPromise(
              authorCourseItemOrderByCourseIdBySection({ courseId, sectionId }),
            );
            // const authorItemDoenetIds = await snapshot.getPromise(authorCourseItemOrderByCourseId(courseId))
            //build allRenderedRows on the fly
            let allRenderedRows = [];
            let skip = false;
            let parentDoenetIdsToSkip = [];
            for (let i = 0; i < authorItemDoenetIds.length; i++) {
              let itemDoenetId = authorItemDoenetIds[i];
              const authorItemInfo = await snapshot.getPromise(
                itemByDoenetId(itemDoenetId),
              );
              if (skip) {
                //Check if back to same parent
                if (
                  !parentDoenetIdsToSkip.includes(authorItemInfo.parentDoenetId)
                ) {
                  skip = false;
                  parentDoenetIdsToSkip = [];
                } else {
                  //Test if we need to add another child to the ids to skip
                  if (authorItemInfo.type == 'order') {
                    parentDoenetIdsToSkip.push(authorItemInfo.doenetId);
                  }
                }
              }
              if (!skip) {
                allRenderedRows.push(itemDoenetId);
                //Start skip when we have a closed item
                if (
                  authorItemInfo?.isOpen !== undefined &&
                  !authorItemInfo.isOpen
                ) {
                  skip = true;
                  parentDoenetIdsToSkip.push(authorItemInfo.doenetId);
                }
              }
            }

            let lastSelectedDoenetId = selectedItems[selectedItems.length - 1];
            let indexOfLastSelected =
              allRenderedRows.indexOf(lastSelectedDoenetId);
            let indexOfClick = allRenderedRows.indexOf(doenetId);
            let itemsToSelect = allRenderedRows.slice(
              Math.min(indexOfLastSelected, indexOfClick),
              Math.max(indexOfLastSelected, indexOfClick) + 1,
            );
            //Need to reverse when the new last item won't be at the end
            if (indexOfLastSelected > indexOfClick) {
              itemsToSelect.reverse();
            }
            newSelectedItems = [...selectedItems];
            for (let newDoenetId of itemsToSelect) {
              if (!selectedItems.includes(newDoenetId)) {
                newSelectedItems.push(newDoenetId);
                set(itemByDoenetId(newDoenetId), (was) => {
                  let newObj = { ...was };
                  newObj.isSelected = true;
                  return newObj;
                });
              }
            }
          } else if (e.metaKey) {
            //Command Click means toggle the one item selected or not
            let itemWasSelected = selectedItems.includes(doenetId);
            if (itemWasSelected) {
              newSelectedItems = selectedItems.filter((testId) => {
                return testId != doenetId;
              });
              set(itemByDoenetId(doenetId), (was) => {
                let newObj = { ...was };
                newObj.isSelected = false;
                return newObj;
              });
            } else {
              //Add this item to the selected items
              newSelectedItems = [...selectedItems, doenetId];
              set(itemByDoenetId(doenetId), (was) => {
                let newObj = { ...was };
                newObj.isSelected = true;
                return newObj;
              });
            }
          } else {
            //No Shift or Command Click
            //Only select this option and remove the others
            newSelectedItems = [doenetId];
            set(itemByDoenetId(doenetId), (was) => {
              let newObj = { ...was };
              newObj.isSelected = true;
              return newObj;
            });
            for (let doenetIdToUnselect of selectedItems) {
              if (doenetId != doenetIdToUnselect) {
                //Leave the selected on selected
                set(itemByDoenetId(doenetIdToUnselect), (was) => {
                  let newObj = { ...was };
                  newObj.isSelected = false;
                  return newObj;
                });
              }
            }
          }
        }
        set(selectedCourseItems, newSelectedItems);

<<<<<<< HEAD
        courseNavigatorProps?.updateSelectMenu({
          selectedItems: newSelectedItems,
        });
      },
    [doenetId, courseId, setSelectionMenu],
  );
=======
  },[doenetId, courseId, setSelectionMenu])
>>>>>>> 223885cb

  let bgcolor = 'var(--canvas)';
  let color = 'var(--canvastext)';
  if (isSelected) {
    color = 'black';
    bgcolor = 'var(--lightBlue)';
  } else if (isBeingCut) {
    bgcolor = 'var(--mainGray)'; //grey
  }

  if (hasToggle){
    openCloseIndicator = isOpen ? (
        <ToggleCloseIconStyling 
          data-cy="folderToggleCloseIcon" 
          aria-expanded="true"
          style={{backgroundColor: bgcolor}}
          onClick={ ()=>{
            if (hasToggle){
            toggleOpenClosed();
          }}} 
          onKeyDown={(e)=>{
            if (e.key === "enter") {
              if (hasToggle){
                toggleOpenClosed();
              }
            }
          }} 
        >
          <FontAwesomeIcon icon={faChevronDown} />
        </ToggleCloseIconStyling>
      ) : (
        <ToggleCloseIconStyling 
          data-cy="folderToggleOpenIcon" 
          aria-expanded="false"
          style={{backgroundColor: bgcolor}}
          onClick={ ()=>{
            if (hasToggle){
            toggleOpenClosed();
          }}}
          onKeyDown={(e)=>{
            if (e.key === "enter") {
              if (hasToggle){
                toggleOpenClosed();
              }
            }
          }}  
        >
          <FontAwesomeIcon icon={faChevronRight} />
        </ToggleCloseIconStyling>
      );
  }

  //Used to open editor or assignment
  let handleDoubleClick = useRecoilCallback(
    () => async (e) => {
      e.preventDefault();
      e.stopPropagation();
      courseNavigatorProps?.doubleClickItem({ doenetId, courseId });
    },
    [doenetId, courseId, courseNavigatorProps],
  );

  let columnsCSS = getColumnsCSS(numberOfVisibleColumns);
  const indentPx = 25;

  let activityJSX = (
    <div 
    key={`Row${doenetId}`}
    role="button"
    tabIndex={0}
    className="navigationRow noselect nooutline"
    style={{
      cursor: 'pointer',
      padding: '8px',
      border: '0px',
      borderBottom: '2px solid var(--canvastext)',
      backgroundColor: bgcolor,
      color: color,
      width: 'auto',
      // marginLeft: marginSize,
    }}
    onClick={(e)=>{
      handleSingleSelectionClick(e);
    }}
    onKeyDown={(e) => {
      if (e.key === 'Enter') {
        if (bgcolor === 'var(--canvas)') {
          handleSingleSelectionClick(e);
        } else {
          if (e.key === 'Enter' && e.metaKey) {
            handleSingleSelectionClick(e);
          } else {
            handleDoubleClick(e);
          }
        }
      }
    }}
    onDoubleClick={(e)=>{
      handleDoubleClick(e);
    }}
    >
    <div
      key={`Row${doenetId}`}
      role="button"
      data-cy="courseItem"
      tabIndex={0}
      className="noselect nooutline"
      style={{
        cursor: 'pointer',
        padding: '8px',
        border: '0px',
        borderBottom: '2px solid var(--canvastext)',
        backgroundColor: bgcolor,
        color: color,
        width: 'auto',
        // marginLeft: marginSize,
      }}
      onClick={(e) => {
        handleSingleSelectionClick(e);
      }}
      onDoubleClick={(e) => {
        handleDoubleClick(e);
      }}
    >
      <span 
       className='navigationColumn1'
      style={{ 
        marginLeft: `${indentLevel * indentPx}px`
      }}>

      <p style={{ 
        display: 'inline', 
        margin: '0px' }} >
       { numbered ?  <svg style={{verticalAlign:'middle'}} width="22" height="22" viewBox="0 0 22 22">
      <circle cx="11"
              cy="11"
              r="12"
              stroke="var(--canvas)"
              strokeWidth="2"
              fill="var(--mainBlue)"/>
      <text fontSize="14"
            fill="var(--canvas)"
            fontFamily="Verdana"
            textAnchor="middle"
            alignmentBaseline="baseline"
            x="11"
            y="16">{numbered}</text>
  </svg>: null }
        {openCloseIndicator}
        <span style={{marginLeft:'8px'}} data-test="rowIcon">
          <FontAwesomeIcon icon={icon} />
        </span>
        <span style={{marginLeft:'4px'}} data-test="rowLabel">{label} </span>
      </p>
      </span>
    {numberOfVisibleColumns > 1 ? <span className='navigationColumn2' style={{ textAlign: 'center' }}>{columnsJSX[0]}</span> : null}
    {numberOfVisibleColumns > 2 ? <span className='navigationColumn3' style={{ textAlign: 'center' }}>{columnsJSX[1]}</span> : null}
    {numberOfVisibleColumns > 3 ? <span className='navigationColumn4' style={{ textAlign: 'center' }}>{columnsJSX[2]}</span> : null}
    {numberOfVisibleColumns > 4 ? <span className='navigationColumn5' style={{ textAlign: 'center' }}>{columnsJSX[3]}</span> : null}
      </div>
    </div>
  );

  return <>{activityJSX}</>;
}

function getColumnsCSS(numberOfVisibleColumns) {
  let columnsCSS = '250px repeat(4,1fr)'; //5 columns max
  if (numberOfVisibleColumns === 4) {
    columnsCSS = '250px repeat(3,1fr)';
  } else if (numberOfVisibleColumns === 3) {
    columnsCSS = '250px 1fr 1fr';
  } else if (numberOfVisibleColumns === 2) {
    columnsCSS = '250px 1fr';
  } else if (numberOfVisibleColumns === 1) {
    columnsCSS = '100%';
  }
  return columnsCSS;
}

function CourseNavigationHeader({
  columnLabels,
  numberOfVisibleColumns,
  setNumberOfVisibleColumns,
}) {
  // console.log("===CourseNavigationHeader")

  const updateNumColumns = useCallback(
    (width) => {
      const maxColumns = columnLabels.length + 1;

      //update number of columns in header
      const breakpoints = [375, 500, 650, 800];
      if (width >= breakpoints[3] && numberOfVisibleColumns !== 5) {
        const nextNumberOfVisibleColumns = Math.min(maxColumns, 5);
        setNumberOfVisibleColumns?.(nextNumberOfVisibleColumns);
      } else if (
        width < breakpoints[3] &&
        width >= breakpoints[2] &&
        numberOfVisibleColumns !== 4
      ) {
        const nextNumberOfVisibleColumns = Math.min(maxColumns, 4);
        setNumberOfVisibleColumns?.(nextNumberOfVisibleColumns);
      } else if (
        width < breakpoints[2] &&
        width >= breakpoints[1] &&
        numberOfVisibleColumns !== 3
      ) {
        const nextNumberOfVisibleColumns = Math.min(maxColumns, 3);
        setNumberOfVisibleColumns?.(nextNumberOfVisibleColumns);
      } else if (
        width < breakpoints[1] &&
        width >= breakpoints[0] &&
        numberOfVisibleColumns !== 2
      ) {
        const nextNumberOfVisibleColumns = Math.min(maxColumns, 2);
        setNumberOfVisibleColumns?.(nextNumberOfVisibleColumns);
      } else if (width < breakpoints[0] && numberOfVisibleColumns !== 1) {
        setNumberOfVisibleColumns?.(1);
      } else if (numberOfVisibleColumns > maxColumns) {
        //If over the max set to max
        setNumberOfVisibleColumns?.(maxColumns);
      }
    },
    [columnLabels, numberOfVisibleColumns, setNumberOfVisibleColumns],
  );

  let columnsCSS = getColumnsCSS(numberOfVisibleColumns);

  return (
    <Measure
      bounds
      onResize={(contentRect) => {
        const width = contentRect.bounds.width;
        // console.log("width",width)
        // latestWidth.current = width;
        updateNumColumns(width);
      }}
    >
      {({ measureRef }) => (
        <div
          ref={measureRef}
          className="noselect nooutline"
          style={{
            padding: '8px',
            border: '0px',
            borderBottom: '1px solid var(--canvastext)',
            maxWidth: '850px',
            margin: '0px',
          }}
        >
          <div
            style={{
              display: 'grid',
              gridTemplateColumns: columnsCSS,
              gridTemplateRows: '1fr',
              alignContent: 'center',
            }}
          >
            <span>Label</span>
            {numberOfVisibleColumns >= 2 && columnLabels[0] ? (
              <span style={{ textAlign: 'center' }}>{columnLabels[0]}</span>
            ) : null}
            {numberOfVisibleColumns >= 3 && columnLabels[1] ? (
              <span style={{ textAlign: 'center' }}>{columnLabels[1]}</span>
            ) : null}
            {numberOfVisibleColumns >= 4 && columnLabels[2] ? (
              <span style={{ textAlign: 'center' }}>{columnLabels[2]}</span>
            ) : null}
            {numberOfVisibleColumns >= 5 && columnLabels[3] ? (
              <span style={{ textAlign: 'center' }}>{columnLabels[3]}</span>
            ) : null}
          </div>
        </div>
      )}
    </Measure>
  );
}<|MERGE_RESOLUTION|>--- conflicted
+++ resolved
@@ -810,7 +810,6 @@
     [doenetId],
   );
 
-<<<<<<< HEAD
   if (hasToggle) {
     openCloseIndicator = isOpen ? (
         <span data-test="folderToggleCloseIcon" onClick={ ()=>{
@@ -828,9 +827,6 @@
         </span>
       );
   }
-=======
-  
->>>>>>> 223885cb
 
   //Selection is based on course items and Recoil
   //Always append to the end of the array so we know the last selected item
@@ -988,16 +984,12 @@
         }
         set(selectedCourseItems, newSelectedItems);
 
-<<<<<<< HEAD
         courseNavigatorProps?.updateSelectMenu({
           selectedItems: newSelectedItems,
         });
       },
     [doenetId, courseId, setSelectionMenu],
   );
-=======
-  },[doenetId, courseId, setSelectionMenu])
->>>>>>> 223885cb
 
   let bgcolor = 'var(--canvas)';
   let color = 'var(--canvastext)';
