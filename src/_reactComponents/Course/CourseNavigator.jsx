/**
 * External dependencies
 */
import React, {
  useCallback,
  useEffect,
  useRef,
  useState,
} from 'react';
import Measure from 'react-measure';
import {
  // faLink,
  faCode,
  faFileCode,
  faFileExport,
  faLayerGroup,
  faFolderTree,
  faChevronRight,
  faChevronDown,
  // faUsersSlash,
  // faUsers,
  faCheck,
  // faUserEdit,
  // faLayerGroup,
} from '@fortawesome/free-solid-svg-icons';

import { FontAwesomeIcon } from '@fortawesome/react-fontawesome';
import {
  useRecoilValue,
  useRecoilCallback,
  useSetRecoilState,
} from 'recoil';

import { 
  authorCourseItemOrderByCourseId, 
  itemByDoenetId,
  coursePermissionsAndSettingsByCourseId, 
  useInitCourseItems,
  selectedCourseItems,
  authorCourseItemOrderByCourseIdBySection,
  studentCourseItemOrderByCourseIdBySection
} from '../../_reactComponents/Course/CourseActions';

/**
 * Internal dependencies
 */
import '../../_utils/util.css';
import { searchParamAtomFamily } from '../../Tools/_framework/NewToolRoot';
import { mainPanelClickAtom } from '../../Tools/_framework/Panels/NewMainPanel';  
// import { useToast, toastType } from '../../Tools/_framework/Toast';
import { selectedMenuPanelAtom } from '../../Tools/_framework/Panels/NewMenuPanel';
import { effectiveRoleAtom } from '../PanelHeaderComponents/RoleDropdown';

export default function CourseNavigator(props) {
  console.log("=== CourseNavigator")
  const courseId = useRecoilValue(searchParamAtomFamily('courseId'));
  const sectionId = useRecoilValue(searchParamAtomFamily('sectionId'));
  const effectiveRole = useRecoilValue(effectiveRoleAtom);

  let coursePermissionsAndSettings = useRecoilValue(coursePermissionsAndSettingsByCourseId(courseId));
  useInitCourseItems(courseId);
  const [numberOfVisibleColumns,setNumberOfVisibleColumns] = useState(1);
  let setMainPanelClick = useSetRecoilState(mainPanelClickAtom);

  let clearSelections = useRecoilCallback(({snapshot,set})=> async ()=>{
    const selectedItems = await snapshot.getPromise(selectedCourseItems);
    set(selectedMenuPanelAtom,null);
    set(selectedCourseItems,[]);
    for (let deselectId of selectedItems){
      set(itemByDoenetId(deselectId),(was)=>{
          let newObj = {...was};
          newObj.isSelected = false;
          return newObj;
        })
    }
 
  })

  useEffect(()=>{
    setMainPanelClick((was)=>{
      let newObj = [...was];
      newObj.push(clearSelections)
      return newObj;
    })
  },[clearSelections, setMainPanelClick])


  if (!coursePermissionsAndSettings){
    return null;
  }

  if (coursePermissionsAndSettings.canEditContent == '0' || effectiveRole == 'student' || props.displayRole == 'student'){
    return <StudentCourseNavigation courseNavigatorProps={props} courseId={courseId} sectionId={sectionId} numberOfVisibleColumns={numberOfVisibleColumns} setNumberOfVisibleColumns={setNumberOfVisibleColumns} />
  }
  if (coursePermissionsAndSettings.canEditContent == '1' || effectiveRole == 'instructor' || props.displayRole == 'instructor'){
    return <AuthorCourseNavigation courseNavigatorProps={props} courseId={courseId} sectionId={sectionId} numberOfVisibleColumns={numberOfVisibleColumns} setNumberOfVisibleColumns={setNumberOfVisibleColumns} />
  }
  return null;


}

function StudentCourseNavigation({courseId,sectionId,numberOfVisibleColumns,setNumberOfVisibleColumns,courseNavigatorProps}){
  let studentItemOrder = useRecoilValue(studentCourseItemOrderByCourseIdBySection({courseId,sectionId}));
  console.log("studentItemOrder",studentItemOrder)
  let previousSections = useRef([]);
  let definedForSectionId = useRef("");
  //If sectionId changes clear out previousSections
  if (definedForSectionId.current != sectionId){
    previousSections.current = []
    definedForSectionId.current = sectionId;
  }
  //TODO: use student information here?
  let items = [];
  studentItemOrder.map((doenetId)=>
    items.push(<StudentItem key={`itemcomponent${doenetId}`} courseId={courseId} doenetId={doenetId}  indentLevel={0} previousSections={previousSections} courseNavigatorProps={courseNavigatorProps} numberOfVisibleColumns={numberOfVisibleColumns} />)
  )
    
  return <>
  <CourseNavigationHeader columnLabels={["Due Date"]} numberOfVisibleColumns={numberOfVisibleColumns} setNumberOfVisibleColumns={setNumberOfVisibleColumns} />
  {items}
  </>
}

function StudentItem({courseId,doenetId,numberOfVisibleColumns,indentLevel,previousSections,courseNavigatorProps}){
  //TODO: Investigate if type should be a selector and these three would subscribe to item info
  let itemInfo = useRecoilValue(itemByDoenetId(doenetId));

  if (itemInfo.type == 'section' && previousSections?.current){
    previousSections.current.push(itemInfo.doenetId);
  }
  if (previousSections?.current.includes(itemInfo.parentDoenetId)){
    return null;
  }
  if (itemInfo.type == 'section'){
  return <StudentSection key={`Item${doenetId}`} courseNavigatorProps={courseNavigatorProps} courseId={courseId} doenetId={doenetId} itemInfo={itemInfo} numberOfVisibleColumns={numberOfVisibleColumns} indentLevel={indentLevel} />
  }else if (itemInfo.type == 'activity'){
    return <StudentActivity key={`Item${doenetId}`} courseNavigatorProps={courseNavigatorProps} courseId={courseId} doenetId={doenetId} itemInfo={itemInfo} numberOfVisibleColumns={numberOfVisibleColumns} indentLevel={indentLevel} />
  }

  return null;
}

function StudentSection({courseId,doenetId,itemInfo,numberOfVisibleColumns,indentLevel,courseNavigatorProps}){
  let studentSectionItemOrder = useRecoilValue(studentCourseItemOrderByCourseIdBySection({courseId,sectionId:itemInfo.doenetId}));
  let previousSections = useRef([]);

  if (itemInfo.isOpen){
    let sectionItems = studentSectionItemOrder.map((doenetId)=>
    <StudentItem key={`itemcomponent${doenetId}`} courseNavigatorProps={courseNavigatorProps} previousSections={previousSections} courseId={courseId} doenetId={doenetId} numberOfVisibleColumns={numberOfVisibleColumns} indentLevel={indentLevel+1} />)
    
    return <>
    <Row courseId={courseId} courseNavigatorProps={courseNavigatorProps} numberOfVisibleColumns={numberOfVisibleColumns} icon={faFolderTree} label={itemInfo.label} doenetId={doenetId} hasToggle={true} isOpen={itemInfo.isOpen} isSelected={itemInfo.isSelected} indentLevel={indentLevel} />
    {sectionItems}
    </>

  }else{
    return <Row courseId={courseId} courseNavigatorProps={courseNavigatorProps} numberOfVisibleColumns={numberOfVisibleColumns} icon={faFolderTree} label={itemInfo.label} doenetId={doenetId} hasToggle={true} isOpen={itemInfo.isOpen} isSelected={itemInfo.isSelected} indentLevel={indentLevel} />
  }
}

function StudentActivity({courseId,doenetId,itemInfo,numberOfVisibleColumns,indentLevel,courseNavigatorProps}){
  let columnsJSX = [null]
  if (itemInfo.dueDate){
    columnsJSX[0] = <span key={`activityColumn2${doenetId}`}>{itemInfo.dueDate}</span>
  }
    return <>
    <Row courseId={courseId} courseNavigatorProps={courseNavigatorProps} columnsJSX={columnsJSX} numberOfVisibleColumns={numberOfVisibleColumns} icon={faFileCode} label={itemInfo.label} doenetId={doenetId} isSelected={itemInfo.isSelected} indentLevel={indentLevel} isBeingCut={itemInfo.isBeingCut}/>
     </>
}

function AuthorCourseNavigation({courseId,sectionId,numberOfVisibleColumns,setNumberOfVisibleColumns,courseNavigatorProps}){
  let authorItemOrder = useRecoilValue(authorCourseItemOrderByCourseIdBySection({courseId,sectionId}));
  console.log("authorItemOrder",authorItemOrder)

  let previousSections = useRef([]);
  let definedForSectionId = useRef("");
  //If sectionId changes clear out previousSections
  if (definedForSectionId.current != sectionId){
    previousSections.current = []
    definedForSectionId.current = sectionId;
  }

  let items = authorItemOrder.map((doenetId)=>
    <Item key={`itemcomponent${doenetId}`} courseNavigatorProps={courseNavigatorProps} previousSections={previousSections} courseId={courseId} doenetId={doenetId} numberOfVisibleColumns={numberOfVisibleColumns} indentLevel={0} />)
    
  return <>
  <CourseNavigationHeader columnLabels={["Assigned","Public"]} numberOfVisibleColumns={numberOfVisibleColumns} setNumberOfVisibleColumns={setNumberOfVisibleColumns} />
  {items}
  </>
}

function Item({courseId,doenetId,numberOfVisibleColumns,indentLevel,previousSections,courseNavigatorProps}){
  //TODO: Investigate if type should be a selector and these three would subscribe to item info
  let itemInfo = useRecoilValue(itemByDoenetId(doenetId));

  if (itemInfo.type == 'section' && previousSections?.current){
    previousSections.current.push(itemInfo.doenetId);
  }
  if (previousSections?.current.includes(itemInfo.parentDoenetId)){
    return null;
  }
  if (itemInfo.type == 'section'){
  return <Section key={`Item${doenetId}`} courseNavigatorProps={courseNavigatorProps} courseId={courseId} doenetId={doenetId} itemInfo={itemInfo} numberOfVisibleColumns={numberOfVisibleColumns} indentLevel={indentLevel} />
  }else if (itemInfo.type == 'bank'){
    return <Bank key={`Item${doenetId}`} courseNavigatorProps={courseNavigatorProps} courseId={courseId} doenetId={doenetId} itemInfo={itemInfo} numberOfVisibleColumns={numberOfVisibleColumns} indentLevel={indentLevel} />
  }else if (itemInfo.type == 'activity'){
    return <Activity key={`Item${doenetId}`} courseNavigatorProps={courseNavigatorProps} courseId={courseId} doenetId={doenetId} itemInfo={itemInfo} numberOfVisibleColumns={numberOfVisibleColumns} indentLevel={indentLevel} />
  }

  return null;
}

function Section({courseId,doenetId,itemInfo,numberOfVisibleColumns,indentLevel,courseNavigatorProps}){
  let authorSectionItemOrder = useRecoilValue(authorCourseItemOrderByCourseIdBySection({courseId,sectionId:itemInfo.doenetId}));
  let previousSections = useRef([]);
  let columnsJSX = [null,null]
  if (itemInfo.isAssigned){
    columnsJSX[0] = <FontAwesomeIcon key={`activityColumn2${doenetId}`} icon={faCheck} />
  }
  
  if (itemInfo.isOpen){
    let sectionItems = authorSectionItemOrder.map((doenetId)=>
    <Item key={`itemcomponent${doenetId}`} courseNavigatorProps={courseNavigatorProps} previousSections={previousSections} courseId={courseId} doenetId={doenetId} numberOfVisibleColumns={numberOfVisibleColumns} indentLevel={indentLevel+1} />)
    
    return <>
    <Row courseId={courseId} columnsJSX={columnsJSX} courseNavigatorProps={courseNavigatorProps} isBeingCut={itemInfo.isBeingCut} numberOfVisibleColumns={numberOfVisibleColumns} icon={faFolderTree} label={itemInfo.label} doenetId={doenetId} hasToggle={true} isOpen={itemInfo.isOpen} isSelected={itemInfo.isSelected} indentLevel={indentLevel} />
    {sectionItems}
    </>

  }else{
    return <Row courseId={courseId} columnsJSX={columnsJSX} courseNavigatorProps={courseNavigatorProps} isBeingCut={itemInfo.isBeingCut} numberOfVisibleColumns={numberOfVisibleColumns} icon={faFolderTree} label={itemInfo.label} doenetId={doenetId} hasToggle={true} isOpen={itemInfo.isOpen} isSelected={itemInfo.isSelected} indentLevel={indentLevel} />
  }
}

function Bank({courseId,doenetId,itemInfo,numberOfVisibleColumns,indentLevel,courseNavigatorProps}){
  if (itemInfo.isOpen){
    let pages = itemInfo.pages.map((pageDoenetId,i)=>{
      return <Page key={`Page${pageDoenetId}`} courseNavigatorProps={courseNavigatorProps} courseId={courseId} doenetId={pageDoenetId} numberOfVisibleColumns={numberOfVisibleColumns} indentLevel={indentLevel + 1} number={i+1} />
    })

  return <>
  <Row courseId={courseId} courseNavigatorProps={courseNavigatorProps} numberOfVisibleColumns={numberOfVisibleColumns} icon={faLayerGroup} label={itemInfo.label} doenetId={doenetId} hasToggle={true} isOpen={itemInfo.isOpen} isSelected={itemInfo.isSelected} isBeingCut={itemInfo.isBeingCut} indentLevel={indentLevel} />
    {pages}
  </>
  }else{
    return <Row courseId={courseId} courseNavigatorProps={courseNavigatorProps} numberOfVisibleColumns={numberOfVisibleColumns} icon={faLayerGroup} label={itemInfo.label} doenetId={doenetId} hasToggle={true} isOpen={itemInfo.isOpen} isSelected={itemInfo.isSelected} isBeingCut={itemInfo.isBeingCut} indentLevel={indentLevel} />
  }
}

function Activity({courseId,doenetId,itemInfo,numberOfVisibleColumns,indentLevel,courseNavigatorProps}){

  let columnsJSX = [null,null]
  if (itemInfo.isAssigned){
    columnsJSX[0] = <FontAwesomeIcon key={`activityColumn2${doenetId}`} icon={faCheck} />
  }
  if (itemInfo.isPublic){
    columnsJSX[1] = <FontAwesomeIcon key={`activityColumn3${doenetId}`} icon={faCheck} />
  }
  if (itemInfo.isSinglePage){
    return <>
    <Row courseId={courseId} courseNavigatorProps={courseNavigatorProps} columnsJSX={columnsJSX} numberOfVisibleColumns={numberOfVisibleColumns} icon={faFileCode} label={itemInfo.label} doenetId={doenetId} isSelected={itemInfo.isSelected} indentLevel={indentLevel} isBeingCut={itemInfo.isBeingCut}/>
     </>
  }
  if (itemInfo.isOpen){
    return <>
    <Row courseId={courseId} courseNavigatorProps={courseNavigatorProps} columnsJSX={columnsJSX} numberOfVisibleColumns={numberOfVisibleColumns} icon={faFileCode} label={itemInfo.label} doenetId={doenetId}  hasToggle={true} isOpen={itemInfo.isOpen} isSelected={itemInfo.isSelected} indentLevel={indentLevel}  isBeingCut={itemInfo.isBeingCut}/>
    <Order key={`Order${doenetId}`} courseNavigatorProps={courseNavigatorProps} orderInfo={itemInfo.order} courseId={courseId} activityDoenetId={doenetId} numberOfVisibleColumns={1} indentLevel={indentLevel + 1} />
     </>
  }else{
    return <>
    <Row courseId={courseId} courseNavigatorProps={courseNavigatorProps} columnsJSX={columnsJSX} numberOfVisibleColumns={numberOfVisibleColumns} icon={faFileCode} label={itemInfo.label} doenetId={doenetId} hasToggle={true} isOpen={itemInfo.isOpen}  isSelected={itemInfo.isSelected} indentLevel={indentLevel}  isBeingCut={itemInfo.isBeingCut}/>
     </>
  }
}

function Order({courseId,activityDoenetId,numberOfVisibleColumns,indentLevel,orderInfo,courseNavigatorProps}){
  let {behavior,doenetId,content, numberToSelect, withReplacement} = orderInfo;
  let recoilOrderInfo = useRecoilValue(itemByDoenetId(doenetId));

   let contentJSX = [];
   if (behavior == 'sequence'){
      contentJSX = content.map((pageOrOrder,i)=>{
        if (pageOrOrder?.type == 'order'){
          return <Order key={`Order${i}${doenetId}`} courseNavigatorProps={courseNavigatorProps} orderInfo={pageOrOrder} courseId={courseId} activityDoenetId={doenetId} numberOfVisibleColumns={1} indentLevel={indentLevel + 1} />
        }else{
          return <Page key={`NavPage${i}`} courseNavigatorProps={courseNavigatorProps} courseId={courseId} doenetId={pageOrOrder} activityDoenetId={activityDoenetId} numberOfVisibleColumns={numberOfVisibleColumns} indentLevel={indentLevel + 1} number={i+1}/>
        }
      })
    }else{
      //All other behaviors
      contentJSX = content.map((pageOrOrder,i)=>{
        if (pageOrOrder?.type == 'order'){
          return <Order key={`Order${i}${doenetId}`} courseNavigatorProps={courseNavigatorProps} orderInfo={pageOrOrder} courseId={courseId} activityDoenetId={doenetId} numberOfVisibleColumns={1} indentLevel={indentLevel + 1} />
        }else{
          return <Page key={`NavPage${i}`} courseNavigatorProps={courseNavigatorProps} courseId={courseId} doenetId={pageOrOrder} activityDoenetId={activityDoenetId} numberOfVisibleColumns={numberOfVisibleColumns} indentLevel={indentLevel + 1} />
        }
      })
    }

    let label = behavior;
    if (behavior == "select"){
      if (withReplacement){
        label = `${behavior} ${numberToSelect} with replacement`
      }else{
        label = `${behavior} ${numberToSelect} without replacement`

      }
    }

  if (recoilOrderInfo.isOpen){
    return <>
    <Row courseId={courseId} courseNavigatorProps={courseNavigatorProps} numberOfVisibleColumns={numberOfVisibleColumns} icon={faFileExport} label={label} doenetId={doenetId} hasToggle={true} isOpen={recoilOrderInfo.isOpen} isSelected={recoilOrderInfo.isSelected} indentLevel={indentLevel}/>
    {contentJSX}
    </>
  }else{
    return <Row courseId={courseId} courseNavigatorProps={courseNavigatorProps} numberOfVisibleColumns={numberOfVisibleColumns} icon={faFileExport} label={label} doenetId={doenetId} hasToggle={true} isOpen={recoilOrderInfo.isOpen} isSelected={recoilOrderInfo.isSelected} indentLevel={indentLevel}/>
  }
}

function Page({courseId,doenetId,activityDoenetId,numberOfVisibleColumns,indentLevel,number=null,courseNavigatorProps}){
  let recoilPageInfo = useRecoilValue(itemByDoenetId(doenetId));
  //TODO: numbered
  return <Row courseId={courseId} courseNavigatorProps={courseNavigatorProps} numberOfVisibleColumns={numberOfVisibleColumns} icon={faCode} label={recoilPageInfo.label} doenetId={recoilPageInfo.doenetId} indentLevel={indentLevel} numbered={number} isSelected={recoilPageInfo.isSelected} isBeingCut={recoilPageInfo.isBeingCut}/>
}

function Row({courseId,doenetId,numberOfVisibleColumns,columnsJSX=[],icon,label,isSelected=false,indentLevel=0,numbered,hasToggle=false,isOpen,isBeingCut=false,courseNavigatorProps}){
  const setSelectionMenu = useSetRecoilState(selectedMenuPanelAtom);

  let openCloseIndicator = null;
  let toggleOpenClosed = useRecoilCallback(({set})=>()=>{
    set(itemByDoenetId(doenetId),(was)=>{
      let newObj = {...was};
      newObj.isOpen = !newObj.isOpen;
      return newObj;
    })

  },[doenetId])

  if (hasToggle){
    openCloseIndicator = isOpen ? (
        <span data-cy="folderToggleCloseIcon" onClick={ ()=>{
          if (hasToggle){
          toggleOpenClosed();
        }}} >
          <FontAwesomeIcon icon={faChevronDown} />
        </span>
      ) : (
        <span data-cy="folderToggleOpenIcon" onClick={ ()=>{
          if (hasToggle){
          toggleOpenClosed();
        }}} >
          <FontAwesomeIcon icon={faChevronRight} />
        </span>
      );
  }

  //Selection is based on course items and Recoil
  //Always append to the end of the array so we know the last selected item
  let handleSingleSelectionClick = useRecoilCallback(({snapshot,set})=> async (e)=>{
    e.preventDefault();
    e.stopPropagation();
    let selectedItems = await snapshot.getPromise(selectedCourseItems);
    let clickedItem = await snapshot.getPromise(itemByDoenetId(doenetId));
    console.log("clickedItem",clickedItem.type,clickedItem.doenetId,clickedItem)
    
    let newSelectedItems = [];

    if (selectedItems.length == 0){
    //No items selected so select this item
    newSelectedItems = [doenetId]
    set(itemByDoenetId(doenetId),(was)=>{
      let newObj = {...was};
      newObj.isSelected = true;
      return newObj;
    })

    }else if (selectedItems.length == 1 && selectedItems[0] == doenetId){
      if(e.metaKey){
        //If cmd then clear the one item
        newSelectedItems = [];
        set(itemByDoenetId(doenetId),(was)=>{
          let newObj = {...was};
          newObj.isSelected = false;
          return newObj;
        })
      }else{
        //Just keep the one item selected
        newSelectedItems = [...selectedItems];
      }

    }else{
      if (e.shiftKey){
        //Shift Click
        //Select all items from the last one selected to this one
        //TODO: use sectionId to filter to correct section
        const authorItemDoenetIds = await snapshot.getPromise(authorCourseItemOrderByCourseId(courseId))
        //build allRenderedRows on the fly
        let allRenderedRows = [];
        let skip = false;
        let parentDoenetIdsToSkip = [];
        for (let i = 0; i < authorItemDoenetIds.length; i++){
          let itemDoenetId = authorItemDoenetIds[i];
          const authorItemInfo = await snapshot.getPromise(itemByDoenetId(itemDoenetId))
          if (skip){
            //Check if back to same parent
            if (!parentDoenetIdsToSkip.includes(authorItemInfo.parentDoenetId)){
              skip = false;
              parentDoenetIdsToSkip = [];
            }else{
              //Test if we need to add another child to the ids to skip
              if (authorItemInfo.type == 'order'){
                parentDoenetIdsToSkip.push(authorItemInfo.doenetId)
              }
            }
          }
          if (!skip){
            allRenderedRows.push(itemDoenetId);
            //Start skip when we have a closed item
            if (authorItemInfo?.isOpen !== undefined && !authorItemInfo.isOpen){
              skip = true;
              parentDoenetIdsToSkip.push(authorItemInfo.doenetId);
            }
          }
        }
  
        let lastSelectedDoenetId = selectedItems[selectedItems.length -1];
        let indexOfLastSelected = allRenderedRows.indexOf(lastSelectedDoenetId);
        let indexOfClick = allRenderedRows.indexOf(doenetId);
        let itemsToSelect = allRenderedRows.slice(Math.min(indexOfLastSelected,indexOfClick),(Math.max(indexOfLastSelected,indexOfClick)+1))
        //Need to reverse when the new last item won't be at the end
        if (indexOfLastSelected > indexOfClick){
          itemsToSelect.reverse();
        }
        newSelectedItems = [...selectedItems];
        for (let newDoenetId of itemsToSelect){
          if (!selectedItems.includes(newDoenetId)){
            newSelectedItems.push(newDoenetId);
            set(itemByDoenetId(newDoenetId),(was)=>{
              let newObj = {...was};
              newObj.isSelected = true;
              return newObj;
            })
          }
        }
      }else if(e.metaKey){
        //Command Click means toggle the one item selected or not
        let itemWasSelected = selectedItems.includes(doenetId);
        if (itemWasSelected){
          newSelectedItems = selectedItems.filter((testId)=>{return testId != doenetId});
          set(itemByDoenetId(doenetId),(was)=>{
            let newObj = {...was};
            newObj.isSelected = false;
            return newObj;
          })

        }else{
          //Add this item to the selected items
          newSelectedItems = [...selectedItems,doenetId];
          set(itemByDoenetId(doenetId),(was)=>{
            let newObj = {...was};
            newObj.isSelected = true;
            return newObj;
          })
        }
      }else{

        //No Shift or Command Click
        //Only select this option and remove the others
        newSelectedItems = [doenetId];
        set(itemByDoenetId(doenetId),(was)=>{
                  let newObj = {...was};
                  newObj.isSelected = true;
                  return newObj;
                })
        for (let doenetIdToUnselect of selectedItems){
          if (doenetId != doenetIdToUnselect){ //Leave the selected on selected
            set(itemByDoenetId(doenetIdToUnselect),(was)=>{
              let newObj = {...was};
              newObj.isSelected = false;
              return newObj;
            })
          }
        }
      }
    }
    set(selectedCourseItems,newSelectedItems);

    courseNavigatorProps?.updateSelectMenu({selectedItems:newSelectedItems});

<<<<<<< HEAD
},[doenetId, courseId, setSelectionMenu])

  let bgcolor = 'var(--canvas)';
  let color = 'var(--canvastext)';
  if (isSelected){
    color= 'black';
    bgcolor = 'var(--lightBlue)';
  }else if (isBeingCut){
    bgcolor = 'var(--mainGray)'; //grey
  }
=======
  },[doenetId, courseId, setSelectionMenu])
>>>>>>> d5a9bbe8

  //Used to open editor or assignment
  let handleDoubleClick = useRecoilCallback(()=> async (e)=>{
    e.preventDefault();
    e.stopPropagation();
    courseNavigatorProps?.doubleClickItem({doenetId,courseId});
  },[doenetId,courseId,courseNavigatorProps]);

  let bgcolor = '#ffffff';
  if (isSelected){
    bgcolor = 'hsl(209,54%,82%)';
  }else if (isBeingCut){
    bgcolor = '#e2e2e2'; //grey
  }

  let columnsCSS = getColumnsCSS(numberOfVisibleColumns);
  const indentPx = 25;

  let activityJSX = (
    <div 
    key={`Row${doenetId}`}
    role="button"
    data-cy="courseItem"
    tabIndex={0}
    className="noselect nooutline"
    style={{
      cursor: 'pointer',
      padding: '8px',
      border: '0px',
      borderBottom: '2px solid var(--canvastext)',
      backgroundColor: bgcolor,
      color: color,
      width: 'auto',
      // marginLeft: marginSize,
    }}
    onClick={(e)=>{
      handleSingleSelectionClick(e);
    }}
    onDoubleClick={(e)=>{
      handleDoubleClick(e);
    }}
    >
    <div
      style={{
        
        display: 'grid',
        gridTemplateColumns: columnsCSS,
        gridTemplateRows: '1fr',
        alignContent: 'center',
        // marginTop: '8px',
        // marginBottom: '8px',
      }}
    >
      <span style={{ 
        marginLeft: `${indentLevel * indentPx}px`
      }}>

      <p style={{ 
        display: 'inline', 
        margin: '0px' }} >
       { numbered ?  <svg style={{verticalAlign:'middle'}} width="22" height="22" viewBox="0 0 22 22">
      <circle cx="11"
              cy="11"
              r="12"
              stroke="var(--canvas)"
              strokeWidth="2"
              fill="var(--mainBlue)"/>
      <text fontSize="14"
            fill="var(--canvas)"
            fontFamily="Verdana"
            textAnchor="middle"
            alignmentBaseline="baseline"
            x="11"
            y="16">{numbered}</text>
  </svg>: null }
        {openCloseIndicator}
        <span style={{marginLeft:'8px'}} data-cy="rowIcon">
          <FontAwesomeIcon icon={icon} />
        </span>
        <span style={{marginLeft:'4px'}} data-cy="rowLabel">{label} </span>
      </p>
      </span>
    {numberOfVisibleColumns > 1 ? <span style={{ textAlign: 'center' }}>{columnsJSX[0]}</span> : null}
    {numberOfVisibleColumns > 2 ? <span style={{ textAlign: 'center' }}>{columnsJSX[1]}</span> : null}
    {numberOfVisibleColumns > 3 ? <span style={{ textAlign: 'center' }}>{columnsJSX[2]}</span> : null}
    {numberOfVisibleColumns > 4 ? <span style={{ textAlign: 'center' }}>{columnsJSX[3]}</span> : null}
      </div>
    </div>
  )
  
  return <>{activityJSX}</>
}

function getColumnsCSS(numberOfVisibleColumns){
  let columnsCSS = '250px repeat(4,1fr)'; //5 columns max
  if (numberOfVisibleColumns === 4) {
    columnsCSS = '250px repeat(3,1fr)';
  } else if (numberOfVisibleColumns === 3) {
    columnsCSS = '250px 1fr 1fr';
  } else if (numberOfVisibleColumns === 2) {
    columnsCSS = '250px 1fr';
  } else if (numberOfVisibleColumns === 1) {
    columnsCSS = '100%';
  }
  return columnsCSS;

}

function CourseNavigationHeader({columnLabels,numberOfVisibleColumns,setNumberOfVisibleColumns}){
  // console.log("===CourseNavigationHeader")

  const updateNumColumns = useCallback(
    (width) => {
      const maxColumns = columnLabels.length + 1;
      
      //update number of columns in header
      const breakpoints = [375, 500, 650, 800];
      if (width >= breakpoints[3] && 
        numberOfVisibleColumns !== 5
        ) {
        const nextNumberOfVisibleColumns = Math.min(maxColumns, 5);
        setNumberOfVisibleColumns?.(nextNumberOfVisibleColumns);
      } else if (
        width < breakpoints[3] &&
        width >= breakpoints[2] &&
        numberOfVisibleColumns !== 4 

      ) {
        const nextNumberOfVisibleColumns = Math.min(maxColumns, 4);
        setNumberOfVisibleColumns?.(nextNumberOfVisibleColumns);
      } else if (
        width < breakpoints[2] &&
        width >= breakpoints[1] &&
        numberOfVisibleColumns !== 3 
      ) {
        const nextNumberOfVisibleColumns = Math.min(maxColumns, 3);
        setNumberOfVisibleColumns?.(nextNumberOfVisibleColumns);
      } else if (
        width < breakpoints[1] &&
        width >= breakpoints[0] &&
        numberOfVisibleColumns !== 2 
      ) {
        const nextNumberOfVisibleColumns = Math.min(maxColumns, 2);
        setNumberOfVisibleColumns?.(nextNumberOfVisibleColumns);
      } else if (width < breakpoints[0] && 
        numberOfVisibleColumns !== 1
        ) {
        setNumberOfVisibleColumns?.(1);
      }else if  (numberOfVisibleColumns > maxColumns) {
        //If over the max set to max
        setNumberOfVisibleColumns?.(maxColumns);

      
      }
    },
    [columnLabels, numberOfVisibleColumns, setNumberOfVisibleColumns],
  );

  let columnsCSS = getColumnsCSS(numberOfVisibleColumns);

  return (
    <Measure
      bounds
      onResize={(contentRect) => {
        const width = contentRect.bounds.width;
        // console.log("width",width)
        // latestWidth.current = width;
        updateNumColumns(width);
      }}
    >
      {({ measureRef }) => (
        <div
          ref={measureRef}
          className="noselect nooutline"
          style={{
            padding: '8px',
            border: '0px',
            borderBottom: '1px solid var(--canvastext)',
            maxWidth: '850px',
            margin: '0px',
          }}
        >
          <div
            style={{
              display: 'grid',
              gridTemplateColumns: columnsCSS,
              gridTemplateRows: '1fr',
              alignContent: 'center',
            }}
          >
            <span>Label</span>
            {numberOfVisibleColumns >= 2 && columnLabels[0] ? (
              <span style={{ textAlign: 'center' }}>{columnLabels[0]}</span>
            ) : null}
            {numberOfVisibleColumns >= 3 && columnLabels[1] ? (
              <span style={{ textAlign: 'center' }}>{columnLabels[1]}</span>
            ) : null}
            {numberOfVisibleColumns >= 4 && columnLabels[2] ? (
              <span style={{ textAlign: 'center' }}>{columnLabels[2]}</span>
            ) : null}
            {numberOfVisibleColumns >= 5 && columnLabels[3] ? (
              <span style={{ textAlign: 'center' }}>{columnLabels[3]}</span>
            ) : null}
          </div>
        </div>
      )}
    </Measure>
  );

}<|MERGE_RESOLUTION|>--- conflicted
+++ resolved
@@ -488,10 +488,9 @@
 
     courseNavigatorProps?.updateSelectMenu({selectedItems:newSelectedItems});
 
-<<<<<<< HEAD
 },[doenetId, courseId, setSelectionMenu])
 
-  let bgcolor = 'var(--canvas)';
+   bgcolor = 'var(--canvas)';
   let color = 'var(--canvastext)';
   if (isSelected){
     color= 'black';
@@ -499,9 +498,6 @@
   }else if (isBeingCut){
     bgcolor = 'var(--mainGray)'; //grey
   }
-=======
-  },[doenetId, courseId, setSelectionMenu])
->>>>>>> d5a9bbe8
 
   //Used to open editor or assignment
   let handleDoubleClick = useRecoilCallback(()=> async (e)=>{
