--- conflicted
+++ resolved
@@ -1676,17 +1676,7 @@
 
 
           }
-<<<<<<< HEAD
-          //update the database
-          let resp = await axios.post('/api/moveContent.php',{
-            courseId,
-            courseContentTableDoenetIds,
-            courseContentTableNewParentDoenetId,
-            previousContainingDoenetIds,
-          })
-=======
           
->>>>>>> a685e22f
           // console.log("resp.data",resp.data);
           //Transfer cut to copy so we don't get duplicate doenetIds
           set(copiedCourseItems,[...cutObjs])
@@ -1723,58 +1713,6 @@
                 let pageObj = await snapshot.getPromise(authorItemByDoenetId(pageDoenetId));
                 pageLabels.push(pageObj.label);
               }
-<<<<<<< HEAD
-            }
-            //Trim off the navigation parts of the activity
-            let activityObj = {...copiedObj};
-            delete activityObj.isOpen;
-            delete activityObj.isSelected;
-            delete activityObj.label;
-            delete activityObj.doenetId;
-            delete activityObj.creationDate;
-            delete activityObj.isPublic;
-            delete activityObj.isAssigned;
-            delete activityObj.isGloballyAssigned;
-            activityObj.parentDoenetId = sectionId;
-
-            let activityLabel = copiedObj.label; 
-            if (copiedObj.label == 'Untitled'){
-              activityLabel = 'Untitled';
-            }
-
-            let resp = await axios.post('/api/createCourseItem.php', {
-              courseId,
-              previousContainingDoenetId,
-              placeInFolderFlag,
-              itemType:copiedObj.type,
-              cloneMode:'1',
-              pageDoenetIds,
-              pageLabels,
-              orderDoenetIds,
-              activityLabel,
-              activityObj
-            });
-          // console.log("copied data",resp.data)
-          let createdDoenetIds = [resp.data.doenetId]
-          set(authorItemByDoenetId(resp.data.doenetId),resp.data.itemEntered);
-          for (let pageObj of resp.data.pagesEntered){
-            createdDoenetIds.push(pageObj.doenetId);
-            set(authorItemByDoenetId(pageObj.doenetId),pageObj);
-          }
-          set(authorCourseItemOrderByCourseId(courseId),(prev)=>{
-            let next;
-            if (sectionId == courseId){
-              next = [...prev,...createdDoenetIds]
-            }else{
-              next = [...prev];
-              next.splice(next.indexOf(previousContainingDoenetId)+1,0,...createdDoenetIds)
-            }
-            return next;
-          })
-          }
-
-        successCallback();
-=======
               //Trim off the navigation parts of the activity
               let activityObj = {...copiedObj};
               delete activityObj.isOpen;
@@ -1928,7 +1866,6 @@
 
             }
           }
->>>>>>> a685e22f
         }
   });
 
