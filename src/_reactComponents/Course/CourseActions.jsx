import axios from 'axios';
import { useEffect, useCallback } from 'react';
import {
  atom,
  atomFamily,
  selectorFamily,
  useRecoilCallback,
  useRecoilValue,
  useSetRecoilState,
} from 'recoil';
import { searchParamAtomFamily } from '../../Tools/_framework/NewToolRoot';
import { selectedMenuPanelAtom } from '../../Tools/_framework/Panels/NewMenuPanel';
import { useToast, toastType } from '../../Tools/_framework/Toast';
import { fileByPageId, fileByCid } from '../../Tools/_framework/ToolHandlers/CourseToolHandler';
import { UTCDateStringToDate } from '../../_utils/dateUtilityFunction';

const enrollmentAtomByCourseId = atomFamily({
  key:"enrollmentAtomByCourseId",
  default:[],
  effects:courseId => [ ({setSelf, trigger})=>{
    if (trigger == 'get' && courseId){
      axios.get('/api/getEnrollment.php', { params: { courseId } })
      .then(resp=>{
        setSelf(resp.data.enrollmentArray)
      })
    } 
  },
  ]
})

export const enrollmentByCourseId = selectorFamily({
  key:"enrollmentByCourseId",
  get:(courseId)=>({get,getCallback})=>{
    const recoilWithdraw = getCallback(({set})=> async (email)=>{
        let payload = {
         email,
         courseId,
        };
  
        try {
          let resp = await axios.post('/api/withDrawStudents.php', payload);
          // console.log("resp",resp.data)
          if (resp.status < 300) {
            set(enrollmentAtomByCourseId(courseId),
          ( prev ) => {
              let next = [...prev];
              const indexOfStudent = next.findIndex((value)=>value.email == email)
              next[indexOfStudent] = {...prev[indexOfStudent],withdrew:'1'}
              return next;
            },
          );
            //TODO (Emilio): toast
          } else {
            throw new Error(`response code: ${resp.status}`);
          }
        } catch (err) {
          //TODO (Emilio): toast
        }
      
    })

    const recoilUnWithdraw = getCallback(({set})=> async (email)=>{
      let payload = {
       email,
       courseId,
      };

      try {
        let resp = await axios.post('/api/unWithDrawStudents.php', payload);
        // console.log("resp",resp.data)
        if (resp.status < 300) {
          set(enrollmentAtomByCourseId(courseId),
        ( prev ) => {
            let next = [...prev];
            const indexOfStudent = next.findIndex((value)=>value.email == email)
            next[indexOfStudent] = {...prev[indexOfStudent],withdrew:'0'}
            return next;
          },
        );
          //TODO (Emilio): toast
        } else {
          throw new Error(`response code: ${resp.status}`);
        }
      } catch (err) {
        //TODO (Emilio): toast
      }
    
    })

    const recoilMergeData = getCallback(({set})=> async (payload)=>{
      try {
        let resp = await axios.post('/api/mergeEnrollmentData.php', payload);
        // console.log("resp",resp.data)
        if (resp.status < 300) {
          set(enrollmentAtomByCourseId(courseId),resp.data.enrollmentArray);
          //TODO (Emilio): toast
        } else {
          throw new Error(`response code: ${resp.status}`);
        }
      } catch (err) {
        //TODO (Emilio): toast
      }
    
    })

    return {
      value:get(enrollmentAtomByCourseId(courseId)),
      recoilWithdraw,
      recoilUnWithdraw,
      recoilMergeData
    };
  },

})


function buildDoenetIdToParentDoenetIdObj(orderObj){
  let returnObj = {}
  orderObj.content.map((item)=>{
    if (item?.type == "order"){
      returnObj[item.doenetId] = orderObj.doenetId;
      let childObj = buildDoenetIdToParentDoenetIdObj(item);
      returnObj = {...childObj,...returnObj}
    }else{
      returnObj[item] = orderObj.doenetId;
    }
    returnObj
  })
  return returnObj;
}

export function findFirstPageOfActivity(orderObj){
  if (!orderObj?.content){
    return null;
  }
  //No pages or orders in order so return null
  if (orderObj.content.length == 0){
    return null;
  }
  let response = null;

  for (let item of orderObj.content){
    // console.log("item",item)

    if (typeof item === 'string' || item instanceof String){
      //First content is a string so return the doenetId
      response = item;
      break;
    }else{
      //First item of content is another order
      let nextOrderResponse = findFirstPageOfActivity(item);
    
      if (typeof nextOrderResponse === 'string' || nextOrderResponse instanceof String){
        response = nextOrderResponse;
        break;
      }
    }
  }

  return response; //if didn't find any pages

}

//Recursive Function for order which adds orders to the itemByDoenetId
function findOrderAndPageDoenetIdsAndSetOrderObjs(set,orderObj,assignmentDoenetId,parentDoenetId){
  let orderAndPagesDoenetIds = [];
  //Guard for when there is no order
  if (orderObj){
    //Store order objects for UI
    let numberToSelect = orderObj.numberToSelect;
    if (numberToSelect == undefined){
      numberToSelect = 1;
    }
    let withReplacement = orderObj.withReplacement;
    if (withReplacement == undefined){
      withReplacement = false;
    }
    set(itemByDoenetId(orderObj.doenetId), {
      type: "order",
      doenetId: orderObj.doenetId, 
      behavior:orderObj.behavior,
      numberToSelect,
      withReplacement,
      containingDoenetId:assignmentDoenetId,
      isOpen:false,
      isSelected:false,
      parentDoenetId
    });
    orderAndPagesDoenetIds.push(orderObj.doenetId);
    for (let orderItem of orderObj.content){
      if (orderItem?.type == 'order'){
        let moreOrderDoenetIds = findOrderAndPageDoenetIdsAndSetOrderObjs(set,orderItem,assignmentDoenetId,orderObj.doenetId);
        orderAndPagesDoenetIds = [...orderAndPagesDoenetIds,...moreOrderDoenetIds];
      }else{
        //Page 
        orderAndPagesDoenetIds = [...orderAndPagesDoenetIds,orderItem];
      }
    }
  }
  return orderAndPagesDoenetIds;
}

export function findPageDoenetIdsInAnOrder({orderObj,needleOrderDoenetId,foundNeedle=false}){
  let pageDoenetIds = [];

    if (!foundNeedle && orderObj.doenetId == needleOrderDoenetId){
      return findPageDoenetIdsInAnOrder({orderObj,needleOrderDoenetId,foundNeedle:true})
    }
    for (let item of orderObj.content){
      // console.log("find item",item)
      if (item?.type == 'order'){
        let morePageDoenetIds;
        if (foundNeedle || item.doenetId == needleOrderDoenetId){
          morePageDoenetIds = findPageDoenetIdsInAnOrder({orderObj:item,needleOrderDoenetId,foundNeedle:true})
        }else{
          morePageDoenetIds = findPageDoenetIdsInAnOrder({orderObj:item,needleOrderDoenetId,foundNeedle})
        }
        pageDoenetIds = [...pageDoenetIds,...morePageDoenetIds];
      }else{
        //Page 
        if (foundNeedle){
          pageDoenetIds.push(item);
        }
      }
    }

  return pageDoenetIds;
}

function localizeDates(obj, keys) {
  for(let key of keys) {
    if (obj[key]) {
      obj[key] = UTCDateStringToDate(
        obj[key],
      ).toLocaleString();
    }
  }
  return obj;
}

let dateKeys = ["assignedDate", "dueDate", "pinnedAfterDate", "pinnedUntilDate"];

export function useInitCourseItems(courseId) {
  const getDataAndSetRecoil = useRecoilCallback(
     ({ snapshot,set }) =>
     async (courseId) => {

      if(!courseId) {
        return;
      }
       
       //Only ask the server for course if we haven't already
       const courseArrayTest = await snapshot.getPromise(authorCourseItemOrderByCourseId(courseId));
       if (courseArrayTest.length == 0){

          set(courseIdAtom, courseId);

          const { data } = await axios.get('/api/getCourseItems.php', {
           params: { courseId },
          });

          if(data.success) {
            //DoenetIds depth first search and going into json structures
            // console.log("data",data)
            //TODO: make more efficent for student only view
            let pageDoenetIdToParentDoenetId = {};
            let doenetIds = data.items.reduce((items,item)=>{
              if (item.type !== 'page'){
                items.push(item.doenetId)
              }
              if (item.type === 'activity'){
                let newPageDoenetIdToParentDoenetId = buildDoenetIdToParentDoenetIdObj(item.order);
                pageDoenetIdToParentDoenetId = {...pageDoenetIdToParentDoenetId,...newPageDoenetIdToParentDoenetId}

                let ordersAndPages = findOrderAndPageDoenetIdsAndSetOrderObjs(set,item.order,item.doenetId,item.doenetId);
                items = [...items,...ordersAndPages];
              }else if (item.type === 'bank'){
                item.pages.map((childDoenetId)=>{
                  pageDoenetIdToParentDoenetId[childDoenetId] = item.doenetId;
                })
                items = [...items,...item.pages];
              }else if (item.type === 'page'){
                item['parentDoenetId'] = pageDoenetIdToParentDoenetId[item.doenetId];
              }
              //Store activity, bank and page information
              set(itemByDoenetId(item.doenetId), localizeDates(item, dateKeys));

              return items
            },[])
            // console.log("init authorCourseItemOrderByCourseId",doenetIds)
            set(authorCourseItemOrderByCourseId(courseId), doenetIds);
          }
        }
        
      },
    [],
  );

  useEffect(() => {
    if (courseId) {
      getDataAndSetRecoil(courseId);
    }
  }, [getDataAndSetRecoil, courseId]);
}

//TODO: Kevin, useEffect cannot be asyc
export function useSetCourseIdFromDoenetId(doenetId) {
  const item = useRecoilValue(itemByDoenetId('doenetId'));
  const setCourseId = useSetRecoilState(courseIdAtom);

  useEffect(async () => {

    // if item is found, then we already have the course with doenetId initialized
    if(Object.keys(item).length > 0) {
      return;
    }
  
    const { data } = await axios.get('/api/getCourseIdFromDoenetId.php', {
      params: { doenetId },
    });
  
    if(data.success) {
      setCourseId(data.courseId);
    } else {
      setCourseId("__not_found__")
    }
  
  }, [doenetId])

}

export const courseIdAtom = atom({
  key: 'courseIdAtom',
  default: null
})

export const authorCourseItemOrderByCourseId = atomFamily({
  key: 'authorCourseItemOrderByCourseId',
  default: [],
});

export const authorCourseItemOrderByCourseIdBySection = selectorFamily({
  key: 'authorCourseItemOrderByCourseIdBySection',
  get:({courseId,sectionId})=> ({get})=>{
    let allDoenetIdsInOrder = get(authorCourseItemOrderByCourseId(courseId));
    if (sectionId == courseId || !sectionId){
      return allDoenetIdsInOrder;
    }
    let sectionDoenetIds = [];
    let inSection = false;
    let sectionDoenetIdsInSection = [sectionId];
    for (let doenetId of allDoenetIdsInOrder){
      if (doenetId == sectionId){
        inSection = true;
        continue;
      }
      if (inSection){
        let itemObj = get(itemByDoenetId(doenetId));
        if (sectionDoenetIdsInSection.includes(itemObj.parentDoenetId)){
          sectionDoenetIds.push(doenetId);
          //If of type which has children then add to the section list
          if (itemObj.type !== 'page'){
            sectionDoenetIdsInSection.push(doenetId);
          }

        }else{
          break;
        }

      }
    }
    return sectionDoenetIds;
  }
})

export const studentCourseItemOrderByCourseId = selectorFamily({
  key: 'studentCourseItemOrderByCourseId',
  get:(courseId)=> ({get})=>{
    let allDoenetIdsInOrder = get(authorCourseItemOrderByCourseId(courseId));
    let studentDoenetIds = allDoenetIdsInOrder.filter((doenetId)=>{
      let itemObj = get(itemByDoenetId(doenetId));
      //If of type for the student then add to the list
      return itemObj.isAssigned && (itemObj.type == 'activity' || itemObj.type == 'section')
    })

    return studentDoenetIds;
  }
})

export const studentCourseItemOrderByCourseIdBySection = selectorFamily({
  key: 'studentCourseItemOrderByCourseId',
  get:({courseId,sectionId})=> ({get})=>{
    let allStudentDoenetIdsInOrder = get(studentCourseItemOrderByCourseId(courseId));
    let sectionDoenetIds = [];
    let inSection = false;
    let sectionDoenetIdsInSection = [sectionId];
    if (courseId == sectionId || !sectionId){
      sectionDoenetIdsInSection = [courseId]
      inSection = true;
    }
    for (let doenetId of allStudentDoenetIdsInOrder){
      //Found first one so now we are in the section
      if (doenetId == sectionId){
        inSection = true;
        continue;
      }
      if (inSection){
        let itemObj = get(itemByDoenetId(doenetId));
        console.log("itemObj",itemObj)
        if (itemObj.isAssigned && sectionDoenetIdsInSection.includes(itemObj.parentDoenetId)){
          sectionDoenetIds.push(doenetId);
          //If of type which has children then add to the section list
          if (itemObj.type == 'section'){
            sectionDoenetIdsInSection.push(doenetId);
          }

        }else{
          break;  //Can stop after we go up a level because there won't be any more
        }

      }
    }
    return sectionDoenetIds;
  }
})

//Start at top find the section we are filtering to based on searchparams AtomFamily sectionId
//If empty sectionId then return everything in authorCourseItemOrderByCourseId
//Start collecting parentNames and doenetIds to include for the section
//Stop when we see one of the parentNames
// export const authorCourseItemOrderByCourseIdAndSection = selectorFamily({
//   key: 'authorCourseItemOrderByCourseIdAndSection',
//   default: [],
// });

export const itemByDoenetId = atomFamily({
  key: 'itemByDoenetId',
  default: {},
  // effects: (doenetId) => [
  //   ({ setSelf, onSet, trigger }) => {
  //     if (trigger === 'get') {
  //       console.log("get itemInfoByDoenetId",doenetId);
  //       // try {
  //       //   const { data } = axios.get('/api/loadCourseOrderData', {
  //       //     params: { courseId },
  //       //   });
  //       //   //sort
  //       //   let sorted = [];
  //       //   let lookup = {};
  //       //   setSelf({ completeOrder: sorted, orderingDataLookup: lookup });
  //       // } catch (e) {}
  //     }
  //     // onSet((newObj, was) => {
  //     //   console.log('newObj',newObj)
  //     //   console.log('was',was)

  //     // });
  //   },
  // ],
});

export const coursePermissionsAndSettings = atom({
  key: 'coursePermissionsAndSettings',
  default: [],
  effects: [
    async ({ setSelf, trigger }) => {
      if (trigger === 'get') {
        const { data } = await axios.get(
          '/api/getCoursePermissionsAndSettings.php',
        );
        setSelf(data.permissionsAndSettings);
      }
    },
  ],
});

export const coursePermissionsAndSettingsByCourseId = selectorFamily({
  key: 'coursePermissionsAndSettingsByCourseId/Default',
  get:
    (courseId) =>
    ({ get }) => {
      let allpermissionsAndSettings = get(coursePermissionsAndSettings);
      return (
        allpermissionsAndSettings.find((value) => value.courseId == courseId) ??
        {}
      );
    },
  set:
    (courseId) =>
    ({ set }, modifcations) => {
      set(coursePermissionsAndSettings, (prev) => {
        const next = [...prev];
        const modificationIndex = prev.findIndex(
          (course) => course.courseId === courseId,
        );
        next[modificationIndex] = {
          ...prev[modificationIndex],
          ...modifcations,
        };
        return next;
      });
    },
});

export const useCreateCourse = () => {
  const createCourse = useRecoilCallback(({ set }) => async () => {
    let {
      data: {
        permissionsAndSettings,
        courseId,
        image,
        color,
        ...remainingData
      },
    } = await axios.get('/api/createCourse.php');

    set(coursePermissionsAndSettings, permissionsAndSettings);
    // set(courseInfoByCourseId(courseId), { courseId, image, color });
  });

  return { createCourse };
};

export const courseOrderDataByCourseId = atomFamily({
  key: 'courseOrderDataByCourseId',
  default: { completeOrder: [], orderingDataLookup: {} },
  effects: (courseId) => [
    ({ setSelf, onSet, trigger }) => {
      if (trigger === 'get') {
        // console.log('GET courseOrderDataByCourseId');
        // try {
        //   const { data } = axios.get('/api/loadCourseItems.php', {
        //     params: { courseId },
        //   });
        //   //sort
        //   let sorted = [];
        //   let lookup = {};
        //   setSelf({ completeOrder: sorted, orderingDataLookup: lookup });
        // } catch (e) {}
      }

      onSet(({ completeOrder: newOrder }, was) => {
        // console.log("courseOrderDataByCourseId",newOrder);
        //TODO: create orderingDataLookup
      });
    },
  ],
});

export const selectedCourseItems = atom({
  key: 'selectedCourseItems',
  default: [],
});

export const copiedCourseItems = atom({
  key: 'copiedCourseItems',
  default: [],
});

export const cutCourseItems = atom({
  key: 'cutCourseItems',
  default: [],
});

// // type ItemType = 'Activity' | 'Section' | 'Page';

export const useCourse = (courseId) => {
  const { label, color, image } = useRecoilValue(
    coursePermissionsAndSettingsByCourseId(courseId),
  );
  const addToast = useToast();

  function insertPageOrOrderToOrder({
    parentOrderObj,
    needleOrderDoenetId,
    itemType,
    newPageDonenetId,
    orderObj
  }){
    let newOrderObj = {...parentOrderObj};
    let insertedAfterDoenetId = parentOrderObj.doenetId;
    //Only if the top order matches
    if (parentOrderObj.doenetId == needleOrderDoenetId){
      insertedAfterDoenetId = newOrderObj.content[newOrderObj.content.length - 1];
      if (insertedAfterDoenetId?.type == 'order'){
        insertedAfterDoenetId = insertedAfterDoenetId.doenetId;
      }
      //Add to the newOrderObj
      if (itemType == 'page'){
        newOrderObj.content = [...parentOrderObj.content,newPageDonenetId]
      }else if (itemType == 'order'){
        newOrderObj.content = [...parentOrderObj.content,{...orderObj}]
      }
      return {newOrderObj,insertedAfterDoenetId};
    }
    //Recurse to find the matching order
    for (let [i,item] of Object.entries(parentOrderObj.content)){
      if (item?.doenetId == needleOrderDoenetId){
        let newItem = {...item};
        insertedAfterDoenetId = newItem.doenetId;
        if (newItem.content.length > 0){
          insertedAfterDoenetId = newItem.content[newItem.content.length -1];
        }
        if (itemType == 'page'){
          newItem.content = [...newItem.content,newPageDonenetId]
        }else if (itemType == 'order'){
          newItem.content = [...newItem.content,{...orderObj}]
        }
        newOrderObj.content = [...newOrderObj.content];
        newOrderObj.content.splice(i,1,newItem)
        
        return {newOrderObj,insertedAfterDoenetId};
      }
      if (item?.type == 'order'){
        let {newOrderObj:subOrder,insertedAfterDoenetId} = insertPageOrOrderToOrder({
          parentOrderObj:item,
          needleOrderDoenetId,
          itemType,
          newPageDonenetId,
          orderObj
        });
        if (subOrder != null){
          //Attach subOrder to newOrderObj 
          newOrderObj.content = [...newOrderObj.content]
          newOrderObj.content.splice(i,1,subOrder)
          return {newOrderObj,insertedAfterDoenetId};
        }
      }

    }
    //Only ever get here when we didn't find the order
      return {newOrderObj:null,insertedAfterDoenetId:null};
  }

     //Recursive Function 
  function findOrderAndPageDoenetIds(orderObj,assignmentDoenetId,parentDoenetId){
    let orderAndPagesDoenetIds = [];
    //Guard for when there is no order
    if (orderObj){

      let numberToSelect = orderObj.numberToSelect;
        if (numberToSelect == undefined){
          numberToSelect = 1;
        }
        let withReplacement = orderObj.withReplacement;
        if (withReplacement == undefined){
          withReplacement = false;
        }
      //Store order objects for UI
      set(itemByDoenetId(orderObj.doenetId), {
        type: "order",
        doenetId: orderObj.doenetId, 
        behavior:orderObj.behavior,
        numberToSelect,
        withReplacement,
        containingDoenetId:assignmentDoenetId,
        isOpen:false,
        isSelected:false,
        parentDoenetId
      });
      orderAndPagesDoenetIds.push(orderObj.doenetId);
      for (let orderItem of orderObj.content){
        if (orderItem?.type == 'order'){
          let moreOrderDoenetIds = findOrderAndPageDoenetIds(orderItem,assignmentDoenetId,orderObj.doenetId);
          orderAndPagesDoenetIds = [...orderAndPagesDoenetIds,...moreOrderDoenetIds];
        }else{
          //Page 
          pageDoenetIdToParentDoenetId[orderItem] = orderObj.doenetId;
          orderAndPagesDoenetIds = [...orderAndPagesDoenetIds,orderItem];
        }
      }
    }
    return orderAndPagesDoenetIds;
  }

  function insertPageOrOrderIntoOrderUsingPage({
    parentOrderObj,
    needlePageDoenetId,
    itemType,
    newPageDonenetId,
    orderObj
  }){
    let newOrderObj = {...parentOrderObj};
  
    for (let [i,item] of Object.entries(parentOrderObj.content)){
      if (item == needlePageDoenetId){
        //Found page! so add new page or order right after it
        let newContent = [...parentOrderObj.content];
        if (itemType == 'page'){
          newContent.splice(i+1,0,newPageDonenetId)
        }else if (itemType == 'order'){
          newContent.splice(i+1,0,{...orderObj})
        }
        newOrderObj.content = newContent;
        return newOrderObj;
      }
      if (item?.type == 'order'){
        //Recurse into the order every time we see one
        let subOrder = insertPageOrOrderIntoOrderUsingPage({
          parentOrderObj:item,
          needlePageDoenetId,
          itemType,
          newPageDonenetId,
          orderObj
        });
        if (subOrder != null){
          //Attach subOrder to newOrderObj 
          newOrderObj.content = [...newOrderObj.content]
          newOrderObj.content.splice(i,1,subOrder)
          return newOrderObj;
        }
      }

    }
    //Only ever get here when we didn't find the page in this order
    return null;
  }

  function addToOrder({orderObj,needleOrderDoenetId,itemToAdd}){
    let nextOrderObj = {...orderObj};

    if (nextOrderObj.doenetId == needleOrderDoenetId){
      let previousDoenetId = nextOrderObj.doenetId;
      if (nextOrderObj.content.length > 0){
        previousDoenetId = nextOrderObj.content[nextOrderObj.content.length -1];
        if (previousDoenetId?.type == 'order'){ //If last element was an order get it's doenetId
          previousDoenetId = previousDoenetId.doenetId;
        }
      }
      nextOrderObj.content = [...nextOrderObj.content,itemToAdd];
      return {order:nextOrderObj,previousDoenetId}
    }

    for (let [i,item] of Object.entries(orderObj.content)){
      if (item?.type == 'order'){
 
        let {order:childOrderObj,previousDoenetId} = 
        addToOrder({orderObj:item,needleOrderDoenetId,itemToAdd})

        if (childOrderObj != null){
          nextOrderObj.content = [...nextOrderObj.content]
          nextOrderObj.content.splice(i,1,childOrderObj);
          return {order:nextOrderObj,previousDoenetId}
        }
      }
    }
    //Didn't find needle
    return {order:null,previousDoenetId:null};
  }

  const create = useRecoilCallback(
    ({ set, snapshot }) =>
      async ({ itemType, parentDoenetId, previousDoenetId, previousContainingDoenetId }) => {

        let authorItemDoenetIds = await snapshot.getPromise(authorCourseItemOrderByCourseId(courseId));
        let newAuthorItemDoenetIds = [...authorItemDoenetIds];

        let sectionId = await snapshot.getPromise(searchParamAtomFamily('sectionId'));
        if (sectionId == ''){
          sectionId = courseId;
        }
        //If one item is selected
        //SET parentDoenetId, previousDoenetId and previousContainingDoenetId 
        //for when there was no selection
        let selectedArray = await snapshot.getPromise(selectedCourseItems);
        if (selectedArray.length == 1){
          let singleSelectedDoenetId = selectedArray[0];
          // previousDoenetId = singleSelectedDoenetId; //When in insert mode
          let selectedObj = await snapshot.getPromise(itemByDoenetId(singleSelectedDoenetId))
          if (selectedObj.type == 'section' ){
            //Find last item in section
            let authorItemSectionDoenetIds = await snapshot.getPromise(authorCourseItemOrderByCourseIdBySection({courseId,sectionId:singleSelectedDoenetId}));
            let lastItemInSelectedSectionDoenetId = authorItemSectionDoenetIds[authorItemSectionDoenetIds.length - 1];
            
            parentDoenetId = singleSelectedDoenetId;
            previousDoenetId = lastItemInSelectedSectionDoenetId
            if (!lastItemInSelectedSectionDoenetId){
              //Empty section so previous is the section itself
              previousDoenetId = singleSelectedDoenetId
              previousContainingDoenetId = singleSelectedDoenetId
            }else{
              //there are items in the section
              let lastItemInSectionObj = await snapshot.getPromise(itemByDoenetId(lastItemInSelectedSectionDoenetId))
              previousDoenetId = lastItemInSelectedSectionDoenetId;
              if (lastItemInSectionObj.type == 'page' || lastItemInSectionObj.type == 'order'){
                previousContainingDoenetId = lastItemInSectionObj.containingDoenetId;
              }else if (lastItemInSectionObj.type == 'bank' || lastItemInSectionObj.type == 'section'){
                previousContainingDoenetId = lastItemInSelectedSectionDoenetId
              }

            }
          }else if (selectedObj.type == 'activity' ||  selectedObj.type == 'bank'){
            parentDoenetId = selectedObj.parentDoenetId;
            let authorItemSectionDoenetIds = await snapshot.getPromise(authorCourseItemOrderByCourseIdBySection({courseId,sectionId:parentDoenetId}));
            let lastItemInSelectedSectionDoenetId = authorItemSectionDoenetIds[authorItemSectionDoenetIds.length - 1];
            //there are items in the section
            let lastItemInSectionObj = await snapshot.getPromise(itemByDoenetId(lastItemInSelectedSectionDoenetId))
            previousDoenetId = lastItemInSelectedSectionDoenetId;
            if (lastItemInSectionObj.type == 'page' || lastItemInSectionObj.type == 'order'){
              previousContainingDoenetId = lastItemInSectionObj.containingDoenetId;
            }else if (lastItemInSectionObj.type == 'bank' || lastItemInSectionObj.type == 'section'){
              previousContainingDoenetId = lastItemInSelectedSectionDoenetId
            }
          }else if (selectedObj.type == 'page' ||  selectedObj.type == 'order'){
            let selectedItemsContainingObj = await snapshot.getPromise(itemByDoenetId(selectedObj.containingDoenetId))
            parentDoenetId = selectedItemsContainingObj.parentDoenetId;
            let authorItemSectionDoenetIds = await snapshot.getPromise(authorCourseItemOrderByCourseIdBySection({courseId,sectionId:parentDoenetId}));
            let lastItemInSelectedSectionDoenetId = authorItemSectionDoenetIds[authorItemSectionDoenetIds.length - 1];
            //there are items in the section
            let lastItemInSectionObj = await snapshot.getPromise(itemByDoenetId(lastItemInSelectedSectionDoenetId))
            previousDoenetId = lastItemInSelectedSectionDoenetId;
            if (lastItemInSectionObj.type == 'page' || lastItemInSectionObj.type == 'order'){
              previousContainingDoenetId = lastItemInSectionObj.containingDoenetId;
            }else if (lastItemInSectionObj.type == 'bank' || lastItemInSectionObj.type == 'section'){
              previousContainingDoenetId = lastItemInSelectedSectionDoenetId
            }
          }
        }

        //SET parentDoenetId, previousDoenetId and previousContainingDoenetId 
        //for when there was no selection
        if (previousDoenetId == undefined){
          //Find last item in section
          let authorItemSectionDoenetIds = await snapshot.getPromise(authorCourseItemOrderByCourseIdBySection({courseId,sectionId}));
          let lastItemInSectionDoenetId = authorItemSectionDoenetIds[authorItemSectionDoenetIds.length - 1];

          parentDoenetId = sectionId; //parent when nothing selected will always be sectionId
          if (lastItemInSectionDoenetId == undefined){
            //No items in this section so parent and previous are the section
            previousDoenetId = sectionId;
            previousContainingDoenetId = sectionId;
          }else{
            //Nothing selected 
            previousDoenetId = lastItemInSectionDoenetId; 
            let lastItemObj = await snapshot.getPromise(itemByDoenetId(lastItemInSectionDoenetId));
            if (lastItemObj.type == 'page' || lastItemObj.type == 'order'){
              previousContainingDoenetId = lastItemObj.containingDoenetId;
            }else if (lastItemObj.type == 'bank' || lastItemObj.type == 'section'){
              previousContainingDoenetId = lastItemObj.doenetId;
            }

          }
        }

        // console.log("WHERE IS IT GOING?")
        // console.log("itemType",itemType)
        // console.log("parentDoenetId",parentDoenetId)
        // console.log("previousDoenetId",previousDoenetId)
        // console.log("previousContainingDoenetId",previousContainingDoenetId)

  
        let newDoenetId;
        let coursePermissionsAndSettings = await snapshot.getPromise(
          coursePermissionsAndSettingsByCourseId(courseId),
        );
        if (coursePermissionsAndSettings.canEditContent != '1') {
          //TODO: set up toast message here
          return null;
        }
        //Get selection information to know previous doenetId by order
        if (itemType == 'activity') {
 
          let { data } = await axios.post('/api/createCourseItem.php', {
              previousContainingDoenetId,
              courseId,
              itemType,
              parentDoenetId,
          });
          // console.log('activityData', data);
          let createdActivityDoenentId = data.doenetId;
          newDoenetId = createdActivityDoenentId;
          //Activity
          set(itemByDoenetId(createdActivityDoenentId), {
            //Defaults for future assignment settings
            timeLimit: null,
            numberOfAttemptsAllowed: null,
            totalPointsOrPercent: null,
            individualize: false,
            showSolution: true,
            showSolutionInGradebook: true,
            showFeedback: true,
            showHints: true,
            showCorrectness: true,
            showCreditAchievedMenu: true,
            proctorMakesAvailable: false,
            pinnedAfterDate: null,
            pinnedUntilDate: null,
            ...data.itemEntered,
          });

          //Order
          let createdOrderDoenetId = data.itemEntered.order.doenetId;
          let numberToSelect = 1;
          let withReplacement = false;
         
          let createdOrderObj = {
            type: "order",
            doenetId:createdOrderDoenetId,
            behavior:"sequence",
            numberToSelect,
            withReplacement,
            parentDoenetId:createdActivityDoenentId,
            isOpen:false,
            isSelected:false,
            containingDoenetId:createdActivityDoenentId
          }
          set(itemByDoenetId(createdOrderDoenetId), createdOrderObj); 

          //Page
          let createdPageObj = {
            ...data.pageEntered,
            parentDoenetId:createdOrderDoenetId
          }
          set(itemByDoenetId(data.pageDoenetId), createdPageObj); 

          //Find index of previousDoenetId and insert the new item's doenetId right after
          let indexOfPrevious = newAuthorItemDoenetIds.indexOf(previousDoenetId);
          if (indexOfPrevious == -1){
            //Place new item at the end as the prevousDoenetId isn't visible
            newAuthorItemDoenetIds.push(createdActivityDoenentId,createdOrderDoenetId,createdPageObj.doenetId);
          }else{
            //insert right after the index
            newAuthorItemDoenetIds.splice(indexOfPrevious+1,0,createdActivityDoenentId,createdOrderDoenetId,createdPageObj.doenetId)
          }
          set(authorCourseItemOrderByCourseId(courseId), newAuthorItemDoenetIds);
        } else if (itemType == 'bank') {
          let { data } = await axios.post('/api/createCourseItem.php', {
              previousContainingDoenetId,
              courseId,
              itemType,
              parentDoenetId,
          });
          // console.log('bankData', data);
          newDoenetId = data.doenetId;
          set(itemByDoenetId(data.doenetId), data.itemEntered);
          //Find index of previousDoenetId and insert the new item's doenetId right after
          let indexOfPrevious = newAuthorItemDoenetIds.indexOf(previousDoenetId);
          if (indexOfPrevious == -1){
            //Place new item at the end as the prevousDoenetId isn't visible
            newAuthorItemDoenetIds.push(data.doenetId);
          }else{
            //insert right after the index
            newAuthorItemDoenetIds.splice(indexOfPrevious+1,0,data.doenetId)
          }
          set(authorCourseItemOrderByCourseId(courseId), newAuthorItemDoenetIds);
        } else if (itemType == 'section') {
          let { data } = await axios.post('/api/createCourseItem.php', {
              previousContainingDoenetId,
              courseId,
              itemType,
              parentDoenetId
          });
          // console.log("sectionData",data)
          newDoenetId = data.doenetId;
          set(itemByDoenetId(data.doenetId), data.itemEntered);
          //Find index of previousDoenetId and insert the new item's doenetId right after
          let indexOfPrevious = newAuthorItemDoenetIds.indexOf(previousDoenetId);
          if (indexOfPrevious == -1){
            //Place new item at the end as the prevousDoenetId isn't visible
            newAuthorItemDoenetIds.push(data.doenetId);
          }else{
            //insert right after the index
            newAuthorItemDoenetIds.splice(indexOfPrevious+1,0,data.doenetId)
          }
          set(authorCourseItemOrderByCourseId(courseId), newAuthorItemDoenetIds);
        } else if (itemType == 'page' || itemType == 'order') {
          //Prepare to make a new page
          let selectedDoenetId = (await snapshot.getPromise(selectedCourseItems))[0];
          const selectedItemObj = await snapshot.getPromise(itemByDoenetId(selectedDoenetId));
          let containingDoenetId;
          if (selectedItemObj.type == 'activity' || 
              selectedItemObj.type == 'bank'
          ){
            containingDoenetId = selectedItemObj.doenetId;
          }else if (selectedItemObj.type == 'order' || 
                    selectedItemObj.type == 'page'){
            containingDoenetId = selectedItemObj.containingDoenetId;
          } 
          
          //Create a page.  Get the new page object.
          let { data } = await axios.get('/api/createPageOrOrder.php', {
              params: {
                  courseId,
                  itemType,
                  containingDoenetId,
                },
              });
          let {pageThatWasCreated, orderDoenetIdThatWasCreated} = data;
          let numberToSelect = 1;
          let withReplacement = false;
          let orderObj = {
            type: "order",
            behavior:"sequence",
            numberToSelect,
            withReplacement,
            content:[],
            doenetId: orderDoenetIdThatWasCreated,
          }


          //Update the Global Item Order Activity or Collection
          if (selectedItemObj.type == 'activity'){
            let newJSON = {...selectedItemObj.order};
            let insertedAfterDoenetId = selectedItemObj.order.content[selectedItemObj.order.content.length - 1];
            if (itemType == 'page'){
              pageThatWasCreated.parentDoenetId = selectedItemObj.order.doenetId;
              newJSON.content = [...selectedItemObj.order.content,pageThatWasCreated.doenetId]
            }else if (itemType == 'order'){
              
              newJSON.content = [...selectedItemObj.order.content,orderObj]
            }
            let newActivityObj = {...selectedItemObj}
            newActivityObj.order = newJSON;
            let makeMultiPage = false;
            if (newActivityObj.isSinglePage){
              makeMultiPage = true;
              newActivityObj.isSinglePage = false;
            }
            let { data } = await axios.post('/api/updateActivityStructure.php', {
                courseId,
                doenetId:newActivityObj.doenetId,
                newJSON,
                makeMultiPage,
              });
            // console.log("data",data)
            
            set(itemByDoenetId(newActivityObj.doenetId),newActivityObj)
            let newItemDoenetId = orderDoenetIdThatWasCreated;
            if (itemType == 'page'){
              set(itemByDoenetId(pageThatWasCreated.doenetId),pageThatWasCreated)
              newItemDoenetId = pageThatWasCreated.doenetId;
            }else if (itemType == 'order'){
              orderObj = {...orderObj,
                isOpen:false,
                isSelected:false,
                containingDoenetId: selectedItemObj.doenetId,
                parentDoenetId:selectedItemObj.order.doenetId
              }
              set(itemByDoenetId(orderObj.doenetId),orderObj)
            }
            set(authorCourseItemOrderByCourseId(courseId), (prev)=>{
              let next = [...prev];
              next.splice(next.indexOf(insertedAfterDoenetId)+1,0,newItemDoenetId);
              return next;
            });

          }else if (selectedItemObj.type == 'bank'){
            //Can only be an itemType of page (no orders allowed)
            let insertedAfterDoenetId = selectedItemObj.pages[selectedItemObj.pages.length - 1];
            pageThatWasCreated.parentDoenetId = selectedItemObj.doenetId;
            let newJSON = [...selectedItemObj.pages,pageThatWasCreated.doenetId];
            let newCollectionObj = {...selectedItemObj}
            newCollectionObj.pages = newJSON;
       
            let { data } = await axios.post('/api/updateCollectionStructure.php', {
                courseId,
                doenetId:newCollectionObj.doenetId,
                newJSON,
              });
              // console.log("data",data)
           

            set(itemByDoenetId(pageThatWasCreated.doenetId),pageThatWasCreated)
            set(itemByDoenetId(newCollectionObj.doenetId),newCollectionObj)
            set(authorCourseItemOrderByCourseId(courseId), (prev)=>{
              let next = [...prev];
              next.splice(next.indexOf(insertedAfterDoenetId)+1,0,pageThatWasCreated.doenetId);
              return next;
            });
          }else if (selectedItemObj.type == 'order'){
            let orderDoenetId = selectedItemObj.doenetId;
            if (pageThatWasCreated){
              pageThatWasCreated.parentDoenetId = orderDoenetId;
            }
            const containingItemObj = await snapshot.getPromise(itemByDoenetId(selectedItemObj.containingDoenetId));

            let { newOrderObj, insertedAfterDoenetId } = insertPageOrOrderToOrder({
              parentOrderObj:containingItemObj.order,
              needleOrderDoenetId:orderDoenetId,
              itemType,
              newPageDonenetId:pageThatWasCreated?.doenetId,
              orderObj})

            let newActivityObj = {...containingItemObj}
            newActivityObj.order = newOrderObj;

            let { data } = await axios.post('/api/updateActivityStructure.php', {
                courseId,
                doenetId:newActivityObj.doenetId,
                newJSON:newOrderObj,
              });
              // console.log("data",data)
              orderObj['isOpen'] = false;
              orderObj['isSelected'] = false;
              orderObj['containingDoenetId'] = selectedItemObj?.containingDoenetId;
              orderObj['parentDoenetId'] = selectedItemObj?.doenetId;
              // console.log("orderObj",orderObj)
              set(itemByDoenetId(newActivityObj.doenetId),newActivityObj)
              let newItemDoenetId = orderDoenetIdThatWasCreated;
              if (itemType == 'page'){
                set(itemByDoenetId(pageThatWasCreated.doenetId),pageThatWasCreated)
                newItemDoenetId = pageThatWasCreated.doenetId;
              }else if (itemType == 'order'){
                set(itemByDoenetId(orderObj.doenetId),orderObj)
              }
              set(authorCourseItemOrderByCourseId(courseId), (prev)=>{
                let next = [...prev];
                next.splice(next.indexOf(insertedAfterDoenetId)+1,0,newItemDoenetId);
                return next;
              });
          }else if (selectedItemObj.type == 'page'){
            if (pageThatWasCreated){
              pageThatWasCreated.parentDoenetId = selectedItemObj.parentDoenetId;
            }
            const containingItemObj = await snapshot.getPromise(itemByDoenetId(selectedItemObj.containingDoenetId));
            if (containingItemObj.type == 'bank'){
              // let insertedAfterDoenetId = selectedItemObj.doenetId;
              // let newJSON = [];
              // for (let pageDoenetId of containingItemObj.pages){
              //   newJSON.push(pageDoenetId);
              //   if (pageDoenetId == selectedItemObj.doenetId){
              //     newJSON.push(pageThatWasCreated.doenetId);
              //   }
              // }
            let insertedAfterDoenetId = containingItemObj.pages[containingItemObj.pages.length -1]
            let newJSON = [...containingItemObj.pages,pageThatWasCreated.doenetId]
            let newCollectionObj = {...containingItemObj}
            newCollectionObj.pages = newJSON;
       
            let { data } = await axios.post('/api/updateCollectionStructure.php', {
                courseId,
                doenetId:newCollectionObj.doenetId,
                newJSON,
              });
              // console.log("data",data)
           
              
            set(itemByDoenetId(pageThatWasCreated.doenetId),pageThatWasCreated)
            set(itemByDoenetId(newCollectionObj.doenetId),newCollectionObj)
            set(authorCourseItemOrderByCourseId(courseId), (prev)=>{
              let next = [...prev];
              next.splice(next.indexOf(insertedAfterDoenetId)+1,0,pageThatWasCreated.doenetId);
              return next;
            });

            }else if (containingItemObj.type == 'activity'){
              //Add page or order to activity with selected page
              // let insertedAfterDoenetId = selectedItemObj.doenetId;

              // let insertedAfterDoenetId = parentItemObj.order[parentItemObj.order.length -1];
              // console.log("insertedAfterDoenetId",insertedAfterDoenetId);
              // console.log("itemType",itemType);
              // console.log("selectedItemObj",selectedItemObj.parentDoenetId);
              let insertedAfterDoenetId;
              let newJSON;
              if (itemType == 'page'){
                ({order:newJSON,previousDoenetId:insertedAfterDoenetId} = 
                  addToOrder({
                    orderObj:containingItemObj.order,
                    needleOrderDoenetId:selectedItemObj.parentDoenetId,
                    itemToAdd:pageThatWasCreated?.doenetId}))

              }else if (itemType == 'order'){
                ({order:newJSON,previousDoenetId:insertedAfterDoenetId} = 
                  addToOrder({
                    orderObj:containingItemObj.order,
                    needleOrderDoenetId:selectedItemObj.parentDoenetId,
                    itemToAdd:orderObj}));
              }

              // let newJSON = {...containingItemObj.order};
              // newJSON = insertPageOrOrderIntoOrderUsingPage({
              //   parentOrderObj:newJSON,
              //   needlePageDoenetId:insertedAfterDoenetId,
              //   itemType,
              //   newPageDonenetId:pageThatWasCreated?.doenetId,
              //   orderObj
              // })

              let { data } = await axios.post('/api/updateActivityStructure.php', {
                    courseId,
                    doenetId:containingItemObj.doenetId,
                    newJSON,
                  });
              // console.log("data",data)
              let newActivityObj = {...containingItemObj}
              newActivityObj.order = newJSON;
              orderObj['isOpen'] = false;
              orderObj['isSelected'] = false;
              orderObj['containingDoenetId'] = selectedItemObj?.containingDoenetId;
              orderObj['parentDoenetId'] = selectedItemObj?.parentDoenetId;
   
              set(itemByDoenetId(newActivityObj.doenetId),newActivityObj)
              let newItemDoenetId = orderDoenetIdThatWasCreated;
              if (itemType == 'page'){
                set(itemByDoenetId(pageThatWasCreated.doenetId),pageThatWasCreated)
                newItemDoenetId = pageThatWasCreated.doenetId;
              }else if (itemType == 'order'){
                set(itemByDoenetId(orderObj.doenetId),orderObj)
              }
              set(authorCourseItemOrderByCourseId(courseId), (prev)=>{
                let next = [...prev];
                next.splice(next.indexOf(insertedAfterDoenetId)+1,0,newItemDoenetId);
                return next;
              });
                
            }
          }
        
          // // console.log("updatedContainingObj",updatedContainingObj)


           
        }
        return newDoenetId;
      
      },
  );

  const defaultFailure = useCallback(
    (err) => {
      addToast(`${err}`, toastType.ERROR);
    },
    [addToast],
  );

  const modifyCourse = useRecoilCallback(
    ({ set }) =>
      async (
        modifications,
        successCallback,
        failureCallback = defaultFailure,
      ) => {
        try {
          let resp = await axios.post('/api/modifyCourse.php', {
            courseId,
            ...modifications,
          });
          if (resp.status < 300) {
            set(
              coursePermissionsAndSettingsByCourseId(courseId),
              ({ prev }) => ({ ...prev, ...modifications }),
            );
            successCallback?.();
          } else {
            throw new Error(`response code: ${resp.status}`);
          }
        } catch (err) {
          failureCallback(err);
        }
      },
  );

  const deleteCourse = useRecoilCallback(
    ({ set }) =>
      async (successCallback, failureCallback = defaultFailure) => {
        try {
          let resp = await axios.post('/api/deleteCourse.php', { courseId });
          if (resp.status < 300) {
            set(coursePermissionsAndSettings, (prev) =>
              prev.filter((c) => c.courseId !== courseId),
            );
            successCallback?.();
          } else {
            throw new Error(`response code: ${resp.status}`);
          }
        } catch (err) {
          failureCallback(err);
        }
      },
    [courseId, defaultFailure],
  );

  const renameItem = useRecoilCallback(
    ({ snapshot,set }) =>
      async (doenetId,newLabel, successCallback, failureCallback = defaultFailure) => {
        try {
          //Undo copy and cut
          let cutObjs = await snapshot.getPromise(cutCourseItems);
          for (let cutObj of cutObjs){
            set(itemByDoenetId(cutObj.doenetId),(prev)=>{
              let next = {...prev};
              next['isBeingCut'] = false;
              return next;
            })
          }
          set(cutCourseItems,[]);
          set(copiedCourseItems,[]);


          let itemObj = await snapshot.getPromise(itemByDoenetId(doenetId))
          let resp = await axios.get('/api/renameCourseItem.php', {params:{ courseId,doenetId,newLabel,type:itemObj.type } });
          if (resp.status < 300) {
            let updatedItem = resp.data.item;
            if (itemObj.type !== 'page'){
              updatedItem.isOpen = itemObj.isOpen;
            }
            set(itemByDoenetId(doenetId),(prev)=>{
              let next = {...prev}
              next.label = updatedItem.label;
              return next
            });
            
            // updatedItem.isSelected = itemObj.isSelected;
            // set(itemByDoenetId(doenetId),updatedItem);

            successCallback?.();
          } else {
            throw new Error(`response code: ${resp.status}`);
          }
        } catch (err) {
          failureCallback(err);
        }
  },
<<<<<<< HEAD
  [courseId, defaultFailure],
  );

  const updateAssignItem = useRecoilCallback(
    ({ set }) =>
      async ({ doenetId, isAssigned, successCallback, failureCallback = defaultFailure }) => {
        try {
=======
[courseId, defaultFailure],
  );

  const updateAssignItem = useRecoilCallback(
  ({ set }) =>
    async ({ doenetId, isAssigned, successCallback, failureCallback = defaultFailure }) => {
      try {
>>>>>>> 21a2a7c1

        let resp = await axios.get('/api/updateIsAssignedOnAnItem.php', {params:{ courseId,doenetId,isAssigned } });
        // console.log("resp.data",resp.data)
        if (resp.status < 300) {
          // let isAssigned = resp.data.isAssigned;

<<<<<<< HEAD
          set(itemByDoenetId(doenetId),(prev)=>{
            let next = {...prev}
            next.isAssigned = isAssigned;
            return next
          });
          
          successCallback?.();
        } else {
          throw new Error(`response code: ${resp.status}`);
        }
        } catch (err) {
          failureCallback(err);
        }
    },
    [courseId,defaultFailure]
  );
=======
        set(itemByDoenetId(doenetId),(prev)=>{
          let next = {...prev}
          next.isAssigned = isAssigned;
          return next
        });
        
        successCallback?.();
      } else {
        throw new Error(`response code: ${resp.status}`);
      }
      } catch (err) {
      failureCallback(err);
      }
  },[courseId,defaultFailure]);
>>>>>>> 21a2a7c1

  const compileActivity = useRecoilCallback(
    ({ set, snapshot }) =>
      async ({ activityDoenetId, successCallback, isAssigned = false, courseId, failureCallback = defaultFailure }) => {

        async function orderToDoenetML({ order, indentLevel = 1 }) {
          // TODO: list of possible order attributes
          let attributes = ["behavior", "numberToSelect", "withReplacement"];

          let orderParameters = attributes.filter(x => x in order)
            .map(x => `${x}="${order[x]}"`).join(" ");

          let contentStrings = (await Promise.all(order.content
            .map(x => contentToDoenetML({ content: x, indentLevel: indentLevel + 1 }))))
            .join("");

          let indentSpacing = "  ".repeat(indentLevel);

          return `${indentSpacing}<order ${orderParameters}>\n${contentStrings}${indentSpacing}</order>\n`;
        }

        async function contentToDoenetML({ content, indentLevel = 1 }) {
          if (content.type === "order") {
            return await orderToDoenetML({ order: content, indentLevel });
          } else if (typeof content === "string") {
            return await pageToDoenetML({ pageDoenetId: content, indentLevel });
          } else {
            throw Error("Invalid activity definition: content must be an order or a doenetId specifying a page")
          }
        }

        async function pageToDoenetML({ pageDoenetId, indentLevel = 1 }) {
          let indentSpacing = "  ".repeat(indentLevel);

          let pageDoenetML = (await snapshot.getPromise(fileByPageId(pageDoenetId)));

          let params = {
            doenetML: pageDoenetML,
            pageId: pageDoenetId,
            courseId,
            saveAsCid: true,
          }

          const { data } = await axios.post("/api/saveDoenetML.php", params)
          if (!data.success) {
            throw Error(data.message);
          }

          let pageCid = data.cid;

          set(fileByCid(pageCid),pageDoenetML);

          return `${indentSpacing}<page cid="${pageCid}" />\n`;
        }

        let activity = await snapshot.getPromise(itemByDoenetId(activityDoenetId));

        let attributeString = ` xmlns="https://doenet.org/spec/doenetml/v${activity.version}" type="activity"`

        if (activity.itemWeights) {
          attributeString += ` itemWeights = "${activity.itemWeights.join(" ")}"`;
        }

        if (activity.shuffleItemWeights) {
          attributeString += ` shuffleItemWeights`;
        }

        if (activity.numberOfVariants !== undefined) {
          attributeString += ` numberOfVariants="${activity.numberOfVariants}"`;
        }

        if (activity.isSinglePage) {
          attributeString += ` isSinglePage`;
        }

        let childrenString ="";
        try {
          childrenString = (await Promise.all(activity.order.content
            .map(x => contentToDoenetML({ content: x, indentLevel: 1 }))))
            .join("");
        } catch (err) {
          failureCallback(err);
        }

        let activityDoenetML = `<document${attributeString}>\n${childrenString}</document>`
        try {
          let resp = await axios.post('/api/saveCompiledActivity.php', { courseId, doenetId: activityDoenetId, isAssigned, activityDoenetML });
         
          if (resp.status < 300) {
            let { success, message, cid, assignmentSettings } = resp.data;

            let key = 'draftCid';
            if (isAssigned) {
              key = 'assignedCid'
            }

            //save the cid in assignedCid or draftCid
            set(itemByDoenetId(activityDoenetId), (prev) => {
              let next = { ...prev }
              next[key] = cid;
              
              if (isAssigned) {
                Object.assign(next, localizeDates(assignmentSettings, dateKeys));
              }

              return next;
            })
            successCallback?.();
          } else {
            throw new Error(`response code: ${resp.status}`);
          }
        } catch (err) {
          failureCallback(err);
        }
  });

  function updateOrder({orderObj,needleDoenetId,changesObj}){
    let nextOrderObj = {...orderObj};
    if (needleDoenetId == orderObj.doenetId){
      Object.assign(nextOrderObj,changesObj);
      return nextOrderObj;
    }
    for (let [i,item] of Object.entries(orderObj.content)){
      if (item?.type == 'order'){
        //Check for match
        if (needleDoenetId == item.doenetId){
          let nextItemObj = {...item}
          Object.assign(nextItemObj,changesObj);
          nextOrderObj.content = [...nextOrderObj.content]
          nextOrderObj.content.splice(i,1,nextItemObj);
          return nextOrderObj;
        }
        //if not match then recurse into content
        let childOrderObj = updateOrder({orderObj:item,needleDoenetId,changesObj});
        if (childOrderObj != null){
          nextOrderObj.content = [...nextOrderObj.content]
          nextOrderObj.content.splice(i,1,childOrderObj);
          return nextOrderObj;
        }
      }
    }
    //Didn't find needle
    return null;
  }

  function deletePageFromOrder({orderObj,needleDoenetId}){
    let nextOrderObj = {...orderObj};

    let index = null;

    for (let [i,item] of Object.entries(orderObj.content)){
      if (item?.type == 'order'){
        let childOrderObj = deletePageFromOrder({orderObj:item,needleDoenetId});
        if (childOrderObj != null){
          nextOrderObj.content = [...nextOrderObj.content]
          nextOrderObj.content.splice(i,1,childOrderObj);
          return nextOrderObj;
        }

      }else if (needleDoenetId == item){
          index = i;
          break;
        }
    }

    //Need to return order object without the doenetId of the page to delete
    if (index != null){
      let nextContent = [...orderObj.content];
      nextContent.splice(index,1);
      nextOrderObj.content = nextContent
      return nextOrderObj
    }
    //Didn't find needle
    return null;
  }

  function deleteOrderFromOrder({orderObj,needleDoenetId}){
    let nextOrderObj = {...orderObj};

    let index = null;

    for (let [i,item] of Object.entries(orderObj.content)){
      if (item?.type == 'order'){
        //Check for match
        if (needleDoenetId == item.doenetId){
          index = i;
          break;
        }
        
        //if not a match then recurse into content
        let childOrderObj = deleteOrderFromOrder({orderObj:item,needleDoenetId});
        if (childOrderObj != null){
          nextOrderObj.content = [...nextOrderObj.content]
          nextOrderObj.content.splice(i,1,childOrderObj);
          return nextOrderObj;
        }
      }
    }
    //Need to return order object without the doenetId of the page to delete
    if (index != null){
      let nextContent = [...orderObj.content];
      nextContent.splice(index,1);
      nextOrderObj.content = nextContent
      return nextOrderObj
    }
    //Didn't find needle
    return null;
  }
  
  function findOrderDoenetIdsInAnOrder({orderObj,needleOrderDoenetId,foundNeedle=false}){
    let orderDoenetIds = [];
  
      for (let item of orderObj.content){
        if (item?.type == 'order'){
          let morePageDoenetIds;
          if (foundNeedle || item.doenetId == needleOrderDoenetId){
            orderDoenetIds.push(item.doenetId);
            morePageDoenetIds = findOrderDoenetIdsInAnOrder({orderObj:item,needleOrderDoenetId,foundNeedle:true})
          }else{
            morePageDoenetIds = findOrderDoenetIdsInAnOrder({orderObj:item,needleOrderDoenetId,foundNeedle})
          }
          orderDoenetIds = [...orderDoenetIds,...morePageDoenetIds];
        }
      }

    return orderDoenetIds;
  }

  const updateOrderBehavior = useRecoilCallback(
    ({ set,snapshot }) =>
      async ({doenetId, behavior, numberToSelect, withReplacement, successCallback, failureCallback = defaultFailure}) => {
        let orderObj = await snapshot.getPromise(itemByDoenetId(doenetId));
        let activityObj = await snapshot.getPromise(itemByDoenetId(orderObj.containingDoenetId))
        let changesObj = {behavior,numberToSelect,withReplacement};
        let nextOrder = updateOrder({orderObj:activityObj.order,needleDoenetId:doenetId,changesObj});
        
        let { data } = await axios.post('/api/updateActivityStructure.php', {
          courseId,
          doenetId:orderObj.containingDoenetId,
          newJSON:nextOrder
        });
      // console.log("data",data)
        let nextActivityObj = {...activityObj};
        nextActivityObj.order = nextOrder;
        set(itemByDoenetId(orderObj.containingDoenetId),nextActivityObj)
   
        set(itemByDoenetId(doenetId),(prev)=>{
          let next = {...prev}
          next.behavior = behavior;
          next.numberToSelect = numberToSelect;
          next.withReplacement = withReplacement;
          return next;
        });
  });

  const deleteItem = useRecoilCallback(
    ({ set,snapshot }) =>
      async ({doenetId, successCallback, failureCallback = defaultFailure}) => {
        let itemToDeleteObj = await snapshot.getPromise(itemByDoenetId(doenetId));
        // console.log("deleteItem itemToDeleteObj",itemToDeleteObj)
        let pagesDoenetIds = [];
        let courseContentDoenetIds = [];
        let activitiesJson = [];
        let activitiesJsonDoenetIds = [];
        let collectionsJson = []; 
        let collectionsJsonDoenetIds = []; 
        let baseCollectionsDoenetIds = [];
        let baseActivitiesDoenetIds = [];
        let baseSectionsDoenetIds = [];
        let orderDoenetIds = []; //Only to update local recoil

        if (itemToDeleteObj.type == 'page'){
          let containingObj = await snapshot.getPromise(itemByDoenetId(itemToDeleteObj.containingDoenetId))
          if (containingObj.type == 'bank'){
            collectionsJsonDoenetIds.push(containingObj.doenetId)
            let nextPages = [...containingObj.pages];
            nextPages.splice(nextPages.indexOf(itemToDeleteObj.doenetId),1);
            collectionsJson.push(nextPages);
            pagesDoenetIds.push(doenetId);
          }else if (containingObj.type == 'activity'){
            let nextOrder = deletePageFromOrder({orderObj:containingObj.order,needleDoenetId:doenetId})
            activitiesJson.push(nextOrder);
            activitiesJsonDoenetIds.push(containingObj.doenetId);
            pagesDoenetIds.push(doenetId);
          }

        }else if (itemToDeleteObj.type == 'order'){
          let containingObj = await snapshot.getPromise(itemByDoenetId(itemToDeleteObj.containingDoenetId))
          //Find doenentIds of pages contained by the order
          pagesDoenetIds = findPageDoenetIdsInAnOrder({orderObj:containingObj.order,needleOrderDoenetId:doenetId})
          orderDoenetIds = findOrderDoenetIdsInAnOrder({orderObj:containingObj.order,needleOrderDoenetId:doenetId})
          //Find updated activities' default order
          let nextOrder = deleteOrderFromOrder({orderObj:containingObj.order,needleDoenetId:doenetId})
          activitiesJson.push(nextOrder);
          activitiesJsonDoenetIds.push(containingObj.doenetId);
        }else if (itemToDeleteObj.type == 'bank'){
          baseCollectionsDoenetIds.push(doenetId);
          pagesDoenetIds = itemToDeleteObj.pages;
        }else if (itemToDeleteObj.type == 'activity'){
          let orderObj = itemToDeleteObj.order;
          let needleOrderDoenetId = itemToDeleteObj.order.doenetId;
          pagesDoenetIds = findPageDoenetIdsInAnOrder({orderObj,needleOrderDoenetId,foundNeedle:true})
          orderDoenetIds = findOrderDoenetIdsInAnOrder({orderObj,needleOrderDoenetId,foundNeedle:true})
          orderDoenetIds = [needleOrderDoenetId,...orderDoenetIds];
          baseActivitiesDoenetIds = [doenetId]
        }else if (itemToDeleteObj.type == 'section'){
          baseSectionsDoenetIds.push(itemToDeleteObj.doenetId);
          let sectionDoenetIds = await snapshot.getPromise(authorCourseItemOrderByCourseIdBySection({courseId,sectionId:itemToDeleteObj.doenetId}))

          for (let doenetId of sectionDoenetIds){
            let itemObj = await snapshot.getPromise(itemByDoenetId(doenetId));
            if (itemObj.type == 'activity'){
              baseActivitiesDoenetIds.push(itemObj.doenetId)
            }else if (itemObj.type == 'order'){
              orderDoenetIds.push(itemObj.doenetId)
            }else if (itemObj.type == 'page'){
              pagesDoenetIds.push(itemObj.doenetId)
            }else if (itemObj.type == 'bank'){
              baseCollectionsDoenetIds.push(itemObj.doenetId)
            }else if (itemObj.type == 'section'){
              baseSectionsDoenetIds.push(itemObj.doenetId)
            }
          }
        }
        //Delete off of server first
    try {

        let resp = await axios.post('/api/deleteItems.php', {
          courseId,
          pagesDoenetIds,
          courseContentDoenetIds,
          activitiesJson,
          activitiesJsonDoenetIds,
          collectionsJson,
          collectionsJsonDoenetIds,
          baseCollectionsDoenetIds,
          baseActivitiesDoenetIds,
          baseSectionsDoenetIds
        });
      if (resp.status < 300) {
        // console.log("data",resp.data)
        let { success, message } = resp.data;

     //update recoil for deleted items from collections
     for (let [i,collectionDoenetId] of Object.entries(collectionsJsonDoenetIds)){
      let collectionJson = collectionsJson[i];
      set(itemByDoenetId(collectionDoenetId),(prev)=>{
        let next = {...prev}
        next.pages = collectionJson;
        return next;
      })
      
     }
     for (let [i,activitiesJsonDoenetId] of Object.entries(activitiesJsonDoenetIds)){
      let activityJson = activitiesJson[i];
      set(itemByDoenetId(activitiesJsonDoenetId),(prev)=>{
        let next = {...prev}
        next.order = activityJson;
        return next;
      })
      
     }

     
      //remove all items from author order
     set(authorCourseItemOrderByCourseId(courseId), (prev)=>{
       let next = [...prev];
       for (let pagesDoenetId of pagesDoenetIds){
        next.splice(next.indexOf(pagesDoenetId),1);
       }
       for (let orderDoenetId of orderDoenetIds){
        next.splice(next.indexOf(orderDoenetId),1);
       }
       for (let baseCollectionsDoenetId of baseCollectionsDoenetIds){
        next.splice(next.indexOf(baseCollectionsDoenetId),1);
       }
       for (let baseActivitiesDoenetId of baseActivitiesDoenetIds){
        next.splice(next.indexOf(baseActivitiesDoenetId),1);
       }
       for (let baseSectionsDoenetId of baseSectionsDoenetIds){
        next.splice(next.indexOf(baseSectionsDoenetId),1);
       }
       return next;
     });
    

     //Clear selections
     let selectedDoenentIds = await snapshot.getPromise(selectedCourseItems);
    for (let doenetId of selectedDoenentIds){
      set(itemByDoenetId(doenetId),(prev)=>{
        let next = {...prev}
        next.isSelected = false;
        return next
      })
    }
    set(selectedCourseItems,[]);
    set(selectedMenuPanelAtom,"");

        successCallback?.();
      } else {
        throw new Error(`response code: ${resp.status}`);
      }
    } catch (err) {
      failureCallback(err);
    }

  });

  const copyItems = useRecoilCallback(
    ({ set,snapshot }) =>
      async ({successCallback, failureCallback = defaultFailure}) => {
        let selectedDoenetIds = await snapshot.getPromise(selectedCourseItems);
        let copiedCourseItemsObjs = [];
        for (let selectedDoenetId of selectedDoenetIds){
          let selectedObj = await snapshot.getPromise(itemByDoenetId(selectedDoenetId));
          copiedCourseItemsObjs.push(selectedObj);
        }
        set(copiedCourseItems,copiedCourseItemsObjs)
        //Set isBeingCut back to false
        let cutObjs = await snapshot.getPromise(cutCourseItems);
        for (let cutObj of cutObjs){
          set(itemByDoenetId(cutObj.doenetId),(prev)=>{
            let next = {...prev}
            next['isBeingCut'] = false;
            return next;
          })
        }
        set(cutCourseItems,[]);

        successCallback();
  });

  const cutItems = useRecoilCallback(
    ({ set,snapshot }) =>
      async ({successCallback, failureCallback = defaultFailure}) => {
        //Clear out cut items
        let cutObjs = await snapshot.getPromise(cutCourseItems);
        for (let cutObj of cutObjs){
          set(itemByDoenetId(cutObj.doenetId),(prev)=>{
            let next = {...prev}
            next['isBeingCut'] = false;
            return next;
          })
        }
        set(cutCourseItems,[]);

        //Set all items to cut mode
        let selectedDoenetIds = await snapshot.getPromise(selectedCourseItems);
        let cutCourseItemsObjs = [];
        for (let selectedDoenetId of selectedDoenetIds){
          let selectedObj = await snapshot.getPromise(itemByDoenetId(selectedDoenetId));
          cutCourseItemsObjs.push(selectedObj);
          let nextItem = {...selectedObj};
          nextItem['isBeingCut'] = true;
          set(itemByDoenetId(selectedDoenetId),nextItem)
        }
        set(cutCourseItems,cutCourseItemsObjs)
        successCallback();
  });

  const pasteItems = useRecoilCallback(
    ({ set,snapshot }) =>
      async ({successCallback, failureCallback = defaultFailure}) => {

        //Given a containing DoenetId get all the associated doenetIds
        async function getIds(doenetId,itemObj=null){
          let allIds = [doenetId];
          if (!itemObj){
            itemObj = await snapshot.getPromise(itemByDoenetId(doenetId));
          }
          if (itemObj.type == 'activity'){
            let activityIds = await getIds(itemObj.order.doenetId,itemObj.order)
            allIds = [...allIds,...activityIds]
          }else if (itemObj.type == 'order'){
            let orderIds = []
            for (let id of itemObj.content){
              if (id?.type == 'order'){
                let subOrderIds = await getIds(itemObj.doenetId,id)
                orderIds = [...orderIds,...subOrderIds]
              }else{
                orderIds.push(id)
              }
            }
            allIds = [...allIds,...orderIds]
          }else if (itemObj.type == 'bank'){
            allIds = [...allIds,...itemObj.pages]
          }else if (itemObj.type == 'section'){
            let sectionIds = await snapshot.getPromise(authorCourseItemOrderByCourseIdBySection({courseId,sectionId:doenetId}))
            allIds = [...allIds,...sectionIds]
          }
          return allIds;
        }

        async function getContainingIds(sectionDoenetId){
          let containingIds = [];
          let sectionIds = await snapshot.getPromise(authorCourseItemOrderByCourseIdBySection({courseId,sectionId:sectionDoenetId}))
          for (let id of sectionIds){
            let itemObj = await snapshot.getPromise(itemByDoenetId(id));
            if (itemObj.type == 'bank' || 
            itemObj.type == 'activity' 
            ){
              containingIds.push(id)
            }else if (itemObj.type == 'section'){
              let subSectionIds = await getContainingIds(id);
              containingIds = [...containingIds,id,...subSectionIds];
            }
          }
          return containingIds;
        }


        let cutObjs = await snapshot.getPromise(cutCourseItems);
        let copiedObjs = await snapshot.getPromise(copiedCourseItems);
        let selectedDoenetIds = await snapshot.getPromise(selectedCourseItems);
        let singleSelectedObj = null;

        //Test if we have any items to copy or cut
        if (cutObjs.length == 0 && copiedObjs.length == 0){
          failureCallback("No items pasted.")
          return;
        }
        //Figure out which section we are pasting into
        //If selected section then use that over courseId or sectionId search params
        let sectionId = await snapshot.getPromise(searchParamAtomFamily('sectionId'));
        if (sectionId == ''){
          sectionId = courseId;
        }
        let destParentDoenetId = sectionId;
        let destPreviousItemDoenetId;
        let destPreviousContainingItemDoenetId;
        let destType = "section";
        let destinationContainingObj;
        //Update parentDoenetId if single selection
        if (selectedDoenetIds.length == 1){
          singleSelectedObj = await snapshot.getPromise(itemByDoenetId(selectedDoenetIds[0]));
          destType = singleSelectedObj.type;
          if (singleSelectedObj.type == 'section'){
            destParentDoenetId = singleSelectedObj.doenetId;
          }else if (singleSelectedObj.type == 'activity' || singleSelectedObj.type == 'bank'){
            destinationContainingObj = {...singleSelectedObj}
            destParentDoenetId = singleSelectedObj.parentDoenetId;
          }else if (singleSelectedObj.type == 'order' || singleSelectedObj.type == 'page'){
            let selectedContainingObj = await snapshot.getPromise(itemByDoenetId(singleSelectedObj.containingDoenetId));
            destinationContainingObj = {...selectedContainingObj}
            destParentDoenetId = selectedContainingObj.parentDoenetId;
          }
          //define destPreviousContainingItemDoenetId from destParentDoenetId
          let authorItemSectionDoenetIds = await snapshot.getPromise(authorCourseItemOrderByCourseIdBySection({courseId,sectionId:destParentDoenetId}));
          let lastItemInSelectedSectionDoenetId = authorItemSectionDoenetIds[authorItemSectionDoenetIds.length - 1];
          let lastItemInSelectedSectionObj = await snapshot.getPromise(itemByDoenetId(lastItemInSelectedSectionDoenetId));
          destPreviousItemDoenetId = lastItemInSelectedSectionDoenetId;
          if (!lastItemInSelectedSectionDoenetId){
            //If none in selected section then use the section itself
            lastItemInSelectedSectionDoenetId = destParentDoenetId;
            lastItemInSelectedSectionObj = await snapshot.getPromise(itemByDoenetId(destParentDoenetId));
          }
          if (lastItemInSelectedSectionObj.type == 'section' || 
            lastItemInSelectedSectionObj.type == 'bank' ||
            lastItemInSelectedSectionObj.type == 'activity'
          ){
            destPreviousContainingItemDoenetId = lastItemInSelectedSectionDoenetId
          }else if (lastItemInSelectedSectionObj.type == 'order' || 
                  lastItemInSelectedSectionObj.type == 'page'
          ){
            destPreviousContainingItemDoenetId = lastItemInSelectedSectionObj.containingDoenetId;
          }
          
        }else if (selectedDoenetIds.length > 1){
          failureCallback("Can only paste to one location.")
          return;
        }else{
          //define destPreviousItemDoenetId and destPreviousContainingItem when nothing is selected
          let authorItemSectionDoenetIds = await snapshot.getPromise(authorCourseItemOrderByCourseIdBySection({courseId,sectionId}));
          let lastItemInSelectedSectionDoenetId = authorItemSectionDoenetIds[authorItemSectionDoenetIds.length - 1];
          destPreviousItemDoenetId = lastItemInSelectedSectionDoenetId
          let lastItemInSelectedSectionObj = await snapshot.getPromise(itemByDoenetId(lastItemInSelectedSectionDoenetId));
          if (lastItemInSelectedSectionObj.type == 'section' || 
            lastItemInSelectedSectionObj.type == 'bank' ||
            lastItemInSelectedSectionObj.type == 'activity'
          ){
            destPreviousContainingItemDoenetId = lastItemInSelectedSectionDoenetId
          }else if (lastItemInSelectedSectionObj.type == 'order' || 
                  lastItemInSelectedSectionObj.type == 'page'
          ){
            destPreviousContainingItemDoenetId = lastItemInSelectedSectionObj.containingDoenetId;
          }
        }
        if (!destPreviousItemDoenetId){
          //Empty section
          destPreviousItemDoenetId = destParentDoenetId;
        }

        //Paste the cut items 
        if (cutObjs.length > 0){

          let doenetIdsToMove = [];
          let noParentUpdateDoenetIds = [];
          let sourcePagesAndOrdersToMove = [];
          //Test if cut orders and pages can go in destination
          for (let cutObj of cutObjs){
            if ((destType == 'section' ||
            destType == 'activity' ) && 
            (cutObj.type == 'page' ||
            cutObj.type == 'order'
            )
            ){
              failureCallback(`Pasting ${cutObj.type} in a ${destType} is not supported.`)
              return;
            }
            if (cutObj.type == 'order' ){
              failureCallback("Pasting orders is not yet supported")
              return;
            }
            if (destType == 'bank' && cutObj.type == 'order' ){
              failureCallback("Collections can only accept pages.")
              return;
            }
            // if (destType == 'activity' && 
            //   (cutObj.type == 'activity' ||
            //   cutObj.type == 'section' ||
            //   cutObj.type == 'bank' 
            //   )
            // ){
            //   failureCallback("Activities can only accept orders or pages.")
            //   return;
            // }
            // if (destType == 'order' && cutObj.type != 'page' ){
            //   failureCallback("Orders can only accept pages.")
            //   return;
            // }
            if (cutObj.type == 'activity' || cutObj.type == 'bank'){
              doenetIdsToMove.push(cutObj.doenetId);
            }
            if (cutObj.type == 'section'){
              //The code shouldn't change the parentDoenetId of the items in sections
              let additionalNoParentUpdateDoenetIds = await getContainingIds(cutObj.doenetId)
              //Deduplicate
              additionalNoParentUpdateDoenetIds = [...new Set(additionalNoParentUpdateDoenetIds)]
              noParentUpdateDoenetIds = [...noParentUpdateDoenetIds,...additionalNoParentUpdateDoenetIds]
              doenetIdsToMove = [...doenetIdsToMove,cutObj.doenetId,...additionalNoParentUpdateDoenetIds]
            }
            if (cutObj.type == 'order' || cutObj.type == 'page'){
              sourcePagesAndOrdersToMove.push({...cutObj})
            }

          }
          if (sourcePagesAndOrdersToMove.length > 0 && doenetIdsToMove.length > 0 ){
            failureCallback("Can't paste pages or orders with other types.")
            return;
          }
      

        if (doenetIdsToMove.length > 0){
          //update the database for containing objects
          try {
            let resp = await axios.post('/api/moveContent.php',{
              courseId,
              doenetIdsToMove,
              destParentDoenetId,
              destPreviousContainingItemDoenetId,
              noParentUpdateDoenetIds,
            })
            // console.log("moveContent resp.data",resp.data)
            if (resp.status < 300) {
              //update each containing item with new parentId 
              //and turn off selection and isBeingCut
              for (let doenetId of doenetIdsToMove){
                set(itemByDoenetId(doenetId),(prevObj)=>{
                  let nextObj = {...prevObj}
                  nextObj["isBeingCut"] = false;
                  nextObj["isSelected"] = false;
                  if (!noParentUpdateDoenetIds.includes(doenetId)){
                    nextObj.parentDoenetId = destParentDoenetId;
                  }
                  return nextObj
                }); 
              }

              //stack all doenetIds associated with the move
              let sortedDoenetIdsToMove = [];
              for (let doenetId of doenetIdsToMove){
                let associatedIds = await getIds(doenetId)
                sortedDoenetIdsToMove = [...sortedDoenetIdsToMove,...associatedIds];
              }
              //Deduplicate
              sortedDoenetIdsToMove = [...new Set(sortedDoenetIdsToMove)]
              // console.log("sortedDoenetIdsToMove",sortedDoenetIdsToMove)
              //update author order with the changes 
              //remove from old positions
              //add as a stack to the new position
              set(authorCourseItemOrderByCourseId(courseId),(prevObj)=>{
                let nextObj = [...prevObj];
                nextObj = nextObj.filter((value)=>!sortedDoenetIdsToMove.includes(value))
                let insertIndex = nextObj.indexOf(destPreviousItemDoenetId)+1;
                if (insertIndex == 0){
                  //Not found so backtrack to find the closest
                  let indexPreviousToPrevious = prevObj.indexOf(destPreviousItemDoenetId) -1
                  let needle = prevObj[indexPreviousToPrevious];
                  while (indexPreviousToPrevious > 0 && !nextObj.includes(needle)){
                    indexPreviousToPrevious--
                    needle = prevObj[indexPreviousToPrevious];
                  }
                  insertIndex = indexPreviousToPrevious + 1;
                }
                nextObj.splice(insertIndex,0,...sortedDoenetIdsToMove)
                return nextObj;
              })
            successCallback?.();
            } else {
              throw new Error(`response code: ${resp.status}`);
            }
          } catch (err) {
            failureCallback(err);
          }
        }
        if (sourcePagesAndOrdersToMove.length > 0){
          let destinationType = destinationContainingObj.type;
          let destinationDoenetId = destinationContainingObj.doenetId;
          let destinationJSON;
          if (destinationType == 'bank'){
            destinationJSON = [...destinationContainingObj.pages];
          }else if (destinationType == 'activity'){
            destinationJSON = {...destinationContainingObj.order};
          }
          let sourceTypes = []
          let sourceDoenetIds = []
          let sourceJSONs = []
          let originalPageDoenetIds = []
          let previousDoenetId;
          for (let cutObj of sourcePagesAndOrdersToMove){
            let sourceContainingDoenetId = cutObj.containingDoenetId
            let indexOfPriorEntry = sourceDoenetIds.indexOf(sourceContainingDoenetId)
            //if already in in sourceDoenetIds then update that index
            if (indexOfPriorEntry == -1){
              originalPageDoenetIds.push([cutObj.doenetId]);
              
              sourceDoenetIds.push(sourceContainingDoenetId)
              let containingObj = await snapshot.getPromise(itemByDoenetId(sourceContainingDoenetId))
              sourceTypes.push(containingObj.type);
              let updatedSourceItemJSON =  {}
              if (containingObj.type == 'activity'){
                //Remove from Activity
                updatedSourceItemJSON = deletePageFromOrder({orderObj:containingObj.order,needleDoenetId:cutObj.doenetId})
                //if source is destination delete page from destination
                if (destinationContainingObj.doenetId == containingObj.doenetId){
                  destinationJSON = deletePageFromOrder({orderObj:destinationJSON,needleDoenetId:cutObj.doenetId})
                }
              }else if (containingObj.type == 'bank'){
                //Remove from Collection
                let nextPages = [...containingObj.pages]
                nextPages.splice(containingObj.pages.indexOf(cutObj.doenetId),1)
                updatedSourceItemJSON = nextPages;
                //if source is destination delete page from destination
                if (destinationContainingObj.doenetId == containingObj.doenetId){
                  let nextDestPages = [...destinationJSON]
                  nextDestPages.splice(destinationJSON.indexOf(cutObj.doenetId),1)
                  destinationJSON = nextDestPages;
                }
              }
              sourceJSONs.push(updatedSourceItemJSON)
            }else{
              //Only update not add 
              originalPageDoenetIds[indexOfPriorEntry].push(cutObj.doenetId);

              let containingObjtype = sourceTypes[indexOfPriorEntry];
              let previousObj = sourceJSONs[indexOfPriorEntry];
              let updatedSourceItemJSON =  {}
              if (containingObjtype == 'activity'){
                //Remove from Activity
                updatedSourceItemJSON = deletePageFromOrder({orderObj:previousObj,needleDoenetId:cutObj.doenetId})
                //if source is destination delete page from destination
                if (destinationContainingObj.doenetId == cutObj.containingDoenetId){
                  destinationJSON = deletePageFromOrder({orderObj:destinationJSON,needleDoenetId:cutObj.doenetId})
                }
              }else if (containingObjtype == 'bank'){
                //Remove from Collection
                let nextPages = [...previousObj]
                nextPages.splice(previousObj.indexOf(cutObj.doenetId),1)
                updatedSourceItemJSON = nextPages;
                if (destinationContainingObj.doenetId == cutObj.containingDoenetId){
                  let nextDestPages = [...destinationJSON]
                  nextDestPages.splice(destinationJSON.indexOf(cutObj.doenetId),1)
                  destinationJSON = nextDestPages;
                }
              }
              sourceJSONs[indexOfPriorEntry] = updatedSourceItemJSON
            }
            // sourceTypes.push(cutObj.containingDoenetId)
            //Add to destination
            if (destinationType == 'bank'){
              destinationJSON.push(cutObj.doenetId)
              //find last item in the bank
            }else if (destinationType == 'activity'){
              let orderDoenetIdToAddToDoenetId = singleSelectedObj.doenetId;
              if (singleSelectedObj.type == 'page'){
                orderDoenetIdToAddToDoenetId = singleSelectedObj.parentDoenetId;
              }
              // console.log(">>orderDoenetIdToAddToDoenetId",orderDoenetIdToAddToDoenetId)
              // ({order:destinationJSON,previousDoenetId} = addToOrder({
                ({order:destinationJSON,previousDoenetId} = addToOrder({
                orderObj:destinationJSON,
                needleOrderDoenetId:orderDoenetIdToAddToDoenetId,
                itemToAdd:cutObj.doenetId})
              )
            }
          }


          let previousDoenetIdForPages = previousDoenetId;
          if (!previousDoenetIdForPages){
            if (singleSelectedObj.type == 'bank'){
              if (singleSelectedObj.pages.length == 0){
                previousDoenetIdForPages = singleSelectedObj.doenetId
              }else{
                previousDoenetIdForPages = singleSelectedObj.pages[singleSelectedObj.pages.length - 1];
              }
            }else if (singleSelectedObj.type == 'page'){
              //Only need to handle collection case as orders are handled above
              let collectionObj = await snapshot.getPromise(itemByDoenetId(singleSelectedObj.containingDoenetId));
              if (collectionObj.pages.length == 0){
                previousDoenetIdForPages = collectionObj.doenetId
              }else{
                previousDoenetIdForPages = collectionObj.pages[collectionObj.pages.length - 1];
              }
            }

          }


          
        // console.log("\n-----------------------")
        // console.log("Cut and Paste pages and orders")
        // console.log("-----------------------")
        // console.log("originalPageDoenetIds",originalPageDoenetIds)
        // console.log("sourceTypes",sourceTypes)
        // console.log("sourceDoenetIds",sourceDoenetIds)
        // console.log("sourceJSONs",sourceJSONs)
        // console.log("destParentDoenetId",destParentDoenetId)
        // console.log("destPreviousContainingItemDoenetId",destPreviousContainingItemDoenetId)
        // console.log("destPreviousItemDoenetId",destPreviousItemDoenetId)

        // console.log("destinationType",destinationType)
        // console.log("destinationDoenetId",destinationDoenetId)
        // console.log("destinationJSON",destinationJSON)
        // console.log("previousDoenetId",previousDoenetId)
        // console.log("previousDoenetIdForPages",previousDoenetIdForPages)
        
        // console.log("-----------------------\n")

        //update database
        try {
          let resp = await axios.post('/api/cutCopyAndPasteAPage.php', {
            isCopy:false,
            courseId,
            originalPageDoenetIds,
            sourceTypes,
            sourceDoenetIds,
            sourceJSONs,
            destinationType,
            destinationDoenetId,
            destinationJSON,
          });
          // console.log("!!!!!!!!cutCopyAndPasteAPage resp.data",resp.data)
          if (resp.status < 300) {
          



          let nextPagesParentDoenetId;
          if (singleSelectedObj.type == 'order' || singleSelectedObj.type == 'bank'){
            nextPagesParentDoenetId = singleSelectedObj.doenetId;
          }else if (singleSelectedObj.type == 'page'){
            nextPagesParentDoenetId = singleSelectedObj.parentDoenetId;
          }
          let setOfOriginalPageDoenetIds = []
          for (let [i,sourceType] of Object.entries(sourceTypes)){
            let sourceDoenetId = sourceDoenetIds[i]
            let sourceJSON = sourceJSONs[i];

            //Update source
            if (sourceType == 'bank'){
              set(itemByDoenetId(sourceDoenetId),(prev)=>{
                let next = {...prev}
                next.pages = sourceJSON;
                return next;
              })
            } else if (sourceType == 'activity'){
              set(itemByDoenetId(sourceDoenetId),(prev)=>{
                let next = {...prev}
                next.order = sourceJSON;
                return next;
              })
            }
            for(let originalPageDoenetId of originalPageDoenetIds[i]){
              setOfOriginalPageDoenetIds.push(originalPageDoenetId);
              //Update pages
              set(itemByDoenetId(originalPageDoenetId),(prev)=>{
                let next = {...prev}
                next.containingDoenetId = destinationDoenetId;
                next.parentDoenetId = nextPagesParentDoenetId;
                next.isBeingCut = false
                return next;
              })
            }

          }

            //Update destination
              if (destinationType == 'bank'){
                set(itemByDoenetId(destinationDoenetId),(prev)=>{
                  let next = {...prev}
                  next.pages = destinationJSON;
                  return next;
                })
              }else if (destinationType == 'activity'){
                set(itemByDoenetId(destinationDoenetId),(prev)=>{
                  let next = {...prev}
                  next.order = destinationJSON;
                  return next;
                })
            }
            set(authorCourseItemOrderByCourseId(courseId),(prev)=>{
              let next = [...prev];
              for (let doenetId of setOfOriginalPageDoenetIds){
                  next.splice(next.indexOf(doenetId),1);  //remove 
              }
              let insertIndex = next.indexOf(previousDoenetIdForPages)+1;
              if (insertIndex == 0){
                //Not found so backtrack to find the closest
                let indexPreviousToPrevious = prev.indexOf(previousDoenetIdForPages) -1
                let needle = prev[indexPreviousToPrevious];
                while (indexPreviousToPrevious > 0 && !next.includes(needle)){
                  indexPreviousToPrevious--
                  needle = prev[indexPreviousToPrevious];
                }
                insertIndex = indexPreviousToPrevious + 1;
              }
              next.splice(insertIndex,0,...setOfOriginalPageDoenetIds);  //insert
              return next
            })



            successCallback?.();
            //Update recoil
            // set(itemByDoenetId(cutObj.doenetId),nextObj); //TODO: set using function and transfer nextObj key by key
            
            
          } else {
            throw new Error(`response code: ${resp.status}`);
          }
        } catch (err) {
          failureCallback(err);
        }
        }

          
          //Transfer cut to copy so we don't get duplicate doenetIds
          set(copiedCourseItems,[...cutObjs])
          set(cutCourseItems,[]);
          return;
        }

  });

  const findPagesFromDoenetIds = useRecoilCallback(
    ({ snapshot }) =>
      async (selectedDoenetIds) => {
        let pagesFound = []
        for (let doenetId of selectedDoenetIds){
          let itemObj = await snapshot.getPromise(itemByDoenetId(doenetId));
          if (itemObj.type == 'page'){
            pagesFound.push(itemObj.doenetId)
          } else if (itemObj.type == 'activity'){
            let newPages = findPageDoenetIdsInAnOrder({orderObj:itemObj.order,needleOrderDoenetId:'',foundNeedle:true})
            pagesFound = [...pagesFound,...newPages];
          } else if (itemObj.type == 'order'){
            let containingObj = await snapshot.getPromise(itemByDoenetId(itemObj.containingDoenetId));
            let newPages = findPageDoenetIdsInAnOrder({orderObj:containingObj.order,needleOrderDoenetId:itemObj.doenetId,foundNeedle:false})
            pagesFound = [...pagesFound,...newPages];
          } else if (itemObj.type == 'bank'){
            pagesFound = [...pagesFound,...itemObj.pages];
          } else if (itemObj.type == 'section'){
            //Get all doenetId's in the section
            let doenetIdsInSection = await snapshot.getPromise(authorCourseItemOrderByCourseIdBySection({courseId,sectionId:itemObj.doenetId}));
            let newPages = await findPagesFromDoenetIds(doenetIdsInSection);
            pagesFound = [...pagesFound,...newPages];

          }

        }

        //deduplicate doenetIds in pagesFound
        pagesFound = [...new Set(pagesFound)];
        return pagesFound;
      })


  return { create, 
    deleteItem, 
    deleteCourse, 
    modifyCourse, 
    label, 
    color, 
    image, 
    renameItem, 
    compileActivity, 
    updateAssignItem,
    updateOrderBehavior, 
    copyItems, 
    cutItems,
    pasteItems,
    findPagesFromDoenetIds,
   };
};<|MERGE_RESOLUTION|>--- conflicted
+++ resolved
@@ -1312,15 +1312,6 @@
           failureCallback(err);
         }
   },
-<<<<<<< HEAD
-  [courseId, defaultFailure],
-  );
-
-  const updateAssignItem = useRecoilCallback(
-    ({ set }) =>
-      async ({ doenetId, isAssigned, successCallback, failureCallback = defaultFailure }) => {
-        try {
-=======
 [courseId, defaultFailure],
   );
 
@@ -1328,31 +1319,12 @@
   ({ set }) =>
     async ({ doenetId, isAssigned, successCallback, failureCallback = defaultFailure }) => {
       try {
->>>>>>> 21a2a7c1
 
         let resp = await axios.get('/api/updateIsAssignedOnAnItem.php', {params:{ courseId,doenetId,isAssigned } });
         // console.log("resp.data",resp.data)
         if (resp.status < 300) {
           // let isAssigned = resp.data.isAssigned;
 
-<<<<<<< HEAD
-          set(itemByDoenetId(doenetId),(prev)=>{
-            let next = {...prev}
-            next.isAssigned = isAssigned;
-            return next
-          });
-          
-          successCallback?.();
-        } else {
-          throw new Error(`response code: ${resp.status}`);
-        }
-        } catch (err) {
-          failureCallback(err);
-        }
-    },
-    [courseId,defaultFailure]
-  );
-=======
         set(itemByDoenetId(doenetId),(prev)=>{
           let next = {...prev}
           next.isAssigned = isAssigned;
@@ -1367,7 +1339,6 @@
       failureCallback(err);
       }
   },[courseId,defaultFailure]);
->>>>>>> 21a2a7c1
 
   const compileActivity = useRecoilCallback(
     ({ set, snapshot }) =>
