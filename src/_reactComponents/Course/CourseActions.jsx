import axios from 'axios';
import { useEffect, useCallback } from 'react';
import {
  atom,
  atomFamily,
  selectorFamily,
  useRecoilCallback,
  useRecoilValue,
} from 'recoil';
import { searchParamAtomFamily } from '../../Tools/_framework/NewToolRoot';
import { selectedMenuPanelAtom } from '../../Tools/_framework/Panels/NewMenuPanel';
import { useToast, toastType } from '../../Tools/_framework/Toast';
import { fileByDoenetId, fileByCid } from '../../Tools/_framework/ToolHandlers/CourseToolHandler';

export function useInitCourseItems(courseId) {
  const getDataAndSetRecoil = useRecoilCallback(
     ({ snapshot,set }) =>
     async (courseId) => {
       let pageDoenetIdToParentDoenetId = {};
       //Recursive Function for order
       function findOrderAndPageDoenetIds(orderObj,assignmentDoenetId,parentDoenetId){
          let orderAndPagesDoenetIds = [];
          //Guard for when there is no order
          if (orderObj){
            //Store order objects for UI
            let numberToSelect = orderObj.numberToSelect;
            if (numberToSelect == undefined){
              numberToSelect = 1;
            }
            let withReplacement = orderObj.withReplacement;
            if (withReplacement == undefined){
              withReplacement = false;
            }
            set(authorItemByDoenetId(orderObj.doenetId), {
              type: "order",
              doenetId: orderObj.doenetId, 
              behavior:orderObj.behavior,
              numberToSelect,
              withReplacement,
              containingDoenetId:assignmentDoenetId,
              isOpen:false,
              isSelected:false,
              parentDoenetId
            });
            orderAndPagesDoenetIds.push(orderObj.doenetId);
            for (let orderItem of orderObj.content){
              if (orderItem?.type == 'order'){
                let moreOrderDoenetIds = findOrderAndPageDoenetIds(orderItem,assignmentDoenetId,orderObj.doenetId);
                orderAndPagesDoenetIds = [...orderAndPagesDoenetIds,...moreOrderDoenetIds];
              }else{
                //Page 
                pageDoenetIdToParentDoenetId[orderItem] = orderObj.doenetId;
                orderAndPagesDoenetIds = [...orderAndPagesDoenetIds,orderItem];
              }
            }
          }
          return orderAndPagesDoenetIds;
        }

        //Only ask the server for course if we haven't already
        const courseArrayTest = await snapshot.getPromise(authorCourseItemOrderByCourseId(courseId));
        if (courseArrayTest.length == 0){
          const { data } = await axios.get('/api/getCourseItems.php', {
            params: { courseId },
          });
          //DoenetIds depth first search and going into json structures
          //TODO: organize by section
          let doenetIds = data.items.reduce((items,item)=>{
            if (item.type !== 'page'){
              items.push(item.doenetId)
            }
            if (item.type === 'activity'){
              let ordersAndPages = findOrderAndPageDoenetIds(item.order,item.doenetId,item.doenetId);
              item['numberOfPageAndOrderDoenetIds'] = ordersAndPages.length;
              items = [...items,...ordersAndPages];
            }else if (item.type === 'bank'){
              items = [...items,...item.pages];
            }else if (item.type === 'page'){
              item['parentDoenetId'] = pageDoenetIdToParentDoenetId[item.doenetId];
            }
            
            //Store activity, bank and page information
            set(authorItemByDoenetId(item.doenetId), item);

            return items
          },[])
          // console.log("init authorCourseItemOrderByCourseId",doenetIds)
          set(authorCourseItemOrderByCourseId(courseId), doenetIds);
        }
        
      },
    [],
  );

  useEffect(() => {
    if (courseId) {
      getDataAndSetRecoil(courseId);
    }
  }, [getDataAndSetRecoil, courseId]);
}

export const authorCourseItemOrderByCourseId = atomFamily({
  key: 'authorCourseItemOrderByCourseId',
  default: [],
});

export const authorCourseItemOrderByCourseIdBySection = selectorFamily({
  key: 'authorCourseItemOrderByCourseIdBySection',
  get:({courseId,sectionId})=> ({get})=>{
    let allDoenetIdsInOrder = get(authorCourseItemOrderByCourseId(courseId));
    if (sectionId == courseId || !sectionId){
      return allDoenetIdsInOrder;
    }
    let sectionDoenetIds = [];
    let inSection = false;
    let sectionDoenetIdsInSection = [sectionId];
    for (let doenetId of allDoenetIdsInOrder){
      if (doenetId == sectionId){
        inSection = true;
        continue;
      }
      if (inSection){
        let itemObj = get(authorItemByDoenetId(doenetId));
        if (sectionDoenetIdsInSection.includes(itemObj.parentDoenetId)){
          sectionDoenetIds.push(doenetId);
          //If of type which has children then add to the section list
          if (itemObj.type !== 'page'){
            sectionDoenetIdsInSection.push(doenetId);
          }

        }else{
          break;
        }

      }
    }
    return sectionDoenetIds;
  }
})

//Start at top find the section we are filtering to based on searchparams AtomFamily sectionId
//If empty sectionId then return everything in authorCourseItemOrderByCourseId
//Start collecting parentNames and doenetIds to include for the section
//Stop when we see one of the parentNames
// export const authorCourseItemOrderByCourseIdAndSection = selectorFamily({
//   key: 'authorCourseItemOrderByCourseIdAndSection',
//   default: [],
// });

export const authorItemByDoenetId = atomFamily({
  key: 'authorItemByDoenetId',
  default: {},
  // effects: (doenetId) => [
  //   ({ setSelf, onSet, trigger }) => {
  //     if (trigger === 'get') {
  //       console.log("get itemInfoByDoenetId",doenetId);
  //       // try {
  //       //   const { data } = axios.get('/api/loadCourseOrderData', {
  //       //     params: { courseId },
  //       //   });
  //       //   //sort
  //       //   let sorted = [];
  //       //   let lookup = {};
  //       //   setSelf({ completeOrder: sorted, orderingDataLookup: lookup });
  //       // } catch (e) {}
  //     }
  //     // onSet((newObj, was) => {
  //     //   console.log('newObj',newObj)
  //     //   console.log('was',was)

  //     // });
  //   },
  // ],
});

export const coursePermissionsAndSettings = atom({
  key: 'coursePermissionsAndSettings',
  default: [],
  effects: [
    async ({ setSelf, trigger }) => {
      if (trigger === 'get') {
        const { data } = await axios.get(
          '/api/getCoursePermissionsAndSettings.php',
        );
        setSelf(data.permissionsAndSettings);
      }
    },
  ],
});

export const coursePermissionsAndSettingsByCourseId = selectorFamily({
  key: 'coursePermissionsAndSettingsByCourseId/Default',
  get:
    (courseId) =>
    ({ get }) => {
      let allpermissionsAndSettings = get(coursePermissionsAndSettings);
      return (
        allpermissionsAndSettings.find((value) => value.courseId == courseId) ??
        {}
      );
    },
  set:
    (courseId) =>
    ({ set }, modifcations) => {
      set(coursePermissionsAndSettings, (prev) => {
        const next = [...prev];
        const modificationIndex = prev.findIndex(
          (course) => course.courseId === courseId,
        );
        next[modificationIndex] = {
          ...prev[modificationIndex],
          ...modifcations,
        };
        return next;
      });
    },
});

export const useCreateCourse = () => {
  const createCourse = useRecoilCallback(({ set }) => async () => {
    let {
      data: {
        permissionsAndSettings,
        courseId,
        image,
        color,
        ...remainingData
      },
    } = await axios.get('/api/createCourse.php');

    set(coursePermissionsAndSettings, permissionsAndSettings);
    // set(courseInfoByCourseId(courseId), { courseId, image, color });
  });

  return { createCourse };
};

export const courseOrderDataByCourseId = atomFamily({
  key: 'courseOrderDataByCourseId',
  default: { completeOrder: [], orderingDataLookup: {} },
  effects: (courseId) => [
    ({ setSelf, onSet, trigger }) => {
      if (trigger === 'get') {
        // console.log('GET courseOrderDataByCourseId');
        // try {
        //   const { data } = axios.get('/api/loadCourseItems.php', {
        //     params: { courseId },
        //   });
        //   //sort
        //   let sorted = [];
        //   let lookup = {};
        //   setSelf({ completeOrder: sorted, orderingDataLookup: lookup });
        // } catch (e) {}
      }

      onSet(({ completeOrder: newOrder }, was) => {
        // console.log("courseOrderDataByCourseId",newOrder);
        //TODO: create orderingDataLookup
      });
    },
  ],
});

export const selectedCourseItems = atom({
  key: 'selectedCourseItems',
  default: [],
});

// // type ItemType = 'Activity' | 'Section' | 'Page';

export const useCourse = (courseId) => {
  const { label, color, image } = useRecoilValue(
    coursePermissionsAndSettingsByCourseId(courseId),
  );
  const addToast = useToast();

  const create = useRecoilCallback(
    ({ set, snapshot }) =>
      async ({ itemType, placeInFolderFlag, previousDoenetId }) => {

      function addPageOrOrderToOrder({
        parentOrderObj,
        needleOrderDoenetId,
        itemType,
        newPageDonenetId,
        orderObj
      }){
        let newOrderObj = {...parentOrderObj};
        let insertedAfterDoenetId = parentOrderObj.doenetId;
        //Only if the top order matches
        if (parentOrderObj.doenetId == needleOrderDoenetId){
          insertedAfterDoenetId = newOrderObj.content[newOrderObj.content.length - 1];
          if (insertedAfterDoenetId?.type == 'order'){
            insertedAfterDoenetId = insertedAfterDoenetId.doenetId;
          }
          //Add to the newOrderObj
          if (itemType == 'page'){
            newOrderObj.content = [...parentOrderObj.content,newPageDonenetId]
          }else if (itemType == 'order'){
            newOrderObj.content = [...parentOrderObj.content,{...orderObj}]
          }
          return {newOrderObj,insertedAfterDoenetId};
        }
        //Recurse to find the matching order
        for (let [i,item] of Object.entries(parentOrderObj.content)){
          if (item?.doenetId == needleOrderDoenetId){
            let newItem = {...item};
            insertedAfterDoenetId = newItem.doenetId;
            if (newItem.content.length > 0){
              insertedAfterDoenetId = newItem.content[newItem.content.length -1];
            }
            if (itemType == 'page'){
              newItem.content = [...newItem.content,newPageDonenetId]
            }else if (itemType == 'order'){
              newItem.content = [...newItem.content,{...orderObj}]
            }
            newOrderObj.content = [...newOrderObj.content];
            newOrderObj.content.splice(i,1,newItem)
            
            return {newOrderObj,insertedAfterDoenetId};
          }
          if (item?.type == 'order'){
            let {newOrderObj:subOrder,insertedAfterDoenetId} = addPageOrOrderToOrder({
              parentOrderObj:item,
              needleOrderDoenetId,
              itemType,
              newPageDonenetId,
              orderObj
            });
            if (subOrder != null){
              //Attach subOrder to newOrderObj 
              newOrderObj.content = [...newOrderObj.content]
              newOrderObj.content.splice(i,1,subOrder)
              return {newOrderObj,insertedAfterDoenetId};
            }
          }
  
        }
        //Only ever get here when we didn't find the order
          return {newOrderObj:null,insertedAfterDoenetId:null};
      }

         //Recursive Function 
      function findOrderAndPageDoenetIds(orderObj,assignmentDoenetId,parentDoenetId){
        let orderAndPagesDoenetIds = [];
        //Guard for when there is no order
        if (orderObj){

          let numberToSelect = orderObj.numberToSelect;
            if (numberToSelect == undefined){
              numberToSelect = 1;
            }
            let withReplacement = orderObj.withReplacement;
            if (withReplacement == undefined){
              withReplacement = false;
            }
          //Store order objects for UI
          set(authorItemByDoenetId(orderObj.doenetId), {
            type: "order",
            doenetId: orderObj.doenetId, 
            behavior:orderObj.behavior,
            numberToSelect,
            withReplacement,
            containingDoenetId:assignmentDoenetId,
            isOpen:false,
            isSelected:false,
            parentDoenetId
          });
          orderAndPagesDoenetIds.push(orderObj.doenetId);
          for (let orderItem of orderObj.content){
            if (orderItem?.type == 'order'){
              let moreOrderDoenetIds = findOrderAndPageDoenetIds(orderItem,assignmentDoenetId,orderObj.doenetId);
              orderAndPagesDoenetIds = [...orderAndPagesDoenetIds,...moreOrderDoenetIds];
            }else{
              //Page 
              pageDoenetIdToParentDoenetId[orderItem] = orderObj.doenetId;
              orderAndPagesDoenetIds = [...orderAndPagesDoenetIds,orderItem];
            }
          }
        }
        return orderAndPagesDoenetIds;
      }

      function addPageOrOrderToOrderUsingPage({
        parentOrderObj,
        needlePageDoenetId,
        itemType,
        newPageDonenetId,
        orderObj
      }){
        let newOrderObj = {...parentOrderObj};
      
        for (let [i,item] of Object.entries(parentOrderObj.content)){
          if (item == needlePageDoenetId){
            //Found page! so add new page or order right after it
            let newContent = [...parentOrderObj.content];
            if (itemType == 'page'){
              newContent.splice(i+1,0,newPageDonenetId)
            }else if (itemType == 'order'){
              newContent.splice(i+1,0,{...orderObj})
            }
            newOrderObj.content = newContent;
            return newOrderObj;
          }
          if (item?.type == 'order'){
            //Recurse into the order every time we see one
            let subOrder = addPageOrOrderToOrderUsingPage({
              parentOrderObj:item,
              needlePageDoenetId,
              itemType,
              newPageDonenetId,
              orderObj
            });
            if (subOrder != null){
              //Attach subOrder to newOrderObj 
              newOrderObj.content = [...newOrderObj.content]
              newOrderObj.content.splice(i,1,subOrder)
              return newOrderObj;
            }
          }
  
        }
        //Only ever get here when we didn't find the page in this order
        return null;
      }

        let authorItemDoenetIds = await snapshot.getPromise(authorCourseItemOrderByCourseId(courseId));
        let newAuthorItemDoenetIds = [...authorItemDoenetIds];

        //TODO: define these by selection if not defined from socket
        if (placeInFolderFlag === undefined){
          placeInFolderFlag = false;
        }

        let sectionId = await snapshot.getPromise(searchParamAtomFamily('sectionId'));
        if (sectionId == ''){
          sectionId = courseId;
        }
         //Place in section if section is toggled open and is the only selected item
        //Define previousDoenetId if any single item is selected
        let selectedArray = await snapshot.getPromise(selectedCourseItems);
        if (selectedArray.length == 1){
          let singleSelectedDoenetId = selectedArray[0];
          // previousDoenetId = singleSelectedDoenetId; //When in insert mode
          let selectedObj = await snapshot.getPromise(authorItemByDoenetId(singleSelectedDoenetId))
          if (selectedObj.type == 'section' ){
            placeInFolderFlag = true;
            sectionId = singleSelectedDoenetId;
          }
        }
        // console.log(`sectionId -${sectionId}- `)
        // console.log(`previousDoenetId -${previousDoenetId}- `)

        if (previousDoenetId == undefined){
          //Find last item in section
          let authorItemSectionDoenetIds = await snapshot.getPromise(authorCourseItemOrderByCourseIdBySection({courseId,sectionId}));
          // console.log("authorItemSectionDoenetIds",authorItemSectionDoenetIds)
          let lastItemDoenetId = authorItemSectionDoenetIds[authorItemSectionDoenetIds.length - 1];

          if (lastItemDoenetId == undefined){
            //No items in this section
            previousDoenetId = sectionId;
            placeInFolderFlag = true;
          }else{
            //Find containing item doenetId 
          let lastItemObj = await snapshot.getPromise(authorItemByDoenetId(lastItemDoenetId));
          // console.log("lastItemObj",lastItemObj)
          if (lastItemObj.type == 'page' || lastItemObj.type == 'order'){
            previousDoenetId = lastItemObj.containingDoenetId;
          }else{
            previousDoenetId = lastItemDoenetId;
          }

          }
        }

       
        console.log("create params",{
          previousDoenetId,
          courseId,
          itemType,
          placeInFolderFlag,
        })
        let newDoenetId;
        let coursePermissionsAndSettings = await snapshot.getPromise(
          coursePermissionsAndSettingsByCourseId(courseId),
        );
        if (coursePermissionsAndSettings.canEditContent != '1') {
          //TODO: set up toast message here
          return null;
        }
        //Get selection information to know previous doenetId by order
        if (itemType == 'activity') {
// console.log("activity",{
//   previousDoenetId,
//   courseId,
//   itemType,
//   placeInFolderFlag,
// })
          let { data } = await axios.get('/api/createCourseItem.php', {
            params: {
              previousDoenetId,
              courseId,
              itemType,
              placeInFolderFlag,
            },
          });
          // console.log('activityData', data);
          let createdActivityDoenentId = data.doenetId;
          newDoenetId = createdActivityDoenentId;
          //Activity
          set(authorItemByDoenetId(createdActivityDoenentId), data.itemEntered); 
          //Order

          let createdOrderDoenetId = data.itemEntered.order.doenetId;
          let numberToSelect = 1;
          let withReplacement = false;
         
          let createdOrderObj = {
            type: "order",
            doenetId:createdOrderDoenetId,
            behavior:"sequence",
            numberToSelect,
            withReplacement,
            parentDoenetId:createdActivityDoenentId,
            isOpen:false,
            isSelected:false,
            containingDoenetId:createdActivityDoenentId
          }
          set(authorItemByDoenetId(createdOrderDoenetId), createdOrderObj); 

          //Page
          let createdPageObj = {
            ...data.pageEntered,
            parentDoenetId:createdOrderDoenetId
          }
          set(authorItemByDoenetId(data.pageDoenetId), createdPageObj); 

          //Find index of previousDoenetId and insert the new item's doenetId right after
          let indexOfPrevious = newAuthorItemDoenetIds.indexOf(previousDoenetId);
          if (indexOfPrevious == -1){
            //Place new item at the end as the prevousDoenetId isn't visible
            newAuthorItemDoenetIds.push(createdActivityDoenentId,createdOrderDoenetId,createdPageObj.doenetId);
          }else{
            //insert right after the index
            newAuthorItemDoenetIds.splice(indexOfPrevious+1,0,createdActivityDoenentId,createdOrderDoenetId,createdPageObj.doenetId)
          }
          set(authorCourseItemOrderByCourseId(courseId), newAuthorItemDoenetIds);
        } else if (itemType == 'bank') {
          let { data } = await axios.get('/api/createCourseItem.php', {
            params: {
              previousDoenetId,
              courseId,
              itemType,
              placeInFolderFlag,
            },
          });
          // console.log('bankData', data);
          newDoenetId = data.doenetId;
          set(authorItemByDoenetId(data.doenetId), data.itemEntered);
          //Find index of previousDoenetId and insert the new item's doenetId right after
          let indexOfPrevious = newAuthorItemDoenetIds.indexOf(previousDoenetId);
          if (indexOfPrevious == -1){
            //Place new item at the end as the prevousDoenetId isn't visible
            newAuthorItemDoenetIds.push(data.doenetId);
          }else{
            //insert right after the index
            newAuthorItemDoenetIds.splice(indexOfPrevious+1,0,data.doenetId)
          }
          set(authorCourseItemOrderByCourseId(courseId), newAuthorItemDoenetIds);
        } else if (itemType == 'section') {
          let { data } = await axios.get('/api/createCourseItem.php', {
            params: {
              previousDoenetId,
              courseId,
              itemType,
              placeInFolderFlag,
            },
          });
          // console.log("sectionData",data)
          newDoenetId = data.doenetId;
          set(authorItemByDoenetId(data.doenetId), data.itemEntered);
          //Find index of previousDoenetId and insert the new item's doenetId right after
          let indexOfPrevious = newAuthorItemDoenetIds.indexOf(previousDoenetId);
          if (indexOfPrevious == -1){
            //Place new item at the end as the prevousDoenetId isn't visible
            newAuthorItemDoenetIds.push(data.doenetId);
          }else{
            //insert right after the index
            newAuthorItemDoenetIds.splice(indexOfPrevious+1,0,data.doenetId)
          }
          set(authorCourseItemOrderByCourseId(courseId), newAuthorItemDoenetIds);
        } else if (itemType == 'page' || itemType == 'order') {
          //Prepare to make a new page
          let selectedDoenetId = (await snapshot.getPromise(selectedCourseItems))[0];
          const selectedItemObj = await snapshot.getPromise(authorItemByDoenetId(selectedDoenetId));
          let containingDoenetId;
          if (selectedItemObj.type == 'activity' || 
              selectedItemObj.type == 'bank'
          ){
            containingDoenetId = selectedItemObj.doenetId;
          }else if (selectedItemObj.type == 'order' || 
                    selectedItemObj.type == 'page'){
            containingDoenetId = selectedItemObj.containingDoenetId;
          } 
          
          //Create a page.  Get the new page object.
          let { data } = await axios.get('/api/createPageOrOrder.php', {
              params: {
                  courseId,
                  itemType,
                  containingDoenetId,
                },
              });
          let {pageThatWasCreated, orderDoenetIdThatWasCreated} = data;
          let numberToSelect = 1;
          let withReplacement = false;
          let orderObj = {
            type: "order",
            behavior:"sequence",
            numberToSelect,
            withReplacement,
            content:[],
            doenetId: orderDoenetIdThatWasCreated,
          }


          //Update the Global Item Order Activity or Collection
          if (selectedItemObj.type == 'activity'){
            let newJSON = {...selectedItemObj.order};
            let insertedAfterDoenetId = selectedItemObj.order.content[selectedItemObj.order.content.length - 1];
            if (itemType == 'page'){
              newJSON.content = [...selectedItemObj.order.content,pageThatWasCreated.doenetId]
            }else if (itemType == 'order'){
              newJSON.content = [...selectedItemObj.order.content,orderObj]
            }
            let newActivityObj = {...selectedItemObj}
            newActivityObj.order = newJSON;
            let makeMultiPage = false;
            if (newActivityObj.isSinglePage){
              makeMultiPage = true;
              newActivityObj.isSinglePage = false;
            }
            let { data } = await axios.post('/api/updateActivityStructure.php', {
                courseId,
                doenetId:newActivityObj.doenetId,
                newJSON,
                makeMultiPage,
              });
            // console.log("data",data)
            orderObj['isOpen'] = false;
            orderObj['isSelected'] = false;
            orderObj['containingDoenetId'] = selectedItemObj.doenetId;
            orderObj['parentDoenetId'] = selectedItemObj.order.doenetId;
            set(authorItemByDoenetId(newActivityObj.doenetId),newActivityObj)
            let newItemDoenetId = orderDoenetIdThatWasCreated;
            if (itemType == 'page'){
              set(authorItemByDoenetId(pageThatWasCreated.doenetId),pageThatWasCreated)
              newItemDoenetId = pageThatWasCreated.doenetId;
            }else if (itemType == 'order'){
              set(authorItemByDoenetId(orderObj.doenetId),orderObj)
            }
            set(authorCourseItemOrderByCourseId(courseId), (prev)=>{
              let next = [...prev];
              next.splice(next.indexOf(insertedAfterDoenetId)+1,0,newItemDoenetId);
              return next;
            });

          }else if (selectedItemObj.type == 'bank'){
            //Can only be an itemType of page (no orders allowed)
            let insertedAfterDoenetId = selectedItemObj.pages[selectedItemObj.pages.length - 1];
            let newJSON = [...selectedItemObj.pages,pageThatWasCreated.doenetId];
            let newCollectionObj = {...selectedItemObj}
            newCollectionObj.pages = newJSON;
       
            let { data } = await axios.post('/api/updateCollectionStructure.php', {
                courseId,
                doenetId:newCollectionObj.doenetId,
                newJSON,
              });
              // console.log("data",data)
           

            set(authorItemByDoenetId(pageThatWasCreated.doenetId),pageThatWasCreated)
            set(authorItemByDoenetId(newCollectionObj.doenetId),newCollectionObj)
            set(authorCourseItemOrderByCourseId(courseId), (prev)=>{
              let next = [...prev];
              next.splice(next.indexOf(insertedAfterDoenetId)+1,0,pageThatWasCreated.doenetId);
              return next;
            });
          }else if (selectedItemObj.type == 'order'){
            let orderDoenetId = selectedItemObj.doenetId;
            const containingItemObj = await snapshot.getPromise(authorItemByDoenetId(selectedItemObj.containingDoenetId));

            let { newOrderObj, insertedAfterDoenetId } = addPageOrOrderToOrder({
              parentOrderObj:containingItemObj.order,
              needleOrderDoenetId:orderDoenetId,
              itemType,
              newPageDonenetId:pageThatWasCreated?.doenetId,
              orderObj})

            let newActivityObj = {...containingItemObj}
            newActivityObj.order = newOrderObj;

            let { data } = await axios.post('/api/updateActivityStructure.php', {
                courseId,
                doenetId:newActivityObj.doenetId,
                newJSON:newOrderObj,
              });
              // console.log("data",data)
              orderObj['isOpen'] = false;
              orderObj['isSelected'] = false;
              orderObj['containingDoenetId'] = selectedItemObj?.containingDoenetId;
              orderObj['parentDoenetId'] = selectedItemObj?.doenetId;
              // console.log("orderObj",orderObj)
              set(authorItemByDoenetId(newActivityObj.doenetId),newActivityObj)
              let newItemDoenetId = orderDoenetIdThatWasCreated;
              if (itemType == 'page'){
                set(authorItemByDoenetId(pageThatWasCreated.doenetId),pageThatWasCreated)
                newItemDoenetId = pageThatWasCreated.doenetId;
              }else if (itemType == 'order'){
                set(authorItemByDoenetId(orderObj.doenetId),orderObj)
              }
              set(authorCourseItemOrderByCourseId(courseId), (prev)=>{
                let next = [...prev];
                next.splice(next.indexOf(insertedAfterDoenetId)+1,0,newItemDoenetId);
                return next;
              });
          }else if (selectedItemObj.type == 'page'){
            const containingItemObj = await snapshot.getPromise(authorItemByDoenetId(selectedItemObj.containingDoenetId));
            if (containingItemObj.type == 'bank'){
              let insertedAfterDoenetId = selectedItemObj.doenetId;
              let newJSON = [];
              for (let pageDoenetId of containingItemObj.pages){
                newJSON.push(pageDoenetId);
                if (pageDoenetId == selectedItemObj.doenetId){
                  newJSON.push(pageThatWasCreated.doenetId);
                }
              }
            let newCollectionObj = {...containingItemObj}
            newCollectionObj.pages = newJSON;
       
            let { data } = await axios.post('/api/updateCollectionStructure.php', {
                courseId,
                doenetId:newCollectionObj.doenetId,
                newJSON,
              });
              // console.log("data",data)
           
              
            set(authorItemByDoenetId(pageThatWasCreated.doenetId),pageThatWasCreated)
            set(authorItemByDoenetId(newCollectionObj.doenetId),newCollectionObj)
            set(authorCourseItemOrderByCourseId(courseId), (prev)=>{
              let next = [...prev];
              next.splice(next.indexOf(insertedAfterDoenetId)+1,0,pageThatWasCreated.doenetId);
              return next;
            });

            }else if (containingItemObj.type == 'activity'){
              //Add page or order to activity with selected page
              let insertedAfterDoenetId = selectedItemObj.doenetId;

              let newJSON = {...containingItemObj.order};
              newJSON = addPageOrOrderToOrderUsingPage({
                parentOrderObj:newJSON,
                needlePageDoenetId:insertedAfterDoenetId,
                itemType,
                newPageDonenetId:pageThatWasCreated?.doenetId,
                orderObj
              })
              let { data } = await axios.post('/api/updateActivityStructure.php', {
                    courseId,
                    doenetId:containingItemObj.doenetId,
                    newJSON,
                  });
              // console.log("data",data)
              let newActivityObj = {...containingItemObj}
              newActivityObj.order = newJSON;
              orderObj['isOpen'] = false;
              orderObj['isSelected'] = false;
              orderObj['containingDoenetId'] = selectedItemObj?.containingDoenetId;
              orderObj['parentDoenetId'] = selectedItemObj?.doenetId;
   
              set(authorItemByDoenetId(newActivityObj.doenetId),newActivityObj)
              let newItemDoenetId = orderDoenetIdThatWasCreated;
              if (itemType == 'page'){
                set(authorItemByDoenetId(pageThatWasCreated.doenetId),pageThatWasCreated)
                newItemDoenetId = pageThatWasCreated.doenetId;
              }else if (itemType == 'order'){
                set(authorItemByDoenetId(orderObj.doenetId),orderObj)
              }
              set(authorCourseItemOrderByCourseId(courseId), (prev)=>{
                let next = [...prev];
                next.splice(next.indexOf(insertedAfterDoenetId)+1,0,newItemDoenetId);
                return next;
              });
                
            }
          }
        
          // // console.log("updatedContainingObj",updatedContainingObj)


           
        }
        return newDoenetId;
      },
  );

  const defaultFailure = useCallback(
    (err) => {
      addToast(`${err}`, toastType.ERROR);
    },
    [addToast],
  );

  const modifyCourse = useRecoilCallback(
    ({ set }) =>
      async (
        modifications,
        successCallback,
        failureCallback = defaultFailure,
      ) => {
        try {
          let resp = await axios.post('/api/modifyCourse.php', {
            courseId,
            ...modifications,
          });
          if (resp.status < 300) {
            set(
              coursePermissionsAndSettingsByCourseId(courseId),
              ({ prev }) => ({ ...prev, ...modifications }),
            );
            successCallback?.();
          } else {
            throw new Error(`response code: ${resp.status}`);
          }
        } catch (err) {
          failureCallback(err);
        }
      },
  );

  const deleteCourse = useRecoilCallback(
    ({ set }) =>
      async (successCallback, failureCallback = defaultFailure) => {
        try {
          let resp = await axios.post('/api/deleteCourse.php', { courseId });
          if (resp.status < 300) {
            set(coursePermissionsAndSettings, (prev) =>
              prev.filter((c) => c.courseId !== courseId),
            );
            successCallback?.();
          } else {
            throw new Error(`response code: ${resp.status}`);
          }
        } catch (err) {
          failureCallback(err);
        }
      },
    [courseId, defaultFailure],
  );

  const renameItem = useRecoilCallback( ({ snapshot,set }) =>
  async (doenetId,newLabel, successCallback, failureCallback = defaultFailure) => {
    try {
      let itemObj = await snapshot.getPromise(authorItemByDoenetId(doenetId))
      let resp = await axios.get('/api/renameCourseItem.php', {params:{ courseId,doenetId,newLabel,type:itemObj.type } });
      if (resp.status < 300) {
        let updatedItem = resp.data.item;
        if (itemObj.type !== 'page'){
          updatedItem.isOpen = itemObj.isOpen;
        }
        updatedItem.isSelected = itemObj.isSelected;
        set(authorItemByDoenetId(doenetId),updatedItem);
        successCallback?.();
      } else {
        throw new Error(`response code: ${resp.status}`);
      }
    } catch (err) {
      failureCallback(err);
    }
  },
[courseId, defaultFailure],
);

  const compileActivity = useRecoilCallback(
<<<<<<< HEAD
    ({ set, snapshot }) =>
      async ({ activityDoenetId, successCallback, isAssigned = false, courseId, failureCallback = defaultFailure }) => {
=======
  ({ set,snapshot }) =>
  async ({activityDoenetId, successCallback, isAssigned=false, failureCallback = defaultFailure}) => {
>>>>>>> 56210911

        async function orderToDoenetML({ order, indentLevel = 1 }) {
          // TODO: list of possible order attributes
          let attributes = ["behavior", "numberToSelect", "withReplacement"];

          let orderParameters = attributes.filter(x => x in order)
            .map(x => `${x}="${order[x]}"`).join(" ");

          let contentStrings = (await Promise.all(order.content
            .map(x => contentToDoenetML({ content: x, indentLevel: indentLevel + 1 }))))
            .join("");

          let indentSpacing = "  ".repeat(indentLevel);

          return `${indentSpacing}<order ${orderParameters}>\n${contentStrings}${indentSpacing}</order>\n`;
        }

        async function contentToDoenetML({ content, indentLevel = 1 }) {
          if (content.type === "order") {
            return await orderToDoenetML({ order: content, indentLevel });
          } else if (typeof content === "string") {
            return await pageToDoenetML({ pageDoenetId: content, indentLevel });
          } else {
            throw Error("Invalid activity definition: content must be an order or a doenetId specifying a page")
          }
        }

        async function pageToDoenetML({ pageDoenetId, indentLevel = 1 }) {
          let indentSpacing = "  ".repeat(indentLevel);

          let pageDoenetML = (await snapshot.getPromise(fileByDoenetId(pageDoenetId)));

          let params = {
            doenetML: pageDoenetML,
            doenetId: pageDoenetId,
            courseId,
            saveAsCid: true,
          }

          const { data } = await axios.post("/api/saveDoenetML.php", params)
          if (!data.success) {
            throw Error(data.message);
          }

          let pageCid = data.cid;

          set(fileByCid(pageCid),pageDoenetML);

          return `${indentSpacing}<page cid="${pageCid}" />\n`;
        }

        let activity = await snapshot.getPromise(authorItemByDoenetId(activityDoenetId));

        let attributeString = ` xmlns="https://doenet.org/spec/doenetml/v${activity.version}" type="activity"`

        if (activity.itemWeights) {
          attributeString += ` itemWeights = "${activity.itemWeights.join(" ")}"`;
        }

        if (activity.shuffleItemWeights) {
          attributeString += ` shuffleItemWeights`;
        }

        if (activity.numberOfVariants !== undefined) {
          attributeString += ` numberOfVariants="${activity.numberOfVariants}"`;
        }

        if (activity.isSinglePage) {
          attributeString += ` isSinglePage`;
        }

        let childrenString;
        try {
          childrenString = await orderToDoenetML({ order: activity.order });
        } catch (err) {
          failureCallback(err);
        }

        let activityDoenetML = `<document${attributeString}>\n${childrenString}</document>`

        try {
          let resp = await axios.post('/api/saveCompiledActivity.php', { courseId, doenetId: activityDoenetId, isAssigned, activityDoenetML });
          if (resp.status < 300) {
            let { success, message, cid } = resp.data;

            let key = 'draftCid';
            if (isAssigned) {
              key = 'assignedCid'
            }

            //save the cid in assignedCid or draftCid
            set(authorItemByDoenetId(activityDoenetId), (prev) => {
              let next = { ...prev }
              next[key] = cid;
              return next;
            })
            successCallback?.();
          } else {
            throw new Error(`response code: ${resp.status}`);
          }
        } catch (err) {
          failureCallback(err);
        }
      });

  function updateOrder({orderObj,needleDoenetId,changesObj}){
    let nextOrderObj = {...orderObj};
    if (needleDoenetId == orderObj.doenetId){
      Object.assign(nextOrderObj,changesObj);
      return nextOrderObj;
    }
    for (let [i,item] of Object.entries(orderObj.content)){
      if (item?.type == 'order'){
        //Check for match
        if (needleDoenetId == item.doenetId){
          let nextItemObj = {...item}
          Object.assign(nextItemObj,changesObj);
          nextOrderObj.content = [...nextOrderObj.content]
          nextOrderObj.content.splice(i,1,nextItemObj);
          return nextOrderObj;
        }
        //if not match then recurse into content
        let childOrderObj = updateOrder({orderObj:item,needleDoenetId,changesObj});
        if (childOrderObj != null){
          nextOrderObj.content = [...nextOrderObj.content]
          nextOrderObj.content.splice(i,1,childOrderObj);
          return nextOrderObj;
        }
      }
    }
    //Didn't find needle
    return null;
  }

  function deletePageFromOrder({orderObj,needleDoenetId}){
    let nextOrderObj = {...orderObj};

    let index = null;

    for (let [i,item] of Object.entries(orderObj.content)){
      if (item?.type == 'order'){
        let childOrderObj = deletePageFromOrder({orderObj:item,needleDoenetId});
        if (childOrderObj != null){
          nextOrderObj.content = [...nextOrderObj.content]
          nextOrderObj.content.splice(i,1,childOrderObj);
          return nextOrderObj;
        }

      }else if (needleDoenetId == item){
          index = i;
          break;
        }
    }

    //Need to return order object without the doenetId of the page to delete
    if (index != null){
      let nextContent = [...orderObj.content];
      nextContent.splice(index,1);
      nextOrderObj.content = nextContent
      return nextOrderObj
    }
    //Didn't find needle
    return null;
  }

  function deleteOrderFromOrder({orderObj,needleDoenetId}){
    let nextOrderObj = {...orderObj};

    let index = null;

    for (let [i,item] of Object.entries(orderObj.content)){
      if (item?.type == 'order'){
        //Check for match
        if (needleDoenetId == item.doenetId){
          index = i;
          break;
        }
        
        //if not a match then recurse into content
        let childOrderObj = deleteOrderFromOrder({orderObj:item,needleDoenetId});
        if (childOrderObj != null){
          nextOrderObj.content = [...nextOrderObj.content]
          nextOrderObj.content.splice(i,1,childOrderObj);
          return nextOrderObj;
        }
      }
    }
    //Need to return order object without the doenetId of the page to delete
    if (index != null){
      let nextContent = [...orderObj.content];
      nextContent.splice(index,1);
      nextOrderObj.content = nextContent
      return nextOrderObj
    }
    //Didn't find needle
    return null;
  }

  function findPageDoenetIdsInAnOrder({orderObj,needleOrderDoenetId,foundNeedle=false}){
    let pageDoenetIds = [];
  
      for (let item of orderObj.content){
        console.log("item",item)
        if (item?.type == 'order'){
          let morePageDoenetIds;
          if (foundNeedle || item.doenetId == needleOrderDoenetId){
            morePageDoenetIds = findPageDoenetIdsInAnOrder({orderObj:item,needleOrderDoenetId,foundNeedle:true})
          }else{
            morePageDoenetIds = findPageDoenetIdsInAnOrder({orderObj:item,needleOrderDoenetId,foundNeedle})
          }
          pageDoenetIds = [...pageDoenetIds,...morePageDoenetIds];
        }else{
          //Page 
          if (foundNeedle){
            pageDoenetIds.push(item);
          }
        }
      }

    return pageDoenetIds;
  }

  const updateOrderBehavior = useRecoilCallback(
    ({ set,snapshot }) =>
      async ({doenetId, behavior, numberToSelect, withReplacement, successCallback, failureCallback = defaultFailure}) => {
        let orderObj = await snapshot.getPromise(authorItemByDoenetId(doenetId));
        let activityObj = await snapshot.getPromise(authorItemByDoenetId(orderObj.containingDoenetId))
        let changesObj = {behavior,numberToSelect,withReplacement};
        let nextOrder = updateOrder({orderObj:activityObj.order,needleDoenetId:doenetId,changesObj});
        
        let { data } = await axios.post('/api/updateActivityStructure.php', {
          courseId,
          doenetId:orderObj.containingDoenetId,
          newJSON:nextOrder
        });
      // console.log("data",data)
        let nextActivityObj = {...activityObj};
        nextActivityObj.order = nextOrder;
        set(authorItemByDoenetId(orderObj.containingDoenetId),nextActivityObj)
   
        set(authorItemByDoenetId(doenetId),(prev)=>{
          let next = {...prev}
          next.behavior = behavior;
          next.numberToSelect = numberToSelect;
          next.withReplacement = withReplacement;
          return next;
        });
      });

  const deleteItem = useRecoilCallback(
    ({ set,snapshot }) =>
      async ({doenetId, successCallback, failureCallback = defaultFailure}) => {
        let itemToDeleteObj = await snapshot.getPromise(authorItemByDoenetId(doenetId));
        console.log("deleteItem itemToDeleteObj",itemToDeleteObj)
        let pagesDoenetIds = [];
        let courseContentDoenetIds = [];
        let activitiesJson = [];
        let activitiesJsonDoenetIds = [];
        let collectionsJson = []; 
        let collectionsJsonDoenetIds = []; 
        if (itemToDeleteObj.type == 'page'){
          let containingObj = await snapshot.getPromise(authorItemByDoenetId(itemToDeleteObj.containingDoenetId))
          if (containingObj.type == 'bank'){
            collectionsJsonDoenetIds.push(containingObj.doenetId)
            let nextPages = [...containingObj.pages];
            nextPages.splice(nextPages.indexOf(itemToDeleteObj.doenetId),1);
            collectionsJson.push(nextPages);
            pagesDoenetIds.push(doenetId);
          }else if (containingObj.type == 'activity'){
            let nextOrder = deletePageFromOrder({orderObj:containingObj.order,needleDoenetId:doenetId})
            activitiesJson.push(nextOrder);
            activitiesJsonDoenetIds.push(containingObj.doenetId);
            pagesDoenetIds.push(doenetId);
          }

        }else if (itemToDeleteObj.type == 'order'){
          let containingObj = await snapshot.getPromise(authorItemByDoenetId(itemToDeleteObj.containingDoenetId))
          //Find doenentIds of pages contained by the order
          let pagesDoenetIdsInOrder = findPageDoenetIdsInAnOrder({orderObj:containingObj.order,needleOrderDoenetId:doenetId})
          pagesDoenetIds = [...pagesDoenetIds,...pagesDoenetIdsInOrder]
          //Find updated activities' default order
          let nextOrder = deleteOrderFromOrder({orderObj:containingObj.order,needleDoenetId:doenetId})
          // console.log("nextOrder",nextOrder)
          activitiesJson.push(nextOrder);
          activitiesJsonDoenetIds.push(containingObj.doenetId);
        }
        // console.log("pagesDoenetIds",pagesDoenetIds)
        //Delete off of server first
    try {

        let resp = await axios.post('/api/deleteItems.php', {
          courseId,
          pagesDoenetIds,
          courseContentDoenetIds,
          activitiesJson,
          activitiesJsonDoenetIds,
          collectionsJson,
          collectionsJsonDoenetIds
        });
      if (resp.status < 300) {
        console.log("data",resp.data)
        let { success, message } = resp.data;

     //update recoil for deleted items from collections
     for (let [i,collectionDoenetId] of Object.entries(collectionsJsonDoenetIds)){
      let collectionJson = collectionsJson[i];
      set(authorItemByDoenetId(collectionDoenetId),(prev)=>{
        let next = {...prev}
        next.pages = collectionJson;
        return next;
      })
      
     }
     for (let [i,activitiesJsonDoenetId] of Object.entries(activitiesJsonDoenetIds)){
      let activityJson = activitiesJson[i];
      set(authorItemByDoenetId(activitiesJsonDoenetId),(prev)=>{
        let next = {...prev}
        next.order = activityJson;
        return next;
      })
      
     }
     for (let [i,pagesDoenetId] of Object.entries(pagesDoenetIds)){
       //remove pages from author order
      set(authorCourseItemOrderByCourseId(courseId), (prev)=>{
        let next = [...prev];
        next.splice(next.indexOf(pagesDoenetId),1);
        return next;
      });
     }

     //Clear selections
     let selectedDoenentIds = await snapshot.getPromise(selectedCourseItems);
    for (let doenetId of selectedDoenentIds){
      set(authorItemByDoenetId(doenetId),(prev)=>{
        let next = {...prev}
        next.isSelected = false;
        return next
      })
    }
    set(selectedCourseItems,[]);
    set(selectedMenuPanelAtom,"");

        successCallback?.();
      } else {
        throw new Error(`response code: ${resp.status}`);
      }
    } catch (err) {
      failureCallback(err);
    }

      });

  return { create, deleteItem, deleteCourse, modifyCourse, label, color, image, renameItem, compileActivity, updateOrderBehavior };
};<|MERGE_RESOLUTION|>--- conflicted
+++ resolved
@@ -885,13 +885,8 @@
 );
 
   const compileActivity = useRecoilCallback(
-<<<<<<< HEAD
     ({ set, snapshot }) =>
       async ({ activityDoenetId, successCallback, isAssigned = false, courseId, failureCallback = defaultFailure }) => {
-=======
-  ({ set,snapshot }) =>
-  async ({activityDoenetId, successCallback, isAssigned=false, failureCallback = defaultFailure}) => {
->>>>>>> 56210911
 
         async function orderToDoenetML({ order, indentLevel = 1 }) {
           // TODO: list of possible order attributes
