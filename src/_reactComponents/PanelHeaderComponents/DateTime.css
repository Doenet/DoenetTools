--- conflicted
+++ resolved
@@ -1,9 +1,4 @@
 .rdtPicker {
-<<<<<<< HEAD
-  min-width: 0px;
-  width: 175px;
-=======
->>>>>>> a2ffd7cc
   margin-left: var(--menuPanelMargin, 0px);
 }
 
