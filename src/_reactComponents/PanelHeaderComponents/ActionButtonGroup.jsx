import React from 'react';
import styled, { ThemeProvider } from 'styled-components';

const Container = styled.div`
  margin-left: 3px;
  display: ${(props) => (props.vertical ? 'static' : 'flex')};
  overflow: auto;
  min-width: 0;
`;

const LabelContainer = styled.div`
  display: ${(props) => props.align};
  align-items: ${(props) => props.alignItems};
`;

const Label = styled.p`
  font-size: 14px;
  display: ${(props) => props.labelVisible};
  margin-right: 5px;
  margin-bottom: ${(props) => (props.align == 'flex' ? 'none' : '2px')};
`;

const actionGroup = {
  margin: '0px -2px 0px -2px',
  borderRadius: '0',
  padding: '0px 12px 0px 10px',
<<<<<<< HEAD
  border: '1px solid var(--mainGray)' // Adds a light border around each button in the group
=======
  border: '1px solid lightGray', // Adds a light border around each button in the group
>>>>>>> d63529e5
};

const verticalActionGroup = {
  margin: '-2px 4px -2px 4px',
  borderRadius: '0',
  padding: '0px 10px 0px 10px',
<<<<<<< HEAD
  border: '1px solid var(--mainGray)'
}; 
=======
  border: '1px solid lightGray',
};
>>>>>>> d63529e5

const ActionButtonGroup = (props) => {
  var container = {};
  container.width = props.width;
  if (props.width === 'menu') {
    container.width = '100%';
  }
  let first_prop = props.vertical ? 'first_vert' : 'first';
  let last_prop = props.vertical ? 'last_vert' : 'last';
  let overflow_prop = props.width ? 'no_overflow' : 'overflow';
  let elem = React.Children.toArray(props.children);
  if (elem.length > 1) {
    elem = [
      React.cloneElement(elem[0], { num: first_prop, overflow: overflow_prop }),
    ]
      .concat(
        elem
          .slice(1, -1)
          .map((x) => React.cloneElement(x, { overflow: overflow_prop })),
      )
      .concat(
        React.cloneElement(elem[elem.length - 1], {
          num: last_prop,
          overflow: overflow_prop,
        }),
      );
  }

  const labelVisible = props.label ? 'static' : 'none';
  var label = '';
  var align = 'flex';
  var alignItems = 'center';

  if (props.label) {
    label = props.label;
    if (props.verticalLabel) {
      align = 'static';
    }
  }

  return (
    <>
      <LabelContainer align={align} alignItems={alignItems}>
        <Label labelVisible={labelVisible} align={align}>
          {label}
        </Label>
        <Container style={container} vertical={props.vertical}>
          <ThemeProvider
            theme={props.vertical ? verticalActionGroup : actionGroup}
          >
            {elem}
          </ThemeProvider>
        </Container>
      </LabelContainer>
    </>
  );
};

export default ActionButtonGroup;<|MERGE_RESOLUTION|>--- conflicted
+++ resolved
@@ -24,24 +24,15 @@
   margin: '0px -2px 0px -2px',
   borderRadius: '0',
   padding: '0px 12px 0px 10px',
-<<<<<<< HEAD
-  border: '1px solid var(--mainGray)' // Adds a light border around each button in the group
-=======
   border: '1px solid lightGray', // Adds a light border around each button in the group
->>>>>>> d63529e5
 };
 
 const verticalActionGroup = {
   margin: '-2px 4px -2px 4px',
   borderRadius: '0',
   padding: '0px 10px 0px 10px',
-<<<<<<< HEAD
-  border: '1px solid var(--mainGray)'
-}; 
-=======
   border: '1px solid lightGray',
 };
->>>>>>> d63529e5
 
 const ActionButtonGroup = (props) => {
   var container = {};
