import React, { useState, useEffect, useRef } from 'react';
import styled from 'styled-components';
import { faAngleRight, faAngleLeft } from '@fortawesome/free-solid-svg-icons';
import { FontAwesomeIcon } from '@fortawesome/react-fontawesome';

const FONT_SIZES = [8, 9, 10, 11, 12, 14, 18, 24, 30, 36, 48, 60, 72, 96];

const Container = styled.div`
  display: flex;
  justify-content: space-between;
  align-items: center;
  height: 20px;
  min-width: 180px;
  margin: 0;
  border-radius: 5px;
  border: ${(props) => (props.alert ? '2px solid var(--mainRed)' : 'var(--mainBorder)')};

`;

const IncreaseButton = styled.button`
  background-color: ${props => props.disabled ? 'var(--mainGray)' : 'var(--mainBlue)'};
<<<<<<< HEAD
  border-radius: 0px 5px 5px 0px;
  border: ${(props) => (props.alert ? '2px solid var(--mainRed)' : 'var(--mainBorder)')};
  border-left: none;
  height: 24px;
  width: 34px;
  color: ${(props) => (props.disabled ? 'black' : 'white')};
  font-size: 18px;
=======
  border-radius: 0px 2px 2px 0px;
  height: 100%;
  width: 25px;
  color: ${(props) => (props.disabled ? 'black' : 'white')};
  font-size: 18px;
  border: none;
>>>>>>> 6126be6f
  &:hover {
    cursor: ${(props) => (props.disabled ? 'not-allowed' : 'pointer')};
    color: black;
    background-color: ${props => props.disabled ? 'var(--mainGray)' : 'var(--lightBlue)'};
  }
`;

const DecreaseButton = styled.button`
  background-color: ${props => props.disabled ? 'var(--mainGray)' : 'var(--mainBlue)'};
<<<<<<< HEAD
  border-radius: 5px 0px 0px 5px;
  border: ${(props) => (props.alert ? '2px solid var(--mainRed)' : 'var(--mainBorder)')};
  border-right: none;
  height: 24px;
  width: 34px;
  color: ${(props) => (props.disabled ? 'black' : 'white')};
  font-size: 18px;
=======
  border-radius: 2px 0px 0px 2px;
  height: 100%;
  width: 25px;
  color: ${(props) => (props.disabled ? 'black' : 'white')};
  font-size: 18px;
  border: none;
>>>>>>> 6126be6f
  &:hover {
    cursor: ${(props) => (props.disabled ? 'not-allowed' : 'pointer')};
    color: black;
    background-color: ${props => props.disabled ? 'var(--mainGray)' : 'var(--lightBlue)'};
<<<<<<< HEAD

=======
>>>>>>> 6126be6f
  }
`;

const TextField = styled.input`
<<<<<<< HEAD
  border: ${(props) => (props.alert ? '2px solid var(--mainRed)' : 'var(--mainBorder)')};
  border-left: none;
  border-right: none;
=======
>>>>>>> 6126be6f
  z-index: 0;
  width: 100%;
  text-align: center;
  resize: none;
  cursor: ${(props) => (props.disabled ? 'not-allowed' : 'default')};
  outline: none;
  border: none;
`;

const Label = styled.div`
  font-size: 14px;
  margin-right: 5px;
`;

const Menu = styled.div`
  background-color: 'var(--mainGray)';
  box-shadow: 0px 8px 16px 0px rgba(0, 0, 0, 0.2);
  border: 'var(--mainBorder)';
  border-top: none;
  border-radius: 'var(--mainBorderRadius)';
  position: relative;
  overflow: scroll;
  max-height: ${(props) => props.maxHeight};
  width: fit-content;
`;

const MenuOption = styled.button`
  background-color: 'var(--mainGray)';
  display: block;
  width: 146px;
  height: 24px;
  border: none;
  border-bottom: 1px black solid;
  text-overflow: ellipsis;
  overflow: hidden;
  white-space: nowrap;
  :hover {
    cursor: pointer;
  }
`;

const findClosestIndex = (arr, value) => {
  if (arr === null) {
    return -1;
  }
  let closestIndex = 0;
  let minDist = Math.abs(arr[0] - value);

  for (let i = 1; i < arr.length; i++) {
    if (Math.abs(arr[i] - value) < minDist) {
      minDist = Math.abs(arr[i] - value);
      closestIndex = i;
    }
  }

  return closestIndex;
};

export default function Increment(props) {
  let increaseIcon = '+';
  let decreaseIcon = '-';

  if (props.values) {
    decreaseIcon = <FontAwesomeIcon icon={faAngleLeft} />;
    increaseIcon = <FontAwesomeIcon icon={faAngleRight} />;
  };

  const [index, setIndex] = useState(0);
  const [value, setValue] = useState(props.value);
  const [menuToggle, setMenuToggle] = useState(false);
  const [values, setValues] = useState(props.values);
  const [numericValue, setNumericValues] = useState(false);
  const incrementRef = useRef(null);
  const textFieldRef = useRef(null);
  const decrementRef = useRef(null);
  const containerRef = useRef(null);
  const menuRef = useRef(null);

  useEffect(() => {
    if (props.value) {
      setValue(props.value);
      if (values) {
        setIndex(values.indexOf(props.value));
      }
    } else {
      if (props.min !== undefined) {
        setValue(props.min);
      } else if (props.max !== undefined) {
        setValue(props.max);
      } else if (props.font) {
        setValue(FONT_SIZES[4]);
      } else if (values) {
        setValue(values[0]);
        setIndex(0);
      } else {
        setValue(0);
      }
    };
  }, [props.value]);

  useEffect(() => {
    if (props.values) {
      setIndex(props.values.indexOf(value));
      decreaseIcon = <FontAwesomeIcon icon={faAngleLeft} />;
      increaseIcon = <FontAwesomeIcon icon={faAngleRight} />;

      let numericFlag = true;
      for (let i = 0; i < props.values.length; i++) {
        if (props.values[i] === '' || isNaN(props.values[i])) {
          numericFlag = false;
          break;
        }
      };

      setNumericValues(numericFlag);
      // console.log('>>> numericValues', numericFlag);
    };
    setValues(props.values);
  }, [props.values]);

  let menuOptions = null;

  const containerOnBlur = (e) => {
    e.stopPropagation();
    e.preventDefault();
    if (
      decrementRef.current &&
      decrementRef.current.contains(e.relatedTarget)
    ) {
      // console.log('>>> clicked inside the decrement');
    } else if (
      textFieldRef.current &&
      textFieldRef.current.contains(e.relatedTarget)
    ) {
      // console.log('>>> clicked inside the textfield');
    } else if (
      incrementRef.current &&
      incrementRef.current.contains(e.relatedTarget)
    ) {
      // console.log('>>> clicked inside the increment');
    } else if (menuRef.current && menuRef.current.contains(e.relatedTarget)) {
      // console.log('>>> clicked inside the menu');
    } else {
      setMenuToggle(false);
      if (values && props.restricted == true && index == -1) {
        setIndex(findClosestIndex(values, value));
        setValue(values[findClosestIndex(values, value)]);
      } else if (props.font && (value === '' || isNaN(value) || value < 0)) {
        setValue(FONT_SIZES[4]);
      } else if (
        props.min !== undefined &&
        (value === '' || isNaN(value) || value < props.min)
      ) {
        setValue(props.min);
      } else if (
        props.max !== undefined &&
        (value === '' || isNaN(value) || value > props.max)
      ) {
        setValue(props.max);
      }
      if (props.onBlur) {
        props.onBlur(value);
      }
    }
  };

  const incrementOnClick = (e) => {
    // console.log('props.max', props.max);
    if (textFieldRef.current) {
      textFieldRef.current.focus();
    }

    if (props.max !== undefined) {
      if (value < props.max) {
        if (value !== '' && !isNaN(value)) {
          if (props.onChange) {
            props.onChange(parseInt(value) + 1);
          }
          setValue(parseInt(value) + 1);
        }
      }
    } else if (values) {
      if (index === -1) {
        if (props.onChange) {
          props.onChange(values[findClosestIndex(values, value)]);
        }
        setIndex(findClosestIndex(values, value));
        setValue(values[findClosestIndex(values, value)]);
      } else if (index < values.length - 1) {
        // console.log('increment values', values, value, index);
        if (props.onChange) {
          props.onChange(values[index + 1]);
        }
        setValue(values[index + 1]);
        setIndex(index + 1);
      }
    } else {
      if (value !== '' && !isNaN(value)) {
        if (props.onChange) {
          props.onChange(parseInt(value) + 1);
        }
        setValue(parseInt(value) + 1);
      }
    }
  };

  const decrementOnClick = (e) => {
    // console.log('props.min', props.min);
    if (textFieldRef.current) {
      textFieldRef.current.focus();
    }
    if (props.min !== undefined) {
      if (value > props.min) {
        if (value !== '' && !isNaN(value)) {
          if (props.onChange) {
            props.onChange(parseInt(value) - 1);
          }
          setValue(parseInt(value) - 1);
        }
      }
    } else if (values) {
      if (index === -1) {
        if (props.onChange) {
          props.onChange(values[findClosestIndex(values, value)]);
        }
        setIndex(findClosestIndex(values, value));
        setValue(values[findClosestIndex(values, value)]);
      } else if (index > 0) {
        // console.log('decrement values', values, value, index);
        if (props.onChange) {
          props.onChange(values[index - 1]);
        }
        setValue(values[index - 1]);
        setIndex(index - 1);
      }
    } else if (props.font) {
      if (value !== '' && !isNaN(value) && value > 0) {
        if (props.onChange) {
          props.onChange(parseInt(value) - 1);
        }
        setValue(parseInt(value) - 1);
      }
    } else {
      if (value !== '' && !isNaN(value)) {
        if (props.onChange) {
          props.onChange(parseInt(value) - 1);
        }
        setValue(parseInt(value) - 1);
      }
    }
  };

  const onTextFieldChange = (e) => {
    setValue(e.target.value);
    if (values) {
      // console.log('changed index', values.indexOf(e.target.value));
      setIndex(values.indexOf(e.target.value));
    }
    if (props.onChange) {
      props.onChange(e.target.value);
    }
  };

  const onTextFieldEnter = (e) => {
    if (textFieldRef.current) {
      textFieldRef.current.blur();
    }
  };

  const onMenuClick = (e) => {
    // console.log('onMenuClick clicked');
    setValue(e.target.value);
    setMenuToggle(false);
    if (values) {
      setIndex(values.indexOf(e.target.value));
    }
    if (props.onChange) {
      props.onChange(e.target.value);
    }
    if (props.onBlur) {
      props.onBlur(e.target.value);
    }
  };

  if (props.font) {
    menuOptions = FONT_SIZES.map((size, index) => (
      <MenuOption key={index} value={size} onClick={onMenuClick}>
        {size}
      </MenuOption>
    ));
  };

  if (values) {
    menuOptions = values.map((value, index) => (
      <MenuOption key={index} value={value} onClick={onMenuClick}>
        {value}
      </MenuOption>
    ));
  };

  // console.log('props.disabled', props.disabled);

  return (
    <div
      className="incrementcontainer"
      style={{ width: 'fit-content', ...props.style }}
    >
      {props.vertical && props.label ? <Label>{props.label}</Label> : null}
      <Container
        ref={containerRef}
        className="textfieldcontainer"
        onBlur={containerOnBlur}
      >
        {!props.vertical && props.label ? <Label>{props.label}</Label> : null}
        <DecreaseButton
          ref={decrementRef}
          alert={props.alert}
          disabled={props.disabled}
          onClick={decrementOnClick}
        >
          {decreaseIcon}
        </DecreaseButton>
        <TextField
          placeholder={props.placeholder}
          value={value}
          ref={textFieldRef}
          alert={props.alert}
          disabled={props.disabled ? props.disabled : false}
          onChange={onTextFieldChange}
          onClick={(e) => {
            setMenuToggle(true);
          }}
          onKeyDown={(e) => {
            if (props.onKeyDown) {
              props.onKeyDown(e);
            };
            if (e.key === 'Enter') {
              onTextFieldEnter(e);
            };
          }}
        />
        <IncreaseButton
          ref={incrementRef}
          alert={props.alert}
          disabled={props.disabled}
          onClick={incrementOnClick}
        >
          {increaseIcon}
        </IncreaseButton>
      </Container>
      {menuOptions && menuToggle && (
        <div style={{ display: 'flex' }}>
          {!props.vertical && props.label ? (
            <Label style={{ opacity: 0 }}>{props.label}</Label>
          ) : null}
          <Menu
            ref={menuRef}
            maxHeight={props.maxHeight ? props.maxHeight : '150px'}
          >
            {menuOptions}
          </Menu>
        </div>
      )}
    </div>
  );
};<|MERGE_RESOLUTION|>--- conflicted
+++ resolved
@@ -19,22 +19,12 @@
 
 const IncreaseButton = styled.button`
   background-color: ${props => props.disabled ? 'var(--mainGray)' : 'var(--mainBlue)'};
-<<<<<<< HEAD
-  border-radius: 0px 5px 5px 0px;
-  border: ${(props) => (props.alert ? '2px solid var(--mainRed)' : 'var(--mainBorder)')};
-  border-left: none;
-  height: 24px;
-  width: 34px;
-  color: ${(props) => (props.disabled ? 'black' : 'white')};
-  font-size: 18px;
-=======
   border-radius: 0px 2px 2px 0px;
   height: 100%;
   width: 25px;
   color: ${(props) => (props.disabled ? 'black' : 'white')};
   font-size: 18px;
   border: none;
->>>>>>> 6126be6f
   &:hover {
     cursor: ${(props) => (props.disabled ? 'not-allowed' : 'pointer')};
     color: black;
@@ -44,40 +34,20 @@
 
 const DecreaseButton = styled.button`
   background-color: ${props => props.disabled ? 'var(--mainGray)' : 'var(--mainBlue)'};
-<<<<<<< HEAD
-  border-radius: 5px 0px 0px 5px;
-  border: ${(props) => (props.alert ? '2px solid var(--mainRed)' : 'var(--mainBorder)')};
-  border-right: none;
-  height: 24px;
-  width: 34px;
-  color: ${(props) => (props.disabled ? 'black' : 'white')};
-  font-size: 18px;
-=======
   border-radius: 2px 0px 0px 2px;
   height: 100%;
   width: 25px;
   color: ${(props) => (props.disabled ? 'black' : 'white')};
   font-size: 18px;
   border: none;
->>>>>>> 6126be6f
   &:hover {
     cursor: ${(props) => (props.disabled ? 'not-allowed' : 'pointer')};
     color: black;
     background-color: ${props => props.disabled ? 'var(--mainGray)' : 'var(--lightBlue)'};
-<<<<<<< HEAD
-
-=======
->>>>>>> 6126be6f
   }
 `;
 
 const TextField = styled.input`
-<<<<<<< HEAD
-  border: ${(props) => (props.alert ? '2px solid var(--mainRed)' : 'var(--mainBorder)')};
-  border-left: none;
-  border-right: none;
-=======
->>>>>>> 6126be6f
   z-index: 0;
   width: 100%;
   text-align: center;
