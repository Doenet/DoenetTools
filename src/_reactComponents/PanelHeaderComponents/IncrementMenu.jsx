import React, { useState, useEffect, useRef } from 'react';
import styled from 'styled-components';
import { faAngleRight, faAngleLeft } from '@fortawesome/free-solid-svg-icons';
import { FontAwesomeIcon } from '@fortawesome/react-fontawesome';

const FONT_SIZES = [8, 9, 10, 11, 12, 14, 18, 24, 30, 36, 48, 60, 72, 96];

const Container = styled.div`
  display: ${(props) => props.label && !props.vertical && 'flex' };
  align-items: ${(props) => props.label && !props.vertical && 'center' };
`

const IncrementBox = styled.div`
  display: flex;
  flex-direction: ${(props) => props.vertical && 'column' };
  align-items: ${(props) => !props.vertical && 'center' };
`

const IncrementBox = styled.div`
  display: flex;
  justify-content: space-between;
  align-items: center;
  height: 20px;
  margin: 0;
  border-radius: 5px;
  border: ${(props) => (props.alert ? '2px solid var(--mainRed)' : 'var(--mainBorder)')};
<<<<<<< HEAD
=======
`;

const IncrementContainer = styled.div`
  position: relative;
  max-width: 210px;
>>>>>>> 874e1f36
`;

const IncreaseButton = styled.button`
  background-color: ${props => props.disabled ? 'var(--mainGray)' : 'var(--mainBlue)'};
  border-radius: 0px 2px 2px 0px;
  height: 100%;
  width: 36px;
  color: ${(props) => (props.disabled ? 'black' : 'white')};
  font-size: 18px;
  border: none;
  &:hover {
    cursor: ${(props) => (props.disabled ? 'not-allowed' : 'pointer')};
    color: black;
    background-color: ${props => props.disabled ? 'var(--mainGray)' : 'var(--lightBlue)'};
  }
`;

const DecreaseButton = styled.button`
  background-color: ${props => props.disabled ? 'var(--mainGray)' : 'var(--mainBlue)'};
  border-radius: 2px 0px 0px 2px;
  text-align: center;
  height: 100%;
  width: 36px;
  color: ${(props) => (props.disabled ? 'black' : 'white')};
  font-size: 18px;
  border: none;
  &:hover {
    cursor: ${(props) => (props.disabled ? 'not-allowed' : 'pointer')};
    color: black;
    background-color: ${props => props.disabled ? 'var(--mainGray)' : 'var(--lightBlue)'};
  }
`;

const TextField = styled.input`
  z-index: 0;
  width: 70%;
  text-align: center;
  resize: none;
  cursor: ${(props) => (props.disabled ? 'not-allowed' : 'default')};
  outline: none;
  border: none;
`;

const Label = styled.span`
  font-size: 14px;
  margin-right: 5px;
`;

const Menu = styled.div`
  background-color: 'var(--mainGray)';
  box-shadow: 0px 8px 16px 0px rgba(0, 0, 0, 0.2);
  border: 'var(--mainBorder)';
  border-top: none;
  border-radius: 'var(--mainBorderRadius)';
  position: absolute;
  left: 0;
  right: 0;
  overflow: scroll;
  max-height: ${(props) => props.maxHeight};
  z-index: 100;
`;

const MenuOption = styled.button`
  background-color: 'var(--mainGray)';
  display: block;
  width: 100%;
  height: 24px;
  border: none;
  border-bottom: 1px black solid;
  text-overflow: ellipsis;
  overflow: hidden;
  white-space: nowrap;
  :hover {
    cursor: pointer;
  }
`;


const findClosestIndex = (arr, value) => {
  if (arr === null) {
    return -1;
  }
  let closestIndex = 0;
  let minDist = Math.abs(arr[0] - value);

  for (let i = 1; i < arr.length; i++) {
    if (Math.abs(arr[i] - value) < minDist) {
      minDist = Math.abs(arr[i] - value);
      closestIndex = i;
    }
  }

  return closestIndex;
};

export default function Increment(props) {
  let increaseIcon = '+';
  let decreaseIcon = '-';

  if (props.values) {
    decreaseIcon = <FontAwesomeIcon icon={faAngleLeft} />;
    increaseIcon = <FontAwesomeIcon icon={faAngleRight} />;
  };

  const [index, setIndex] = useState(0);
  const [value, setValue] = useState(props.value ?? '');
  const [menuToggle, setMenuToggle] = useState(false);
  const [values, setValues] = useState(props.values);
  const [numericValue, setNumericValues] = useState(false);
  const incrementRef = useRef(null);
  const textFieldRef = useRef(null);
  const decrementRef = useRef(null);
  const containerRef = useRef(null);
  const menuRef = useRef(null);

  useEffect(() => {
    if (props.value) {
      setValue(props.value);
      if (values) {
        setIndex(values.indexOf(props.value));
      }
    } else {
      if (props.min !== undefined) {
        setValue(props.min);
      } else if (props.max !== undefined) {
        setValue(props.max);
      } else if (props.font) {
        setValue(FONT_SIZES[4]);
      } else if (values) {
        setValue(values[0]);
        setIndex(0);
      } else {
        setValue(0);
      }
    };
  }, [props.value]);

  useEffect(() => {
    if (props.values) {
      setIndex(props.values.indexOf(value));
      decreaseIcon = <FontAwesomeIcon icon={faAngleLeft} />;
      increaseIcon = <FontAwesomeIcon icon={faAngleRight} />;

      let numericFlag = true;
      for (let i = 0; i < props.values.length; i++) {
        if (props.values[i] === '' || isNaN(props.values[i])) {
          numericFlag = false;
          break;
        }
      };

      setNumericValues(numericFlag);
      // console.log('>>> numericValues', numericFlag);
    };
    setValues(props.values);
  }, [props.values]);

  let menuOptions = null;

  const containerOnBlur = (e) => {
    e.stopPropagation();
    e.preventDefault();
    if (
      decrementRef.current &&
      decrementRef.current.contains(e.relatedTarget)
    ) {
      // console.log('>>> clicked inside the decrement');
    } else if (
      textFieldRef.current &&
      textFieldRef.current.contains(e.relatedTarget)
    ) {
      // console.log('>>> clicked inside the textfield');
    } else if (
      incrementRef.current &&
      incrementRef.current.contains(e.relatedTarget)
    ) {
      // console.log('>>> clicked inside the increment');
    } else if (menuRef.current && menuRef.current.contains(e.relatedTarget)) {
      // console.log('>>> clicked inside the menu');
    } else {
      setMenuToggle(false);
      if (values && props.restricted == true && index == -1) {
        setIndex(findClosestIndex(values, value));
        setValue(values[findClosestIndex(values, value)]);
      } else if (props.font && (value === '' || isNaN(value) || value < 0)) {
        setValue(FONT_SIZES[4]);
      } else if (
        props.min !== undefined &&
        (value === '' || isNaN(value) || value < props.min)
      ) {
        setValue(props.min);
      } else if (
        props.max !== undefined &&
        (value === '' || isNaN(value) || value > props.max)
      ) {
        setValue(props.max);
      }
      if (props.onBlur) {
        props.onBlur(value);
      }
    }
  };

  const incrementOnClick = (e) => {
    // console.log('props.max', props.max);
    if (textFieldRef.current) {
      textFieldRef.current.focus();
    }

    if (props.max !== undefined) {
      if (value < props.max) {
        if (value !== '' && !isNaN(value)) {
          if (props.onChange) {
            props.onChange(parseInt(value) + 1);
          }
          setValue(parseInt(value) + 1);
        }
      }
    } else if (values) {
      if (index === -1) {
        if (props.onChange) {
          props.onChange(values[findClosestIndex(values, value)]);
        }
        setIndex(findClosestIndex(values, value));
        setValue(values[findClosestIndex(values, value)]);
      } else if (index < values.length - 1) {
        // console.log('increment values', values, value, index);
        if (props.onChange) {
          props.onChange(values[index + 1]);
        }
        setValue(values[index + 1]);
        setIndex(index + 1);
      }
    } else {
      if (value !== '' && !isNaN(value)) {
        if (props.onChange) {
          props.onChange(parseInt(value) + 1);
        }
        setValue(parseInt(value) + 1);
      }
    }
  };

  const decrementOnClick = (e) => {
    // console.log('props.min', props.min);
    if (textFieldRef.current) {
      textFieldRef.current.focus();
    }
    if (props.min !== undefined) {
      if (value > props.min) {
        if (value !== '' && !isNaN(value)) {
          if (props.onChange) {
            props.onChange(parseInt(value) - 1);
          }
          setValue(parseInt(value) - 1);
        }
      }
    } else if (values) {
      if (index === -1) {
        if (props.onChange) {
          props.onChange(values[findClosestIndex(values, value)]);
        }
        setIndex(findClosestIndex(values, value));
        setValue(values[findClosestIndex(values, value)]);
      } else if (index > 0) {
        // console.log('decrement values', values, value, index);
        if (props.onChange) {
          props.onChange(values[index - 1]);
        }
        setValue(values[index - 1]);
        setIndex(index - 1);
      }
    } else if (props.font) {
      if (value !== '' && !isNaN(value) && value > 0) {
        if (props.onChange) {
          props.onChange(parseInt(value) - 1);
        }
        setValue(parseInt(value) - 1);
      }
    } else {
      if (value !== '' && !isNaN(value)) {
        if (props.onChange) {
          props.onChange(parseInt(value) - 1);
        }
        setValue(parseInt(value) - 1);
      }
    }
  };

  const onTextFieldChange = (e) => {
    setValue(e.target.value);
    if (values) {
      // console.log('changed index', values.indexOf(e.target.value));
      setIndex(values.indexOf(e.target.value));
    }
    if (props.onChange) {
      props.onChange(e.target.value);
    }
  };

  const onTextFieldEnter = (e) => {
    if (textFieldRef.current) {
      textFieldRef.current.blur();
    }
  };

  const onMenuClick = (e) => {
    // console.log('onMenuClick clicked');
    setValue(e.target.value);
    setMenuToggle(false);
    if (values) {
      setIndex(values.indexOf(e.target.value));
    }
    if (props.onChange) {
      props.onChange(e.target.value);
    }
    if (props.onBlur) {
      props.onBlur(e.target.value);
    }
  };

  if (props.font) {
    menuOptions = FONT_SIZES.map((size, index) => (
      <MenuOption key={index} value={size} onClick={onMenuClick}>
        {size}
      </MenuOption>
    ));
  } else if (values) {
    menuOptions = values.map((value, index) => (
      <MenuOption key={index} value={value} onClick={onMenuClick}>
        {value}
      </MenuOption>
    ));
  } else {
    let generalChoices = []
    let min = props.min !== undefined ? props.min : 1;
    let max = props.max !== undefined ? props.max : 100;
    let count = min;
    for (let i=0; i <= max-min; i++) {
      generalChoices[i] = count;
      count++;
    }
    menuOptions =  generalChoices.map((choice, index) => (
      <MenuOption key={index} value={choice} onClick={onMenuClick}>
        {choice}
      </MenuOption>
    ));
  }

  // console.log(props.menuOptions);

  return (
<<<<<<< HEAD
    <Container vertical={props.vertical}>
      {props.label && <Label>{props.label}</Label> }
      <IncrementBox
        ref={containerRef}
        onBlur={containerOnBlur}
        alert={props.alert}
      >
        <DecreaseButton
          ref={decrementRef}
          disabled={props.disabled}
          onClick={decrementOnClick}
        >
          {decreaseIcon}
        </DecreaseButton>
        <TextField
          placeholder={props.placeholder}
          value={value}
          ref={textFieldRef}
          disabled={props.disabled ? props.disabled : false}
          onChange={onTextFieldChange}
          onClick={(e) => {
            setMenuToggle(true);
          }}
          onKeyDown={(e) => {
            if (props.onKeyDown) {
              props.onKeyDown(e);
            };
            if (e.key === 'Enter') {
              onTextFieldEnter(e);
            };
          }}
        />
        <IncreaseButton
          ref={incrementRef}
          disabled={props.disabled}
          onClick={incrementOnClick}
        >
          {increaseIcon}
        </IncreaseButton>
      </IncrementBox>
      {menuOptions && menuToggle && (
        <div style={{ display: 'flex' }}>
          {!props.vertical && props.label ? (
            <Label style={{ opacity: 0 }}>{props.label}</Label>
          ) : null}
=======
    <Container label={props.label} vertical={props.vertical}>
      {props.label && <Label>{props.label}</Label> }
      {props.label && props.vertical && <br /> }
      <IncrementContainer>
        <IncrementBox
          ref={containerRef}
          onBlur={containerOnBlur}
          alert={props.alert}
        >
          <DecreaseButton
            ref={decrementRef}
            disabled={props.disabled}
            onClick={decrementOnClick}
          >
            {decreaseIcon}
          </DecreaseButton>
          <TextField
            placeholder={props.placeholder}
            value={value}
            ref={textFieldRef}
            disabled={props.disabled ? props.disabled : false}
            onChange={onTextFieldChange}
            onClick={(e) => {
              setMenuToggle(true);
            }}
            onKeyDown={(e) => {
              if (props.onKeyDown) {
                props.onKeyDown(e);
              };
              if (e.key === 'Enter') {
                onTextFieldEnter(e);
              };
            }}
          />
          <IncreaseButton
            ref={incrementRef}
            disabled={props.disabled}
            onClick={incrementOnClick}
          >
            {increaseIcon}
          </IncreaseButton>
        </IncrementBox>
        {!props.deactivateDropdown && menuOptions && menuToggle && (
>>>>>>> 874e1f36
          <Menu
            ref={menuRef}
            maxHeight={props.maxHeight ? props.maxHeight : '150px'}
          >
            {menuOptions}
          </Menu>
<<<<<<< HEAD
        </div>
      )}
=======
        )}
      </IncrementContainer>
      
>>>>>>> 874e1f36
    </Container>
  );
};<|MERGE_RESOLUTION|>--- conflicted
+++ resolved
@@ -8,12 +8,6 @@
 const Container = styled.div`
   display: ${(props) => props.label && !props.vertical && 'flex' };
   align-items: ${(props) => props.label && !props.vertical && 'center' };
-`
-
-const IncrementBox = styled.div`
-  display: flex;
-  flex-direction: ${(props) => props.vertical && 'column' };
-  align-items: ${(props) => !props.vertical && 'center' };
 `
 
 const IncrementBox = styled.div`
@@ -24,14 +18,11 @@
   margin: 0;
   border-radius: 5px;
   border: ${(props) => (props.alert ? '2px solid var(--mainRed)' : 'var(--mainBorder)')};
-<<<<<<< HEAD
-=======
 `;
 
 const IncrementContainer = styled.div`
   position: relative;
   max-width: 210px;
->>>>>>> 874e1f36
 `;
 
 const IncreaseButton = styled.button`
@@ -384,53 +375,6 @@
   // console.log(props.menuOptions);
 
   return (
-<<<<<<< HEAD
-    <Container vertical={props.vertical}>
-      {props.label && <Label>{props.label}</Label> }
-      <IncrementBox
-        ref={containerRef}
-        onBlur={containerOnBlur}
-        alert={props.alert}
-      >
-        <DecreaseButton
-          ref={decrementRef}
-          disabled={props.disabled}
-          onClick={decrementOnClick}
-        >
-          {decreaseIcon}
-        </DecreaseButton>
-        <TextField
-          placeholder={props.placeholder}
-          value={value}
-          ref={textFieldRef}
-          disabled={props.disabled ? props.disabled : false}
-          onChange={onTextFieldChange}
-          onClick={(e) => {
-            setMenuToggle(true);
-          }}
-          onKeyDown={(e) => {
-            if (props.onKeyDown) {
-              props.onKeyDown(e);
-            };
-            if (e.key === 'Enter') {
-              onTextFieldEnter(e);
-            };
-          }}
-        />
-        <IncreaseButton
-          ref={incrementRef}
-          disabled={props.disabled}
-          onClick={incrementOnClick}
-        >
-          {increaseIcon}
-        </IncreaseButton>
-      </IncrementBox>
-      {menuOptions && menuToggle && (
-        <div style={{ display: 'flex' }}>
-          {!props.vertical && props.label ? (
-            <Label style={{ opacity: 0 }}>{props.label}</Label>
-          ) : null}
-=======
     <Container label={props.label} vertical={props.vertical}>
       {props.label && <Label>{props.label}</Label> }
       {props.label && props.vertical && <br /> }
@@ -474,21 +418,15 @@
           </IncreaseButton>
         </IncrementBox>
         {!props.deactivateDropdown && menuOptions && menuToggle && (
->>>>>>> 874e1f36
           <Menu
             ref={menuRef}
             maxHeight={props.maxHeight ? props.maxHeight : '150px'}
           >
             {menuOptions}
           </Menu>
-<<<<<<< HEAD
-        </div>
-      )}
-=======
         )}
       </IncrementContainer>
       
->>>>>>> 874e1f36
     </Container>
   );
 };