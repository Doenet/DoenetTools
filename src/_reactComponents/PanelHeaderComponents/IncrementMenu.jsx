import React, { useState, useEffect, useRef } from 'react';
import styled from 'styled-components';
import { faAngleRight, faAngleLeft } from '@fortawesome/free-solid-svg-icons';
import { FontAwesomeIcon } from '@fortawesome/react-fontawesome';

const FONT_SIZES = [8, 9, 10, 11, 12, 14, 18, 24, 30, 36, 48, 60, 72, 96];

const Container = styled.div`
  display: ${(props) => props.label && !props.vertical && 'flex' };
  align-items: ${(props) => props.label && !props.vertical && 'center' };
`

const IncrementBox = styled.div`
  display: flex;
  justify-content: space-between;
  align-items: center;
  height: 20px;
  margin: 0;
  border-radius: 5px;
  border: ${(props) => (props.alert ? '2px solid var(--mainRed)' : 'var(--mainBorder)')};
  background-color: var(--canvas);
<<<<<<< HEAD
`;
=======
  `
>>>>>>> 3e7b0b54

const IncrementContainer = styled.div`
  position: relative;
  width: ${props => props.width === 'menu' ? 'var(--menuWidth)' : props.width};
`;

const IncreaseButton = styled.button`
  background-color: ${props => props.disabled ? 'var(--mainGray)' : 'var(--mainBlue)'};
  border-radius: 0px 2px 2px 0px;
  height: 100%;
  padding: 8px 12px;
  color: ${(props) => (props.disabled ? 'black' : 'white')};
  font-size: 18px;
  border: none;
  display: flex;
  justify-content:center;
  align-items: center;
<<<<<<< HEAD
  user-select: none;
=======
>>>>>>> 3e7b0b54
  &:hover {
    cursor: ${(props) => (props.disabled ? 'not-allowed' : 'pointer')};
    color: black;
    background-color: ${props => props.disabled ? 'var(--mainGray)' : 'var(--lightBlue)'};
  }
  &:focus {
    z-index: 10;
    border-radius: 2px; 
    outline: ${(props) => (props.alert ? '3px solid var(--mainRed)' : '3px solid var(--mainBlue)')};
    outline-offset: 2.5px;
  }
`;

const DecreaseButton = styled.button`
  background-color: ${props => props.disabled ? 'var(--mainGray)' : 'var(--mainBlue)'};
  border-radius: 2px 0px 0px 2px;
  height: 100%;
  padding: 8px 14px;
  width: 36px;
  color: ${(props) => (props.disabled ? 'black' : 'white')};
  font-size: 18px;
  border: none;
  display: flex;
  justify-content:center;
  align-items: center;
  &:hover {
    cursor: ${(props) => (props.disabled ? 'not-allowed' : 'pointer')};
    color: black;
    background-color: ${props => props.disabled ? 'var(--mainGray)' : 'var(--lightBlue)'};
  }
  &:focus {
    z-index: 10;
    border-radius: 2px; 
    outline: ${(props) => (props.alert ? '3px solid var(--mainRed)' : '3px solid var(--mainBlue)')};
    outline-offset: 2.5px;
  }
`;

const TextField = styled.input`
  width: 70%;
  text-align: center;
  resize: none;
  cursor: ${(props) => (props.disabled ? 'not-allowed' : 'default')};
  outline: none;
  border: none;
  margin: 0 8px;
  &:focus {
    z-index: 10;
    border-radius: 2px; 
    outline: ${(props) => (props.alert ? '3px solid var(--mainRed)' : '3px solid var(--mainBlue)')};
    outline-offset: 4px;
  }
`;

const Label = styled.span`
  font-size: 14px;
  margin-right: 5px;
`;

export default function Increment(props) {
  let increaseIcon = '+';
  let decreaseIcon = '-';
<<<<<<< HEAD
  // a transparent image Element to set as a placeholder when dragging to increment/decrement
  let dragIcon = document.createElement('img')
  dragIcon.src = '/media/transparent.png';
=======
>>>>>>> 3e7b0b54
  
  if (props.values || props.font) {
    decreaseIcon = <FontAwesomeIcon icon={faAngleLeft} />;
    increaseIcon = <FontAwesomeIcon icon={faAngleRight} />;
  };

  const values = props.values || (props.font && FONT_SIZES) || []
  const [value, setValue] = useState(props.value || 0);
  const [index, setIndex] = useState(0);
<<<<<<< HEAD
  const [xCoord, setXCoord] = useState(0);
=======
>>>>>>> 3e7b0b54
  const incrementRef = useRef(null);
  const textFieldRef = useRef(null);
  const decrementRef = useRef(null);
  const containerRef = useRef(null);
<<<<<<< HEAD
  const initialRender = useRef(true);
  
  useEffect(() => {
    // to prevent props.onChange from firing on mounted
    if (initialRender.current) {
      initialRender.current = false;
      return;
    } 
=======

  useEffect(() => {
>>>>>>> 3e7b0b54
    // to handle placeholder issue
    if (props.placeholder && value === "") {
      setValue("")
    } else if ((props.font || !values.length) && !value) {
      setValue(0)
    } 
    // make sure onChange doesn't fire on manual typing
    if ((values.includes(value) || typeof value === 'number') && props.onChange) {
      props.onChange(value)
<<<<<<< HEAD
    }
  }, [value])

  useEffect(() => {
    if (props.value !== undefined) 
      setValue(props.value)
    else if (props.min !== undefined)
      setValue(props.min)
    else if (props.max !== undefined)
      setValue(props.max)
    else if (props.font)
      setValue(FONT_SIZES[4])
    else if (props.values !== undefined)
      setValue(props.values[0])
    else if (props.placeholder)
      setValue("")
    else
      setValue(0)
    
    if (props.value && props.values) 
      setIndex(props.values.indexOf(props.value))

  }, [props.value]) //need to put this as dependency because we might wanna change value manually from the parent component

  const incrementOnClick = () => {
    if (textFieldRef.current) {
      textFieldRef.current.focus();
    }
    if (values.length && index <= values.length - 1) {
      if (index == values.length - 1) return;
      setValue(values[index + 1]);
      setIndex(index + 1);
    } else if (props.max === undefined || (props.max !== undefined && value < props.max)){
      //deal with the case where placeholder is empty
      setValue(props.placeholder && !value ? 1 : parseInt(value) + 1)
    } 
  };

  const decrementOnClick = () => {
    if (textFieldRef.current) {
      textFieldRef.current.focus();
    }
    if (values.length && index >= 0) {
      if (index == 0) return;
      setValue(values[index - 1]);
      setIndex(index - 1);
    } else if (props.min === undefined || (props.min !== undefined && value > props.min)) {
      //deal with the case where placeholder is empty
      setValue(props.placeholder && !value ? -1 : parseInt(value) - 1)
    }    
  };

  const findClosestIndex = (arr, value) => {  
    if (arr === null) return -1;
    //deals with closest string/number
    let closestIndex = 0;
    let minDist = !isNaN(value) ? Math.abs(arr[0] - parseInt(value)) : Math.abs(arr[0].charCodeAt(0) - value.charCodeAt(0));
  
    for (let i = 1; i < arr.length; i++) {
      let curDist = !isNaN(value) ? Math.abs(arr[i] - parseInt(value)) : Math.abs(arr[i].charCodeAt(0) - value.charCodeAt(0));
      if (curDist < minDist) {
        minDist = curDist;
        closestIndex = i;
      }
    }
    return closestIndex;
  };

  // validate the textfield input on textfield blur
  const validateValue = () => {
    if (!props.font && values.length) {
      let closestIdx = findClosestIndex(values, value)
      setIndex(closestIdx);
      setValue(values[closestIdx]);
      return;
    }     

    let tempValue = parseInt(value[0] == '0' ? parseInt(value.substring(1)) : parseInt(value))
    if (props.min !== undefined && tempValue < props.min) {
      // check min
      tempValue = props.min;
    } else if (props.max !== undefined && tempValue > props.max) {
      // check max
      tempValue = props.max;
    } else if (props.font) {
      //limit min and max of font
      if (tempValue < FONT_SIZES[0]) 
        tempValue = FONT_SIZES[0]; 
      else if (tempValue > FONT_SIZES[FONT_SIZES.length - 1]) 
        tempValue = FONT_SIZES[FONT_SIZES.length - 1]
    } 
    setValue(tempValue)
  }

  //execute when the whole increment container blurs
  const containerOnBlur = e => {
    const currentTarget = e.currentTarget;
    // Give browser time to focus the next element
    requestAnimationFrame(() => {
      // Check if the new focused element is a child of the original container
      if (!currentTarget.contains(document.activeElement)) {
        props.onBlur && props.onBlur(!isNaN(value) ? parseInt(value) : value)
      }
    });
  }

=======
    }
  }, [value])

  useEffect(() => {
    if (props.value !== undefined) 
      setValue(props.value)
    else if (props.min !== undefined)
      setValue(props.min)
    else if (props.max !== undefined)
      setValue(props.max)
    else if (props.font)
      setValue(FONT_SIZES[4])
    else if (props.values !== undefined)
      setValue(props.values[0])
    else if (props.placeholder)
      setValue("")
    else
      setValue(0)
    
    if (props.value && props.values) 
      setIndex(props.values.indexOf(props.value))

  }, [props.value]) //need to put this two as dependency because we might wanna change value manually from the parent component

  // useEffect(() => {
  //   console.log("value prop changed");
  //   setValue(props.value)
  // }, [props.value])

  const incrementOnClick = () => {
    if (textFieldRef.current) {
      textFieldRef.current.focus();
    }
    if (values.length && index <= values.length - 1) {
      if (index == values.length - 1) return;
      setValue(values[index + 1]);
      setIndex(index + 1);
    } else if (props.max === undefined || (props.max !== undefined && value < props.max)){
      //deal with the case where placeholder is empty
      setValue(props.placeholder && !value ? 1 : parseInt(value) + 1)
    } 
  };

  const decrementOnClick = () => {
    if (textFieldRef.current) {
      textFieldRef.current.focus();
    }
    if (values.length && index >= 0) {
      if (index == 0) return;
      setValue(values[index - 1]);
      setIndex(index - 1);
    } else if (props.min === undefined || (props.min !== undefined && value > props.min)) {
      //deal with the case where placeholder is empty
      setValue(props.placeholder && !value ? -1 : parseInt(value) - 1)
    }    
  };

  const findClosestIndex = (arr, value) => {  
    if (arr === null) {
      return -1;
    }
    //deals with closest string/number
    let closestIndex = 0;
    let minDist = !isNaN(value) ? Math.abs(arr[0] - parseInt(value)) : Math.abs(arr[0].charCodeAt(0) - value.charCodeAt(0));
  
    for (let i = 1; i < arr.length; i++) {
      let curDist = !isNaN(value) ? Math.abs(arr[i] - parseInt(value)) : Math.abs(arr[i].charCodeAt(0) - value.charCodeAt(0));
      if (curDist < minDist) {
        minDist = curDist;
        closestIndex = i;
      }
    }
  
    return closestIndex;
  };

  // validate the textfield input on textfield blur
  const validateValue = () => {
    if (!props.font && values.length) {
      let closestIdx = findClosestIndex(values, value)
      setIndex(closestIdx);
      setValue(values[closestIdx]);
      return;
    }     

    let tempValue = parseInt(value[0] == '0' ? parseInt(value.substring(1)) : parseInt(value))
    if (props.min !== undefined && tempValue < props.min) {
      // check min
      tempValue = props.min;
    } else if (props.max !== undefined && tempValue > props.max) {
      // check max
      tempValue = props.max;
    } else if (props.font) {
      //limit min and max of font
      if (tempValue < FONT_SIZES[0]) 
        tempValue = FONT_SIZES[0]; 
      else if (tempValue > FONT_SIZES[FONT_SIZES.length - 1]) 
        tempValue = FONT_SIZES[FONT_SIZES.length - 1]
    } 
    setValue(tempValue)
  }

  //execute when the whole increment container blurs
  const containerOnBlur = e => {
    const currentTarget = e.currentTarget;
    // Give browser time to focus the next element
    requestAnimationFrame(() => {
      // Check if the new focused element is a child of the original container
      if (!currentTarget.contains(document.activeElement)) {
        props.onBlur && props.onBlur(!isNaN(value) ? parseInt(value) : value)
      }
    });
  }

>>>>>>> 3e7b0b54
  const onTextfieldKeyDown = e => {
    props.onKeyDown(e);
    if (e.key === 'Enter' && textFieldRef.current) {
      textFieldRef.current.blur();
    };
  };

<<<<<<< HEAD
  const handleDragStart = e => {
    if (textFieldRef.current) {
      textFieldRef.current.focus();
    }
    e.dataTransfer.setDragImage(dragIcon, -100, -100);
  }

  const handleDrag = e => {
    const currentXCoord = e.clientX - e.target.offsetLeft;
    if (currentXCoord == 0) return;
    if (currentXCoord > xCoord) incrementOnClick();
    else if (currentXCoord < xCoord) decrementOnClick();
    setXCoord(currentXCoord);
  };

=======
  let containerWidth = '210px';
  if (props.width){
    containerWidth = props.width;
  }

>>>>>>> 3e7b0b54
  return (
    <Container label={props.label} vertical={props.vertical}>
      {props.label && <Label id="increment-label">{props.label}</Label> }
      {props.label && props.vertical && <br /> }
      <IncrementContainer width={containerWidth}>
        <IncrementBox 
          ref={containerRef}
          onBlur={containerOnBlur}
          alert={props.alert}
          draggable={!props.disabled}
          onDragStart={handleDragStart}
          onDrag={handleDrag}
        >
          <DecreaseButton
            aria-label="Decrease"
            aria-labelledby='increment-label'
            aria-disabled={props.disabled ? true : false}
            ref={decrementRef}
            alert={props.alert}
            disabled={props.disabled}
            onClick={decrementOnClick}
            data-test={`Decrement ${props.dataTest}`}
          >
            {decreaseIcon}
          </DecreaseButton>
          <TextField
            aria-labelledby='increment-label'
            aria-haspopup="true"
            aria-disabled={props.disabled ? true : false}
            placeholder={props.placeholder}
            value={value}
            data-test={props.dataTest}
            ref={textFieldRef}
            alert={props.alert}
            disabled={props.disabled ? true : false}
            onChange={e => setValue(e.target.value)}
            onBlur={validateValue}
            onKeyDown={props.onKeyDown && onTextfieldKeyDown}
          />
          <IncreaseButton
            alert={props.alert}
            ref={incrementRef}
            disabled={props.disabled}
            onClick={incrementOnClick}
            aria-labelledby="increment-label"
            aria-label="Increase"
            aria-disabled={props.disabled ? true : false}
            data-test={`Increment ${props.dataTest}`}
          >
            {increaseIcon}
          </IncreaseButton>
        </IncrementBox>
      </IncrementContainer>
<<<<<<< HEAD
      <div className='empty'></div>
=======
>>>>>>> 3e7b0b54
    </Container>
  );
};<|MERGE_RESOLUTION|>--- conflicted
+++ resolved
@@ -19,11 +19,7 @@
   border-radius: 5px;
   border: ${(props) => (props.alert ? '2px solid var(--mainRed)' : 'var(--mainBorder)')};
   background-color: var(--canvas);
-<<<<<<< HEAD
-`;
-=======
-  `
->>>>>>> 3e7b0b54
+`;
 
 const IncrementContainer = styled.div`
   position: relative;
@@ -41,10 +37,6 @@
   display: flex;
   justify-content:center;
   align-items: center;
-<<<<<<< HEAD
-  user-select: none;
-=======
->>>>>>> 3e7b0b54
   &:hover {
     cursor: ${(props) => (props.disabled ? 'not-allowed' : 'pointer')};
     color: black;
@@ -107,12 +99,9 @@
 export default function Increment(props) {
   let increaseIcon = '+';
   let decreaseIcon = '-';
-<<<<<<< HEAD
   // a transparent image Element to set as a placeholder when dragging to increment/decrement
   let dragIcon = document.createElement('img')
   dragIcon.src = '/media/transparent.png';
-=======
->>>>>>> 3e7b0b54
   
   if (props.values || props.font) {
     decreaseIcon = <FontAwesomeIcon icon={faAngleLeft} />;
@@ -122,15 +111,11 @@
   const values = props.values || (props.font && FONT_SIZES) || []
   const [value, setValue] = useState(props.value || 0);
   const [index, setIndex] = useState(0);
-<<<<<<< HEAD
   const [xCoord, setXCoord] = useState(0);
-=======
->>>>>>> 3e7b0b54
   const incrementRef = useRef(null);
   const textFieldRef = useRef(null);
   const decrementRef = useRef(null);
   const containerRef = useRef(null);
-<<<<<<< HEAD
   const initialRender = useRef(true);
   
   useEffect(() => {
@@ -139,10 +124,6 @@
       initialRender.current = false;
       return;
     } 
-=======
-
-  useEffect(() => {
->>>>>>> 3e7b0b54
     // to handle placeholder issue
     if (props.placeholder && value === "") {
       setValue("")
@@ -152,7 +133,6 @@
     // make sure onChange doesn't fire on manual typing
     if ((values.includes(value) || typeof value === 'number') && props.onChange) {
       props.onChange(value)
-<<<<<<< HEAD
     }
   }, [value])
 
@@ -259,122 +239,6 @@
     });
   }
 
-=======
-    }
-  }, [value])
-
-  useEffect(() => {
-    if (props.value !== undefined) 
-      setValue(props.value)
-    else if (props.min !== undefined)
-      setValue(props.min)
-    else if (props.max !== undefined)
-      setValue(props.max)
-    else if (props.font)
-      setValue(FONT_SIZES[4])
-    else if (props.values !== undefined)
-      setValue(props.values[0])
-    else if (props.placeholder)
-      setValue("")
-    else
-      setValue(0)
-    
-    if (props.value && props.values) 
-      setIndex(props.values.indexOf(props.value))
-
-  }, [props.value]) //need to put this two as dependency because we might wanna change value manually from the parent component
-
-  // useEffect(() => {
-  //   console.log("value prop changed");
-  //   setValue(props.value)
-  // }, [props.value])
-
-  const incrementOnClick = () => {
-    if (textFieldRef.current) {
-      textFieldRef.current.focus();
-    }
-    if (values.length && index <= values.length - 1) {
-      if (index == values.length - 1) return;
-      setValue(values[index + 1]);
-      setIndex(index + 1);
-    } else if (props.max === undefined || (props.max !== undefined && value < props.max)){
-      //deal with the case where placeholder is empty
-      setValue(props.placeholder && !value ? 1 : parseInt(value) + 1)
-    } 
-  };
-
-  const decrementOnClick = () => {
-    if (textFieldRef.current) {
-      textFieldRef.current.focus();
-    }
-    if (values.length && index >= 0) {
-      if (index == 0) return;
-      setValue(values[index - 1]);
-      setIndex(index - 1);
-    } else if (props.min === undefined || (props.min !== undefined && value > props.min)) {
-      //deal with the case where placeholder is empty
-      setValue(props.placeholder && !value ? -1 : parseInt(value) - 1)
-    }    
-  };
-
-  const findClosestIndex = (arr, value) => {  
-    if (arr === null) {
-      return -1;
-    }
-    //deals with closest string/number
-    let closestIndex = 0;
-    let minDist = !isNaN(value) ? Math.abs(arr[0] - parseInt(value)) : Math.abs(arr[0].charCodeAt(0) - value.charCodeAt(0));
-  
-    for (let i = 1; i < arr.length; i++) {
-      let curDist = !isNaN(value) ? Math.abs(arr[i] - parseInt(value)) : Math.abs(arr[i].charCodeAt(0) - value.charCodeAt(0));
-      if (curDist < minDist) {
-        minDist = curDist;
-        closestIndex = i;
-      }
-    }
-  
-    return closestIndex;
-  };
-
-  // validate the textfield input on textfield blur
-  const validateValue = () => {
-    if (!props.font && values.length) {
-      let closestIdx = findClosestIndex(values, value)
-      setIndex(closestIdx);
-      setValue(values[closestIdx]);
-      return;
-    }     
-
-    let tempValue = parseInt(value[0] == '0' ? parseInt(value.substring(1)) : parseInt(value))
-    if (props.min !== undefined && tempValue < props.min) {
-      // check min
-      tempValue = props.min;
-    } else if (props.max !== undefined && tempValue > props.max) {
-      // check max
-      tempValue = props.max;
-    } else if (props.font) {
-      //limit min and max of font
-      if (tempValue < FONT_SIZES[0]) 
-        tempValue = FONT_SIZES[0]; 
-      else if (tempValue > FONT_SIZES[FONT_SIZES.length - 1]) 
-        tempValue = FONT_SIZES[FONT_SIZES.length - 1]
-    } 
-    setValue(tempValue)
-  }
-
-  //execute when the whole increment container blurs
-  const containerOnBlur = e => {
-    const currentTarget = e.currentTarget;
-    // Give browser time to focus the next element
-    requestAnimationFrame(() => {
-      // Check if the new focused element is a child of the original container
-      if (!currentTarget.contains(document.activeElement)) {
-        props.onBlur && props.onBlur(!isNaN(value) ? parseInt(value) : value)
-      }
-    });
-  }
-
->>>>>>> 3e7b0b54
   const onTextfieldKeyDown = e => {
     props.onKeyDown(e);
     if (e.key === 'Enter' && textFieldRef.current) {
@@ -382,7 +246,6 @@
     };
   };
 
-<<<<<<< HEAD
   const handleDragStart = e => {
     if (textFieldRef.current) {
       textFieldRef.current.focus();
@@ -398,18 +261,17 @@
     setXCoord(currentXCoord);
   };
 
-=======
-  let containerWidth = '210px';
-  if (props.width){
-    containerWidth = props.width;
-  }
-
->>>>>>> 3e7b0b54
+  ////////
+  // let containerWidth = '210px';
+  // if (props.width){
+  //   containerWidth = ;
+  // }
+//////////
   return (
     <Container label={props.label} vertical={props.vertical}>
       {props.label && <Label id="increment-label">{props.label}</Label> }
       {props.label && props.vertical && <br /> }
-      <IncrementContainer width={containerWidth}>
+      <IncrementContainer width={props.width || '210px'}>
         <IncrementBox 
           ref={containerRef}
           onBlur={containerOnBlur}
@@ -458,10 +320,6 @@
           </IncreaseButton>
         </IncrementBox>
       </IncrementContainer>
-<<<<<<< HEAD
-      <div className='empty'></div>
-=======
->>>>>>> 3e7b0b54
     </Container>
   );
 };