import React, { useState, useEffect, useRef } from 'react';
import styled from 'styled-components';
import { faAngleRight, faAngleLeft } from '@fortawesome/free-solid-svg-icons';
import { FontAwesomeIcon } from '@fortawesome/react-fontawesome';

const FONT_SIZES = [8, 9, 10, 11, 12, 14, 18, 24, 30, 36, 48, 60, 72, 96];

const Container = styled.div`
  display: flex;
  justify-content: space-between;
  align-items: center;
  height: 20px;
<<<<<<< HEAD
  min-width: 180px;
=======
  max-width: 210px;
>>>>>>> a2ffd7cc
  margin: 0;
  border-radius: 5px;
  border: ${(props) => (props.alert ? '2px solid var(--mainRed)' : 'var(--mainBorder)')};

`;

const IncreaseButton = styled.button`
  background-color: ${props => props.disabled ? 'var(--mainGray)' : 'var(--mainBlue)'};
  border-radius: 0px 2px 2px 0px;
  height: 100%;
<<<<<<< HEAD
  width: 25px;
=======
  width: 36px;
>>>>>>> a2ffd7cc
  color: ${(props) => (props.disabled ? 'black' : 'white')};
  font-size: 18px;
  border: none;
  &:hover {
    cursor: ${(props) => (props.disabled ? 'not-allowed' : 'pointer')};
    color: black;
    background-color: ${props => props.disabled ? 'var(--mainGray)' : 'var(--lightBlue)'};
  }
`;

const DecreaseButton = styled.button`
  background-color: ${props => props.disabled ? 'var(--mainGray)' : 'var(--mainBlue)'};
  border-radius: 2px 0px 0px 2px;
<<<<<<< HEAD
  height: 100%;
  width: 25px;
=======
  text-align: center;
  height: 100%;
  width: 36px;
>>>>>>> a2ffd7cc
  color: ${(props) => (props.disabled ? 'black' : 'white')};
  font-size: 18px;
  border: none;
  &:hover {
    cursor: ${(props) => (props.disabled ? 'not-allowed' : 'pointer')};
    color: black;
    background-color: ${props => props.disabled ? 'var(--mainGray)' : 'var(--lightBlue)'};
  }
`;

const TextField = styled.input`
  z-index: 0;
<<<<<<< HEAD
  width: 100%;
=======
  width: 70%;
>>>>>>> a2ffd7cc
  text-align: center;
  resize: none;
  cursor: ${(props) => (props.disabled ? 'not-allowed' : 'default')};
  outline: none;
  border: none;
`;

const Label = styled.div`
  font-size: 14px;
  margin-right: 5px;
`;

const Menu = styled.div`
  background-color: 'var(--mainGray)';
  box-shadow: 0px 8px 16px 0px rgba(0, 0, 0, 0.2);
  border: 'var(--mainBorder)';
  border-top: none;
  border-radius: 'var(--mainBorderRadius)';
  position: relative;
  overflow: scroll;
  max-height: ${(props) => props.maxHeight};
  width: fit-content;
`;

const MenuOption = styled.button`
  background-color: 'var(--mainGray)';
  display: block;
  width: 146px;
  height: 24px;
  border: none;
  border-bottom: 1px black solid;
  text-overflow: ellipsis;
  overflow: hidden;
  white-space: nowrap;
  :hover {
    cursor: pointer;
  }
`;

const findClosestIndex = (arr, value) => {
  if (arr === null) {
    return -1;
  }
  let closestIndex = 0;
  let minDist = Math.abs(arr[0] - value);

  for (let i = 1; i < arr.length; i++) {
    if (Math.abs(arr[i] - value) < minDist) {
      minDist = Math.abs(arr[i] - value);
      closestIndex = i;
    }
  }

  return closestIndex;
};

export default function Increment(props) {
  let increaseIcon = '+';
  let decreaseIcon = '-';

  if (props.values) {
    decreaseIcon = <FontAwesomeIcon icon={faAngleLeft} />;
    increaseIcon = <FontAwesomeIcon icon={faAngleRight} />;
  };

  const [index, setIndex] = useState(0);
  const [value, setValue] = useState(props.value);
  const [menuToggle, setMenuToggle] = useState(false);
  const [values, setValues] = useState(props.values);
  const [numericValue, setNumericValues] = useState(false);
  const incrementRef = useRef(null);
  const textFieldRef = useRef(null);
  const decrementRef = useRef(null);
  const containerRef = useRef(null);
  const menuRef = useRef(null);

  useEffect(() => {
    if (props.value) {
      setValue(props.value);
      if (values) {
        setIndex(values.indexOf(props.value));
      }
    } else {
      if (props.min !== undefined) {
        setValue(props.min);
      } else if (props.max !== undefined) {
        setValue(props.max);
      } else if (props.font) {
        setValue(FONT_SIZES[4]);
      } else if (values) {
        setValue(values[0]);
        setIndex(0);
      } else {
        setValue(0);
      }
    };
  }, [props.value]);

  useEffect(() => {
    if (props.values) {
      setIndex(props.values.indexOf(value));
      decreaseIcon = <FontAwesomeIcon icon={faAngleLeft} />;
      increaseIcon = <FontAwesomeIcon icon={faAngleRight} />;

      let numericFlag = true;
      for (let i = 0; i < props.values.length; i++) {
        if (props.values[i] === '' || isNaN(props.values[i])) {
          numericFlag = false;
          break;
        }
      };

      setNumericValues(numericFlag);
      // console.log('>>> numericValues', numericFlag);
    };
    setValues(props.values);
  }, [props.values]);

  let menuOptions = null;

  const containerOnBlur = (e) => {
    e.stopPropagation();
    e.preventDefault();
    if (
      decrementRef.current &&
      decrementRef.current.contains(e.relatedTarget)
    ) {
      // console.log('>>> clicked inside the decrement');
    } else if (
      textFieldRef.current &&
      textFieldRef.current.contains(e.relatedTarget)
    ) {
      // console.log('>>> clicked inside the textfield');
    } else if (
      incrementRef.current &&
      incrementRef.current.contains(e.relatedTarget)
    ) {
      // console.log('>>> clicked inside the increment');
    } else if (menuRef.current && menuRef.current.contains(e.relatedTarget)) {
      // console.log('>>> clicked inside the menu');
    } else {
      setMenuToggle(false);
      if (values && props.restricted == true && index == -1) {
        setIndex(findClosestIndex(values, value));
        setValue(values[findClosestIndex(values, value)]);
      } else if (props.font && (value === '' || isNaN(value) || value < 0)) {
        setValue(FONT_SIZES[4]);
      } else if (
        props.min !== undefined &&
        (value === '' || isNaN(value) || value < props.min)
      ) {
        setValue(props.min);
      } else if (
        props.max !== undefined &&
        (value === '' || isNaN(value) || value > props.max)
      ) {
        setValue(props.max);
      }
      if (props.onBlur) {
        props.onBlur(value);
      }
    }
  };

  const incrementOnClick = (e) => {
    // console.log('props.max', props.max);
    if (textFieldRef.current) {
      textFieldRef.current.focus();
    }

    if (props.max !== undefined) {
      if (value < props.max) {
        if (value !== '' && !isNaN(value)) {
          if (props.onChange) {
            props.onChange(parseInt(value) + 1);
          }
          setValue(parseInt(value) + 1);
        }
      }
    } else if (values) {
      if (index === -1) {
        if (props.onChange) {
          props.onChange(values[findClosestIndex(values, value)]);
        }
        setIndex(findClosestIndex(values, value));
        setValue(values[findClosestIndex(values, value)]);
      } else if (index < values.length - 1) {
        // console.log('increment values', values, value, index);
        if (props.onChange) {
          props.onChange(values[index + 1]);
        }
        setValue(values[index + 1]);
        setIndex(index + 1);
      }
    } else {
      if (value !== '' && !isNaN(value)) {
        if (props.onChange) {
          props.onChange(parseInt(value) + 1);
        }
        setValue(parseInt(value) + 1);
      }
    }
  };

  const decrementOnClick = (e) => {
    // console.log('props.min', props.min);
    if (textFieldRef.current) {
      textFieldRef.current.focus();
    }
    if (props.min !== undefined) {
      if (value > props.min) {
        if (value !== '' && !isNaN(value)) {
          if (props.onChange) {
            props.onChange(parseInt(value) - 1);
          }
          setValue(parseInt(value) - 1);
        }
      }
    } else if (values) {
      if (index === -1) {
        if (props.onChange) {
          props.onChange(values[findClosestIndex(values, value)]);
        }
        setIndex(findClosestIndex(values, value));
        setValue(values[findClosestIndex(values, value)]);
      } else if (index > 0) {
        // console.log('decrement values', values, value, index);
        if (props.onChange) {
          props.onChange(values[index - 1]);
        }
        setValue(values[index - 1]);
        setIndex(index - 1);
      }
    } else if (props.font) {
      if (value !== '' && !isNaN(value) && value > 0) {
        if (props.onChange) {
          props.onChange(parseInt(value) - 1);
        }
        setValue(parseInt(value) - 1);
      }
    } else {
      if (value !== '' && !isNaN(value)) {
        if (props.onChange) {
          props.onChange(parseInt(value) - 1);
        }
        setValue(parseInt(value) - 1);
      }
    }
  };

  const onTextFieldChange = (e) => {
    setValue(e.target.value);
    if (values) {
      // console.log('changed index', values.indexOf(e.target.value));
      setIndex(values.indexOf(e.target.value));
    }
    if (props.onChange) {
      props.onChange(e.target.value);
    }
  };

  const onTextFieldEnter = (e) => {
    if (textFieldRef.current) {
      textFieldRef.current.blur();
    }
  };

  const onMenuClick = (e) => {
    // console.log('onMenuClick clicked');
    setValue(e.target.value);
    setMenuToggle(false);
    if (values) {
      setIndex(values.indexOf(e.target.value));
    }
    if (props.onChange) {
      props.onChange(e.target.value);
    }
    if (props.onBlur) {
      props.onBlur(e.target.value);
    }
  };

  if (props.font) {
    menuOptions = FONT_SIZES.map((size, index) => (
      <MenuOption key={index} value={size} onClick={onMenuClick}>
        {size}
      </MenuOption>
    ));
  };

  if (values) {
    menuOptions = values.map((value, index) => (
      <MenuOption key={index} value={value} onClick={onMenuClick}>
        {value}
      </MenuOption>
    ));
  };

  // console.log('props.disabled', props.disabled);

  return (
    <div style={{ display: "flex", alignItems: "center" }}>
      {props.vertical && props.label && <Label>{props.label}</Label> }
      <Container
        ref={containerRef}
        onBlur={containerOnBlur}
        alert={props.alert}
      >
        <DecreaseButton
          ref={decrementRef}
          disabled={props.disabled}
          onClick={decrementOnClick}
        >
          {decreaseIcon}
        </DecreaseButton>
        <TextField
          placeholder={props.placeholder}
          value={value}
          ref={textFieldRef}
          disabled={props.disabled ? props.disabled : false}
          onChange={onTextFieldChange}
          onClick={(e) => {
            setMenuToggle(true);
          }}
          onKeyDown={(e) => {
            if (props.onKeyDown) {
              props.onKeyDown(e);
            };
            if (e.key === 'Enter') {
              onTextFieldEnter(e);
            };
          }}
        />
        <IncreaseButton
          ref={incrementRef}
          disabled={props.disabled}
          onClick={incrementOnClick}
        >
          {increaseIcon}
        </IncreaseButton>
      </Container>
      {menuOptions && menuToggle && (
        <div style={{ display: 'flex' }}>
          {!props.vertical && props.label ? (
            <Label style={{ opacity: 0 }}>{props.label}</Label>
          ) : null}
          <Menu
            ref={menuRef}
            maxHeight={props.maxHeight ? props.maxHeight : '150px'}
          >
            {menuOptions}
          </Menu>
        </div>
      )}
    </div>
  );
};<|MERGE_RESOLUTION|>--- conflicted
+++ resolved
@@ -10,11 +10,7 @@
   justify-content: space-between;
   align-items: center;
   height: 20px;
-<<<<<<< HEAD
-  min-width: 180px;
-=======
   max-width: 210px;
->>>>>>> a2ffd7cc
   margin: 0;
   border-radius: 5px;
   border: ${(props) => (props.alert ? '2px solid var(--mainRed)' : 'var(--mainBorder)')};
@@ -25,11 +21,7 @@
   background-color: ${props => props.disabled ? 'var(--mainGray)' : 'var(--mainBlue)'};
   border-radius: 0px 2px 2px 0px;
   height: 100%;
-<<<<<<< HEAD
-  width: 25px;
-=======
   width: 36px;
->>>>>>> a2ffd7cc
   color: ${(props) => (props.disabled ? 'black' : 'white')};
   font-size: 18px;
   border: none;
@@ -43,14 +35,9 @@
 const DecreaseButton = styled.button`
   background-color: ${props => props.disabled ? 'var(--mainGray)' : 'var(--mainBlue)'};
   border-radius: 2px 0px 0px 2px;
-<<<<<<< HEAD
-  height: 100%;
-  width: 25px;
-=======
   text-align: center;
   height: 100%;
   width: 36px;
->>>>>>> a2ffd7cc
   color: ${(props) => (props.disabled ? 'black' : 'white')};
   font-size: 18px;
   border: none;
@@ -63,11 +50,7 @@
 
 const TextField = styled.input`
   z-index: 0;
-<<<<<<< HEAD
-  width: 100%;
-=======
   width: 70%;
->>>>>>> a2ffd7cc
   text-align: center;
   resize: none;
   cursor: ${(props) => (props.disabled ? 'not-allowed' : 'default')};
