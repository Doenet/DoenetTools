--- conflicted
+++ resolved
@@ -4,20 +4,6 @@
 const Button = styled.button`
   margin: ${(props) => props.theme.margin};
   height: 24px;
-<<<<<<< HEAD
-  border: ${props => props.theme.border};
-  color: var(--canvas);
-  background-color: ${props => props.alert ? 'var(--mainRed)' : 'var(--mainBlue)'};
-  border-radius: ${props => props.theme.borderRadius};
-  padding: ${props => props.theme.padding};
-  cursor: pointer;
-  font-size: 12px;
-
-  &:hover { // Button color lightens on hover
-    color: var(--canvastext);
-    background-color: ${props => props.alert ? 'var(--lightRed)' : 'var(--lightBlue)'};
-  };
-=======
   width: 100%;
   border: ${(props) => props.theme.border};
   color: white;
@@ -34,7 +20,6 @@
     background-color: ${(props) =>
       props.alert ? 'var(--lightRed)' : 'var(--lightBlue)'};
   }
->>>>>>> d63529e5
 `;
 
 Button.defaultProps = {
