import React, { useState } from 'react';
import styled, { ThemeProvider, css } from "styled-components";

const Button = styled.button`
  margin: ${props => props.theme.margin};
  height: 24px;
  border-style: solid;
  border-color: black;
  border-width: 2px;
  color: black;
  background-color: #FFF;
  border-radius: ${props => props.theme.borderRadius};
  padding: ${props => props.theme.padding};
  cursor: pointer;
  font-size: 12px;
`

Button.defaultProps = {
  theme: {
    margin: "0",
    borderRadius: "5px",
    padding: '0px 10px 0px 10px',
  }
}

const Label = styled.p`
  font-size: 12px;
  display: ${props => props.labelVisible};
  margin-right: 5px
`
const Container = styled.div`
<<<<<<< HEAD
  display: ${props => props.align};
=======
  display: flex;
>>>>>>> fbac59a3
  width: auto;
  align-items: center;
`

export default function ActionButton(props) {
  //Assume small
  var container = {};
<<<<<<< HEAD
  var align = 'flex';
=======
>>>>>>> fbac59a3
  var actionButton = {
        value: 'Action Button',
      };
  if (props.width) {
    if (props.width === "menu") {
      actionButton.width = '235px'
      if (props.label) {
        container.width = '235px';
        actionButton.width = '100%';
      }
    }
  }
  const [labelVisible, setLabelVisible] = useState(props.label ? 'static' : 'none');
  var label = '';
  if (props.label) {
    label = props.label;
<<<<<<< HEAD
    if (props.vertical){
      align = 'static';
      console.log('vertical')
    }
=======
>>>>>>> fbac59a3
  }
  var icon = '';
  if (props.value || props.icon){
    if (props.value && props.icon){
        icon = props.icon;
        actionButton.value = props.value
    }
    else if (props.value){
        actionButton.value = props.value
    }
    else if (props.icon){
        icon = props.icon;
        actionButton.value = ''
    }
}
  if (props.num === 'first') {
    actionButton.borderRadius = '5px 0px 0px 5px'
  }
  if (props.num === 'last') {
    actionButton.borderRadius = '0px 5px 5px 0px'
  }
  function handleClick(e) {
    if (props.onClick) props.onClick(e)
  }
    return (
        <>
<<<<<<< HEAD
            <Container style={container} align={align}>
              <Label labelVisible={labelVisible}>{label}</Label>
              <Button id="actionButton" style={actionButton} onClick={() => { handleClick() }}>{icon}{' '}{actionButton.value}</Button>
=======
            <Container style={container}>
              <Label labelVisible={labelVisible}>{label}</Label>
              <Button id="actionButton" style={actionButton} onClick={(e) => { handleClick(e) }}>{icon}{' '}{actionButton.value}</Button>
>>>>>>> fbac59a3
            </Container>
            
        </>
    )
}<|MERGE_RESOLUTION|>--- conflicted
+++ resolved
@@ -29,11 +29,7 @@
   margin-right: 5px
 `
 const Container = styled.div`
-<<<<<<< HEAD
   display: ${props => props.align};
-=======
-  display: flex;
->>>>>>> fbac59a3
   width: auto;
   align-items: center;
 `
@@ -41,10 +37,7 @@
 export default function ActionButton(props) {
   //Assume small
   var container = {};
-<<<<<<< HEAD
   var align = 'flex';
-=======
->>>>>>> fbac59a3
   var actionButton = {
         value: 'Action Button',
       };
@@ -61,13 +54,10 @@
   var label = '';
   if (props.label) {
     label = props.label;
-<<<<<<< HEAD
     if (props.vertical){
       align = 'static';
       console.log('vertical')
     }
-=======
->>>>>>> fbac59a3
   }
   var icon = '';
   if (props.value || props.icon){
@@ -94,15 +84,9 @@
   }
     return (
         <>
-<<<<<<< HEAD
-            <Container style={container} align={align}>
-              <Label labelVisible={labelVisible}>{label}</Label>
-              <Button id="actionButton" style={actionButton} onClick={() => { handleClick() }}>{icon}{' '}{actionButton.value}</Button>
-=======
             <Container style={container}>
               <Label labelVisible={labelVisible}>{label}</Label>
               <Button id="actionButton" style={actionButton} onClick={(e) => { handleClick(e) }}>{icon}{' '}{actionButton.value}</Button>
->>>>>>> fbac59a3
             </Container>
             
         </>
