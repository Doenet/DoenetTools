import React, { useState } from 'react';
import styled from 'styled-components';

const Textarea = styled.textarea`
  margin: 0px 4px 0px 0px;
  height: 24px;
  border: 2px solid ${props => props.disabled ? 'var(--mainGray)' : (props. alert ? 'var(--mainRed)' : 'var(--canvastext)')};
  border-radius: var(--mainBorderRadius);
  font-family: Arial;
  font-size: 14px;
  color: var(--canvastext);
  cursor: ${props => props.disabled ? 'not-allowed' : 'auto'};
  width: ${props => props.inputWidth};
  &:focus {
    outline: 2px solid ${props => props.disabled ? 'var(--mainGray)' : (props. alert ? 'var(--mainRed)' : 'var(--canvastext)')};
    outline-offset: 2px;
  }
`;

export default function TextArea(props) {
  const labelVisible = props.label ? 'static' : 'none';
  const align = props.vertical ? 'static' : 'flex';
  const [text, setText] = useState("");
  //Assume small

  var textareaValue = {
    value: `${text}`
  };

  var label = {
    value: 'Label:',
    fontSize: '14px',
    display: `${labelVisible}`,
    marginRight: '5px',
    marginBottom: `${align == 'flex' ? 'none' : '2px'}`
  };
    
  var container = {
    display: `${align}`,
    width: 'auto',
    alignItems: 'center'
  };

  if (props.label) {
    label.value = props.label;
  };

  if (props.placeholder) {
    textareaValue.placeholder = props.placeholder;
  };

<<<<<<< HEAD
  if (props.ariaLabel) {
    textareaValue.ariaLabel = props.ariaLabel;
  };

=======
>>>>>>> 1f44bd81
  var disable = "";
  if (props.disabled) {
    disable = "disabled";
  };

  if (props.value) {
    textareaValue.value = props.value;
  };

  var inputWidth = "";
  if (props.width) {
    if (props.width === "menu") {
      inputWidth = '235px';
      if (props.label) {
        container.width = '235px';
        inputWidth = '100%';
      }
    } 
  };

  function handleChange(e) {
    if (props.onChange) props.onChange(e.target.value)
  };

  function handleBlur(e) {
    if (props.onBlur) props.onBlur(e)
  };

  function handleKeyDown(e) {
    if (props.onKeyDown) props.onKeyDown(e)
  };

  return (
    <>
      <div style={container}>
<<<<<<< HEAD
            <p style={label}>{label.value}</p>
            <Textarea defaultValue={textareaValue.value} width={inputWidth} aria-label={textareaValue.ariaLabel} placeholder={textareaValue.placeholder} onChange={(e) => { handleChange(e) }} onKeyDown={(e) => {handleKeyDown(e) }} onBlur={(e) => { handleBlur(e) }} disabled={disable} alert={props.alert}></Textarea>
=======
            <p style={label} id="textarea-label">{label.value}</p>
            <textarea aria-labelledby="textarea-label" defaultValue={textarea.value} style={textarea} placeholder={textarea.placeholder} onChange={(e) => { handleChange(e) }} onKeyDown={(e) => {handleKeyDown(e) }} onBlur={(e) => { handleBlur(e) }} disabled={disable}></textarea>
>>>>>>> 1f44bd81
      </div>
    </>
  )
};<|MERGE_RESOLUTION|>--- conflicted
+++ resolved
@@ -49,13 +49,6 @@
     textareaValue.placeholder = props.placeholder;
   };
 
-<<<<<<< HEAD
-  if (props.ariaLabel) {
-    textareaValue.ariaLabel = props.ariaLabel;
-  };
-
-=======
->>>>>>> 1f44bd81
   var disable = "";
   if (props.disabled) {
     disable = "disabled";
@@ -91,13 +84,8 @@
   return (
     <>
       <div style={container}>
-<<<<<<< HEAD
-            <p style={label}>{label.value}</p>
-            <Textarea defaultValue={textareaValue.value} width={inputWidth} aria-label={textareaValue.ariaLabel} placeholder={textareaValue.placeholder} onChange={(e) => { handleChange(e) }} onKeyDown={(e) => {handleKeyDown(e) }} onBlur={(e) => { handleBlur(e) }} disabled={disable} alert={props.alert}></Textarea>
-=======
             <p style={label} id="textarea-label">{label.value}</p>
-            <textarea aria-labelledby="textarea-label" defaultValue={textarea.value} style={textarea} placeholder={textarea.placeholder} onChange={(e) => { handleChange(e) }} onKeyDown={(e) => {handleKeyDown(e) }} onBlur={(e) => { handleBlur(e) }} disabled={disable}></textarea>
->>>>>>> 1f44bd81
+            <Textarea aria-labelledby="textarea-label" defaultValue={textareaValue.value} width={inputWidth} aria-label={textareaValue.ariaLabel} placeholder={textareaValue.placeholder} onChange={(e) => { handleChange(e) }} onKeyDown={(e) => {handleKeyDown(e) }} onBlur={(e) => { handleBlur(e) }} disabled={disable} alert={props.alert}></Textarea>
       </div>
     </>
   )
