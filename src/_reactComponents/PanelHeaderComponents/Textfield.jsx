import React, { useState, useEffect, useRef } from 'react';
import { doenetComponentForegroundInactive } from "./theme"

export default function Textfield(props) {
  const [labelVisible, setLabelVisible] = useState(props.label ? 'static' : 'none')
  const [text, setText] = useState(props.value ? 'Enter text here' : props.value);
  const [align, setAlign] = useState(props.vertical ? 'static' : 'flex');
  const [cursorStart, setCursorStart] = useState(0);
  const [cursorEnd, setCursorEnd] = useState(0);
  const inputRef = useRef(null);
  //Assume small
  var textfield = {
        margin: '0px 4px 0px 4px',
        height: '24px',
        border: `2px solid ${doenetComponentForegroundInactive}`,
        fontFamily: 'Arial',
        borderRadius: '5px',
        color: '#000',
        value: `${text}`,
        resize:'none',
        whiteSpace: 'nowrap',
        padding:"0px 5px 0px 5px",
        lineHeight:"24px",
        fontSize: "12px"
      }
      var label ={
        value: 'Label:',
        fontSize: '14px',
        display: `${labelVisible}`,
        marginRight: '5px',
        marginBottom: `${align == 'flex' ? 'none' : '2px'}`
    }
    
    var container = {
        display: `${align}`,
        width: 'auto',
        alignItems: 'center'
    }

    useEffect(() => {
      setText(props.value);
    }, [props]);

    useEffect(() => {
      inputRef.current.selectionStart = cursorStart;
      inputRef.current.selectionEnd = cursorEnd;
    });

    if (props.alert) {
      textfield.border = '2px solid #C1292E'
    }
    if (props.label) {
      label.value = props.label;
  }
  var disable = "";
  if (props.disabled) {
    textfield.border = '2px solid #e2e2e2';
    textfield.cursor = 'not-allowed';
    disable = "disabled";
  }
  var autofocus = "";
  if (props.autofocus) {
    autofocus = "autoFocus";
  }

if (props.width) {
  if (props.width === "menu") {
    textfield.width = '200px';
    if (props.label) {
      container.width = '200px';
      // textfield.width = '100%';
    }
  } 
}
function handleChange(e) {
  if (props.onChange) props.onChange(e)
  setCursorStart(e.target.selectionStart);
  setCursorEnd(e.target.selectionEnd);
}

function handleBlur(e) {
  if (props.onBlur) props.onBlur(e)
}

function handleKeyDown(e) {
  if (props.onKeyDown) props.onKeyDown(e)
}

    return (
        <>
          <div style={container}>
                <p style={label}>{label.value}</p>
<<<<<<< HEAD
                <input type="text" autoFocus={autofocus} value={textfield.value} style={textfield} onChange={(e) => { handleChange(e) }} onBlur={(e) => { handleBlur(e) }} onKeyDown={(e) => { handleKeyDown(e) }} disabled={disable}></input>
=======
                <input type="text" ref={inputRef} value={textfield.value} style={textfield} onChange={(e) => { handleChange(e) }} onBlur={(e) => { handleBlur(e) }} onKeyDown={(e) => { handleKeyDown(e) }} disabled={disable}></input>
>>>>>>> 7ecee14c
          </div>
        </>
    )
}<|MERGE_RESOLUTION|>--- conflicted
+++ resolved
@@ -90,11 +90,7 @@
         <>
           <div style={container}>
                 <p style={label}>{label.value}</p>
-<<<<<<< HEAD
-                <input type="text" autoFocus={autofocus} value={textfield.value} style={textfield} onChange={(e) => { handleChange(e) }} onBlur={(e) => { handleBlur(e) }} onKeyDown={(e) => { handleKeyDown(e) }} disabled={disable}></input>
-=======
-                <input type="text" ref={inputRef} value={textfield.value} style={textfield} onChange={(e) => { handleChange(e) }} onBlur={(e) => { handleBlur(e) }} onKeyDown={(e) => { handleKeyDown(e) }} disabled={disable}></input>
->>>>>>> 7ecee14c
+                <input type="text" ref={inputRef} autoFocus={autofocus} value={textfield.value} style={textfield} onChange={(e) => { handleChange(e) }} onBlur={(e) => { handleBlur(e) }} onKeyDown={(e) => { handleKeyDown(e) }} disabled={disable}></input>
           </div>
         </>
     )
