--- conflicted
+++ resolved
@@ -1,8 +1,4 @@
-<<<<<<< HEAD
 import React, { useState, useEffect, useRef } from 'react';
-=======
-import React, { useState, useEffect, useRef, useLayoutEffect } from 'react';
->>>>>>> 52ff122a
 import { doenetComponentForegroundInactive } from "./theme"
 
 export default function Textfield(props) {
@@ -12,10 +8,6 @@
   const [cursorStart, setCursorStart] = useState(0);
   const [cursorEnd, setCursorEnd] = useState(0);
   const inputRef = useRef(null);
-<<<<<<< HEAD
-
-=======
->>>>>>> 52ff122a
   //Assume small
   var textfield = {
         margin: '0px 4px 0px 4px',
@@ -49,17 +41,10 @@
       setText(props.value);
     }, [props]);
 
-<<<<<<< HEAD
     useEffect(() => {
       inputRef.current.selectionStart = cursorStart;
       inputRef.current.selectionEnd = cursorEnd;
     })
-=======
-    useLayoutEffect(() => {
-      inputRef.current.selectionStart = cursorStart;
-      inputRef.current.selectionEnd = cursorEnd;
-    });
->>>>>>> 52ff122a
 
     if (props.alert) {
       textfield.border = '2px solid #C1292E'
@@ -85,13 +70,8 @@
 }
 function handleChange(e) {
   if (props.onChange) props.onChange(e)
-<<<<<<< HEAD
   setCursorStart(e.target.selectionStart);
   setCursorEnd(e.target.selectionEnd);
-=======
-    setCursorStart(e.target.selectionStart);
-    setCursorEnd(e.target.selectionEnd);
->>>>>>> 52ff122a
 }
 
 function handleBlur(e) {
