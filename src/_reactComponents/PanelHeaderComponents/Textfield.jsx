--- conflicted
+++ resolved
@@ -14,13 +14,8 @@
     border: 'var(--mainBorder)',
     fontFamily: 'Arial',
     borderRadius: 'var(--mainBorderRadius)',
-<<<<<<< HEAD
-    color: 'var(--canvastext)',
-    value: `${text}`,
-=======
     color: '#000',
     value: `${props.value}`,
->>>>>>> d63529e5
     resize:'none',
     whiteSpace: 'nowrap',
     padding:"0px 5px 0px 5px",
