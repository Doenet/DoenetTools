<<<<<<< HEAD
import React, { useState, useEffect, useLayoutEffect, useRef } from 'react';
=======
import React, { useState, useEffect, useRef, useLayoutEffect } from 'react';
>>>>>>> 52ff122a
import { doenetComponentForegroundInactive } from "./theme"

export default function Textfield(props) {
  const [labelVisible, setLabelVisible] = useState(props.label ? 'static' : 'none')
  const [text, setText] = useState(props.value ? 'Enter text here' : props.value);
  const [align, setAlign] = useState(props.vertical ? 'static' : 'flex');
  const [cursorStart, setCursorStart] = useState(0);
  const [cursorEnd, setCursorEnd] = useState(0);
  const inputRef = useRef(null);
  //Assume small
  var textfield = {
        margin: '0px 4px 0px 4px',
        height: '24px',
        border: `2px solid ${doenetComponentForegroundInactive}`,
        fontFamily: 'Arial',
        borderRadius: '5px',
        color: '#000',
        value: `${text}`,
        resize:'none',
        whiteSpace: 'nowrap',
        padding:"0px 5px 0px 5px",
        lineHeight:"24px",
        fontSize: "12px"
      }
      var label ={
        value: 'Label:',
        fontSize: '14px',
        display: `${labelVisible}`,
        marginRight: '5px',
        marginBottom: `${align == 'flex' ? 'none' : '2px'}`
    }
    
    var container = {
        display: `${align}`,
        width: 'auto',
        alignItems: 'center'
    }

    useEffect(() => {
      setText(props.value);
    }, [props]);

    useLayoutEffect(() => {
      inputRef.current.selectionStart = cursorStart;
      inputRef.current.selectionEnd = cursorEnd;
    });

    if (props.alert) {
      textfield.border = '2px solid #C1292E'
    }
    if (props.label) {
      label.value = props.label;
  }
  var disable = "";
  if (props.disabled) {
    textfield.border = '2px solid #e2e2e2';
    textfield.cursor = 'not-allowed';
    disable = "disabled";
  }

if (props.width) {
  if (props.width === "menu") {
    textfield.width = '200px';
    if (props.label) {
      container.width = '200px';
      // textfield.width = '100%';
    }
  } 
}
function handleChange(e) {
  if (props.onChange) props.onChange(e)
    setCursorStart(e.target.selectionStart);
    setCursorEnd(e.target.selectionEnd);
}

function handleBlur(e) {
  if (props.onBlur) props.onBlur(e)
}

function handleKeyDown(e) {
  if (props.onKeyDown) props.onKeyDown(e)
}

    return (
        <>
          <div style={container}>
                <p style={label}>{label.value}</p>
                <input type="text" ref={inputRef} value={textfield.value} style={textfield} onChange={(e) => { handleChange(e) }} onBlur={(e) => { handleBlur(e) }} onKeyDown={(e) => { handleKeyDown(e) }} disabled={disable}></input>
          </div>
        </>
    )
}<|MERGE_RESOLUTION|>--- conflicted
+++ resolved
@@ -1,8 +1,4 @@
-<<<<<<< HEAD
-import React, { useState, useEffect, useLayoutEffect, useRef } from 'react';
-=======
 import React, { useState, useEffect, useRef, useLayoutEffect } from 'react';
->>>>>>> 52ff122a
 import { doenetComponentForegroundInactive } from "./theme"
 
 export default function Textfield(props) {
