import React, { useState, useEffect, useRef } from 'react';
import styled from 'styled-components';

const TextfieldStyling = styled.input`
  margin: 0px 4px 0px 0px;
  height: 24px;
  border: 2px solid ${props => props.disabled ? 'var(--mainGray)' : (props. alert ? 'var(--mainRed)' : 'var(--canvastext)')};
  font-family: Arial;
  border-radius: var(--mainBorderRadius);
  color: var(--canvastext);
  resize: none;
  white-space: nowrap;
  padding: 0px 5px 0px 5px;
  line-height: 24px;
  font-size: 14px;
  background-color: var(--canvas);
  cursor: ${props => props.disabled ? 'not-allowed' : 'auto'};
  pointer-events: ${props => props.disabled ? 'none' : 'auto'};
  width: ${props => props.inputWidth};
  &:focus {
    outline: 2px solid ${props => props.disabled ? 'var(--mainGray)' : (props. alert ? 'var(--mainRed)' : 'var(--canvastext)')};
    outline-offset: 2px;
  }
`

export default function Textfield(props) {
  const labelVisible = props.label ? 'static' : 'none';
  const align = props.vertical ? 'static' : 'flex';
  const [cursorStart, setCursorStart] = useState(0);
  const [cursorEnd, setCursorEnd] = useState(0);
  const inputRef = useRef(null);
  //Assume small

  var textfieldValue = {
    value: `${props.value}`,
  };

  var label ={
    value: 'Label:',
    fontSize: '14px',
    display: `${labelVisible}`,
    marginRight: '5px',
    marginBottom: `${align == 'flex' ? 'none' : '2px'}`
  };
    
  var container = {
    display: `${align}`,
    width: 'auto',
    alignItems: 'center'
  };

  useEffect(() => {
    inputRef.current.selectionStart = cursorStart;
    inputRef.current.selectionEnd = cursorEnd;
  });


  if (props.label) {
    label.value = props.label;
  };

  if (props.value) {
    textfieldValue.value = props.value;
  };

  if (props.placeholder) {
    textfieldValue.placeholder = props.placeholder;
  };

<<<<<<< HEAD
  if (props.ariaLabel) {
    textfieldValue.ariaLabel = props.ariaLabel;
  };

=======
>>>>>>> 1f44bd81
  var disable = "";
  var read_only = false
  if (props.disabled) {
    disable = "disabled";
    read_only = true
  };

  var inputWidth=""
  if (props.width) {
    if (props.width === "menu") {
      inputWidth = '200px';
      if (props.label) {
        container.width = '200px';
      }
    } 
  };

  function handleChange(e) {
    if (props.onChange) props.onChange(e)
    setCursorStart(e.target.selectionStart);
    setCursorEnd(e.target.selectionEnd);
  };

  function handleBlur(e) {
    if (props.onBlur) props.onBlur(e)
  };

  function handleKeyDown(e) {
    if (props.onKeyDown) props.onKeyDown(e)
  };

  return (
    <>
      <div style={container}>
<<<<<<< HEAD
            <p style={label}>{label.value}</p>
            <TextfieldStyling type="text" inputWidth={inputWidth} readOnly={read_only} alert={props.alert} disabled={props.disabled} ref={inputRef} value={props.value} placeholder={textfieldValue.placeholder} aria-label={textfieldValue.ariaLabel} style={textfieldValue} onChange={(e) => { handleChange(e) }} onBlur={(e) => { handleBlur(e) }} onKeyDown={(e) => { handleKeyDown(e) }}></TextfieldStyling>
=======
            <p style={label} id="textfield-label">{label.value}</p>
            <input aria-labelledby="textfield-label" type="text" ref={inputRef} value={props.value} placeholder={textfield.placeholder} style={textfield} onChange={(e) => { handleChange(e) }} onBlur={(e) => { handleBlur(e) }} onKeyDown={(e) => { handleKeyDown(e) }} disabled={disable}></input>
>>>>>>> 1f44bd81
      </div>
    </>
  )
};<|MERGE_RESOLUTION|>--- conflicted
+++ resolved
@@ -67,13 +67,6 @@
     textfieldValue.placeholder = props.placeholder;
   };
 
-<<<<<<< HEAD
-  if (props.ariaLabel) {
-    textfieldValue.ariaLabel = props.ariaLabel;
-  };
-
-=======
->>>>>>> 1f44bd81
   var disable = "";
   var read_only = false
   if (props.disabled) {
@@ -108,13 +101,8 @@
   return (
     <>
       <div style={container}>
-<<<<<<< HEAD
-            <p style={label}>{label.value}</p>
-            <TextfieldStyling type="text" inputWidth={inputWidth} readOnly={read_only} alert={props.alert} disabled={props.disabled} ref={inputRef} value={props.value} placeholder={textfieldValue.placeholder} aria-label={textfieldValue.ariaLabel} style={textfieldValue} onChange={(e) => { handleChange(e) }} onBlur={(e) => { handleBlur(e) }} onKeyDown={(e) => { handleKeyDown(e) }}></TextfieldStyling>
-=======
             <p style={label} id="textfield-label">{label.value}</p>
-            <input aria-labelledby="textfield-label" type="text" ref={inputRef} value={props.value} placeholder={textfield.placeholder} style={textfield} onChange={(e) => { handleChange(e) }} onBlur={(e) => { handleBlur(e) }} onKeyDown={(e) => { handleKeyDown(e) }} disabled={disable}></input>
->>>>>>> 1f44bd81
+            <TextfieldStyling aria-labelledby="textfield-label" type="text" inputWidth={inputWidth} readOnly={read_only} alert={props.alert} disabled={props.disabled} ref={inputRef} value={props.value} placeholder={textfieldValue.placeholder} aria-label={textfieldValue.ariaLabel} style={textfieldValue} onChange={(e) => { handleChange(e) }} onBlur={(e) => { handleBlur(e) }} onKeyDown={(e) => { handleKeyDown(e) }}></TextfieldStyling>
       </div>
     </>
   )
