--- conflicted
+++ resolved
@@ -21,11 +21,7 @@
   let borderColor = props.alert ? '2px solid var(--mainRed)' : 'var(--mainBorder)';
   borderColor = props.disabled ? '2px solid var(--mainGray)' : borderColor;
   let cursorStyle = props.disabled ? 'not-allowed' : 'auto';
-<<<<<<< HEAD
-  let width = props.width ? props.width : '182px';
-=======
   let width = props.width ? props.width : '170px';
->>>>>>> a2ffd7cc
   
 
   useEffect(() => {
@@ -101,11 +97,7 @@
           cursor: 'not-allowed',
           color: '#545454',
           height: '18px',
-<<<<<<< HEAD
-          width: '177px',
-=======
           width: '170px',
->>>>>>> a2ffd7cc
           border: '2px solid var(--mainGray)',
           borderRadius: 'var(--mainBorderRadius)',
           ...props.style,
