--- conflicted
+++ resolved
@@ -1,30 +1,19 @@
 body{
-  background-color: rgb(246, 248, 255);
+  background-color: #fff;
   padding: 0;
   margin: 0;
-}
-.button {
-  background-color: grey; /* Green */
-  border: none;
-  color: white;
-  padding: 15px 32px;
-  text-align: center;
-  text-decoration: none;
-  display: inline-block;
-  font-size: 10px;
-}
-.button_disabled {
-  background-color: white; /* Green */
-  border: none;
-  color: white;
-  padding: 15px 32px;
-  text-align: center;
-  text-decoration: none;
-  display: inline-block;
-  font-size: 10px;
-}
-<<<<<<< HEAD
-=======
+  overflow-y: hidden;
+}
+
+a {
+  cursor: pointer;
+}
+
+input[type=number]::-webkit-inner-spin-button, 
+input[type=number]::-webkit-outer-spin-button { 
+  -webkit-appearance: none; 
+  margin: 0; 
+}
 
 @keyframes spin {
   from {transform:rotate(0deg);}
@@ -39,24 +28,16 @@
   100% { color: #40ebbe; }
 }
 
->>>>>>> 223f0239
 #chooserContainer{
   display: grid;
-  grid-template-columns: 200px auto;
+  grid-template-columns: 260px auto 400px;
+  grid-template-rows: 50px auto;
   width: 100vw;
-  height: 100vh;
+  height: 88vh;
   padding: 0;
   margin: 20px 0px 0px 0px;
 }
 
-<<<<<<< HEAD
-#chooserBoxes{
-  grid-column: 2 / 3;
-  display: flex;
-  align-content: flex-start;
-  flex-wrap: wrap;
-  margin-bottom: 50px;
-=======
 .leftNavPanel{
   margin-top: 60px;
   width: 250px;
@@ -329,8 +310,8 @@
   background-color: #ff4444;
   outline: none;
   cursor: pointer;
->>>>>>> 223f0239
-}
+}
+
 .branchBox{
   border-radius: 15px;
   border: 2px solid rgb(43, 43, 43);
@@ -341,21 +322,21 @@
   z-index: 0;
 }
 
-.editButton {
+#topToolbar {
+  grid-row: 1 / 2;
+  grid-column: 2 / 4;
+  width: 100%;
+  border-bottom: 1px solid #cdcdcd;
+  padding: 0px 15px;
+  font-size: 22px;
+  display: flex;
+  align-items: center;
+  justify-content: space-between;
+  color: #202124;
+}
+
+#topToolbarToolbox {
   position: relative;
-<<<<<<< HEAD
-  left: 130px;
-  top: -10px;
-  z-index: 0;
-  cursor: pointer;
-}
-
-/* #contextPanel{
-  grid-column: 1 / 2;
-  grid-row: 3 / 4;
-  overflow: scroll; 
-}  */
-=======
   width: 400px;
   display:flex;
   margin-right: 15px;
@@ -570,7 +551,6 @@
   background-color: #f8f9fa;
   outline: none;
 }
->>>>>>> 223f0239
 
 @media only screen and (max-width: 375px) {
   #chooserContainer {
