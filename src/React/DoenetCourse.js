import React, { Component } from 'react';
import DoenetViewer from '../React/DoenetViewer';
import axios from 'axios';
import './course.css';
import nanoid from 'nanoid';
import query from '../queryParamFuncs';
import DoenetBox from '../React/DoenetBox';
import { faWindowClose, faEdit,faArrowLeft,faPlus, faUserSecret} from '@fortawesome/free-solid-svg-icons';
import { FontAwesomeIcon } from '@fortawesome/react-fontawesome';
import ToolLayout from "./ToolLayout/ToolLayout";
import ToolLayoutPanel from "./ToolLayout/ToolLayoutPanel";
import Menu from './menu.js'
import SelectionSet from "./Selector/SelectionSet";

import {
  HashRouter as Router, 
  Switch,
  Route,
  Link,
} from "react-router-dom";

import '../imports/doenet.css'

function hashStringToInteger(s) {
  var hash = 0, i, chr;
  if (s.length === 0) return hash;
  for (i = 0; i < s.length; i++) {
    chr = s.charCodeAt(i);
    hash = ((hash << 5) - hash) + chr;
    hash |= 0; // Convert to 32bit integer
  }
  return hash;
};

const COURSE_ID = "aI8sK4vmEhC5sdeSP3vNW"; //Temporary TODO: Choose courses
class Child extends Component {
  constructor(props) {
    super(props);
  }
  render(){
    let { id } = useParams();
    return (
      <div>
        <h3>ID: {id}</h3>
      </div>
    );
  }

  
}
class Overview extends Component {
  constructor(props) {
    super(props);
    this.doenetML = this.props.doenetML
    // this.mainSection=(<p>Loading</p>);
    // this.loadOverview = this.loadOverview.bind(this)
    // console.log("props.."+this.props.branchID)
    // this.loadOverview();
  }
  loadOverview(){
    console.log("loading overview")
    this.doenetML="";
    const phpUrl='/api/getDoenetML.php';
    const data={        
      branchId: this.props.branchID,
      contentId:"",
      ListOfContentId:"", //this is to store all contentID of one branchID for publish indication 
      List_Of_Recent_doenetML:[], // this is to store list of (date:doenetML) 
    }
    const payload = {
      params: data
    }
    axios.get(phpUrl,payload)
      .then(resp=>{
        let doenetML = resp.data.doenetML;
        this.updateNumber++;
        this.doenetML=doenetML;
        console.log("forceUpdate from class Overview !!!")
         this.forceUpdate();
      })
      .catch(error=>{this.setState({error:error})});
  }
  buildOverview(){
    this.mainSection = this.loadingScreen;
    //talk to database to load fresh info
    this.overview = (<div className="assignmentContent">
      {/* <h2 data-cy="sectionTitle">Overview</h2>  */}
      {this.doenetML!=""?
      
      <DoenetViewer
        key={"doenetviewer"}
        // free={{doenetCode: this.doenetML}}
        doenetML={this.doenetML}
        course={true}
        attemptNumber={this.latestAttemptNumber}
        mode={{
          solutionType: "displayed",
          allowViewSolutionWithoutRoundTrip: false,
          showHints: false,
          showFeedback: true,
          showCorrectness: true,
          interactive: false,
        }}
      />:null}
    </div>)

    this.mainSection = this.overview;
  }
  render() {
    // this.buildOverview();
    // this.doenetML=""?this.loadOverview():console.log("ML exists")
    return (
    <div data-cy="overviewNavItem">
    <span className="Section-Text">new_Overview6</span>
    {this.doenetML!=""?   
      <DoenetViewer
        key={"doenetviewer"}
        // free={{doenetCode: this.doenetML}}
        doenetML={this.doenetML}
        course={true}
        attemptNumber={this.latestAttemptNumber}
        mode={{
          solutionType: "displayed",
          allowViewSolutionWithoutRoundTrip: false,
          showHints: false,
          showFeedback: true,
          showCorrectness: true,
          interactive: false,
        }}
      />:null}
    </div>)
  }
}

class Syllabus extends Component {
  constructor(props) {
    super(props);
    this.doenetML = this.props.doenetML
    // this.mainSection=null;
    // this.loadSyllabus = this.loadSyllabus.bind(this)
    // this.loadSyllabus()
  }
  loadSyllabus(){
    this.doenetML="";
    const phpUrl='/api/getDoenetML.php';
    const data={        
      branchId: this.props.branchID,
      contentId:"",
      ListOfContentId:"", //this is to store all contentID of one branchID for publish indication 
      List_Of_Recent_doenetML:[], // this is to store list of (date:doenetML) 
    }
    const payload = {
      params: data
    }
    axios.get(phpUrl,payload)
      .then(resp=>{
        let doenetML = resp.data.doenetML;
        this.updateNumber++;
        this.doenetML=doenetML;
        console.log("forceUpdate from class Syllabus !!!")        
        this.forceUpdate();
      })
      .catch(error=>{this.setState({error:error})});
  }

  buildSyllabus(){
    this.mainSection = this.loadingScreen;
    //talk to database to load fresh info
    this.syllabus = (<React.Fragment>
      {/* <h2 data-cy="sectionTitle">Syllabus</h2>  */}
      {this.doenetML!=""?
      <div><DoenetViewer
      key={"doenetviewer"}
      // free={{doenetCode: this.doenetML}}
      doenetML={this.doenetML}
      course={true}
      attemptNumber={this.latestAttemptNumber}
      mode={{
        solutionType: "displayed",
        allowViewSolutionWithoutRoundTrip: false,
        showHints: false,
        showFeedback: true,
        showCorrectness: true,
        interactive: false,
      }}
    /></div>:null}   
    </React.Fragment>)

    this.mainSection = this.syllabus;
  }
  render() {
    // this.buildSyllabus();
    // this.doenetML=""?this.loadSyllabus():console.log("ML exists")
    return (
    <div data-cy="syllabusNavItem">
      <span className="Section-Text">new_Syllabus3</span>
      {this.doenetML!=""?
      
      <DoenetViewer
        key={"doenetviewer"}
        // free={{doenetCode: this.doenetML}}
      doenetML={this.doenetML}
        course={true}
        attemptNumber={this.latestAttemptNumber}
        mode={{
          solutionType: "displayed",
          allowViewSolutionWithoutRoundTrip: false,
          showHints: false,
          showFeedback: true,
          showCorrectness: true,
          interactive: false,
        }}
      />:null}
            </div>
      )
  }
}

class Grades extends Component {
  constructor(props) {
    super(props);
    //this.props.student, this.props.sections, this.props.group,
    // this.props.gradeCategories, this.props.score, this.props.subtotal
    // this.props.total
    console.log("GRADE CONSTRUCTOR")
    // console.log(this.props.student)
    // console.log(this.props.sections)
    // console.log(this.props.group)
    // console.log(this.props.gradeCategories)
    // console.log(this.props.score)
    // console.log(this.props.subtotal)
    // console.log(this.props.total)
    // this.student = this.props.student
    // this.sections = this.props.sections
    // this.group = this.props.group
    // this.gradeCategories = this.props.gradeCategories
    // this.score = this.props.score
    // this.subtotal = this.props.subtotal
    // this.total = this.props.total

    this.courseId = COURSE_ID // TODO: get from url
    this.scores = {};
    this.subTotals = {};
    this.gradeCategories = ['Gateway', 'Problem Sets', 'Projects', 'Exams', 'Participation'];

    this.state = {
      error: null,
      errorInfo: null,
      dataLoaded: false,
    }
  }

  componentDidMount() {
    const loadGradsUrl = '/api/loadGradsLearner.php';
    const data = {
      courseId: this.courseId,
    }
    const payload = {
      params: data
    }

    axios.get(loadGradsUrl, payload)
      .then(resp => {
        this.assignmentsData = resp.data.grades;
        this.student = resp.data.student;
        this.course = resp.data.course;
        this.section = resp.data.section;
        this.group = resp.data.group;
        this.buildGrades();
      })
      .catch(error => { this.setState({ error: error }) });
  }

  buildGrades() {

    this.total = { possible: 0, score: 0, percentage: '0%' }

    for (let gcat of this.gradeCategories) {
      this.scores[gcat] = [];
      this.subTotals[gcat] = { possible: 0, score: 0, percentage: '0%' };

      for (let dObj of this.assignmentsData) {
        if (dObj.gradeCategory === gcat) {
          let possible = dObj.totalPointsOrPercent;
          let percentFLAG = false;
          if (possible === null) {
            possible = '--';
            percentFLAG = true;
          } else {
            possible = Number(possible);
            this.subTotals[gcat].possible += possible;
          }
          let score = dObj.credit;
          if (score === null || possible === null) {
            score = '--';
            percentFLAG = true;
          } else {
            score = Number(score) * possible;
            if (!(isNaN(score))) {
              this.subTotals[gcat].score += score;
            }
          }
          let percentage;
          if (percentFLAG) {
            percentage = '--';
          } else {
            percentage = Math.round(score / possible * 1000) / 10 + '%';
          }

          if (isNaN(score)) {
            score = "--";
          }

          this.scores[gcat].push({
            gradeItem: dObj.assignmentName,
            assignmentId: dObj.assignmentId,
            possible: possible,
            score: score,
            percentage: percentage
          });
        }
      }

      if (this.subTotals[gcat].score > 0 && this.subTotals[gcat].possible > 0) {
        this.subTotals[gcat].percentage = Math.round(this.subTotals[gcat].score / this.subTotals[gcat].possible * 1000) / 10 + '%';
        this.total.score += Number(this.subTotals[gcat].score);
        this.total.possible += Number(this.subTotals[gcat].possible);
      }

    }
    this.total.percentage = '0%';
    if (!isNaN(this.total.score / this.total.possible * 1000) / 10) {
      this.total.percentage = Math.round(this.total.score / this.total.possible * 1000) / 10 + '%';
    }

    this.setState({ dataLoaded: true });
  }
  trclick(){console.log('tr clicked')};
  tdclick(event) {
    console.log(event)
  }

  render() {
    console.log("===GRADES===")
    if (!this.state.dataLoaded) {
      return (<p>Loading...</p>)
    }
    

    return (<React.Fragment>
      <h2 data-cy="sectionTitle">Grades</h2>
      <div style={{ marginLeft: "10px" }}>
        <div>Student: {this.student}</div>
        {/* <div>Course: {this.course}</div> */}
        <div>Section: {this.section}</div>
        {this.group !== '' ? <div>Group: {this.group}</div> : null}
      </div>



      <table id="grades">
        <tbody>
          <tr className="colHeadingsRow">
            <th width="581">Grade item</th>
            <th width="75">Possible points</th>
            <th width="56">Score</th>
            <th width="95">Percentage</th>
          </tr>

          {this.gradeCategories.map(cat => (<React.Fragment key={'option' + cat}>

            <tr>
              <td className="typeHeadingRow" colSpan="4">{cat}</td>
            </tr>


            {this.scores[cat].map(
              (score) => (<React.Fragment key={'score_row' + score.assignmentId}>
                <tr className="typeDataRow">
                  <td onClick={()=>{this.tdclick()}}              
                  >
                    {/* {score.gradeItem} */}
                    <Link to={`/assignments/${score.assignmentId}`} className="assignmentLink"
                    onClick={()=>{this.props.parentFunction(score.assignmentId)}}
                    >{score.gradeItem}
                  </Link>
                  </td>
                  <td>{score.possible}</td>
                  <td>{score.score}</td>
                  <td>{score.percentage}</td>
                </tr>
                
              </React.Fragment>)
            )}

            <tr className="typeSubTotalDataRow">
              <td><span>Subtotal for {cat}</span></td>
              <td>{this.subTotals[cat].possible}</td>
              <td>{this.subTotals[cat].score}</td>
              <td>{this.subTotals[cat].percentage}</td>
            </tr>


          </React.Fragment>))}


          <tr className="colTotalRow">
            <td>Total</td>
            <td>{this.total.possible}</td>
            <td>{this.total.score}</td>
            <td>{this.total.percentage}</td>
          </tr>

        </tbody>
      </table>
    </React.Fragment>)
  }
}

class GradesAssignment extends Component {
  constructor(props) {
    super(props);
    this.assignment = this.props.assignment;
    this.assignmentId = query.getURLSearchParam('assignmentId');
  }

  componentDidMount() {
    const url = '/api/loadItemGrades.php';

    const data = {
      courseId: this.courseId,
      assignmentId: this.assignmentId,
    }
    const payload = {
      params: data
    }


    axios.get(url, payload)
      .then(resp => {
        this.assignmentItems = resp.data.assignmentItems;

        this.latestAttemptNumber = resp.data.attemptNumber;
        this.latestAttemptCredit = resp.data.attemptCredit;

        this.buildAssignmentGradesHelper();
      })
      .catch(error => { this.setState({ error: error }) });
  }

  buildAssignment() {
    this.latestAttemptPercentage = Math.round(Number(this.latestAttemptCredit) * 10000, 2) / 100;
    this.latestAttemptPercentage = `${this.latestAttemptPercentage}%`;
    for (var item of this.assignmentItems) {
      let percentage = Math.round(Number(item.credit) * 10000, 2) / 100;
      item.percentage = `${percentage}%`;
    }
    this.setState({ dataLoaded: true });
  }

  render() {
    if (!this.state.dataLoaded) {
      return (<p>Loading...</p>)
    }

    return (
      <React.Fragment>
        <Link to={`/grades`}> Grades &nbsp; </Link>
        <h2 style={{ marginLeft: "10px" }}>{this.assignment.gradeItem}</h2>
        {this.latestAttemptNumber > 1 ? <p style={{ marginLeft: "10px", fontSize: "16px" }}>Attempt Number: {this.latestAttemptNumber} </p> : null}

        <table id="grades" style={{ width: "400px" }}>
          <tbody>
            <tr className="colHeadingsRow">
              <th width="581">Grade item</th>
              <th width="95">Percentage</th>
            </tr>

            {this.assignmentItems.map(
              (item) => {
                return (<React.Fragment key={'assignmentItem' + item.title}>
                  <tr className="typeDataRow">
                    <td><Link to={`/grades/item/?assignmentId=${this.assignmentId}&itemNumber=${item.itemNumber}&latestAttemptNumber=${this.latestAttemptNumber}`} className="assignmentLink">{item.title}</Link></td>
                    <td>{item.percentage}</td>
                  </tr>
                </React.Fragment>)
              }
            )}


            {this.latestAttemptNumber > 1 ?
              <tr className="colTotalRow">
                <td>Total for attempt {this.latestAttemptNumber}</td>
                <td>{this.latestAttemptPercentage}</td>
              </tr>
              : null}

            <tr className="colTotalRow">
              <td>Total</td>
              <td>{this.assignment.percentage}</td>
            </tr>
          </tbody>
        </table>
      </React.Fragment>
    )
  }
}

class GradesItem extends Component {
  constructor(props) {
    super(props);

    this.state = {
      dataLoaded: false,
    }
  }

  componentDidMount() {
    const url = '/api/loadItemAttemptGrades.php';

    this.assignmentId = query.getURLSearchParam("assignmentId");
    this.itemNumber = query.getURLSearchParam("itemNumber");
    this.latestAttemptNumber = query.getURLSearchParam("latestAttemptNumber");

    const data = {
      assignmentId: this.assignmentId,
      itemNumber: this.itemNumber,
      attemptNumber: this.latestAttemptNumber,
    }
    const payload = {
      params: data
    }

    axios.get(url, payload)
      .then(resp => {
        this.itemTitle = `item ${this.itemNumber}`;
        this.itemState = resp.data.itemState;
        this.valid = resp.data.valid;
        this.setState({ dataLoaded: true });
      })
      .catch(error => { this.setState({ error: error }) });
  }

  render() {
    if (!this.state.dataLoaded) {
      return (<p>Loading...</p>)
    }

    if (!valid) { console.error("item is no longer valid"); return (<p>Error Loading Data.</p>) }

    return (<React.Fragment>
      <Link to={`/grades/`}>Back to grades</Link>
      <Link to={`/grades/assignment/?`}>Back to {this.assignmentId}</Link>
      <h2 style={{ marginLeft: "10px" }}>{this.assignmentId}: {this.itemTitle}</h2>
      {this.latestAttemptNumber > 1 ? <p style={{ marginLeft: "10px", fontSize: "16px" }}>Attempt Number: {this.latestAttemptNumber} </p> : null}

      <DoenetViewer
        key={"doenetviewer"}
        // free={{
        //   doenetState: this.itemState,
        // }}
      doenetML={this.doenetML}

        course={true}
        attemptNumber={this.latestAttemptNumber}
        mode={{
          solutionType: "displayed",
          allowViewSolutionWithoutRoundTrip: false,
          showHints: false,
          showFeedback: true,
          showCorrectness: true,
          interactive: false,
        }}
      />

    </React.Fragment>)
  }
}
class Assignments extends Component {
  constructor(props) {
    super(props);
    this.assignmentDoenetML = this.props.assignmentDoenetML
    console.log("from assignments")
    console.log(this.assignmentDoenetML)

  }
  render() {
    return (
      // <React.Fragment>

      <>
        {/* <span className="Section-Text">Assignment is loading if not already here</span> */}
        {this.assignmentDoenetML!="" && this.assignmentDoenetML!=null?
        
        <DoenetViewer
          key={"doenetviewer"+this.assignmentDoenetML}
          // free={{doenetCode: this.assignmentDoenetML}}
          doenetML={this.assignmentDoenetML}

          course={true}
          attemptNumber={this.latestAttemptNumber}
          mode={{
            solutionType: "displayed",
            allowViewSolutionWithoutRoundTrip: false,
            showHints: false,
            showFeedback: true,
            showCorrectness: true,
            interactive: false,
          }}
        />:<p>Not yet available</p>}
              </>

              // </React.Fragment>
        )
  }
}
class DoenetCourse extends Component {
  constructor(props){
    super(props);
    this.parentUpdateDownloadPermission = true
    this.permissionRoles={}
    this.rightToEdit = false
    this.rightToView = false
    this.instructorRights = false
    this.assignmentIndex = 0;
    this.loadingScreen = (<React.Fragment><p>Loading...</p></React.Fragment>);
    this.showSelectionItem = true;
    this.editCategoryButton=null
    this.switchCategoryButton=null
    this.state={currentNode:null};
    this.AssignmentInfoPackageReady = false
    this.thisAssignmentInfo=""
    this.grade_route = null
    this.assignmentName=null;
     this.individualize=false;
     this.multipleAttempts=false;
     this.showSolution=false;
     this.showFeedback=false;
     this.showHints=false;
     this.showCorrectness=false;
     this.proctorMakesAvailable=false;
     this.assignment_branchId = null;
     this.dueDate="";
     this.gradeCategory=""
     this.totalPointsOrPercent=""
     this.assignedDate="";
     this.timeLimit=null;
     this.numberOfAttemptsAllowed=0;
      this.assignmentsIndexAndDoenetML = {}
      this.coursesToChoose={}
      this.allElementsCopy={}
    this.listOfOptions=["None","Gateway","Problem Sets","Projects","Exams","Participation"]

    this.alreadyHadAssignmentsIndexAndDoenetML=false
    const envurl='/api/env01.php';
    this.adminAccess = 0;
    this.accessAllowed = 0;

    this.phone_info_style = {}

    this.coursesPermissions = {}
    axios.get(envurl)
      .then(resp=>{
          this.coursesPermissions = resp.data
          console.log("forceUpdate from getting this.coursesPermissions !!!")
          this.forceUpdate();
      });

      
     

    let url_string = window.location.href;
    var url = new URL(url_string);
    
    this.username = "";
    this.assignmentOnScreen = false;
    this.treeOnScreen = true;
    this.courseId = "aI8sK4vmEhC5sdeSP3vNW"; //Temporary TODO: Choose courses
    this.courseName = "";
    this.alreadyLoadAllCourses = false;
    this.gradeCategories = ['Gateway','Problem Sets','Projects','Exams','Participation'];
    this.assignmentId = url.searchParams.get("assignmentId");
    this.activeSection = window.location.hash.substring(2);
    // console.log("active section is "+this.activeSection)
    this.assignment_state_1 = url.searchParams.get("assignment"); // get false

    this.courseId = COURSE_ID // TODO: get from url
    this.scores = {};
    this.subTotals = {};
    this.gradeCategories = ['Gateway', 'Problem Sets', 'Projects', 'Exams', 'Participation'];
    this.resetTreeArray = false
    this.gradeComponent=null
    this.enableThese=[]
    this.alreadyLoadAssignment=[]
    this.loadFirstTrue=null; 
    this.trueList=[]
    this.assignmentTree = null;
    this.showsAllAssignment=false;
    this.alreadyMadeTree = false;
    this.LoadAssignmentFromTheBeginningFlag=false;
    this.loadAssignmentFromGrade=false;
    this.assignmentDoenetML=""
    this.ListOfAlreadyDownLoadDoenetML={}  // {assignmentId:doenetML}
    this.overview_branchId=""
    this.syllabus_branchId=""
    this.selectedAssignmentId=""
    this.alreadyLoadOverview=false;
    this.Overview_doenetML = ""
    this.alreadyLoadSyllabus=false;
    this.Syllabus_doenetML = ""
    this.componentLoadedFromNavigationBar=null;
    this.newChange= false
    this.state = {

      courseId: "",
      error: null,
      errorInfo: null,
      outlineType:"outline",
      overview:null,
      grade:null,
      assignment:null,
      syllabus:null,
      showTree:false,
      selectedAssignmentId:"",
      newChange:false,
      error: null,
      errorInfo: null,
      dataLoaded: false,
    };


    this.assignmentsData = null;
    this.DoneLoading=false;
    /**
         * to construct a tree:
         * construct an array that contains objects 
         * (key is id with no pId, value is level, which is 0)
         * secondly,
         *  place pointer at first Id and find what id that it is a pId.
         *  level is value of first id +1. if found
         *  then add that right after the first Id with the current level
         *  when reach the end of this.arr_return, place pointer at second.
         * thirdly, we level is value of second id +1, it will find its children
         */

    // getting info for creating tree from DB
     this.result_arr=[];
    const url_header_assignment = "/api/getHeaderAndAssignmentInfo.php";
     this.arr_return=[];
     this.id_arr=[];
     this.courseIdsArray = []
     this.assignmentName="";
     this.assignment_branchId = null;
     this.dueDate=null;
     this.assignedDate=null;
     this.numberOfAttemptsAllowed=null;

     this.AddedAssignmentObjArray = [ 
       // this contains contentIds NOT assignmentId,
      // assignmentId created 
       'T0XvjDItzSs_GXBixY8fa',
       'z3rOQm9o6XXjInAZrz6tV',
       'nwrAL9TIEup9ItRdqYhfR'       
      ]
     this.makeTreeArray=[]; // filled in buildTreeArray
     this.tree=[] // made in buildTree
     this.tree_route=[]
     this.tree_route_right_column=[]
     this.alreadyMadeLink=[]
     this.headerId_arr = []
     this.assignmentId_arr=[]
     this.doenetML=""
      // this.buildTreeArray()
      // this.buildTree()
      this.obj_return={};
      this.heading_obj={};
      this.assignment_obj={};
      this.listOfAssignmentIdNeedDeletingFromDB = []
      this.enableMode="remove"
<<<<<<< HEAD
    // axios (url_header_assignment)
    // // build and show tree
    //   .then (resp=>{
    //     this.obj_return = resp.data;
    //     let iterator=0;      
    //     let keys = (Object.keys(this.obj_return));
    //     let length = keys.length;
    //     while (iterator<length){
    //       let currentId = keys[iterator];
    //       let title = this.obj_return[currentId]['title'];
    //       let parentId = this.obj_return[currentId]['parentId']
    //       if (parentId==null || parentId=="null" || parentId==""){
    //         parentId=null;
    //       }
    //       let currentIdAttribute = this.obj_return[currentId]['type']
    //       if (currentIdAttribute==='header'){
    //         let headingId = this.obj_return[currentId]['childHeadings']
    //         let assignmentId = this.obj_return[currentId]['childAssignments']
    //         let childrenArray = this.obj_return[currentId]['childrenId'];
            
    //           childrenArray.forEach(element=>{
    //             if (element!=null && element!=""){
    //               let childAttribute = this.obj_return[element]['type']
    //               if (childAttribute==="header"){
    //                 headingId.push(element)
    //               } else {
    //                 assignmentId.push(element)
    //               }
    //             }               
    //           })
                                   
    //         this.heading_obj [currentId]={title:title,type:"header",parentId:parentId,childHeadings:childHeadings,childAssignments:childAssignments}
    //       } else {
    //         let contentId = this.obj_return[currentId]['contentId']
    //         let branchId = this.obj_return[currentId]['branchId']
    //         let assignedDate = this.obj_return[currentId]['assignedDate']
    //         let dueDate = this.obj_return[currentId]['dueDate']
    //         let numberOfAttemptsAllowed = this.obj_return[currentId]['numberOfAttemptsAllowed']
    //         this.assignment_obj [currentId]={title:title,type:"assignment",
    //         parentId:parentId,branchId:branchId,contentId:contentId,
    //         assignedDate:assignedDate,dueDate:dueDate,numberOfAttemptsAllowed:numberOfAttemptsAllowed
    //       }
    //       }
    //       iterator++;
    //     }
    //       this.buildTreeArray()
    //       this.buildTree()
    //       this.forceUpdate();
        
    //   }).catch(error=>{this.setState({error:error})});
=======
   
>>>>>>> 75b0fc26
      this.overview_link=null;
      this.syllabus_link=null;
      this.grade_link=null;
      this.assignment_link=null;
      this.assignmentIsClicked=false;


      this.enableOverview=false
      this.enableSyllabus=false
      this.enableGrade=false
      this.enableAssignment=false


      this.loadAllCourses()

        
    this.courseInfo = {};
    this.alreadyHasCourseInfo = false
    this.finishedContructor = false;
 


    
      //Get code and mode from the database
    const loadOutlineUrl='/api/loadOutline.php';
    const data={
      courseId: this.courseId,
    }
    const payload = {
      params: data
    }

    

    this.usingDefaultCourseId = true
    this.updateNumber = 0;
    this.buildAssignmentGrades = this.buildAssignmentGrades.bind(this);
    this.buildItemGrade = this.buildItemGrade.bind(this);
    this.findEnabledCategory = this.findEnabledCategory.bind(this)
    this.buildAttemptItemGradesHelper = this.buildAttemptItemGradesHelper.bind(this);
    this.loadGrades = this.loadGrades.bind(this);
    this.loadOverview = this.loadOverview.bind(this);
    this.buildTree = this.buildTree.bind(this);
    this.makeTreeVisible = this.makeTreeVisible.bind(this);
    this.deleteHeader = this.deleteHeader.bind(this);
    this.deleteAssignment = this.deleteAssignment.bind(this);
    this.moveHeaderDown = this.moveHeaderDown.bind(this);
    this.moveHeaderUp = this.moveHeaderUp.bind(this);
    this.addAssignmentIdsUnderHeader = this.addAssignmentIdsUnderHeader.bind(this)
    this.axiosDeleteAssignmentFromDB = this.axiosDeleteAssignmentFromDB.bind(this)
    this.ToggleList = this.ToggleList.bind(this);
   
  }

  loadAllCourses() {
    this.makeTreeArray=[]
    this.alreadyLoadOverview = false
    this.alreadyLoadSyllabus = false
    this.alreadyLoadAssignment = []
    this.Overview_doenetML = ""
    this.Syllabus_doenetML = ""
    this.assignmentTree = null
    const loadCoursesUrl='/api/loadAllCourses.php';
    const data={
        overview:0,
        syllabus:0,
        grade:0,
        assignment:0
    }
    const payload = {
      params: data
    }
    if (!this.alreadyHasCourseInfo){
    axios.get(loadCoursesUrl,payload)
    .then(resp=>{
      let location = window.location.hash

      this.alreadyHasCourseInfo = true
      this.courseInfo = resp.data.courseInfo;
      this.courseIdsArray = resp.data.courseIds;
      this.coursesToChoose={}
      this.courseIdsArray.map((id)=>{
        this.coursesToChoose[id]={
          showText:this.courseInfo[id]['courseName'],
          callBackFunction:(e)=>{ // changing

          this.updateNumber+=1
        this.alreadyHasCourseInfo=false
        this.alreadyLoadAssignment=[]
        this.alreadyMadeLink=[]
        this.tree_route=[]
        this.tree_route_right_column=[]


        this.overview_branchId=""
        this.syllabus_branchId=""

        this.currentCourseId = e;
        this.accessAllowed = this.coursesPermissions['courseInfo'][this.currentCourseId]['accessAllowed'];
        this.adminAccess=this.coursesPermissions['courseInfo'][this.currentCourseId]['adminAccess'];
        this.rightToView = false
        this.rightToEdit = false
        this.instructorRights = false
        if (this.accessAllowed==="1"){
          this.rightToView = true
          if (this.adminAccess==="1"){
            this.rightToEdit = true
            this.instructorRights = true
          }
        }
        this.usingDefaultCourseId = false
        this.alreadyLoadAllCourses = false

  
          } 
        }
      })

      if (this.usingDefaultCourseId){
        this.currentCourseId = resp.data.courseIds[0] // default when first load
      }
      if (this.coursesPermissions['courseInfo']){
        this.accessAllowed = this.coursesPermissions['courseInfo'][this.currentCourseId]['accessAllowed'];
          this.adminAccess=this.coursesPermissions['courseInfo'][this.currentCourseId]['adminAccess'];
          if (this.accessAllowed==="1"){
            this.rightToView = true
            if (this.adminAccess==="1"){
              this.rightToEdit = true
              this.instructorRights = true
            }
          }
      }
          

          if (this.instructorRights){
            this.permissionRoles['Instructor']={
              showText:"Instructor",
              callBackFunction:(e)=>{this.permissionCallBack({e:e})}              
          }
          }
          if (this.rightToView){
            this.permissionRoles['Student']={
              showText:"Student", 
              callBackFunction:(e)=>{this.permissionCallBack({e:e})}              
          }
          
          }
      this.alreadyLoadAllCourses = true;
      this.courseName = this.courseInfo[this.currentCourseId]['courseName']
      //////////////////
      this.enableOverview=!!(+(resp.data.courseInfo[this.currentCourseId]["overviewEnabled"]))
          if (this.enableOverview || this.rightToEdit){
            this.trueList.push("overview")
            this.overview_branchId=resp.data.courseInfo[this.currentCourseId]["overviewId"]
          }
          this.enableSyllabus=!!(+(resp.data.courseInfo[this.currentCourseId]["syllabusEnabled"]))
          if (this.enableSyllabus || this.rightToEdit){
            this.trueList.push("syllabus")
            this.syllabus_branchId=resp.data.courseInfo[this.currentCourseId]["syllabusId"]
          }
          this.enableGrade=!!(+(resp.data.courseInfo[this.currentCourseId]["gradeEnabled"]))
          if (this.enableGrade || this.rightToEdit){
            this.trueList.push("grades")
          }
          this.enableAssignment=!!(+(resp.data.courseInfo[this.currentCourseId]["assignmentEnabled"]))
          if (this.enableAssignment || this.rightToEdit){
            this.trueList.push("assignments")
          }
          this.DoneLoading=true;
          if (location=="#/" || location==""){
            if (this.trueList!=[]){
              this.activeSection=this.trueList[0]
            }
          }
          else if (location=="#/overview"){
            this.activeSection="overview"
          } else if (location=="#/syllabus"){
            this.activeSection="syllabus"
          } else if (location=="#/grades"){
            this.activeSection="grades"
          } else  {
            this.activeSection="assignments"
            this.LoadAssignmentFromTheBeginning({location:location})
          }
          this.loadSection()
          this.forceUpdate()
    });}
    else {
      // console.log("ALREADY LOAD ALL COURSES")
      this.alreadyLoadAllCourses = true;
      this.courseName = this.courseInfo[this.currentCourseId]['courseName']
      //////////////////
      this.enableOverview=!!(+(this.courseInfo[this.currentCourseId]["overviewEnabled"]))
          if (this.enableOverview){
            this.trueList.push("overview")
            this.overview_branchId=this.courseInfo[this.currentCourseId]["overviewId"]
          }
          this.enableSyllabus=!!(+(this.courseInfo[this.currentCourseId]["syllabusEnabled"]))
          if (this.enableSyllabus){
            this.trueList.push("syllabus")
            this.syllabus_branchId=this.courseInfo[this.currentCourseId]["syllabusId"]
          }
          this.enableGrade=!!(+(this.courseInfo[this.currentCourseId]["gradeEnabled"]))
          if (this.enableGrade){
            this.trueList.push("grades")
          }
          this.enableAssignment=!!(+(this.courseInfo[this.currentCourseId]["assignmentEnabled"]))
          if (this.enableAssignment){
            this.trueList.push("assignments")
          }
          this.DoneLoading=true;
          if (location=="#/" || location==""){
            if (this.trueList!=[]){
              this.activeSection=this.trueList[0]
            }
          }
          else if (location=="#/overview"){
            this.activeSection="overview"
          } else if (location=="#/syllabus"){
            this.activeSection="syllabus"
          } else if (location=="#/grades"){
            this.activeSection="grades"
          } else  {
            this.activeSection="assignments"
            this.LoadAssignmentFromTheBeginning({location:location})
          }
          this.loadSection()
          this.makeTreeVisible({loadSpecificId:""}) 
          console.log("after calling makeTreeVisible()")
          this.forceUpdate()
    }
  }
  permissionCallBack({e}) {
    if (e==="Student"){
      this.rightToEdit=false
    }
    if (e==="Instructor"){
      this.rightToEdit=true
      this.instructorRights = true
    }

    this.makeTreeArray=[]
    this.alreadyLoadOverview = false
    this.alreadyLoadSyllabus = false
    this.Overview_doenetML = ""
    this.Syllabus_doenetML = ""
    this.assignmentTree = null

    this.alreadyLoadAssignment=[]
    this.alreadyMadeLink=[]
    this.tree_route=[]
    this.tree_route_right_column=[]
    this.overview_link=null
    this.syllabus_link=null
    this.grade_link=null
    this.assignment_link=null
    if (this.activeSection==="assignments" && this.enableAssignment){
      this.makeTreeVisible({loadSpecificId:""})
    }
    console.log("from permissionCallBack")
    this.forceUpdate()
  }
  findEnabledCategory(){
    const loadUrl = '/api/loadEnable.php'
    this.payLoad = {
      overview:0,
      syllabus:0,
      grade:0,
      assignment:0
    }
    let location = window.location.hash

    axios.get(loadUrl,this.payLoad)
      .then (resp=>{
        if (this.enableOverview){
          this.trueList.push("overview")
          this.overview_branchId=resp.data["overview_branchId"]

        }
        if (this.enableSyllabus){
          this.trueList.push("syllabus")
          this.syllabus_branchId=resp.data["syllabus_branchId"]
        }
        if (this.enableGrade){
          this.trueList.push("grades")
        }
        if (this.enableAssignment){
          this.trueList.push("assignments")
        }
        this.forceUpdate()
      });
  }
  ToggleList(){
    const url = '/api/save_enable_disable_category.php'
    const data = {
      courseId:this.currentCourseId,
      overview:Number(this.enableOverview),
      grade:Number(this.enableGrade),
      syllabus:Number(this.enableSyllabus),
      assignment:Number(this.enableAssignment)
    }
    axios.post(url, data)
    .then(function (response) {

    })
    .catch(function (error) {
      this.setState({error:error});

    })
    // adding list
    this.newChange = false
    this.loadSection()
    // this.forceUpdate()
    

  }

  loadThisAssignmentInfo({link}){
    this.rightSideInfoColumn=null
    const urlDownload="/api/loadAssignmentInfo.php";
    const data={assignmentId:this.thisAssignmentInfo}
    const payload = {
      params: data
    }
    this.assignment_branchId = this.assignment_obj[this.thisAssignmentInfo]['branchId']
    axios.get(urlDownload,payload)
        .then(resp=>{
            // console.log(resp.data)
            this.assignmentName=resp.data['assignmentName']
            this.assignedDate=resp.data['assignedDate']
            this.dueDate=resp.data['dueDate']
            this.numberOfAttemptsAllowed=resp.data['numberOfAttemptsAllowed']
            this.timeLimit=resp.data['timeLimit']
            this.gradeCategory=resp.data['gradeCategory']
            this.totalPointsOrPercent=resp.data['totalPointsOrPercent']

            this.individualize=resp.data['individualize']==="1"?true:false
            this.multipleAttempts=resp.data['multipleAttempts']==="1"?true:false
            this.showSolution=resp.data['showSolution']==="1"?true:false
            this.showFeedback=resp.data['showFeedback']==="1"?true:false
            this.showHints=resp.data['showHints']==="1"?true:false
            this.showCorrectness=resp.data['showCorrectness']==="1"?true:false
            this.proctorMakesAvailable=resp.data['proctorMakesAvailable']==="1"?true:false
            // this.buildRightSideInfoColumn()
            this.AssignmentInfoPackageReady=true
            this.buildRightSideInfoColumn()
            // console.log("link is "+link)
          this.makeTreeRoute({link:link,assignmentId:this.thisAssignmentInfo})

          this.makeTreeVisible({loadSpecificId:this.thisAssignmentInfo})
            // this.forceUpdate();

        });
  }
  changeCurrentAssignmentRoute({id}){
    let link = "/assignments/"+id
    this.thisAssignmentInfo = id
    let position = this.assignmentsIndexAndDoenetML[id]['indexInRouterArray']
    this.assignmentDoenetML = this.assignmentsIndexAndDoenetML[id]['doenetML']
    this.tree_route_temp=[]
    this.tree_route_right_column_temp=[]
    for (let i=0;i<this.tree_route.length;i++){
      if (i!=position){
        this.tree_route_temp.push(this.tree_route[i])
      }
    } 
    this.tree_route = this.tree_route_temp
///
    for (let i=0;i<this.tree_route_right_column.length;i++){
      if (i!=position){
        this.tree_route_right_column_temp.push(this.tree_route[i])
      }
    } 
    this.tree_route_right_column = this.tree_route_right_column_temp
///
    this.alreadyMadeLink_temp=[]
    for (let i=0;i<this.alreadyMadeLink.length;i++){
      if (i!=position){
        this.alreadyMadeLink_temp.push(this.alreadyMadeLink[i])
      }
    } 
    this.alreadyMadeLink = this.alreadyMadeLink_temp

 
    this.buildRightSideInfoColumn()
    this.makeTreeRoute({link:link,assignmentId:id})

    
  }
  saveAssignmentInfo(){
    const urlDownload="/api/saveAssignmentInfo.php";
    this.resetTreeArray = true

    this.changeCurrentAssignmentRoute({id:this.thisAssignmentInfo})
    const data={
      assignmentId:this.thisAssignmentInfo,
      assignmentName:this.assignmentName,
      assignedDate:this.assignedDate,

      gradeCategory:this.gradeCategory,
      totalPointsOrPercent:(this.totalPointsOrPercent===null?0:this.totalPointsOrPercent),
      individualize:(this.individualize===true?1:0),
      multipleAttempts:(this.multipleAttempts===true?1:0),
      showSolution:(this.showSolution===true?1:0),
      showFeedback:(this.showFeedback===true?1:0),
      showHints:(this.showHints===true?1:0),
      showCorrectness:(this.showCorrectness===true?1:0),
      proctorMakesAvailable:(this.proctorMakesAvailable===true?1:0),

      dueDate:this.dueDate,
      numberOfAttemptsAllowed:(this.numberOfAttemptsAllowed===""?0:this.numberOfAttemptsAllowed),
      timeLimit:(this.timeLimit===""?"00:00:00":this.timeLimit)
    }


    axios.post(urlDownload,data)
      .then(resp=>{
        // console.log("resp")
        // console.log(resp.data)
      })
      .catch(error=>{this.setState({error:error})});
  }



  buildRightSideInfoColumn(){
    let evenOrOdd = 0
   
    this.rightSideInfoColumn = (          
    <div 
    >

    <span className="Section-Icon-Box">         
    <FontAwesomeIcon className="Section-Icon" onClick={()=>window.location.href="/editor/?branchId="+this.assignment_branchId} icon={faEdit}/>
    </span>
      {/* <SettingContainer> */}
        
      <DoenetBox key={"title"+(this.updateNumber++)}
      readPriviledge = {this.rightToView}
      writePriviledge = {this.rightToEdit}
      evenOrOdd = {evenOrOdd+=1}
      parentFunction={(e)=>{
        this.updateNumber+=1
        this.assignmentName = e;
        this.AssignmentInfoChanged=true;
         this.forceUpdate()}} 
         type="text" 
         title="Assignment Name: "
         value={this.assignmentName?this.assignmentName:""}/>

         <DoenetBox key={"duedate"+(this.updateNumber++)}
         readPriviledge = {this.rightToView}
         writePriviledge = {this.rightToEdit}
         evenOrOdd = {evenOrOdd+=1}
         parentFunction={(e)=>{
          this.updateNumber+=1
            let date = e.split(" ")
            let result = date[3]+"-"+this.months[date[1]]+"-"+date[2]+" "+date[4]
            this.dueDate = result;
            this.AssignmentInfoChanged=true;
        console.log("from DoenetBox parentFunction")
             this.forceUpdate()}} 
        type="Calendar" 
        title="Due Date: "
        value={this.dueDate?this.dueDate:""}
        />

    <DoenetBox key={"assignedDate"+(this.updateNumber++)} 
    readPriviledge = {this.rightToView}
    writePriviledge = {this.rightToEdit}
      evenOrOdd = {evenOrOdd+=1}    
    parentFunction={(e)=>{
      this.updateNumber+=1
        let date = e.split(" ")
        let result = date[3]+"-"+this.months[date[1]]+"-"+date[2]+" "+date[4]
        this.assignedDate = result;

        this.AssignmentInfoChanged=true;
        console.log("from DoenetBox parentFunction")

         this.forceUpdate()}} 
         type="Calendar" 
         title="Assigned Date: " 
         value={this.assignedDate?this.assignedDate:""}/>

      <DoenetBox key={"TimeLimit"+(this.updateNumber++)} 
      readPriviledge = {this.rightToView}
      writePriviledge = {this.rightToEdit}
      evenOrOdd = {evenOrOdd+=1}      
      parentFunction={(e)=>{
        this.updateNumber+=1
        this.timeLimit = e;
        this.AssignmentInfoChanged=true;
        console.log("from DoenetBox parentFunction")

         this.forceUpdate()}} 
         type="text" 
         title="Time Limit: " 
         value={this.timeLimit?this.timeLimit:""}/>

    <DoenetBox key={"attempts"+(this.updateNumber++)}
    readPriviledge = {this.rightToView}
    writePriviledge = {this.rightToEdit}
      evenOrOdd = {evenOrOdd+=1}    
    parentFunction={(e)=>{
      this.updateNumber+=1
        this.numberOfAttemptsAllowed = e;
        if (!this.multipleAttempts){
          this.numberOfAttemptsAllowed = 0
        }
        this.AssignmentInfoChanged=true;
        console.log("from DoenetBox parentFunction")

         this.forceUpdate()}} 
         type="number" 
         title="Number Of Attempts: " 
         value={this.numberOfAttemptsAllowed?this.numberOfAttemptsAllowed:""}/>

      <DoenetBox key={"points"+(this.updateNumber++)}
      readPriviledge = {this.rightToView}
      writePriviledge = {this.rightToEdit}
      evenOrOdd = {evenOrOdd+=1}      
      parentFunction={(e)=>{
        this.updateNumber+=1
        this.totalPointsOrPercent = e;
        this.AssignmentInfoChanged=true;
        console.log("from DoenetBox parentFunction")

         this.forceUpdate()}} 
         type="number" 
         title="Total Points Or Percent: " 
         value={this.totalPointsOrPercent?this.totalPointsOrPercent:""}/>

      <DoenetBox key={"category"+(this.updateNumber++)}
      readPriviledge = {this.rightToView}
      writePriviledge = {this.rightToEdit}
      evenOrOdd = {evenOrOdd+=1}      
      parentFunction={(e)=>{
        this.updateNumber+=1
        this.gradeCategory = e;
        this.AssignmentInfoChanged=true;
        console.log("from DoenetBox parentFunction")

         this.forceUpdate()}} 
         type="select" 
         options={this.listOfOptions}
         title="Grade Category: " 
         value={this.gradeCategory}/>

      <DoenetBox key={"indiv"+(this.updateNumber++)}
      readPriviledge = {this.rightToView}
      writePriviledge = {this.rightToEdit}
      evenOrOdd = {evenOrOdd+=1}      
      parentFunction={(e)=>{
        this.updateNumber+=1
        this.individualize = e;
        this.AssignmentInfoChanged=true;
        console.log("from DoenetBox parentFunction")

         this.forceUpdate()}} 
         type="checkbox" 
         title="Individualize: " 
         value={this.individualize}/>
      <DoenetBox key={"multiple att"+(this.updateNumber++)}
      readPriviledge = {this.rightToView}
      writePriviledge = {this.rightToEdit}
      evenOrOdd = {evenOrOdd+=1}      
      parentFunction={(e)=>{
        this.updateNumber+=1
        this.multipleAttempts = e;
        if (!this.multipleAttempts){
          this.numberOfAttemptsAllowed = 0
        }
        this.AssignmentInfoChanged=true;
        console.log("from DoenetBox parentFunction")

         this.forceUpdate()}} 
         type="checkbox" 
         title="Multiple Attempts: " 
         value={this.multipleAttempts}/>
      <DoenetBox key={"show sol"+(this.updateNumber++)}
      readPriviledge = {this.rightToView}
      writePriviledge = {this.rightToEdit}
      evenOrOdd = {evenOrOdd+=1}      
      parentFunction={(e)=>{
        this.updateNumber+=1
        this.showSolution = e;
        this.AssignmentInfoChanged=true;
        console.log("from DoenetBox parentFunction")

         this.forceUpdate()}} 
         type="checkbox" 
         title="Show solution: " 
         value={this.showSolution}/>
      <DoenetBox key={"show fback"+(this.updateNumber++)}
      readPriviledge = {this.rightToView}
      writePriviledge = {this.rightToEdit}
      evenOrOdd = {evenOrOdd+=1}      
      parentFunction={(e)=>{
        this.updateNumber+=1
        this.showFeedback = e;
        this.AssignmentInfoChanged=true;
        console.log("from DoenetBox parentFunction")

         this.forceUpdate()}} 
         type="checkbox" 
         title="Show feedback: " 
         value={this.showFeedback}/>
      <DoenetBox key={"show hints"+(this.updateNumber++)}
      readPriviledge = {this.rightToView}
      writePriviledge = {this.rightToEdit}
      evenOrOdd = {evenOrOdd+=1}      
      parentFunction={(e)=>{
        this.updateNumber+=1
        this.showHints = e;
        this.AssignmentInfoChanged=true;
        console.log("from DoenetBox parentFunction")

         this.forceUpdate()}} 
         type="checkbox" 
         title="Show hints: " 
         value={this.showHints}/>
      <DoenetBox key={"show corr"+(this.updateNumber++)}
      readPriviledge = {this.rightToView}
      writePriviledge = {this.rightToEdit}
      evenOrOdd = {evenOrOdd+=1}      
      parentFunction={(e)=>{
        this.updateNumber+=1
        this.showCorrectness = e;
        this.AssignmentInfoChanged=true;
        console.log("from DoenetBox parentFunction")

         this.forceUpdate()}} 
         type="checkbox" 
         title="Show correctness: " 
         value={this.showCorrectness}/>
      <DoenetBox key={"proctor"+(this.updateNumber++)}
      readPriviledge = {this.rightToView}
      writePriviledge = {this.rightToEdit}
      evenOrOdd = {evenOrOdd+=1}
      lastComponet = {true}     
      parentFunction={(e)=>{
        this.updateNumber+=1
        this.proctorMakesAvailable = e;
        this.AssignmentInfoChanged=true;
        console.log("from DoenetBox parentFunction")

         this.forceUpdate()}} 
         type="checkbox" 
         title="Proctor make available: " 
         value={this.proctorMakesAvailable}/>
</div>)
this.AssignmentInfoPackageReady = false
console.log("from buildRightSideInfoColumn")

this.forceUpdate()
  }
  buildGrades() {
    this.total = { possible: 0, score: 0, percentage: '0%' }

    for (let gcat of this.gradeCategories) {
      this.scores[gcat] = [];
      this.subTotals[gcat] = { possible: 0, score: 0, percentage: '0%' };

      for (let dObj of this.assignmentsData) {
        if (dObj.gradeCategory === gcat) {
          let possible = dObj.totalPointsOrPercent;
          let percentFLAG = false;
          if (possible === null) {
            possible = '--';
            percentFLAG = true;
          } else {
            possible = Number(possible);
            this.subTotals[gcat].possible += possible;
          }
          let score = dObj.credit;
          if (score === null || possible === null) {
            score = '--';
            percentFLAG = true;
          } else {
            score = Number(score) * possible;
            if (!(isNaN(score))) {
              this.subTotals[gcat].score += score;
            }
          }
          let percentage;
          if (percentFLAG) {
            percentage = '--';
          } else {
            percentage = Math.round(score / possible * 1000) / 10 + '%';
          }

          if (isNaN(score)) {
            score = "--";
          }

          this.scores[gcat].push({
            gradeItem: dObj.assignmentName,
            assignmentId: dObj.assignmentId,
            possible: possible,
            score: score,
            percentage: percentage
          });
        }
      }

      if (this.subTotals[gcat].score > 0 && this.subTotals[gcat].possible > 0) {
        this.subTotals[gcat].percentage = Math.round(this.subTotals[gcat].score / this.subTotals[gcat].possible * 1000) / 10 + '%';
        this.total.score += Number(this.subTotals[gcat].score);
        this.total.possible += Number(this.subTotals[gcat].possible);
      }

    }
    this.total.percentage = '0%';
    if (!isNaN(this.total.score / this.total.possible * 1000) / 10) {
      this.total.percentage = Math.round(this.total.score / this.total.possible * 1000) / 10 + '%';
    }
    
  }
  LoadAssignmentFromTheBeginning ({location}){
    this.assignmentOnScreen = true
    this.treeOnScreen = false;
    let path ="#/assignments/"
    let index = path.length
    if (location.length == (path.length+21)){
    let currentAssignmentId = location.substring(index)
    this.thisAssignmentInfo = currentAssignmentId
   
    this.LoadAssignmentFromTheBeginningFlag = true
    this.makeTreeVisible({loadSpecificId:currentAssignmentId})
    
    }
    else {
      this.makeTreeVisible({loadSpecificId:""})
      console.log ("before this.makeTreeVisible line 1630")
      this.forceUpdate()
    }
  }
  buildTreeArray(){
   
    this.makeTreeArray=[]
    if (this.heading_obj.length!=1){

    let iterator = 0;
    this.headerId_arr=[]
    let already_built_header_id = {}
    this.assignmentId_arr=[]
    this.makeTreeArray=[]
    // create a header_id_arr to access header_obj

    this.headerId_arr = Object.keys(this.heading_obj)
    let headerObjectLength = this.headerId_arr.length;

    iterator=0;
    this.assignmentId_arr = Object.keys(this.assignment_obj)

    iterator = 0;
    // establish level 0
    this.heading_obj["root"]["childHeadings"].forEach(element=>{
      element= element.toString()
      let title = this.heading_obj[element]["title"]
      let object = {id:element,title:title,type:"header",level:0}
      this.makeTreeArray.unshift(object)
    })
    // console.log("this.makeTreeArray1")
    // console.log(this.makeTreeArray)
    // add header first, level = level's parent + 1
    iterator = 0;
     while (iterator < this.makeTreeArray.length){
      let currentHeaderObject = 
      this.heading_obj[this.makeTreeArray[iterator]["id"]];

      if (currentHeaderObject["childHeadings"]!=undefined){
        (currentHeaderObject["childHeadings"]).forEach(header=>{
          header = header.toString();
            let title = this.heading_obj[header]["title"];
            let type = "header"
            let newLevel = this.makeTreeArray[iterator]["level"]+1;
            let object = {id:header,title:title,type:type,level:newLevel}
            this.makeTreeArray.splice(iterator+1,0,object)
            already_built_header_id[header]=true;
          //}
        })
      }
      
      iterator++;
    }

   //add assignments
   // add arrow when this.enableMode==='assignment'
    iterator = 0;
    while (iterator < this.makeTreeArray.length){
      if (this.makeTreeArray[iterator]["type"]==="header"){
        let indexOfHeader = this.headerId_arr.indexOf(this.makeTreeArray[iterator]["id"])
        let currentHeaderObject = 
        this.heading_obj[this.makeTreeArray[iterator]["id"]];
      let assignment_list = currentHeaderObject["childAssignments"]
      if (assignment_list!=[]) {
      (assignment_list).forEach(e=>{
<<<<<<< HEAD
        // assume unique assignment has unique headers
          let title = this.assignment_obj[e.toString()]["title"];
=======
          let name = this.assignment_obj[e.toString()]["name"];
>>>>>>> 75b0fc26
          let newLevel = this.makeTreeArray[iterator]["level"]+1;
          let type = "assignment"
          let object1 = {id:e.toString(),title:title,type:type,level:newLevel}
          this.makeTreeArray.splice(iterator+1,0,object1)
      })
    }
      }
      iterator++;
    }
    }

  }
buildTree(){
  let ClassName = "headerSelection"
  // making space
  this.tree = [];
<<<<<<< HEAD
  // this.tree_route = [];
  let addHeaderToTheEndOfRoot=(<span className="Section-Icon-Box">         
=======
  let addHeaderToTheEndOfUltimateHeader=(<span className="Section-Icon-Box">         
>>>>>>> 75b0fc26
      <FontAwesomeIcon className="Section-Icon" 
       onClick ={()=>{this.addNewHeaderAtTheEndRoot()}} icon={faPlus}/></span>);
  let addingAssignmentArray = this.AddedAssignmentObjArray 

  if (this.makeTreeArray.length>0) {

      let leftArrow = null;
      let rightArrow=null;
      let upArrow=null;
      let downArrow=null;
      let addHeaderPlus = null;
      let addAssignmentPlus=null;
      let remove = null;
      let addingArrowAfterAssignment = null;
      let addingArrowUnderHeader=null;

      let addHeaderPlusUnderRoot=null;

    this.makeTreeArray.forEach((element,index)=>{
      let title = element["title"]
      let level = element["level"];
      let id = element["id"]; // id of either header or assignment

      let type = element ["type"]
      let headerParentId=null;
      if (type==='header'){
        headerParentId=this.heading_obj[id]['parentId']

        let id1 = element["id"];
<<<<<<< HEAD
    // if (this.enableMode==='position'){
    //   let myParent = this.heading_obj[id1]['parentId']
    // let myParentHeadingIdArray = this.heading_obj[myParent]['childHeadings']
    // if (myParentHeadingIdArray.indexOf(id1)!=(myParentHeadingIdArray.length-1)){
    //   upArrow=(<span className="Section-Icon-Box">         
    // <FontAwesomeIcon className="Section-Icon" data-cy={"arrowUp"+index}
    //  onClick ={()=>{this.moveHeaderUp({headerObj:element})}} icon={faArrowUp}/></span>)
    // }
    // if (myParentHeadingIdArray.indexOf(id)!=0){
    //   downArrow=(<span className="Section-Icon-Box">         
    // <FontAwesomeIcon className="Section-Icon" data-cy={"arrowDown"+index}
    //  onClick ={()=>{this.moveHeaderDown({headerObj:element})}} icon={faArrowDown}/></span>)
    // }
    // if (myParentHeadingIdArray.length>=2
    //   && myParentHeadingIdArray.indexOf(id)!=(myParentHeadingIdArray.length-1)){
    //     rightArrow = (<span className="Section-Icon-Box">         
    // <FontAwesomeIcon className="Section-Icon" data-cy={"arrowRight"+index}
    //  onClick ={()=>{this.moveHeaderRight({headerObj:element})}} icon={faArrowRight}/></span>)
    //   }
    //   console.log(this.heading_obj[id])
    // if (this.heading_obj[id]['parentId']!="root"){
    //     leftArrow = (<span className="Section-Icon-Box">         
    //     <FontAwesomeIcon className="Section-Icon" data-cy={"arrowLeft"+index}
    //      onClick ={()=>{this.moveHeaderLeft({headerObj:element})}} icon={faArrowLeft}/></span>)
    //   }  
  // } 
=======
  
>>>>>>> 75b0fc26
  if (this.enableMode==='remove'){
    remove=(<span className="Section-Icon-Box">         
  <FontAwesomeIcon className="Section-Icon" data-cy={"close"+index}
   onClick ={()=>{this.deleteHeader({headerObj:element});this.buildTreeArray();
   this.buildTree();
   this.makeTreeVisible({loadSpecificId:""});}} icon={faWindowClose}/></span>)
  } else if (this.enableMode==='header'){
      addHeaderPlus=(<span className="Section-Icon-Box">         
    <FontAwesomeIcon className="Section-Icon" data-cy={"plus"+index}
     onClick ={()=>{this.addNewHeaderToHeader({headerObj:element});this.makeTreeVisible({loadSpecificId:""})}} icon={faPlus}/></span>)
    } 
    else if (this.enableMode==='assignments'){
      id = element["id"];
      let parentId = this.heading_obj[id]['parentId']
      addingArrowUnderHeader=(<div style={{marginLeft:leftMargin}}><span className="Section-Icon-Box">         
      <FontAwesomeIcon className="Section-Icon" data-cy={"arrowLeft"+index}
       onClick ={
         ()=>{this.addAssignmentIdsUnderHeader({currentHeaderId:id,arrayOfIncomingAssignments:this.AddedAssignmentObjArray});
         this.makeTreeVisible({loadSpecificId:""})}}
       icon={faArrowLeft}/></span></div>)
    }


      }
      let leftMargin = `${level*20}px`;
      let contentID=null;
      let branchID=null;
      // making up, down Arrow
      if (type=="assignment") {
        let myParent = this.assignment_obj[id]['parentId']
        ClassName = "AssignmentSelection"
        contentID = this.assignment_obj[id]['contentId']
        branchID = this.assignment_obj[id]['branchId']
        let myParentHeadingIdArray = this.heading_obj[myParent]['childAssignments']
    if (this.enableMode==='position'){
      // if (myParentHeadingIdArray.indexOf(id)!=((myParentHeadingIdArray.length)-1)){
      //   upArrow=(<span className="Section-Icon-Box">         
      //   <FontAwesomeIcon className="Section-Icon" data-cy={"arrowUp"+index}
      //    onClick ={()=>{this.moveAssignmentUp({assignmentObj:element})}} icon={faArrowUp}/></span>)
      // }
      // if (myParentHeadingIdArray.indexOf(id)!=0){
      //   downArrow=(<span className="Section-Icon-Box">         
      // <FontAwesomeIcon className="Section-Icon" data-cy={"arrowDown"+index}
      //  onClick ={()=>{this.moveAssignmentDown({assignmentObj:element})}} icon={faArrowDown}/></span>)
      // }
    } else if (this.enableMode==='remove'){
      remove=(<span className="Section-Icon-Box">         
    <FontAwesomeIcon className="Section-Icon" data-cy={"close"+index}
     onClick ={()=>{this.deleteAssignment({assignmentObj:element});this.makeTreeVisible({loadSpecificId:""})}} icon={faWindowClose}/></span>)
    } else if (this.enableMode==='assignments'){
      id = element["id"];
      addingArrowAfterAssignment=(<div style={{marginLeft:leftMargin}}><span className="Section-Icon-Box">         
    <FontAwesomeIcon className="Section-Icon" data-cy={"arrowLeft"+index}
     onClick =
     {()=>{this.addAssignmentIdsAfterAnAssignment({currentAssignmentId:id,arrayOfIncomingAssignments:this.AddedAssignmentObjArray});
     this.makeTreeVisible({loadSpecificId:""})}}
     icon={faArrowLeft}/></span></div>)
    }
      }
      let data_cy=type+index
      let styleAssignment={marginLeft:leftMargin,display:"flex"}
      if (this.selectedAssignmentId===id) {
        styleAssignment={marginLeft:leftMargin,display:"flex",backgroundColor: "#979B97"}
      }
      let link = "/assignments/"+id
      if (!this.alreadyHadAssignmentsIndexAndDoenetML){ 
      this.assignmentsIndexAndDoenetML[id]={doenetML:"",indexInRouterArray:-1}
      }

      // console.log("link is "+link)
      if (level==0) { // only header can have level 0
        if (this.enableMode==='header'){
          addHeaderPlusUnderRoot=(<span className="Section-Icon-Box">         
        <FontAwesomeIcon className="Section-Icon" data-cy ="plus"
         onClick ={()=>{this.addNewHeaderUnderRoot({headerObj:element});
         this.makeTreeVisible({loadSpecificId:""})}} icon={faPlus}/></span>)
      }}
      let tree_branch = null;
      if (!this.rightToEdit){
         leftArrow = null;
         rightArrow=null;
         upArrow=null;
         downArrow=null;
         addHeaderPlus = null;
         addAssignmentPlus=null;
         remove = null;
         addingArrowAfterAssignment = null;
         addingArrowUnderHeader=null;
      }
      if (type==="assignment"){
        tree_branch = 
      (
        <Link to={link} key={"tree_branch"+index} 
        data-cy={data_cy} className={ClassName} style={styleAssignment}
        onClick={()=>{this.thisAssignmentInfo=id;
          // console.log("clicking link")
          this.loadAssignmentContent({contentId:contentID,branchId:branchID,assignmentId:id});
        }}
        >
        <span className="Section-Text" >
            {title}
            </span>
            {leftArrow}
            {rightArrow}
            {upArrow}
            {downArrow}
            {remove}
             </Link>
      )
      }
      
      
      if (type==="header"){
        tree_branch=(<div to={link} key={"tree_branch"+index} 
        data-cy={data_cy} className={ClassName} style={styleAssignment}
        >
        <span className="Section-Text" >
            {title}
            </span>
            {leftArrow}
            {rightArrow}
            {upArrow}
            {downArrow}
            {addHeaderPlus}
            {remove}
             </div>)
      }
      // this.tree.push(tree_branch)
      if (addHeaderPlusUnderRoot!=null && type==='header'){
        this.tree.push(addHeaderPlusUnderRoot)
      }
      this.tree.push(tree_branch)
      if (addingArrowAfterAssignment!=null && type==='assignment'){
        this.tree.push(addingArrowAfterAssignment)
      } 
      
      if (addingArrowUnderHeader!=null && type==='header'
      && headerParentId!=null){
        this.tree.push(addingArrowUnderHeader);
      }
      
      })
  } else {
    console.log("EMPTY TREE")
    //  this.tree.push(<p>Empty Tree</p>)
  }
  if (this.enableMode==='header'){
    this.tree.push(addHeaderToTheEndOfRoot)
  }

}

saveTree(){
  // console.log("saving the tree")
  /**
   * here passing in a payload of
   * for UPDATE:
   *  a assignment set where all row in assignment match the id will be updated in parentId
   * for DELETE:
   *  a header set where all row in course's heading match the id will be deleted
   * for INSERT:
   *  for inserting into assignment
   *   a set of assignment id
   *   a list of parent id as 1 header Id can have multiple assignment id
   *   index of children id associated with index of assignment id
   *  for inserting into heading
   *    a list of header id where duplicate may occur as a header may contain several different children id
   *    a set of children id as no children Id can be owned by 2 different parents
   * 
   * delete multiple rows: DELETE FROM table WHERE col1 IN (1,2,3,4,5)
      insert multiple rows:
      INSERT INTO 
            projects(name, start_date, end_date)
      VALUES
            ('AI for Marketing','2019-08-01','2019-12-31'),
            ('ML for Sales','2019-05-15','2019-11-20');
   */
  let assignmentId_parentID_array = [];
  let assignmentId_array = Object.keys(this.assignment_obj)
  assignmentId_array.forEach(id=>{
    assignmentId_parentID_array.push(this.assignment_obj[id]['parentId']);
  })
  let headerID_array = Object.keys(this.heading_obj);
  let headerID_array_to_payload = []
  let headerID_childrenId_array_to_payload=[]
  let headerID_parentId_array_to_payload = []
  let headerID_title = []
  headerID_array.forEach(currentHeaderId=>{
    let currentHeaderObj=this.heading_obj[currentHeaderId]
    let title = currentHeaderObj['title']
    if (title==null){
      title="NULL"
    }
    let currentHeaderObjHeadingIdArray = currentHeaderObj['childHeadings']
    let lengthOfHeadingId = currentHeaderObjHeadingIdArray.length
    let currentHeaderObjAssignmentIdArray = currentHeaderObj['childAssignments']
    let currentHeaderObjParentId = currentHeaderObj['parentId']
    let lengthOfAssigmentId = currentHeaderObjAssignmentIdArray.length
    let iterator = 0
    if (lengthOfHeadingId==0 && lengthOfAssigmentId==0){
      headerID_array_to_payload.push(currentHeaderId)
      if (currentHeaderObjParentId==null){
        headerID_parentId_array_to_payload.push("NULL")
      } else {
      headerID_parentId_array_to_payload.push(currentHeaderObjParentId)
      }
      headerID_childrenId_array_to_payload.push("NULL")
      headerID_title.push(title);
    }
    while (iterator < lengthOfHeadingId){
      headerID_array_to_payload.push(currentHeaderId)
      headerID_childrenId_array_to_payload.push(currentHeaderObjHeadingIdArray[iterator])
      headerID_title.push(title);
      if (currentHeaderObjParentId==null){
        headerID_parentId_array_to_payload.push("NULL")
      } else {
      headerID_parentId_array_to_payload.push(currentHeaderObjParentId)
      }
      iterator+=1
    }
    iterator = 0
    while (iterator < lengthOfAssigmentId){
      headerID_array_to_payload.push(currentHeaderId)
      headerID_childrenId_array_to_payload.push(currentHeaderObjAssignmentIdArray[iterator])
      headerID_title.push(title);
      if (currentHeaderObjParentId==null){
        headerID_parentId_array_to_payload.push("NULL")
      } else {
      headerID_parentId_array_to_payload.push(currentHeaderObjParentId)
      }
      iterator+=1
    }
  })
<<<<<<< HEAD
  //JSON.stringify()
  // assignmentId_array =JSON.stringify(assignmentId_array) 
  // assignmentId_parentID_array = JSON.stringify(assignmentId_parentID_array) 
  // headerID_array_to_payload = JSON.stringify(headerID_array_to_payload) 
  // headerID_childrenId_array_to_payload = JSON.stringify(headerID_childrenId_array_to_payload) 
  // console.log(headerID_title)
  //   console.log("headerID_array_to_payload..")
  //   console.log(headerID_array_to_payload)
  //   console.log("headerID_childrenId_array_to_payload..")
  //   console.log(headerID_childrenId_array_to_payload)
  //   console.log("headerID_parentId_array_to_payload")
  //   console.log(headerID_parentId_array_to_payload)
=======

>>>>>>> 75b0fc26
    const urlGetCode = '/api/saveTree.php';
    const data = {
      assignmentId_array: assignmentId_array,
      assignmentId_parentID_array: assignmentId_parentID_array,
      headerID_array_to_payload:headerID_array_to_payload,
      headerID_title:headerID_title,
      headerID_parentId_array_to_payload:headerID_parentId_array_to_payload,
      headerID_childrenId_array_to_payload:headerID_childrenId_array_to_payload,
      courseId:"aI8sK4vmEhC5sdeSP3vNW"
    }

    axios.post(urlGetCode,data)
    .then(resp=>{
      // console.log(resp.data)
    })
    .catch(error=>{this.setState({error:error})});

}
moveHeaderUp({headerObj}){
/**
* posses up arrow iff your id not first appear inside your parentId's headerId array
* get the id of the current header
* find current header parentId in this.header_obj
* find current header parent obj in this.header_obj base on parentId
* get current header index inside current header parent obj headerId
* swap it with the element whose index before
*/

let currentHeaderId = headerObj["id"]

let myParentId = this.heading_obj[currentHeaderId]["parentId"]
let parentObj = this.heading_obj[myParentId];

let currentHeaderIndexInParentHeaderIdArray = parentObj["childHeadings"].indexOf(currentHeaderId)
let previousIndex = currentHeaderIndexInParentHeaderIdArray+1;

let previousId = parentObj["childHeadings"][previousIndex]
let temp = previousId;
// swapping
parentObj["childHeadings"][previousIndex]=currentHeaderId;
parentObj["childHeadings"][currentHeaderIndexInParentHeaderIdArray] = temp;

this.buildTreeArray();
this.buildTree();
this.forceUpdate();
this.saveTree();
}
moveAssignmentUp({assignmentObj}){
/**
* posses up arrow iff your id not first appear inside your parentId's assignment array
* get the id of the current assignment
* find current assignment parentId in this.header_obj
* find current assignment's parent obj in this.header_obj base on parentId
* get current assignment index inside current header's parent obj assignmentId
* swap it with the element whose index before
*/
let currentAssignmentId = assignmentObj["id"]
let myParentId = this.assignment_obj[currentAssignmentId]["parentId"]
let parentObj = this.heading_obj[myParentId];
let currentHeaderIndexInParentHeaderIdArray = parentObj["childAssignments"].indexOf(currentAssignmentId)
let previousIndex = currentHeaderIndexInParentHeaderIdArray+1;
let previousId = parentObj["childAssignments"][previousIndex]
let temp = previousId;
// swapping
parentObj["childAssignments"][previousIndex]=currentAssignmentId;
parentObj["childAssignments"][currentHeaderIndexInParentHeaderIdArray] = temp;
this.buildTreeArray();
this.buildTree();
this.forceUpdate();
this.saveTree();
}
moveHeaderDown({headerObj}){
/**
 * posses down arrow iff your id not last appear inside your parentId's headerId array
 * get the id of the current header
 * find current header parentId in this.header_obj
 * find current header parent obj in this.header_obj base on parentId
 * get current header index inside current header parent obj headerId
 * swap it with the element whose index after
 */
let currentHeaderId = headerObj["id"]
let myParentId = this.heading_obj[currentHeaderId]["parentId"]
let parentObj = this.heading_obj[myParentId];
let currentHeaderIndexInParentHeaderIdArray = parentObj["childHeadings"].indexOf(currentHeaderId)
let previousIndex = currentHeaderIndexInParentHeaderIdArray-1;
let previousId = parentObj["childHeadings"][previousIndex]
let temp = previousId;
// swapping
parentObj["childHeadings"][previousIndex]=currentHeaderId;
parentObj["childHeadings"][currentHeaderIndexInParentHeaderIdArray] = temp;
this.buildTreeArray();
this.buildTree();
this.forceUpdate();
this.saveTree();
}
moveAssignmentDown({assignmentObj}){
  /**
 * posses down arrow iff your id not lasr appear inside your parentId's assignment array
 * get the id of the current assignment
 * find current assignment parentId in this.header_obj
 * find current assignment's parent obj in this.header_obj base on parentId
 * get current assignment index inside current header's parent obj assignmentId
 * swap it with the element whose index after
 */
let currentAssignmentId = assignmentObj["id"]
let myParentId = this.assignment_obj[currentAssignmentId]["parentId"]
let parentObj = this.heading_obj[myParentId];
let currentHeaderIndexInParentHeaderIdArray = parentObj["childAssignments"].indexOf(currentAssignmentId)
let previousIndex = currentHeaderIndexInParentHeaderIdArray-1;
let previousId = parentObj["childAssignments"][previousIndex]
let temp = previousId;
// swapping
parentObj["childAssignments"][previousIndex]=currentAssignmentId;
parentObj["childAssignments"][currentHeaderIndexInParentHeaderIdArray] = temp;
this.buildTreeArray();
this.buildTree();
this.forceUpdate();
this.saveTree();

}
moveHeaderLeft({headerObj}){
/**
 * possess a left arrow when exists parent that not "root"
 * get the id of the current header as currentHeaderId
 * find currentHeaderId's parentId in this.header_obj
 * splice currentHeaderId out of currentHeaderId's parentId headingId array
 * store parentId of currentHeaderId's parentId as newParentId
 * change currentHeaderId's parentId type value to newParentId
 */
let currentHeaderId = headerObj["id"]
let myparentId = this.heading_obj[currentHeaderId]["parentId"]
let myNewParentId = this.heading_obj[myparentId]["parentId"]
let myParentHeaderIdArray = this.heading_obj[myparentId]["childHeadings"]
let currentHeaderIdIndexInsidemyParentHeaderIdArray = myParentHeaderIdArray.indexOf(currentHeaderId)
this.heading_obj[myparentId]["childHeadings"].splice(currentHeaderIdIndexInsidemyParentHeaderIdArray,1)
this.heading_obj[currentHeaderId]["parentId"] = myNewParentId;
if (currentHeaderIdIndexInsidemyParentHeaderIdArray===(myParentHeaderIdArray-1)){
  this.heading_obj[myNewParentId]["childHeadings"].push(currentHeaderId)   // when u last
}else {
  this.heading_obj[myNewParentId]["childHeadings"].unshift(currentHeaderId)
}
// console.log("moveHeaderLeft")
// console.log(this.heading_obj)
this.buildTreeArray();
this.buildTree();
this.forceUpdate();
this.saveTree();

}
moveHeaderRight({headerObj}){
/**
 * possess right arrow when my id not the only in my parentID's headerId
 * get the id of the current header as id
 * find the next header inside the current header's parent headingId
 * find the index of the previous header inside headerId_arr
 * continue to seek previous header by decreasing the index
 * when found a header where its level is at least current header
 *    then store the header Id as newParentID. Then look parentID up in header_obj
 *    then access its headerId array and append id to the array
 * change id's parent to newParentID
 */
let currentHeaderId = headerObj['id']
let myParentId = this.heading_obj[currentHeaderId]['parentId']
let myParentHeadingIdArray = this.heading_obj[myParentId]["childHeadings"]
let prevHeaderIndexInsidemyParentHeadingIdArray = myParentHeadingIdArray.indexOf(currentHeaderId)+1
if (prevHeaderIndexInsidemyParentHeadingIdArray===myParentHeadingIdArray.length){
  prevHeaderIndexInsidemyParentHeadingIdArray=myParentHeadingIdArray.indexOf(currentHeaderId)-1
}
let prevHeaderId = myParentHeadingIdArray[prevHeaderIndexInsidemyParentHeadingIdArray]
let prevHeaderObj = this.heading_obj[prevHeaderId]
let currentHeaderIdIndexInsideParentObjHeadingIdArray = this.heading_obj[myParentId]['childHeadings'].indexOf(currentHeaderId)
if (currentHeaderIdIndexInsideParentObjHeadingIdArray==this.heading_obj[myParentId]['childHeadings'].length-1){
prevHeaderObj['childHeadings'].push(currentHeaderId)  // when u last
} else {
  prevHeaderObj['childHeadings'].unshift(currentHeaderId)  // when u not last
}
this.heading_obj[currentHeaderId]['parentId']=prevHeaderId
this.heading_obj[myParentId]['childHeadings'].splice(currentHeaderIdIndexInsideParentObjHeadingIdArray,1)
this.buildTreeArray();
this.buildTree();
this.forceUpdate();
this.saveTree();

}
addAssignmentIdsAfterAnAssignment({currentAssignmentId,arrayOfIncomingAssignments}){
/**
 * create a fake assignment array of assignment obj
 * get the parentId of the current assignment
 * look up parentId obj in header_obj
 * iterate thru the each element and add the key id to parentId obj's assignmentId array
 */

let arr = arrayOfIncomingAssignments
let myParentID = this.assignment_obj[currentAssignmentId]['parentId'];
let myParentObj = this.heading_obj[myParentID];
let assignmentIdArray = myParentObj['childAssignments']
let length = arr.length;
let currentAssignmentIdIndexInsideParentAssignmentIdArray = 
          myParentObj['childAssignments'].indexOf(currentAssignmentId)
let addAtIndex=currentAssignmentIdIndexInsideParentAssignmentIdArray
let iterator =0;
while (iterator<length){
let addedAssignmentId = arr[iterator];
let ID = nanoid();
this.heading_obj[myParentID]['childAssignments'].splice(addAtIndex,0,ID)
// console.log("NEW ID is.."+ID)
let title = "untitle assignment "+iterator;
this.assignment_obj [ID]={title:title,parentId:myParentID,contentId:addedAssignmentId}
iterator+=1;
}
// change enableMode to "position" .Adding duplicate assignmentId will break the rule of adding arrow
// as one ID can both a middle and first element at the same time
this.buildTreeArray();
this.buildTree();
this.forceUpdate();
this.saveTree();

}
addAssignmentIdsUnderHeader({currentHeaderId,arrayOfIncomingAssignments}){
/**
* get headerId as id
* look up id to get the id obj in header_obj
* iterate thru the each element and add the key id to id obj's assignmentId array
*/
/*Assume AddedAssignmentIdsArray is fully filled and 
stores only {IdOfAssignment:<someID>,name:<someName>} */
let arr = arrayOfIncomingAssignments
let currentHeaderObj = this.heading_obj[currentHeaderId];
let iterator=arr.length-1; // last index of Adding AssignmentID
while (iterator>=0){
let ID = nanoid();
// console.log("NEW ID is.."+ID)
let title = "untitle assignment "+iterator;
this.assignment_obj [ID]={title:title,parentId:currentHeaderId,contentId:arr[iterator]}
// adding ID to currentHeaderId's assignmentId array
this.heading_obj[currentHeaderId]['childAssignments'].push(ID);
iterator--;
}
this.buildTreeArray();
this.buildTree();
this.forceUpdate();
this.saveTree();

}
addNewHeaderUnderRoot ({headerObj}){
let currentHeaderId = headerObj['id']
let myParentObj = this.heading_obj["root"];
let length = myParentObj['childHeadings'].length
let currentHeaderIdIndexInsideParentHeadingIdArray = 
          myParentObj['childHeadings'].indexOf(currentHeaderId)
let addAtIndex=currentHeaderIdIndexInsideParentHeadingIdArray
let ID = nanoid();

if (addAtIndex===0){
  // console.log("case 1")
  this.heading_obj["root"]['childHeadings'].unshift(ID)
} else if (addAtIndex===(length-1)){
  // console.log("case 2")
  this.heading_obj["root"]['childHeadings'].push(ID)
} else {
  // console.log("case 3")
  this.heading_obj["root"]['childHeadings'].splice(addAtIndex+1,0,ID)
}
this.heading_obj [ID]={title:"untitled header",parentId:"root",childAssignments:[],childHeadings:[]}

// change enableMode to "position" .Adding duplicate assignmentId will break the rule of adding arrow
// as one ID can both a middle and first element at the same time
this.buildTreeArray();
this.buildTree();
this.forceUpdate();
this.saveTree();

}
addNewHeaderAtTheEndRoot(){
let ID = nanoid();
this.heading_obj["root"]['childHeadings'].unshift(ID)
this.heading_obj [ID]={title:"untitled header",parentId:"root",childAssignments:[],childHeadings:[]}
this.buildTreeArray();
this.buildTree();
this.forceUpdate();
this.saveTree();

}
addNewHeaderToHeader({headerObj}){
/**
 * create a new id from nanoid as newId
 * add a new header object to header_obj with newId empty headerId and assignmentId
 * get the current header id as id
 * add newId to id's headerId array
 */
/*Assume addedHeader is fully filled and 
stores only {IdOfAssignment:<someID>,title:<someName>} */
// TODO: header can't be added under Root
// console.log("running addNewHeaderToHeader")
let currentHeaderId = headerObj['id']
let newHeaderId = nanoid();
let newHeaderName = "untitled header";
this.heading_obj [newHeaderId] = {title:newHeaderName,childAssignments:[],childHeadings:[],parentId:currentHeaderId}
this.heading_obj[currentHeaderId]['childHeadings'].unshift(newHeaderId)
this.buildTreeArray();
this.buildTree();
this.forceUpdate();
this.saveTree();

}
deleteHeader ({headerObj}){
/**
 * delete header will delete its children including header and assignment
 */
// console.log("deleting obj")
// console.log(headerObj)
let id = headerObj['id']
// delete it as heading, get parent
// let indexOfHeader = this.headerId_arr.indexOf(id)
let currentHeaderObject = 
    this.heading_obj[id];
let parentId;
//if (currentHeaderObject["parentId"]!="root"){
parentId = currentHeaderObject["parentId"]

//}
let listOfMyAssignment = currentHeaderObject["childAssignments"]
let listOfDeletingAssignment = []
listOfMyAssignment.forEach (element=>{
listOfDeletingAssignment.push(element.toString())
})
// before deleting myself, delete all my assignment object
this.deleteChildrenAssignment({list:listOfDeletingAssignment})
// before deleting myself, delete all my header object
let listOfMyHeaders = currentHeaderObject["childHeadings"]
// console.log("listOfMyHeaders")
// console.log(listOfMyHeaders)
let listOfDeletingHeader = []
listOfMyHeaders.forEach (element=>{
let currentChildHeaderObjID = element
let title = this.heading_obj[element]['title']
let type = "header"
let parentId = this.heading_obj[element]['parentId']
let currentChildHeaderObjHeadingId = this.heading_obj[element]["childHeadings"]
let currentChildHeaderObjAssignmentId = this.heading_obj[element]["childAssignments"]

let currentChildHeaderObj = {id:currentChildHeaderObjID,title:title,type:type,parentId:parentId,childHeadings:currentChildHeaderObjHeadingId,childAssignments:currentChildHeaderObjAssignmentId}
this.deleteHeader({headerObj:currentChildHeaderObj})
})

delete this.heading_obj[id]
<<<<<<< HEAD
//if (currentHeaderObject["parentId"]!="root"){
// let indexOfHeaderParent = this.headerId_arr.indexOf(parentId)  
=======

>>>>>>> 75b0fc26
let currentHeaderObjectParentHeadingId = 
    this.heading_obj[parentId]["childHeadings"];
let indexOfCurrentHeaderInsideItsParentHeadingId = currentHeaderObjectParentHeadingId.indexOf(id)
this.heading_obj[parentId]["childHeadings"].splice(indexOfCurrentHeaderInsideItsParentHeadingId,1)


this.axiosDeleteAssignmentFromDB({listOfAssignment:this.listOfAssignmentIdNeedDeletingFromDB})



}
deleteChildrenAssignment({list}){
list.forEach(element=>{
this.listOfAssignmentIdNeedDeletingFromDB.push(element);
delete this.assignment_obj[element]
})
}
deleteAssignment ({assignmentObj}){
let id = assignmentObj['id']
let indexOfAssignment = this.assignmentId_arr.indexOf(id)
let myParentId = this.assignment_obj[id]["parentId"]
//delete me from parent
let indexOfHeaderParent = this.headerId_arr.indexOf(myParentId)
let currentHeaderObjectParentAssignmentId = 
this.heading_obj[myParentId]["childAssignments"]
delete this.assignment_obj[id]
//this.assignment_obj.splice(indexOfAssignment,1)

this.heading_obj[myParentId]["childAssignments"].splice(currentHeaderObjectParentAssignmentId.indexOf(id),1)
this.listOfAssignmentIdNeedDeletingFromDB = [id]
this.axiosDeleteAssignmentFromDB({listOfAssignment:this.listOfAssignmentIdNeedDeletingFromDB})




}
axiosDeleteAssignmentFromDB ({listOfAssignment}) {

let list = listOfAssignment
const urlGetCode1 = '/api/deleteAssignment.php';
const data = {
  list : list
}

axios.post(urlGetCode1,data)
.then(resp=>{
  // console.log(resp.data)
  this.buildTreeArray();
  this.buildTree();
  this.forceUpdate();
  this.saveTree();
})
.catch(error=>{this.setState({error:error})});
}

makeTreeRoute ({link,assignmentId}) {

  this.assignmentsIndexAndDoenetML[assignmentId]['doenetML'] = this.assignmentDoenetML
  if (!(this.alreadyMadeLink.includes(link)) && link){
    console.log("===Making route====")
  let tree_route_right_column_branch = 
  (
    <Route key={link} exact path={link}>
      <>
      
     {this.rightSideInfoColumn}
      </>

    </Route>
    
  )
  this.tree_route_right_column.push(tree_route_right_column_branch);

    let tree_route_branch = 
  (
    <Route key={link} exact path={link}>
      <>
     <Assignments  assignmentDoenetML={this.assignmentDoenetML}/>

     </>
    </Route>
  )
  this.tree_route.push(tree_route_branch);
  this.alreadyMadeLink.push(link)
  this.assignmentsIndexAndDoenetML[assignmentId]['indexInRouterArray']=this.tree_route.length-1

  }

  
}

loadAssignmentContent({contentId,branchId,assignmentId}) {
  this.thisAssignmentInfo = assignmentId;
  this.assignmentDoenetML=""
  this.assignmentOnScreen = true
  this.treeOnScreen = false;
  this.componentLoadedFromNavigationBar = null

      console.log("=======DOWNLOADING ASSIGNMENTS========")
    this.selectedAssignmentId = assignmentId
    this.assignmentName = this.assignment_obj[assignmentId]['title']
    this.assignment_branchId = this.assignment_obj[assignmentId]['branchId']
    this.dueDate = this.assignment_obj[assignmentId]['dueDate']
    this.assignedDate = this.assignment_obj[assignmentId]['assignedDate']
    this.numberOfAttemptsAllowed = this.assignment_obj[assignmentId]['numberOfAttemptsAllowed']
    contentId = this.assignment_obj[assignmentId]['contentId']
    branchId = this.assignment_obj[assignmentId]['branchId']
    const urlGetCode = '/api/getDoenetML.php';
    console.log(contentId)
    const data = {
      branchId:branchId,
      contentId:contentId

    }
    const payload = {
      params: data
    }
    let link = null;
    if (!(this.alreadyLoadAssignment.includes(assignmentId))){
      this.alreadyLoadAssignment.push(assignmentId)
      axios.get(urlGetCode,payload)
      .then(resp=>{
        let doenetML = resp.data.doenetML;
  
        this.updateNumber++;
        this.assignmentDoenetML=doenetML;
        this.ListOfAlreadyDownLoadDoenetML[assignmentId] = this.assignmentDoenetML
        console.log("DOENET ML !!")
        console.log(resp.data)
          link = "/assignments/"+assignmentId
          this.loadThisAssignmentInfo({link:link})
              if (this.LoadAssignmentFromTheBeginningFlag) {
                console.log("===LOADING ASSIGNMENT FROM URL===")
                this.componentLoadedFromNavigationBar=(<Assignments assignmentDoenetML={this.assignmentDoenetML}/>)
                this.LoadAssignmentFromTheBeginningFlag=false
              }
      })
      .catch(error=>{this.setState({error:error})});
    }
    else {
      this.thisAssignmentInfo = assignmentId
      this.loadThisAssignmentInfo({link:link})
      console.log("==ALREADY DOWNLOAD THAT ASSIGNMENT===")
    }
    
}




  loadOverview(){

    this.doenetML="";
    const phpUrl='/api/getDoenetML.php';
    const data={        
      branchId: this.overview_branchId,
      contentId:"",
      ListOfContentId:"", //this is to store all contentID of one branchID for publish indication 
      List_Of_Recent_doenetML:[], // this is to store list of (date:doenetML) 
    }
    const payload = {
      params: data
    }

      axios.get(phpUrl,payload)
      .then(resp=>{
        let doenetML = resp.data.doenetML;
        this.updateNumber++;
        this.doenetML=doenetML;
        this.Overview_doenetML=this.doenetML;
        this.alreadyLoadOverview=true
        this.loadFirstTrue=(this.Overview_doenetML!=""?<Overview doenetML={this.Overview_doenetML}/>:null)
       console.log("from loadOverview line 2606")
         this.forceUpdate();
      })
      .catch(error=>{this.setState({error:error})});
    
    
  }

  buildOverview(){
    this.mainSection = this.loadingScreen;
    //talk to database to load fresh info
    this.overview = (<div className="assignmentContent">
      {this.doenetML!=""?
      
      <DoenetViewer 
              key={"doenetviewer"+this.updateNumber} //each component has their own key, change the key will trick Reach to look for new component
              doenetML={this.Overview_doenetML}
              mode={{
                solutionType:this.state.solutionType,
                allowViewSolutionWithoutRoundTrip:this.state.allowViewSolutionWithoutRoundTrip,
                showHints:this.state.showHints,
                showFeedback:this.state.showFeedback,
                showCorrectness:this.state.showCorrectness,
              }}           
            />:null}
    </div>)

    this.mainSection = this.overview;
  }

  loadSyllabus(){
    console.log("loading SYLLABUS")
    this.doenetML="";

    const phpUrl='/api/getDoenetML.php';
    const data={        
      branchId: this.syllabus_branchId,
      contentId:"",
      ListOfContentId:"", //this is to store all contentID of one branchID for publish indication 
      List_Of_Recent_doenetML:[], // this is to store list of (date:doenetML) 
    }
    const payload = {
      params: data
    }

      axios.get(phpUrl,payload)
      .then(resp=>{
        let doenetML = resp.data.doenetML;

        this.updateNumber++;
        this.doenetML=doenetML;

        
      this.Syllabus_doenetML=this.doenetML;
      this.alreadyLoadSyllabus = true
      this.loadFirstTrue=(<Syllabus doenetML={this.Syllabus_doenetML}/>)

        console.log("from loadSyllabus line 2666")
        this.forceUpdate();
      })
      .catch(error=>{this.setState({error:error})});
    
    
  }

  buildSyllabus(){
    this.mainSection = this.loadingScreen;

    //talk to database to load fresh info
    this.overview = (<React.Fragment>
      {this.doenetML!=""?
      <div><DoenetViewer 
              key={"doenetviewer"+this.updateNumber} //each component has their own key, change the key will trick Reach to look for new component
              doenetML={this.Syllabus_doenetML}

              mode={{
                solutionType:this.state.solutionType,
                allowViewSolutionWithoutRoundTrip:this.state.allowViewSolutionWithoutRoundTrip,
                showHints:this.state.showHints,
                showFeedback:this.state.showFeedback,
                showCorrectness:this.state.showCorrectness,
              }}           
            /></div>:null}   
    </React.Fragment>)

    this.mainSection = this.overview;
  }


  loadGrades(){
    this.scores = {};
    this.subTotals = {};
      
      const loadGradsUrl='/api/loadGradsLearner.php';
      
      // this.courseId
      const data={
        courseId: this.courseId,
      }
      const payload = {
        params: data
      }
      
      
      axios.get(loadGradsUrl,payload)
        .then(resp=>{
          this.assignmentsData = resp.data.grades;
          this.student = resp.data.student;
          this.course = resp.data.course;
          this.section = resp.data.section;
          this.group = resp.data.group;
          console.log("from loadGrades line 2722")
          this.forceUpdate();
          
        })
        .catch(error=>{this.setState({error:error})});
  }
  


  buildGradesHelper(){
    
    this.total = {possible:0,score:0,percentage:'0%'}

    for (let gcat of this.gradeCategories){
      this.scores[gcat] = [];
      this.subTotals[gcat] = {possible:0,score:0,percentage:'0%'};

      for (let dObj of this.assignmentsData){
        if (dObj.gradeCategory === gcat){
          let possible = dObj.totalPointsOrPercent;
          let percentFLAG = false;
          if (possible === null){
            possible = '--';
            percentFLAG = true;
          }else{
            possible = Number(possible);
            this.subTotals[gcat].possible += possible;
          }
          let score = dObj.credit;
          if (score === null || possible === null){
            score = '--';
            percentFLAG = true;
          }else{
            score = Number(score)*possible;
            if (!isNaN(score)){
              this.subTotals[gcat].score += score;
            }
          }
          let percentage;
          if (percentFLAG){
            percentage = '--';
          }else{
            percentage = Math.round(score/possible*1000)/10 + '%';
          }

          if (isNaN(score)){
            score = "--";
          }

          this.scores[gcat].push({gradeItem:dObj.assignmentName,
            assignmentId:dObj.assignmentId,
            possible:possible,
            score:score,
            percentage:percentage
          });
        }
      }

      if (this.subTotals[gcat].score > 0 && this.subTotals[gcat].possible > 0){
        this.subTotals[gcat].percentage = Math.round(this.subTotals[gcat].score / this.subTotals[gcat].possible*1000)/10 + '%';
        this.total.score += Number(this.subTotals[gcat].score);
        this.total.possible += Number(this.subTotals[gcat].possible);
      }
      
    }
    this.total.percentage = '0%';
    if(!isNaN(this.total.score / this.total.possible*1000)/10){
      this.total.percentage = Math.round(this.total.score / this.total.possible*1000)/10 + '%';
    }
 
    //talk to database to load fresh info
    this.overview = (<React.Fragment>
      <h2 data-cy="sectionTitle">Grades</h2>
      <div style={{marginLeft:"10px"}}>
        <div>Student: {this.student}</div>
        {/* <div>Course: {this.course}</div> */}
        <div>Section: {this.section}</div>
        {this.group !== '' ? <div>Group: {this.group}</div> : null}
      </div>
      
      

      <table id="grades">
      <tbody>
        <tr className="colHeadingsRow">
          <th width="581">Grade item</th>
          <th width="75">Possible points</th>
          <th width="56">Score</th>
          <th width="95">Percentage</th>
        </tr>

      { this.gradeCategories.map( cat => <React.Fragment key={'option'+cat}>
      
        <tr>
          <td className="typeHeadingRow" colSpan="4">{cat}</td>
        </tr>
     

        {this.scores[cat].map(
          (score)=><React.Fragment key={'score_row'+score.assignmentId}>
          <tr className="typeDataRow"> 
            <td><span className="assignmentLink" onClick={()=>{
              this.buildAssignmentGrades({assignment:score});
              
            }}>{score.gradeItem}</span></td>
            <td>{score.possible}</td>
            <td>{score.score}</td>
            <td>{score.percentage}</td>
          </tr>
          </React.Fragment>
        )}

        <tr className="typeSubTotalDataRow"> 
          <td><span>Subtotal for {cat}</span></td>
          <td>{this.subTotals[cat].possible}</td>
          <td>{this.subTotals[cat].score}</td>
          <td>{this.subTotals[cat].percentage}</td>
        </tr>
        

      </React.Fragment>)}

        
        <tr className="colTotalRow">
          <td>Total</td>
          <td>{this.total.possible}</td>
          <td>{this.total.score}</td>
          <td>{this.total.percentage}</td>
        </tr>
       
        </tbody>
      </table>
    </React.Fragment>)
    this.mainSection = this.overview;
  }

  buildAssignmentGrades({assignment}){
    this.mainSection = this.loadingScreen;
    this.assignment = assignment;
    this.assignmentId = assignment.assignmentId;

      const url='/api/loadItemGrades.php';
      
      const data={
        courseId: this.courseId,
        assignmentId: assignment.assignmentId,
      }
      const payload = {
        params: data
      }
      
      
      axios.get(url,payload)
        .then(resp=>{
          this.assignmentItems = resp.data.assignmentItems;

          this.latestAttemptNumber = resp.data.attemptNumber;
          this.latestAttemptCredit = resp.data.attemptCredit;

          this.buildAssignmentGradesHelper();
        })
        .catch(error=>{this.setState({error:error})});
  }

  buildAssignmentGradesHelper(){
    let latestAttemptPercentage = Math.round(Number(this.latestAttemptCredit)*10000,2)/100;
    latestAttemptPercentage = `${latestAttemptPercentage}%`;
    for (var item of this.assignmentItems){
      let percentage = Math.round(Number(item.credit)*10000,2)/100;
      item.percentage = `${percentage}%`;
      
    }


    this.mainSection = (<React.Fragment>
      <button onClick={()=>{
        this.buildGradesHelper({data:this.assignmentsData});
      }}>Back to grades</button>
      <h2 style={{marginLeft:"10px"}}>{this.assignment.gradeItem}</h2>
      {this.latestAttemptNumber > 1 ? <p style={{marginLeft:"10px",fontSize:"16px"}}>Attempt Number: {this.latestAttemptNumber} </p>: null }

      <table id="grades" style={{width:"400px"}}>
      <tbody>
        <tr className="colHeadingsRow">
          <th width="581">Grade item</th>
          <th width="95">Percentage</th>
        </tr>

        {this.assignmentItems.map(
          (item)=><React.Fragment key={'assignmentItem'+item.title}>
          <tr className="typeDataRow"> 
            <td><span className="assignmentLink" onClick={()=>{
              // this.buildAssignmentGrades({assignment:score});
              this.buildItemGrade({item});
              
            }}>{item.title}</span></td>
            <td>{item.percentage}</td>
          </tr>
          </React.Fragment>
        )}

        
        {this.latestAttemptNumber > 1 ? 
          <tr className="colTotalRow">
            <td>Total for attempt {this.latestAttemptNumber}</td>
          <td>{latestAttemptPercentage}</td>
          </tr>
          : null }
          
        <tr className="colTotalRow">
          <td>Total</td>
          <td>{this.assignment.percentage}</td>
        </tr>
        </tbody>
        </table>
      </React.Fragment>);

    this.forceUpdate();

  }

  buildItemGrade({item}){


    const url='/api/loadItemAttemptGrades.php';
      
      // this.courseId
      const data={
        assignmentId: this.assignmentId,
        itemNumber: item.itemNumber,
        attemptNumber: this.latestAttemptNumber,
      }
      const payload = {
        params: data
      }
      
      
      axios.get(url,payload)
        .then(resp=>{
          
          this.buildAttemptItemGradesHelper({
            itemTitle:item.title,
            itemState:resp.data.itemState,
            submissionNumber:resp.data.submissionNumber,
            submittedDate:resp.data.submittedDate,
            valid:resp.data.valid,
            });
        })
        .catch(error=>{this.setState({error:error})});
    
  }

  buildAttemptItemGradesHelper({itemTitle, itemState, submissionNumber, submittedDate, valid, }){

    
    this.mainSection = (<React.Fragment>
      <button onClick={()=>{
        this.buildGradesHelper({data:this.assignmentsData});
      }}>Back to grades</button>
      <button onClick={()=>{
        this.buildAssignmentGradesHelper();
      }}>Back to {this.assignment.gradeItem}</button>
    <h2 style={{marginLeft:"10px"}}>{this.assignment.gradeItem}: {itemTitle}</h2>
      {this.latestAttemptNumber > 1 ? <p style={{marginLeft:"10px",fontSize:"16px"}}>Attempt Number: {this.latestAttemptNumber} </p>: null }

            <DoenetViewer 
            key={"doenetviewer"} 
          //   free={{
          //   doenetState: itemState,
          // }} 
          course={true}
            attemptNumber={this.latestAttemptNumber}
              mode={{
                solutionType:"displayed",
                allowViewSolutionWithoutRoundTrip:false,
                showHints:false,
                showFeedback:true,
                showCorrectness:true,
                interactive:false,
              }}
            />

    </React.Fragment>);
    this.forceUpdate();
  }


  componentDidCatch(error, info){
    this.setState({error:error,errorInfo:info});
  }


  loadingGrade(){
    const loadGradsUrl = '/api/loadGradsLearner.php';
    const data = {
      courseId: this.courseId,
    }
    const payload = {
      params: data
    }

    axios.get(loadGradsUrl, payload)
      .then(resp => {
        this.assignmentsData = resp.data.grades;
        this.student = resp.data.student;
        this.course = resp.data.course;
        this.section = resp.data.section;
        this.group = resp.data.group;

        this.buildGrades();
        this.loadFirstTrue=(<Grades parentFunction={(e)=>{this.activeSection="assignments";
        this.loadAssignmentFromGrade=true;
        this.makeTreeVisible({loadSpecificId:e})}}/>)
        

        this.forceUpdate()
      })
      .catch(error => { this.setState({ error: error }) });
  }
  loadSection(){

    this.loadFirstTrue=null
    console.log("loading section !")
    if (this.activeSection==="overview"){
      
      
      if (!this.alreadyLoadOverview){
      this.loadOverview();
      }
    } else if (this.activeSection==="syllabus") {
      
      
      if(!this.alreadyLoadSyllabus){
      this.loadSyllabus();
      }
    } else if (this.activeSection==="grades") {
      this.editCategoryButton=null

      
      this.loadingGrade();
    } 
    else if (this.activeSection==="assignments") {
      this.editCategoryButton=null
      console.log("loading assignment")
      
      this.assignmentIsClicked=true;
      this.showsAllAssignment=!this.showsAllAssignment;
      this.assignmentOnScreen = false;
      this.treeOnScreen = true;
      this.thisAssignmentInfo=""
      this.componentLoadedFromNavigationBar=null;
      if (this.enableAssignment){
      this.makeTreeVisible({loadSpecificId:""})
      }
    }


  }
  makeTreeVisible({loadSpecificId}) {
    const url_header_assignment = "/api/getHeaderAndAssignmentInfo.php";
    this.assignment_obj = {}
    this.heading_obj = {}
    const data={        
      courseId:this.currentCourseId
    }
    const payload = {
      params: data
    }
      axios.get(url_header_assignment,payload)
    .then (resp=>{
      this.obj_return = resp.data;

      this.alreadyMadeTree=true;
      let iterator=0;      
      let keys = (Object.keys(this.obj_return));
      let length = keys.length;
      while (iterator<length){
        let currentId = keys[iterator];
        let title = this.obj_return[currentId]['title'];
        let parentId = this.obj_return[currentId]['parentId']
        if (parentId==null || parentId=="null" || parentId==""){
          parentId=null;
        }
        let currentIdAttribute = this.obj_return[currentId]['type']
        if (currentIdAttribute==='header'){
          let childAssignments = this.obj_return[currentId]['childAssignments']
          let childHeadings = this.obj_return[currentId]['childHeadings']
          let childrenArray = this.obj_return[currentId]['childrenId'];
          
            childrenArray.forEach(element=>{
              if (element!=null && element!=""){
                let childAttribute = this.obj_return[element]['type']
                if (childAttribute==="header"){
                  childHeadings.push(element)
                } else {
                  childAssignments.push(element)
                }
              }               
            })
                                 
          this.heading_obj [currentId]={title:title,type:"header",parentId:parentId,childHeadings:childHeadings,childAssignments:childAssignments}
        } else {
          let contentId = this.obj_return[currentId]['contentId']
          let branchId = this.obj_return[currentId]['branchId']
          let assignedDate = this.obj_return[currentId]['assignedDate']
          let dueDate = this.obj_return[currentId]['dueDate']
          let numberOfAttemptsAllowed = this.obj_return[currentId]['numberOfAttemptsAllowed']
          this.assignment_obj [currentId]={title:title,type:"assignment",
          parentId:parentId,branchId:branchId,contentId:contentId,
          assignedDate:assignedDate,dueDate:dueDate,numberOfAttemptsAllowed:numberOfAttemptsAllowed
        }
        }
        iterator++;
      }
        this.buildTreeArray()
        this.buildTree()
        this.alreadyHadAssignmentsIndexAndDoenetML = true
        this.assignmentTree = (<div 
          // className="homeActiveSectionMainTree"
        >{this.tree}</div>);

        if (this.LoadAssignmentFromTheBeginningFlag) {
        this.loadAssignmentContent({contentId:null,branchId:null,assignmentId:loadSpecificId})
        this.LoadAssignmentFromTheBeginningFlag=false
        }
        if (this.loadAssignmentFromGrade){
        this.loadAssignmentContent({contentId:null,branchId:null,assignmentId:loadSpecificId})
        this.loadAssignmentFromGrade=false
        }
      this.forceUpdate();
      
    }).catch(error=>{this.setState({error:error})});
    
    
  }
  updateLocationBar(assignmentId=this.assignmentId, activeSection=this.activeSection){
    window.location.href="/course/#/"+this.activeSection

  }
  makingSwitchAndEditButton(){
    this.editCategoryButton=null
    this.switchCategoryButton=null
  if (this.rightToEdit){
    if (this.activeSection==="overview"){
      this.editCategoryButton = (
        <button
            style={{
              backgroundColor: "#4CAF50",
              border: "none",
              color: "white",
              padding: "8px 15px",
              textAlign: "center",
              textDecoration: "none",
              display: "inline-block",
              fontSize: "16px",
              margin: "4px 2px",
              cursor: "pointer"
          }}
              onClick={()=>window.location.href="/editor/?branchId="+this.overview_branchId}                     
            >
          <FontAwesomeIcon className="Section-Icon" icon={faEdit}/>              
            </button>
      )
      this.switchCategoryButton=(
        <div style={{padding:"2px 2px 2px 2px",margin:"5px 2px 2px 2px"}}>
            <label className="switch">
            <input 
            type="checkbox"
            checked={this.enableOverview} 
            onChange={(e)=>{
              this.enableOverview=!this.enableOverview;
              this.newChange = true;
              this.findEnabledCategory();
              }} />
          <span className="slider round"></span>
      </label>
      </div>
      )
    }
    else if (this.activeSection==="syllabus"){
      
      this.editCategoryButton = (
        <button
            style={{
              backgroundColor: "#4CAF50",
              border: "none",
              color: "white",
              padding: "8px 15px",
              textAlign: "center",
              textDecoration: "none",
              display: "inline-block",
              fontSize: "16px",
              margin: "4px 2px",
              cursor: "pointer"
          }}
              onClick={()=>window.location.href="/editor/?branchId="+this.syllabus_branchId}                     
            >
          <FontAwesomeIcon className="Section-Icon" icon={faEdit}/>              
            </button>
      )
      this.switchCategoryButton=(
        <div style={{padding:"2px 2px 2px 2px",margin:"5px 2px 2px 2px"}}>
            <label className="switch">
            <input 
            type="checkbox"
            checked={this.enableSyllabus} 
            onChange={(e)=>{
              this.enableSyllabus=!this.enableSyllabus;
              this.newChange = true;
              this.findEnabledCategory();
              }} />
          <span className="slider round"></span>
      </label>
      </div>
      )
    }
    else if (this.activeSection==="grades"){
      this.editCategoryButton=null
      this.switchCategoryButton=(
        <div style={{padding:"2px 2px 2px 2px",margin:"5px 2px 2px 2px"}}>
            <label className="switch">
            <input 
            type="checkbox"
            checked={this.enableGrade} 
            onChange={(e)=>{
              this.enableGrade=!this.enableGrade;
              this.newChange = true;
              this.findEnabledCategory();
              }} />
          <span className="slider round"></span>
      </label>
      </div>
      )
    }
    else if (this.activeSection==="assignments"){
      this.editCategoryButton=null
      this.switchCategoryButton=(
        <div style={{padding:"2px 2px 2px 2px",margin:"5px 2px 2px 2px"}}>
            <label className="switch">
            <input 
            type="checkbox"
            checked={this.enableAssignment} 
            onChange={(e)=>{
              this.enableAssignment=!this.enableAssignment;
              this.newChange = true;
              this.findEnabledCategory();
              }} />
          <span className="slider round"></span>
      </label>
      </div>
      )
    }
  }
  }
  render() {
    console.log("====RENDER====");

    this.makingSwitchAndEditButton()
    this.overview_link=null
    this.syllabus_link=null
    this.grade_link=null
    this.assignment_link=null

    if (!this.alreadyLoadAllCourses){
      this.loadAllCourses()
    }
    if (this.courseIdsArray==[]){
      console.log(" from line 3240, this.courseIdsArray==[]")
      this.forceUpdate()
    }
      let found = false
    this.trueList.forEach(e=>{
      if (e===this.activeSection && found===false){
        found=true
      }
    });
    if ( this.DoneLoading===true && found===false && this.activeSection!=null){
      this.activeSection=this.trueList[0]
      this.updateLocationBar() // this make sure it has the correct URL
    }
    

    if (this.newChange===true){
      this.ToggleList();
      }
      let overview_class = "SectionContainer";
      let syllabus_class = "SectionContainer";
      let grade_class = "SectionContainer";
      let assignment_class = "SectionContainer";

      let overview_class_text = "Section-Text";
      let syllabus_class_text = "Section-Text";
      let grade_class_text = "Section-Text";
      let assignment_class_text = "Section-Text";
      if (!this.enableOverview){
        overview_class_text+=" disabled"
      }
      if (!this.enableSyllabus){
        syllabus_class_text+=" disabled"
      }
      if (!this.enableGrade){
        grade_class_text+=" disabled"
      }
      if (!this.enableAssignment){
        assignment_class_text+=" disabled"
      }
      if (this.activeSection==="overview"){
        overview_class = "SectionContainer-Active";
      } else if (this.activeSection === "syllabus"){
        syllabus_class = "SectionContainer-Active";
      } else if (this.activeSection === "grades"){
        grade_class = "SectionContainer-Active";
      } else if (this.activeSection === "assignments"){
        assignment_class = "SectionContainer-Active";
      }
    if (this.rightToEdit || (this.rightToView && this.enableOverview)){
      this.allElementsCopy['element01']={
        type:"IndependentItem",
        thisElementLabel:"overview",
        grayOut:!this.enableOverview,
        callBack:(()=>{
          this.activeSection="overview";
          this.thisAssignmentInfo="";
          this.loadSection();
          this.componentLoadedFromNavigationBar=null;
          console.log("clicking overview_link")
          this.forceUpdate()
        }
          ),
      }

    }
    if(this.rightToEdit || (this.rightToView && this.enableSyllabus)){
      this.allElementsCopy['element02']={
        type:"IndependentItem",
        thisElementLabel:"syllabus",
        grayOut:!this.enableSyllabus,
        callBack:(()=>{
          this.activeSection="syllabus";
          this.thisAssignmentInfo="";
          this.loadSection();
          this.componentLoadedFromNavigationBar=null;
          console.log("clicking syllabus_link")
          this.forceUpdate()
        }
          ),
      }

     
    }
    console.log(this.assignment_obj);
    console.log(this.heading_obj);
    if (this.rightToEdit || (this.rightToView && this.enableGrade)){
      this.allElementsCopy['element03']={
        type:"IndependentItem",
        thisElementLabel:"grades",
        grayOut:!this.enableGrade,
        callBack:(()=>{
          this.activeSection="grades";
          this.thisAssignmentInfo="";
          this.loadSection();
          this.componentLoadedFromNavigationBar=null;
          this.editCategoryButton=null
          console.log("clicking grade_link")
          this.forceUpdate()
        }
          ),
      }
    
      this.grade_route=(
        <Route key="grades" exact path="/grades">
                  <Grades parentFunction={(e)=>{this.activeSection="assignments";this.loadAssignmentFromGrade=true;this.makeTreeVisible({loadSpecificId:e})}}/>
                  {/* //this.props.student, this.props.sections, this.props.group,
                  // this.props.gradeCategories, this.props.score, this.props.subtotal
                  // this.props.total */}
                  {/* {this.gradeComponent} */}
                </Route>
      )
    }
    if (this.rightToEdit || (this.rightToView && this.enableAssignment)){
      this.allElementsCopy['element04']={
        type:"IndependentItem",
        thisElementLabel:"assignments",
        grayOut:!this.enableAssignment,
        callBack:(()=>{
          this.activeSection="assignments";
          this.thisAssignmentInfo="";
          this.loadSection();
          this.componentLoadedFromNavigationBar=null;
          this.editCategoryButton=null
          console.log("clicking assignment_link")
          this.forceUpdate()
        }
          ),
      }

 
    }

    if (this.AssignmentInfoChanged){
      this.AssignmentInfoChanged=false;
      this.saveAssignmentInfo()
    }
    // making courses to choose
    if (this.courseIdsArray!=[]){
    this.coursesToChoose={}
      this.courseIdsArray.map((id)=>{
        this.coursesToChoose[id]={
          showText:this.courseInfo[id]['courseName'],
          callBackFunction:(e)=>{ // changing

          this.updateNumber+=1
        this.alreadyHasCourseInfo=false
        this.alreadyLoadAssignment=[]
        this.alreadyMadeLink=[]
        this.tree_route=[]
        this.tree_route_right_column=[]


        this.overview_branchId=""
        this.syllabus_branchId=""

        this.overview_link=null
        this.syllabus_link=null
        this.grade_link=null
        this.assignment_link=null

        this.currentCourseId = e;
        this.accessAllowed = this.coursesPermissions['courseInfo'][this.currentCourseId]['accessAllowed'];
        this.adminAccess=this.coursesPermissions['courseInfo'][this.currentCourseId]['adminAccess'];
        this.rightToView = false
        this.rightToEdit = false
        this.instructorRights = false
        if (this.accessAllowed==="1"){
          this.rightToView = true
          if (this.adminAccess==="1"){
            this.rightToEdit = true
            this.instructorRights = true
          }
        }
        this.usingDefaultCourseId = false
        this.alreadyLoadAllCourses = false

        this.forceUpdate()
            // this.courseChosenCallBack({e:e})
          } 
        }
      })
    }

    return (
    <React.Fragment>
      {/* <div className="courseContainer"> */}

        <ToolLayout>
        <ToolLayoutPanel
            key={"TLP01"+this.updateNumber++}
            panelName="context"
            menuControls={[
              (this.coursesToChoose ?
              <Menu
              currentTool={"something"}
              width={"200px"}
              key={"menu00"+(this.updateNumber++)}  
              //showThisRole={"N/A"}

              showThisRole={this.currentCourseId && this.courseInfo?(this.courseInfo[this.currentCourseId]['courseName']+"  "):"NONE"}
              itemsToShow = {this.coursesToChoose}
              offsetPos={-55}
              menuWidth={"200px"}
              />
              :null)
            ]}
          >
        <Router>
          <>

          

              {/* {this.activeSection==="assignments"?this.assignmentTree:null}  */}
              

          </>
        </Router>
        <SelectionSet
            key={"SelectSet1"+(this.updateNumber++)}
            // CommonCallBack={(e)=>{console.log(e)}}
            allElements={this.allElementsCopy}
            type={"Link"}
            forceSelected={this.activeSection}
            gradeOut={[this.listGrayOut]}
        />
        {/* {this.activeSection==="assignments"?this.assignmentTree:null} */}
        {/* <SelectionSet 
            key={"SelectSet1"+(this.updateNumber++)}
            CommonCallBack={(e)=>{console.log("common callback: "+e)}} //default callBack for every choices
            allElements={
              {
                element01:{
                  type:"IndependentItem",
                  thisElementLabel:"choice01",
                  // callBack:(()=>{console.log("choice001")}),
                },
                element02:{
                  type:"IndependentSet",
                  thisElementLabel:"Set01",
                  subSet:["choiceA","choiceB","choiceC"],
                  OverloadingFunctionOnItems:{
                    "choiceB":(()=>{console.log("IT IS choiceB")})
                  }
                },
                element03:{
                  type:"IndependentSet",
                  thisElementLabel:"Set02",
                  subSet:["choiceX","choiceY","choiceZ"],
                  OverloadingFunctionOnItems:{
                    "choiceZ":(()=>{console.log("choiceZZZ")})
                  }
                }
              }
            }
            /> */}

          </ToolLayoutPanel> 

          <ToolLayoutPanel
          key={"TLP02"+this.updateNumber++}
            panelName="Editor"
            menuControls={[
              (this.activeSection==="grades"||this.activeSection==="assignments"?null:
              this.editCategoryButton),
              this.switchCategoryButton

          ]}
          >
            <Router>
              <>
              <Switch>
                <Route key="overview" exact path="/overview">
                  {this.Overview_doenetML!="" && this.Overview_doenetML!=undefined?
                  <Overview doenetML={this.Overview_doenetML}
                  
                  />
                  :null}
                </Route>
                <Route key="syllabus" exact path="/syllabus">
                  {this.Syllabus_doenetML!="" && this.Syllabus_doenetML!=undefined?<Syllabus doenetML={this.Syllabus_doenetML}/>:null}             
                </Route>
                {this.grade_route}
                <Route key="/" exact path="/">
                {this.loadFirstTrue}
                </Route>
                <Route key ="assignments" exact path='/Assignments'>
                </Route>
                {this.tree_route}
              </Switch>
              </>
            </Router>
          </ToolLayoutPanel> 

          <ToolLayoutPanel
          key={"TLP03"+this.updateNumber++}>
            <Router>
              <>
              <Switch>
                {this.tree_route_right_column}
              </Switch>
              </>
            </Router>
          </ToolLayoutPanel>
        </ToolLayout>

      {/* </div> */}


      
    </React.Fragment>)
    
  }
}



export default DoenetCourse;<|MERGE_RESOLUTION|>--- conflicted
+++ resolved
@@ -777,60 +777,7 @@
       this.assignment_obj={};
       this.listOfAssignmentIdNeedDeletingFromDB = []
       this.enableMode="remove"
-<<<<<<< HEAD
-    // axios (url_header_assignment)
-    // // build and show tree
-    //   .then (resp=>{
-    //     this.obj_return = resp.data;
-    //     let iterator=0;      
-    //     let keys = (Object.keys(this.obj_return));
-    //     let length = keys.length;
-    //     while (iterator<length){
-    //       let currentId = keys[iterator];
-    //       let title = this.obj_return[currentId]['title'];
-    //       let parentId = this.obj_return[currentId]['parentId']
-    //       if (parentId==null || parentId=="null" || parentId==""){
-    //         parentId=null;
-    //       }
-    //       let currentIdAttribute = this.obj_return[currentId]['type']
-    //       if (currentIdAttribute==='header'){
-    //         let headingId = this.obj_return[currentId]['childHeadings']
-    //         let assignmentId = this.obj_return[currentId]['childAssignments']
-    //         let childrenArray = this.obj_return[currentId]['childrenId'];
-            
-    //           childrenArray.forEach(element=>{
-    //             if (element!=null && element!=""){
-    //               let childAttribute = this.obj_return[element]['type']
-    //               if (childAttribute==="header"){
-    //                 headingId.push(element)
-    //               } else {
-    //                 assignmentId.push(element)
-    //               }
-    //             }               
-    //           })
-                                   
-    //         this.heading_obj [currentId]={title:title,type:"header",parentId:parentId,childHeadings:childHeadings,childAssignments:childAssignments}
-    //       } else {
-    //         let contentId = this.obj_return[currentId]['contentId']
-    //         let branchId = this.obj_return[currentId]['branchId']
-    //         let assignedDate = this.obj_return[currentId]['assignedDate']
-    //         let dueDate = this.obj_return[currentId]['dueDate']
-    //         let numberOfAttemptsAllowed = this.obj_return[currentId]['numberOfAttemptsAllowed']
-    //         this.assignment_obj [currentId]={title:title,type:"assignment",
-    //         parentId:parentId,branchId:branchId,contentId:contentId,
-    //         assignedDate:assignedDate,dueDate:dueDate,numberOfAttemptsAllowed:numberOfAttemptsAllowed
-    //       }
-    //       }
-    //       iterator++;
-    //     }
-    //       this.buildTreeArray()
-    //       this.buildTree()
-    //       this.forceUpdate();
-        
-    //   }).catch(error=>{this.setState({error:error})});
-=======
    
->>>>>>> 75b0fc26
       this.overview_link=null;
       this.syllabus_link=null;
       this.grade_link=null;
@@ -1630,12 +1577,8 @@
       let assignment_list = currentHeaderObject["childAssignments"]
       if (assignment_list!=[]) {
       (assignment_list).forEach(e=>{
-<<<<<<< HEAD
         // assume unique assignment has unique headers
           let title = this.assignment_obj[e.toString()]["title"];
-=======
-          let name = this.assignment_obj[e.toString()]["name"];
->>>>>>> 75b0fc26
           let newLevel = this.makeTreeArray[iterator]["level"]+1;
           let type = "assignment"
           let object1 = {id:e.toString(),title:title,type:type,level:newLevel}
@@ -1652,12 +1595,8 @@
   let ClassName = "headerSelection"
   // making space
   this.tree = [];
-<<<<<<< HEAD
   // this.tree_route = [];
   let addHeaderToTheEndOfRoot=(<span className="Section-Icon-Box">         
-=======
-  let addHeaderToTheEndOfUltimateHeader=(<span className="Section-Icon-Box">         
->>>>>>> 75b0fc26
       <FontAwesomeIcon className="Section-Icon" 
        onClick ={()=>{this.addNewHeaderAtTheEndRoot()}} icon={faPlus}/></span>);
   let addingAssignmentArray = this.AddedAssignmentObjArray 
@@ -1687,36 +1626,7 @@
         headerParentId=this.heading_obj[id]['parentId']
 
         let id1 = element["id"];
-<<<<<<< HEAD
-    // if (this.enableMode==='position'){
-    //   let myParent = this.heading_obj[id1]['parentId']
-    // let myParentHeadingIdArray = this.heading_obj[myParent]['childHeadings']
-    // if (myParentHeadingIdArray.indexOf(id1)!=(myParentHeadingIdArray.length-1)){
-    //   upArrow=(<span className="Section-Icon-Box">         
-    // <FontAwesomeIcon className="Section-Icon" data-cy={"arrowUp"+index}
-    //  onClick ={()=>{this.moveHeaderUp({headerObj:element})}} icon={faArrowUp}/></span>)
-    // }
-    // if (myParentHeadingIdArray.indexOf(id)!=0){
-    //   downArrow=(<span className="Section-Icon-Box">         
-    // <FontAwesomeIcon className="Section-Icon" data-cy={"arrowDown"+index}
-    //  onClick ={()=>{this.moveHeaderDown({headerObj:element})}} icon={faArrowDown}/></span>)
-    // }
-    // if (myParentHeadingIdArray.length>=2
-    //   && myParentHeadingIdArray.indexOf(id)!=(myParentHeadingIdArray.length-1)){
-    //     rightArrow = (<span className="Section-Icon-Box">         
-    // <FontAwesomeIcon className="Section-Icon" data-cy={"arrowRight"+index}
-    //  onClick ={()=>{this.moveHeaderRight({headerObj:element})}} icon={faArrowRight}/></span>)
-    //   }
-    //   console.log(this.heading_obj[id])
-    // if (this.heading_obj[id]['parentId']!="root"){
-    //     leftArrow = (<span className="Section-Icon-Box">         
-    //     <FontAwesomeIcon className="Section-Icon" data-cy={"arrowLeft"+index}
-    //      onClick ={()=>{this.moveHeaderLeft({headerObj:element})}} icon={faArrowLeft}/></span>)
-    //   }  
-  // } 
-=======
   
->>>>>>> 75b0fc26
   if (this.enableMode==='remove'){
     remove=(<span className="Section-Icon-Box">         
   <FontAwesomeIcon className="Section-Icon" data-cy={"close"+index}
@@ -1950,22 +1860,6 @@
       iterator+=1
     }
   })
-<<<<<<< HEAD
-  //JSON.stringify()
-  // assignmentId_array =JSON.stringify(assignmentId_array) 
-  // assignmentId_parentID_array = JSON.stringify(assignmentId_parentID_array) 
-  // headerID_array_to_payload = JSON.stringify(headerID_array_to_payload) 
-  // headerID_childrenId_array_to_payload = JSON.stringify(headerID_childrenId_array_to_payload) 
-  // console.log(headerID_title)
-  //   console.log("headerID_array_to_payload..")
-  //   console.log(headerID_array_to_payload)
-  //   console.log("headerID_childrenId_array_to_payload..")
-  //   console.log(headerID_childrenId_array_to_payload)
-  //   console.log("headerID_parentId_array_to_payload")
-  //   console.log(headerID_parentId_array_to_payload)
-=======
-
->>>>>>> 75b0fc26
     const urlGetCode = '/api/saveTree.php';
     const data = {
       assignmentId_array: assignmentId_array,
@@ -2312,12 +2206,6 @@
 })
 
 delete this.heading_obj[id]
-<<<<<<< HEAD
-//if (currentHeaderObject["parentId"]!="root"){
-// let indexOfHeaderParent = this.headerId_arr.indexOf(parentId)  
-=======
-
->>>>>>> 75b0fc26
 let currentHeaderObjectParentHeadingId = 
     this.heading_obj[parentId]["childHeadings"];
 let indexOfCurrentHeaderInsideItsParentHeadingId = currentHeaderObjectParentHeadingId.indexOf(id)
