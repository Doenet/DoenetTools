import React, { Component } from 'react';
import DoenetViewer from '../React/DoenetViewer';
import axios from 'axios';
import './course.css';
import nanoid from 'nanoid';
import query from '../queryParamFuncs';
import DoenetBox from '../React/DoenetBox';
import { faWindowClose, faEdit,faArrowLeft,faPlus, faUserSecret} from '@fortawesome/free-solid-svg-icons';
import { FontAwesomeIcon } from '@fortawesome/react-fontawesome';
import ToolLayout from "./ToolLayout/ToolLayout";
import ToolLayoutPanel from "./ToolLayout/ToolLayoutPanel";
import Menu from './menu.js'
import SelectionSet from "./Selector/SelectionSet";

import {
  HashRouter as Router, 
  Switch,
  Route,
  Link,
} from "react-router-dom";

import '../imports/doenet.css'

function hashStringToInteger(s) {
  var hash = 0, i, chr;
  if (s.length === 0) return hash;
  for (i = 0; i < s.length; i++) {
    chr = s.charCodeAt(i);
    hash = ((hash << 5) - hash) + chr;
    hash |= 0; // Convert to 32bit integer
  }
  return hash;
};

const COURSE_ID = "aI8sK4vmEhC5sdeSP3vNW"; //Temporary TODO: Choose courses
class Child extends Component {
  constructor(props) {
    super(props);
  }
  render(){
    let { id } = useParams();
    return (
      <div>
        <h3>ID: {id}</h3>
      </div>
    );
  }

  
}
class Overview extends Component {
  constructor(props) {
    super(props);
    this.doenetML = this.props.doenetML
    // this.mainSection=(<p>Loading</p>);
    // this.loadOverview = this.loadOverview.bind(this)
    // console.log("props.."+this.props.branchID)
    // this.loadOverview();
  }
  loadOverview(){
    console.log("loading overview")
    this.doenetML="";
    const phpUrl='/api/getDoenetML.php';
    const data={        
      branchId: this.props.branchID,
      contentId:"",
      ListOfContentId:"", //this is to store all contentID of one branchID for publish indication 
      List_Of_Recent_doenetML:[], // this is to store list of (date:doenetML) 
    }
    const payload = {
      params: data
    }
    axios.get(phpUrl,payload)
      .then(resp=>{
        let doenetML = resp.data.doenetML;
        this.updateNumber++;
        this.doenetML=doenetML;
        console.log("forceUpdate from class Overview !!!")
         this.forceUpdate();
      })
      .catch(error=>{this.setState({error:error})});
  }
  buildOverview(){
    this.mainSection = this.loadingScreen;
    //talk to database to load fresh info
    this.overview = (<div className="assignmentContent">
      {/* <h2 data-cy="sectionTitle">Overview</h2>  */}
      {this.doenetML!=""?
      
      <DoenetViewer
        key={"doenetviewer"}
        // free={{doenetCode: this.doenetML}}
        doenetML={this.doenetML}
        course={true}
        attemptNumber={this.latestAttemptNumber}
        mode={{
          solutionType: "displayed",
          allowViewSolutionWithoutRoundTrip: false,
          showHints: false,
          showFeedback: true,
          showCorrectness: true,
          interactive: false,
        }}
      />:null}
    </div>)

    this.mainSection = this.overview;
  }
  render() {
    // this.buildOverview();
    // this.doenetML=""?this.loadOverview():console.log("ML exists")
    return (
    <div data-cy="overviewNavItem">
    <span className="Section-Text">new_Overview6</span>
    {this.doenetML!=""?   
      <DoenetViewer
        key={"doenetviewer"}
        // free={{doenetCode: this.doenetML}}
        doenetML={this.doenetML}
        course={true}
        attemptNumber={this.latestAttemptNumber}
        mode={{
          solutionType: "displayed",
          allowViewSolutionWithoutRoundTrip: false,
          showHints: false,
          showFeedback: true,
          showCorrectness: true,
          interactive: false,
        }}
      />:null}
    </div>)
  }
}

class Syllabus extends Component {
  constructor(props) {
    super(props);
    this.doenetML = this.props.doenetML
    // this.mainSection=null;
    // this.loadSyllabus = this.loadSyllabus.bind(this)
    // this.loadSyllabus()
  }
  loadSyllabus(){
    this.doenetML="";
    const phpUrl='/api/getDoenetML.php';
    const data={        
      branchId: this.props.branchID,
      contentId:"",
      ListOfContentId:"", //this is to store all contentID of one branchID for publish indication 
      List_Of_Recent_doenetML:[], // this is to store list of (date:doenetML) 
    }
    const payload = {
      params: data
    }
    axios.get(phpUrl,payload)
      .then(resp=>{
        let doenetML = resp.data.doenetML;
        this.updateNumber++;
        this.doenetML=doenetML;
        console.log("forceUpdate from class Syllabus !!!")        
        this.forceUpdate();
      })
      .catch(error=>{this.setState({error:error})});
  }

  buildSyllabus(){
    this.mainSection = this.loadingScreen;
    //talk to database to load fresh info
    this.syllabus = (<React.Fragment>
      {/* <h2 data-cy="sectionTitle">Syllabus</h2>  */}
      {this.doenetML!=""?
      <div><DoenetViewer
      key={"doenetviewer"}
      // free={{doenetCode: this.doenetML}}
      doenetML={this.doenetML}
      course={true}
      attemptNumber={this.latestAttemptNumber}
      mode={{
        solutionType: "displayed",
        allowViewSolutionWithoutRoundTrip: false,
        showHints: false,
        showFeedback: true,
        showCorrectness: true,
        interactive: false,
      }}
    /></div>:null}   
    </React.Fragment>)

    this.mainSection = this.syllabus;
  }
  render() {
    // this.buildSyllabus();
    // this.doenetML=""?this.loadSyllabus():console.log("ML exists")
    return (
    <div data-cy="syllabusNavItem">
      <span className="Section-Text">new_Syllabus3</span>
      {this.doenetML!=""?
      
      <DoenetViewer
        key={"doenetviewer"}
        // free={{doenetCode: this.doenetML}}
      doenetML={this.doenetML}
        course={true}
        attemptNumber={this.latestAttemptNumber}
        mode={{
          solutionType: "displayed",
          allowViewSolutionWithoutRoundTrip: false,
          showHints: false,
          showFeedback: true,
          showCorrectness: true,
          interactive: false,
        }}
      />:null}
            </div>
      )
  }
}

class Grades extends Component {
  constructor(props) {
    super(props);
    //this.props.student, this.props.sections, this.props.group,
    // this.props.gradeCategories, this.props.score, this.props.subtotal
    // this.props.total
    console.log("GRADE CONSTRUCTOR")
    // console.log(this.props.student)
    // console.log(this.props.sections)
    // console.log(this.props.group)
    // console.log(this.props.gradeCategories)
    // console.log(this.props.score)
    // console.log(this.props.subtotal)
    // console.log(this.props.total)
    // this.student = this.props.student
    // this.sections = this.props.sections
    // this.group = this.props.group
    // this.gradeCategories = this.props.gradeCategories
    // this.score = this.props.score
    // this.subtotal = this.props.subtotal
    // this.total = this.props.total

    this.courseId = COURSE_ID // TODO: get from url
    this.scores = {};
    this.subTotals = {};
    this.gradeCategories = ['Gateway', 'Problem Sets', 'Projects', 'Exams', 'Participation'];

    this.state = {
      error: null,
      errorInfo: null,
      dataLoaded: false,
    }
  }

  componentDidMount() {
    const loadGradsUrl = '/api/loadGradsLearner.php';
    const data = {
      courseId: this.courseId,
    }
    const payload = {
      params: data
    }

    axios.get(loadGradsUrl, payload)
      .then(resp => {
        this.assignmentsData = resp.data.grades;
        this.student = resp.data.student;
        this.course = resp.data.course;
        this.section = resp.data.section;
        this.group = resp.data.group;
        this.buildGrades();
      })
      .catch(error => { this.setState({ error: error }) });
  }

  buildGrades() {

    this.total = { possible: 0, score: 0, percentage: '0%' }

    for (let gcat of this.gradeCategories) {
      this.scores[gcat] = [];
      this.subTotals[gcat] = { possible: 0, score: 0, percentage: '0%' };

      for (let dObj of this.assignmentsData) {
        if (dObj.gradeCategory === gcat) {
          let possible = dObj.totalPointsOrPercent;
          let percentFLAG = false;
          if (possible === null) {
            possible = '--';
            percentFLAG = true;
          } else {
            possible = Number(possible);
            this.subTotals[gcat].possible += possible;
          }
          let score = dObj.credit;
          if (score === null || possible === null) {
            score = '--';
            percentFLAG = true;
          } else {
            score = Number(score) * possible;
            if (!(isNaN(score))) {
              this.subTotals[gcat].score += score;
            }
          }
          let percentage;
          if (percentFLAG) {
            percentage = '--';
          } else {
            percentage = Math.round(score / possible * 1000) / 10 + '%';
          }

          if (isNaN(score)) {
            score = "--";
          }

          this.scores[gcat].push({
            gradeItem: dObj.assignmentName,
            assignmentId: dObj.assignmentId,
            possible: possible,
            score: score,
            percentage: percentage
          });
        }
      }

      if (this.subTotals[gcat].score > 0 && this.subTotals[gcat].possible > 0) {
        this.subTotals[gcat].percentage = Math.round(this.subTotals[gcat].score / this.subTotals[gcat].possible * 1000) / 10 + '%';
        this.total.score += Number(this.subTotals[gcat].score);
        this.total.possible += Number(this.subTotals[gcat].possible);
      }

    }
    this.total.percentage = '0%';
    if (!isNaN(this.total.score / this.total.possible * 1000) / 10) {
      this.total.percentage = Math.round(this.total.score / this.total.possible * 1000) / 10 + '%';
    }

    this.setState({ dataLoaded: true });
  }
  trclick(){console.log('tr clicked')};
  tdclick(event) {
    console.log(event)
  }

  render() {
    console.log("===GRADES===")
    if (!this.state.dataLoaded) {
      return (<p>Loading...</p>)
    }
    

    return (<React.Fragment>
      <h2 data-cy="sectionTitle">Grades</h2>
      <div style={{ marginLeft: "10px" }}>
        <div>Student: {this.student}</div>
        {/* <div>Course: {this.course}</div> */}
        <div>Section: {this.section}</div>
        {this.group !== '' ? <div>Group: {this.group}</div> : null}
      </div>



      <table id="grades">
        <tbody>
          <tr className="colHeadingsRow">
            <th width="581">Grade item</th>
            <th width="75">Possible points</th>
            <th width="56">Score</th>
            <th width="95">Percentage</th>
          </tr>

          {this.gradeCategories.map(cat => (<React.Fragment key={'option' + cat}>

            <tr>
              <td className="typeHeadingRow" colSpan="4">{cat}</td>
            </tr>


            {this.scores[cat].map(
              (score) => (<React.Fragment key={'score_row' + score.assignmentId}>
                <tr className="typeDataRow">
                  <td onClick={()=>{this.tdclick()}}              
                  >
                    {/* {score.gradeItem} */}
                    <Link to={`/assignments/${score.assignmentId}`} className="assignmentLink"
                    onClick={()=>{this.props.parentFunction(score.assignmentId)}}
                    >{score.gradeItem}
                  </Link>
                  </td>
                  <td>{score.possible}</td>
                  <td>{score.score}</td>
                  <td>{score.percentage}</td>
                </tr>
                
              </React.Fragment>)
            )}

            <tr className="typeSubTotalDataRow">
              <td><span>Subtotal for {cat}</span></td>
              <td>{this.subTotals[cat].possible}</td>
              <td>{this.subTotals[cat].score}</td>
              <td>{this.subTotals[cat].percentage}</td>
            </tr>


          </React.Fragment>))}


          <tr className="colTotalRow">
            <td>Total</td>
            <td>{this.total.possible}</td>
            <td>{this.total.score}</td>
            <td>{this.total.percentage}</td>
          </tr>

        </tbody>
      </table>
    </React.Fragment>)
  }
}

class GradesAssignment extends Component {
  constructor(props) {
    super(props);
    this.assignment = this.props.assignment;
    this.assignmentId = query.getURLSearchParam('assignmentId');
  }

  componentDidMount() {
    const url = '/api/loadItemGrades.php';

    const data = {
      courseId: this.courseId,
      assignmentId: this.assignmentId,
    }
    const payload = {
      params: data
    }


    axios.get(url, payload)
      .then(resp => {
        this.assignmentItems = resp.data.assignmentItems;

        this.latestAttemptNumber = resp.data.attemptNumber;
        this.latestAttemptCredit = resp.data.attemptCredit;

        this.buildAssignmentGradesHelper();
      })
      .catch(error => { this.setState({ error: error }) });
  }

  buildAssignment() {
    this.latestAttemptPercentage = Math.round(Number(this.latestAttemptCredit) * 10000, 2) / 100;
    this.latestAttemptPercentage = `${this.latestAttemptPercentage}%`;
    for (var item of this.assignmentItems) {
      let percentage = Math.round(Number(item.credit) * 10000, 2) / 100;
      item.percentage = `${percentage}%`;
    }
    this.setState({ dataLoaded: true });
  }

  render() {
    if (!this.state.dataLoaded) {
      return (<p>Loading...</p>)
    }

    return (
      <React.Fragment>
        <Link to={`/grades`}> Grades &nbsp; </Link>
        <h2 style={{ marginLeft: "10px" }}>{this.assignment.gradeItem}</h2>
        {this.latestAttemptNumber > 1 ? <p style={{ marginLeft: "10px", fontSize: "16px" }}>Attempt Number: {this.latestAttemptNumber} </p> : null}

        <table id="grades" style={{ width: "400px" }}>
          <tbody>
            <tr className="colHeadingsRow">
              <th width="581">Grade item</th>
              <th width="95">Percentage</th>
            </tr>

            {this.assignmentItems.map(
              (item) => {
                return (<React.Fragment key={'assignmentItem' + item.title}>
                  <tr className="typeDataRow">
                    <td><Link to={`/grades/item/?assignmentId=${this.assignmentId}&itemNumber=${item.itemNumber}&latestAttemptNumber=${this.latestAttemptNumber}`} className="assignmentLink">{item.title}</Link></td>
                    <td>{item.percentage}</td>
                  </tr>
                </React.Fragment>)
              }
            )}


            {this.latestAttemptNumber > 1 ?
              <tr className="colTotalRow">
                <td>Total for attempt {this.latestAttemptNumber}</td>
                <td>{this.latestAttemptPercentage}</td>
              </tr>
              : null}

            <tr className="colTotalRow">
              <td>Total</td>
              <td>{this.assignment.percentage}</td>
            </tr>
          </tbody>
        </table>
      </React.Fragment>
    )
  }
}

class GradesItem extends Component {
  constructor(props) {
    super(props);

    this.state = {
      dataLoaded: false,
    }
  }

  componentDidMount() {
    const url = '/api/loadItemAttemptGrades.php';

    this.assignmentId = query.getURLSearchParam("assignmentId");
    this.itemNumber = query.getURLSearchParam("itemNumber");
    this.latestAttemptNumber = query.getURLSearchParam("latestAttemptNumber");

    const data = {
      assignmentId: this.assignmentId,
      itemNumber: this.itemNumber,
      attemptNumber: this.latestAttemptNumber,
    }
    const payload = {
      params: data
    }

    axios.get(url, payload)
      .then(resp => {
        this.itemTitle = `item ${this.itemNumber}`;
        this.itemState = resp.data.itemState;
        this.valid = resp.data.valid;
        this.setState({ dataLoaded: true });
      })
      .catch(error => { this.setState({ error: error }) });
  }

  render() {
    if (!this.state.dataLoaded) {
      return (<p>Loading...</p>)
    }

    if (!valid) { console.error("item is no longer valid"); return (<p>Error Loading Data.</p>) }

    return (<React.Fragment>
      <Link to={`/grades/`}>Back to grades</Link>
      <Link to={`/grades/assignment/?`}>Back to {this.assignmentId}</Link>
      <h2 style={{ marginLeft: "10px" }}>{this.assignmentId}: {this.itemTitle}</h2>
      {this.latestAttemptNumber > 1 ? <p style={{ marginLeft: "10px", fontSize: "16px" }}>Attempt Number: {this.latestAttemptNumber} </p> : null}

      <DoenetViewer
        key={"doenetviewer"}
        // free={{
        //   doenetState: this.itemState,
        // }}
      doenetML={this.doenetML}

        course={true}
        attemptNumber={this.latestAttemptNumber}
        mode={{
          solutionType: "displayed",
          allowViewSolutionWithoutRoundTrip: false,
          showHints: false,
          showFeedback: true,
          showCorrectness: true,
          interactive: false,
        }}
      />

    </React.Fragment>)
  }
}
class Assignments extends Component {
  constructor(props) {
    super(props);
    this.assignmentDoenetML = this.props.assignmentDoenetML
    console.log("from assignments")
    console.log(this.assignmentDoenetML)

  }
  render() {
    return (
      // <React.Fragment>

      <>
        {/* <span className="Section-Text">Assignment is loading if not already here</span> */}
        {this.assignmentDoenetML!="" && this.assignmentDoenetML!=null?
        
        <DoenetViewer
          key={"doenetviewer"+this.assignmentDoenetML}
          // free={{doenetCode: this.assignmentDoenetML}}
          doenetML={this.assignmentDoenetML}

          course={true}
          attemptNumber={this.latestAttemptNumber}
          mode={{
            solutionType: "displayed",
            allowViewSolutionWithoutRoundTrip: false,
            showHints: false,
            showFeedback: true,
            showCorrectness: true,
            interactive: false,
          }}
        />:<p>Not yet available</p>}
              </>

              // </React.Fragment>
        )
  }
}
class DoenetCourse extends Component {
  constructor(props){
    super(props);
    this.parentUpdateDownloadPermission = true
    this.permissionRoles={}
    this.rightToEdit = false
    this.rightToView = false
    this.instructorRights = false
    this.assignmentIndex = 0;
    this.loadingScreen = (<React.Fragment><p>Loading...</p></React.Fragment>);
    this.showSelectionItem = true;
    this.editCategoryButton=null
    this.switchCategoryButton=null
    this.state={currentNode:null};
    this.AssignmentInfoPackageReady = false
    this.thisAssignmentInfo=""
    this.grade_route = null
    this.assignmentName=null;
     this.individualize=false;
     this.multipleAttempts=false;
     this.showSolution=false;
     this.showFeedback=false;
     this.showHints=false;
     this.showCorrectness=false;
     this.proctorMakesAvailable=false;
     this.assignment_branchId = null;
     this.dueDate="";
     this.gradeCategory=""
     this.totalPointsOrPercent=""
     this.assignedDate="";
     this.timeLimit=null;
     this.numberOfAttemptsAllowed=0;
      this.assignmentsIndexAndDoenetML = {}
      this.coursesToChoose={}
      this.allElementsCopy={}
    this.listOfOptions=["None","Gateway","Problem Sets","Projects","Exams","Participation"]

    this.alreadyHadAssignmentsIndexAndDoenetML=false
    const envurl='/api/env01.php';
    this.adminAccess = 0;
    this.accessAllowed = 0;

    this.phone_info_style = {}

    this.coursesPermissions = {}
    axios.get(envurl)
      .then(resp=>{
          this.coursesPermissions = resp.data
          console.log("forceUpdate from getting this.coursesPermissions !!!")
          this.forceUpdate();
      });

      
     

    let url_string = window.location.href;
    var url = new URL(url_string);
    
    this.username = "";
    this.assignmentOnScreen = false;
    this.treeOnScreen = true;
    this.courseId = "aI8sK4vmEhC5sdeSP3vNW"; //Temporary TODO: Choose courses
    this.courseName = "";
    this.alreadyLoadAllCourses = false;
    this.gradeCategories = ['Gateway','Problem Sets','Projects','Exams','Participation'];
    this.assignmentId = url.searchParams.get("assignmentId");
    this.activeSection = window.location.hash.substring(2);
    // console.log("active section is "+this.activeSection)
    this.assignment_state_1 = url.searchParams.get("assignment"); // get false

    this.courseId = COURSE_ID // TODO: get from url
    this.scores = {};
    this.subTotals = {};
    this.gradeCategories = ['Gateway', 'Problem Sets', 'Projects', 'Exams', 'Participation'];
    this.resetTreeArray = false
    this.gradeComponent=null
    this.enableThese=[]
    this.alreadyLoadAssignment=[]
    this.loadFirstTrue=null; 
    this.trueList=[]
    this.assignmentTree = null;
    this.showsAllAssignment=false;
    this.alreadyMadeTree = false;
    this.LoadAssignmentFromTheBeginningFlag=false;
    this.loadAssignmentFromGrade=false;
    this.assignmentDoenetML=""
    this.ListOfAlreadyDownLoadDoenetML={}  // {assignmentId:doenetML}
    this.overview_branchId=""
    this.syllabus_branchId=""
    this.selectedAssignmentId=""
    this.alreadyLoadOverview=false;
    this.Overview_doenetML = ""
    this.alreadyLoadSyllabus=false;
    this.Syllabus_doenetML = ""
    this.componentLoadedFromNavigationBar=null;
    this.newChange= false
    this.state = {

      courseId: "",
      error: null,
      errorInfo: null,
      outlineType:"outline",
      overview:null,
      grade:null,
      assignment:null,
      syllabus:null,
      showTree:false,
      selectedAssignmentId:"",
      newChange:false,
      error: null,
      errorInfo: null,
      dataLoaded: false,
    };


    this.assignmentsData = null;
    this.DoneLoading=false;
    /**
         * to construct a tree:
         * construct an array that contains objects 
         * (key is id with no pId, value is level, which is 0)
         * secondly,
         *  place pointer at first Id and find what id that it is a pId.
         *  level is value of first id +1. if found
         *  then add that right after the first Id with the current level
         *  when reach the end of this.arr_return, place pointer at second.
         * thirdly, we level is value of second id +1, it will find its children
         */

    // getting info for creating tree from DB
     this.result_arr=[];
    const url_header_assignment = "/api/getHeaderAndAssignmentInfo.php";
     this.arr_return=[];
     this.id_arr=[];
     this.courseIdsArray = []
     this.assignmentName="";
     this.assignment_branchId = null;
     this.dueDate=null;
     this.assignedDate=null;
     this.numberOfAttemptsAllowed=null;

     this.AddedAssignmentObjArray = [ 
       // this contains contentIds NOT assignmentId,
      // assignmentId created 
       'T0XvjDItzSs_GXBixY8fa',
       'z3rOQm9o6XXjInAZrz6tV',
       'nwrAL9TIEup9ItRdqYhfR'       
      ]
     this.makeTreeArray=[]; // filled in buildTreeArray
     this.tree=[] // made in buildTree
     this.tree_route=[]
     this.tree_route_right_column=[]
     this.alreadyMadeLink=[]
     this.headerId_arr = []
     this.assignmentId_arr=[]
     this.doenetML=""
      // this.buildTreeArray()
      // this.buildTree()
      this.obj_return={};
      this.heading_obj={};
      this.assignment_obj={};
      this.listOfAssignmentIdNeedDeletingFromDB = []
      this.enableMode="remove"
   
      this.overview_link=null;
      this.syllabus_link=null;
      this.grade_link=null;
      this.assignment_link=null;
      this.assignmentIsClicked=false;


      this.enableOverview=false
      this.enableSyllabus=false
      this.enableGrade=false
      this.enableAssignment=false


      this.loadAllCourses()

        
    this.courseInfo = {};
    this.alreadyHasCourseInfo = false
    this.finishedContructor = false;
 


    
      //Get code and mode from the database
    const loadOutlineUrl='/api/loadOutline.php';
    const data={
      courseId: this.courseId,
    }
    const payload = {
      params: data
    }

    

    this.usingDefaultCourseId = true
    this.updateNumber = 0;
    this.buildAssignmentGrades = this.buildAssignmentGrades.bind(this);
    this.buildItemGrade = this.buildItemGrade.bind(this);
    this.findEnabledCategory = this.findEnabledCategory.bind(this)
    this.buildAttemptItemGradesHelper = this.buildAttemptItemGradesHelper.bind(this);
    this.loadGrades = this.loadGrades.bind(this);
    this.loadOverview = this.loadOverview.bind(this);
    this.buildTree = this.buildTree.bind(this);
    this.makeTreeVisible = this.makeTreeVisible.bind(this);
    this.deleteHeader = this.deleteHeader.bind(this);
    this.deleteAssignment = this.deleteAssignment.bind(this);
    this.moveHeaderDown = this.moveHeaderDown.bind(this);
    this.moveHeaderUp = this.moveHeaderUp.bind(this);
    this.addAssignmentIdsUnderHeader = this.addAssignmentIdsUnderHeader.bind(this)
    this.axiosDeleteAssignmentFromDB = this.axiosDeleteAssignmentFromDB.bind(this)
    this.ToggleList = this.ToggleList.bind(this);
   
  }

  loadAllCourses() {
    this.makeTreeArray=[]
    this.alreadyLoadOverview = false
    this.alreadyLoadSyllabus = false
    this.alreadyLoadAssignment = []
    this.Overview_doenetML = ""
    this.Syllabus_doenetML = ""
    this.assignmentTree = null
    const loadCoursesUrl='/api/loadAllCourses.php';
    const data={
        overview:0,
        syllabus:0,
        grade:0,
        assignment:0
    }
    const payload = {
      params: data
    }
    if (!this.alreadyHasCourseInfo){
    axios.get(loadCoursesUrl,payload)
    .then(resp=>{
      let location = window.location.hash

      this.alreadyHasCourseInfo = true
      this.courseInfo = resp.data.courseInfo;
      this.courseIdsArray = resp.data.courseIds;
      this.coursesToChoose={}
      this.courseIdsArray.map((id)=>{
        this.coursesToChoose[id]={
          showText:this.courseInfo[id]['courseName'],
          callBackFunction:(e)=>{ // changing

          this.updateNumber+=1
        this.alreadyHasCourseInfo=false
        this.alreadyLoadAssignment=[]
        this.alreadyMadeLink=[]
        this.tree_route=[]
        this.tree_route_right_column=[]


        this.overview_branchId=""
        this.syllabus_branchId=""

        this.currentCourseId = e;
        this.accessAllowed = this.coursesPermissions['courseInfo'][this.currentCourseId]['accessAllowed'];
        this.adminAccess=this.coursesPermissions['courseInfo'][this.currentCourseId]['adminAccess'];
        this.rightToView = false
        this.rightToEdit = false
        this.instructorRights = false
        if (this.accessAllowed==="1"){
          this.rightToView = true
          if (this.adminAccess==="1"){
            this.rightToEdit = true
            this.instructorRights = true
          }
        }
        this.usingDefaultCourseId = false
        this.alreadyLoadAllCourses = false

  
          } 
        }
      })

      if (this.usingDefaultCourseId){
        this.currentCourseId = resp.data.courseIds[0] // default when first load
      }
      if (this.coursesPermissions['courseInfo']){
        this.accessAllowed = this.coursesPermissions['courseInfo'][this.currentCourseId]['accessAllowed'];
          this.adminAccess=this.coursesPermissions['courseInfo'][this.currentCourseId]['adminAccess'];
          if (this.accessAllowed==="1"){
            this.rightToView = true
            if (this.adminAccess==="1"){
              this.rightToEdit = true
              this.instructorRights = true
            }
          }
      }
          

          if (this.instructorRights){
            this.permissionRoles['Instructor']={
              showText:"Instructor",
              callBackFunction:(e)=>{this.permissionCallBack({e:e})}              
          }
          }
          if (this.rightToView){
            this.permissionRoles['Student']={
              showText:"Student", 
              callBackFunction:(e)=>{this.permissionCallBack({e:e})}              
          }
          
          }
      this.alreadyLoadAllCourses = true;
      this.courseName = this.courseInfo[this.currentCourseId]['courseName']
      //////////////////
      this.enableOverview=!!(+(resp.data.courseInfo[this.currentCourseId]["overviewEnabled"]))
          if (this.enableOverview || this.rightToEdit){
            this.trueList.push("overview")
            this.overview_branchId=resp.data.courseInfo[this.currentCourseId]["overviewId"]
          }
          this.enableSyllabus=!!(+(resp.data.courseInfo[this.currentCourseId]["syllabusEnabled"]))
          if (this.enableSyllabus || this.rightToEdit){
            this.trueList.push("syllabus")
            this.syllabus_branchId=resp.data.courseInfo[this.currentCourseId]["syllabusId"]
          }
          this.enableGrade=!!(+(resp.data.courseInfo[this.currentCourseId]["gradeEnabled"]))
          if (this.enableGrade || this.rightToEdit){
            this.trueList.push("grades")
          }
          this.enableAssignment=!!(+(resp.data.courseInfo[this.currentCourseId]["assignmentEnabled"]))
          if (this.enableAssignment || this.rightToEdit){
            this.trueList.push("assignments")
          }
          this.DoneLoading=true;
          if (location=="#/" || location==""){
            if (this.trueList!=[]){
              this.activeSection=this.trueList[0]
            }
          }
          else if (location=="#/overview"){
            this.activeSection="overview"
          } else if (location=="#/syllabus"){
            this.activeSection="syllabus"
          } else if (location=="#/grades"){
            this.activeSection="grades"
          } else  {
            this.activeSection="assignments"
            this.LoadAssignmentFromTheBeginning({location:location})
          }
          this.loadSection()
          this.forceUpdate()
    });}
    else {
      // console.log("ALREADY LOAD ALL COURSES")
      this.alreadyLoadAllCourses = true;
      this.courseName = this.courseInfo[this.currentCourseId]['courseName']
      //////////////////
      this.enableOverview=!!(+(this.courseInfo[this.currentCourseId]["overviewEnabled"]))
          if (this.enableOverview){
            this.trueList.push("overview")
            this.overview_branchId=this.courseInfo[this.currentCourseId]["overviewId"]
          }
          this.enableSyllabus=!!(+(this.courseInfo[this.currentCourseId]["syllabusEnabled"]))
          if (this.enableSyllabus){
            this.trueList.push("syllabus")
            this.syllabus_branchId=this.courseInfo[this.currentCourseId]["syllabusId"]
          }
          this.enableGrade=!!(+(this.courseInfo[this.currentCourseId]["gradeEnabled"]))
          if (this.enableGrade){
            this.trueList.push("grades")
          }
          this.enableAssignment=!!(+(this.courseInfo[this.currentCourseId]["assignmentEnabled"]))
          if (this.enableAssignment){
            this.trueList.push("assignments")
          }
          this.DoneLoading=true;
          if (location=="#/" || location==""){
            if (this.trueList!=[]){
              this.activeSection=this.trueList[0]
            }
          }
          else if (location=="#/overview"){
            this.activeSection="overview"
          } else if (location=="#/syllabus"){
            this.activeSection="syllabus"
          } else if (location=="#/grades"){
            this.activeSection="grades"
          } else  {
            this.activeSection="assignments"
            this.LoadAssignmentFromTheBeginning({location:location})
          }
          this.loadSection()
          this.makeTreeVisible({loadSpecificId:""}) 
          console.log("after calling makeTreeVisible()")
          this.forceUpdate()
    }
  }
  permissionCallBack({e}) {
    if (e==="Student"){
      this.rightToEdit=false
    }
    if (e==="Instructor"){
      this.rightToEdit=true
      this.instructorRights = true
    }

    this.makeTreeArray=[]
    this.alreadyLoadOverview = false
    this.alreadyLoadSyllabus = false
    this.Overview_doenetML = ""
    this.Syllabus_doenetML = ""
    this.assignmentTree = null

    this.alreadyLoadAssignment=[]
    this.alreadyMadeLink=[]
    this.tree_route=[]
    this.tree_route_right_column=[]
    this.overview_link=null
    this.syllabus_link=null
    this.grade_link=null
    this.assignment_link=null
    if (this.activeSection==="assignments" && this.enableAssignment){
      this.makeTreeVisible({loadSpecificId:""})
    }
    console.log("from permissionCallBack")
    this.forceUpdate()
  }
  findEnabledCategory(){
    const loadUrl = '/api/loadEnable.php'
    this.payLoad = {
      overview:0,
      syllabus:0,
      grade:0,
      assignment:0
    }
    let location = window.location.hash

    axios.get(loadUrl,this.payLoad)
      .then (resp=>{
        if (this.enableOverview){
          this.trueList.push("overview")
          this.overview_branchId=resp.data["overview_branchId"]

        }
        if (this.enableSyllabus){
          this.trueList.push("syllabus")
          this.syllabus_branchId=resp.data["syllabus_branchId"]
        }
        if (this.enableGrade){
          this.trueList.push("grades")
        }
        if (this.enableAssignment){
          this.trueList.push("assignments")
        }
        this.forceUpdate()
      });
  }
  ToggleList(){
    const url = '/api/save_enable_disable_category.php'
    const data = {
      courseId:this.currentCourseId,
      overview:Number(this.enableOverview),
      grade:Number(this.enableGrade),
      syllabus:Number(this.enableSyllabus),
      assignment:Number(this.enableAssignment)
    }
    axios.post(url, data)
    .then(function (response) {

    })
    .catch(function (error) {
      this.setState({error:error});

    })
    // adding list
    this.newChange = false
    this.loadSection()
    // this.forceUpdate()
    

  }

  loadThisAssignmentInfo({link}){
    this.rightSideInfoColumn=null
    const urlDownload="/api/loadAssignmentInfo.php";
    const data={assignmentId:this.thisAssignmentInfo}
    const payload = {
      params: data
    }
    this.assignment_branchId = this.assignment_obj[this.thisAssignmentInfo]['branchId']
    axios.get(urlDownload,payload)
        .then(resp=>{
            // console.log(resp.data)
            this.assignmentName=resp.data['assignmentName']
            this.assignedDate=resp.data['assignedDate']
            this.dueDate=resp.data['dueDate']
            this.numberOfAttemptsAllowed=resp.data['numberOfAttemptsAllowed']
            this.timeLimit=resp.data['timeLimit']
            this.gradeCategory=resp.data['gradeCategory']
            this.totalPointsOrPercent=resp.data['totalPointsOrPercent']

            this.individualize=resp.data['individualize']==="1"?true:false
            this.multipleAttempts=resp.data['multipleAttempts']==="1"?true:false
            this.showSolution=resp.data['showSolution']==="1"?true:false
            this.showFeedback=resp.data['showFeedback']==="1"?true:false
            this.showHints=resp.data['showHints']==="1"?true:false
            this.showCorrectness=resp.data['showCorrectness']==="1"?true:false
            this.proctorMakesAvailable=resp.data['proctorMakesAvailable']==="1"?true:false
            // this.buildRightSideInfoColumn()
            this.AssignmentInfoPackageReady=true
            this.buildRightSideInfoColumn()
            // console.log("link is "+link)
          this.makeTreeRoute({link:link,assignmentId:this.thisAssignmentInfo})

          this.makeTreeVisible({loadSpecificId:this.thisAssignmentInfo})
            // this.forceUpdate();

        });
  }
  changeCurrentAssignmentRoute({id}){
    let link = "/assignments/"+id
    this.thisAssignmentInfo = id
    let position = this.assignmentsIndexAndDoenetML[id]['indexInRouterArray']
    this.assignmentDoenetML = this.assignmentsIndexAndDoenetML[id]['doenetML']
    this.tree_route_temp=[]
    this.tree_route_right_column_temp=[]
    for (let i=0;i<this.tree_route.length;i++){
      if (i!=position){
        this.tree_route_temp.push(this.tree_route[i])
      }
    } 
    this.tree_route = this.tree_route_temp
///
    for (let i=0;i<this.tree_route_right_column.length;i++){
      if (i!=position){
        this.tree_route_right_column_temp.push(this.tree_route[i])
      }
    } 
    this.tree_route_right_column = this.tree_route_right_column_temp
///
    this.alreadyMadeLink_temp=[]
    for (let i=0;i<this.alreadyMadeLink.length;i++){
      if (i!=position){
        this.alreadyMadeLink_temp.push(this.alreadyMadeLink[i])
      }
    } 
    this.alreadyMadeLink = this.alreadyMadeLink_temp

 
    this.buildRightSideInfoColumn()
    this.makeTreeRoute({link:link,assignmentId:id})

    
  }
  saveAssignmentInfo(){
    const urlDownload="/api/saveAssignmentInfo.php";
    this.resetTreeArray = true

    this.changeCurrentAssignmentRoute({id:this.thisAssignmentInfo})
    const data={
      assignmentId:this.thisAssignmentInfo,
      assignmentName:this.assignmentName,
      assignedDate:this.assignedDate,

      gradeCategory:this.gradeCategory,
      totalPointsOrPercent:(this.totalPointsOrPercent===null?0:this.totalPointsOrPercent),
      individualize:(this.individualize===true?1:0),
      multipleAttempts:(this.multipleAttempts===true?1:0),
      showSolution:(this.showSolution===true?1:0),
      showFeedback:(this.showFeedback===true?1:0),
      showHints:(this.showHints===true?1:0),
      showCorrectness:(this.showCorrectness===true?1:0),
      proctorMakesAvailable:(this.proctorMakesAvailable===true?1:0),

      dueDate:this.dueDate,
      numberOfAttemptsAllowed:(this.numberOfAttemptsAllowed===""?0:this.numberOfAttemptsAllowed),
      timeLimit:(this.timeLimit===""?"00:00:00":this.timeLimit)
    }


    axios.post(urlDownload,data)
      .then(resp=>{
        // console.log("resp")
        // console.log(resp.data)
      })
      .catch(error=>{this.setState({error:error})});
  }



  buildRightSideInfoColumn(){
    let evenOrOdd = 0
   
    this.rightSideInfoColumn = (          
    <div 
    >

    <span className="Section-Icon-Box">         
    <FontAwesomeIcon className="Section-Icon" onClick={()=>window.location.href="/editor/?branchId="+this.assignment_branchId} icon={faEdit}/>
    </span>
      {/* <SettingContainer> */}
        
      <DoenetBox key={"name"+(this.updateNumber++)}
      readPriviledge = {this.rightToView}
      writePriviledge = {this.rightToEdit}
      evenOrOdd = {evenOrOdd+=1}
      parentFunction={(e)=>{
        this.updateNumber+=1
        this.assignmentName = e;
        this.AssignmentInfoChanged=true;
         this.forceUpdate()}} 
         type="text" 
         title="Assignment Name: "
         value={this.assignmentName?this.assignmentName:""}/>

         <DoenetBox key={"duedate"+(this.updateNumber++)}
         readPriviledge = {this.rightToView}
         writePriviledge = {this.rightToEdit}
         evenOrOdd = {evenOrOdd+=1}
         parentFunction={(e)=>{
          this.updateNumber+=1
            let date = e.split(" ")
            let result = date[3]+"-"+this.months[date[1]]+"-"+date[2]+" "+date[4]
            this.dueDate = result;
            this.AssignmentInfoChanged=true;
        console.log("from DoenetBox parentFunction")
             this.forceUpdate()}} 
        type="Calendar" 
        title="Due Date: "
        value={this.dueDate?this.dueDate:""}
        />

    <DoenetBox key={"assignedDate"+(this.updateNumber++)} 
    readPriviledge = {this.rightToView}
    writePriviledge = {this.rightToEdit}
      evenOrOdd = {evenOrOdd+=1}    
    parentFunction={(e)=>{
      this.updateNumber+=1
        let date = e.split(" ")
        let result = date[3]+"-"+this.months[date[1]]+"-"+date[2]+" "+date[4]
        this.assignedDate = result;

        this.AssignmentInfoChanged=true;
        console.log("from DoenetBox parentFunction")

         this.forceUpdate()}} 
         type="Calendar" 
         title="Assigned Date: " 
         value={this.assignedDate?this.assignedDate:""}/>

      <DoenetBox key={"TimeLimit"+(this.updateNumber++)} 
      readPriviledge = {this.rightToView}
      writePriviledge = {this.rightToEdit}
      evenOrOdd = {evenOrOdd+=1}      
      parentFunction={(e)=>{
        this.updateNumber+=1
        this.timeLimit = e;
        this.AssignmentInfoChanged=true;
        console.log("from DoenetBox parentFunction")

         this.forceUpdate()}} 
         type="text" 
         title="Time Limit: " 
         value={this.timeLimit?this.timeLimit:""}/>

    <DoenetBox key={"attempts"+(this.updateNumber++)}
    readPriviledge = {this.rightToView}
    writePriviledge = {this.rightToEdit}
      evenOrOdd = {evenOrOdd+=1}    
    parentFunction={(e)=>{
      this.updateNumber+=1
        this.numberOfAttemptsAllowed = e;
        if (!this.multipleAttempts){
          this.numberOfAttemptsAllowed = 0
        }
        this.AssignmentInfoChanged=true;
        console.log("from DoenetBox parentFunction")

         this.forceUpdate()}} 
         type="number" 
         title="Number Of Attempts: " 
         value={this.numberOfAttemptsAllowed?this.numberOfAttemptsAllowed:""}/>

      <DoenetBox key={"points"+(this.updateNumber++)}
      readPriviledge = {this.rightToView}
      writePriviledge = {this.rightToEdit}
      evenOrOdd = {evenOrOdd+=1}      
      parentFunction={(e)=>{
        this.updateNumber+=1
        this.totalPointsOrPercent = e;
        this.AssignmentInfoChanged=true;
        console.log("from DoenetBox parentFunction")

         this.forceUpdate()}} 
         type="number" 
         title="Total Points Or Percent: " 
         value={this.totalPointsOrPercent?this.totalPointsOrPercent:""}/>

      <DoenetBox key={"category"+(this.updateNumber++)}
      readPriviledge = {this.rightToView}
      writePriviledge = {this.rightToEdit}
      evenOrOdd = {evenOrOdd+=1}      
      parentFunction={(e)=>{
        this.updateNumber+=1
        this.gradeCategory = e;
        this.AssignmentInfoChanged=true;
        console.log("from DoenetBox parentFunction")

         this.forceUpdate()}} 
         type="select" 
         options={this.listOfOptions}
         title="Grade Category: " 
         value={this.gradeCategory}/>

      <DoenetBox key={"indiv"+(this.updateNumber++)}
      readPriviledge = {this.rightToView}
      writePriviledge = {this.rightToEdit}
      evenOrOdd = {evenOrOdd+=1}      
      parentFunction={(e)=>{
        this.updateNumber+=1
        this.individualize = e;
        this.AssignmentInfoChanged=true;
        console.log("from DoenetBox parentFunction")

         this.forceUpdate()}} 
         type="checkbox" 
         title="Individualize: " 
         value={this.individualize}/>
      <DoenetBox key={"multiple att"+(this.updateNumber++)}
      readPriviledge = {this.rightToView}
      writePriviledge = {this.rightToEdit}
      evenOrOdd = {evenOrOdd+=1}      
      parentFunction={(e)=>{
        this.updateNumber+=1
        this.multipleAttempts = e;
        if (!this.multipleAttempts){
          this.numberOfAttemptsAllowed = 0
        }
        this.AssignmentInfoChanged=true;
        console.log("from DoenetBox parentFunction")

         this.forceUpdate()}} 
         type="checkbox" 
         title="Multiple Attempts: " 
         value={this.multipleAttempts}/>
      <DoenetBox key={"show sol"+(this.updateNumber++)}
      readPriviledge = {this.rightToView}
      writePriviledge = {this.rightToEdit}
      evenOrOdd = {evenOrOdd+=1}      
      parentFunction={(e)=>{
        this.updateNumber+=1
        this.showSolution = e;
        this.AssignmentInfoChanged=true;
        console.log("from DoenetBox parentFunction")

         this.forceUpdate()}} 
         type="checkbox" 
         title="Show solution: " 
         value={this.showSolution}/>
      <DoenetBox key={"show fback"+(this.updateNumber++)}
      readPriviledge = {this.rightToView}
      writePriviledge = {this.rightToEdit}
      evenOrOdd = {evenOrOdd+=1}      
      parentFunction={(e)=>{
        this.updateNumber+=1
        this.showFeedback = e;
        this.AssignmentInfoChanged=true;
        console.log("from DoenetBox parentFunction")

         this.forceUpdate()}} 
         type="checkbox" 
         title="Show feedback: " 
         value={this.showFeedback}/>
      <DoenetBox key={"show hints"+(this.updateNumber++)}
      readPriviledge = {this.rightToView}
      writePriviledge = {this.rightToEdit}
      evenOrOdd = {evenOrOdd+=1}      
      parentFunction={(e)=>{
        this.updateNumber+=1
        this.showHints = e;
        this.AssignmentInfoChanged=true;
        console.log("from DoenetBox parentFunction")

         this.forceUpdate()}} 
         type="checkbox" 
         title="Show hints: " 
         value={this.showHints}/>
      <DoenetBox key={"show corr"+(this.updateNumber++)}
      readPriviledge = {this.rightToView}
      writePriviledge = {this.rightToEdit}
      evenOrOdd = {evenOrOdd+=1}      
      parentFunction={(e)=>{
        this.updateNumber+=1
        this.showCorrectness = e;
        this.AssignmentInfoChanged=true;
        console.log("from DoenetBox parentFunction")

         this.forceUpdate()}} 
         type="checkbox" 
         title="Show correctness: " 
         value={this.showCorrectness}/>
      <DoenetBox key={"proctor"+(this.updateNumber++)}
      readPriviledge = {this.rightToView}
      writePriviledge = {this.rightToEdit}
      evenOrOdd = {evenOrOdd+=1}
      lastComponet = {true}     
      parentFunction={(e)=>{
        this.updateNumber+=1
        this.proctorMakesAvailable = e;
        this.AssignmentInfoChanged=true;
        console.log("from DoenetBox parentFunction")

         this.forceUpdate()}} 
         type="checkbox" 
         title="Proctor make available: " 
         value={this.proctorMakesAvailable}/>
</div>)
this.AssignmentInfoPackageReady = false
console.log("from buildRightSideInfoColumn")

this.forceUpdate()
  }
  buildGrades() {
    this.total = { possible: 0, score: 0, percentage: '0%' }

    for (let gcat of this.gradeCategories) {
      this.scores[gcat] = [];
      this.subTotals[gcat] = { possible: 0, score: 0, percentage: '0%' };

      for (let dObj of this.assignmentsData) {
        if (dObj.gradeCategory === gcat) {
          let possible = dObj.totalPointsOrPercent;
          let percentFLAG = false;
          if (possible === null) {
            possible = '--';
            percentFLAG = true;
          } else {
            possible = Number(possible);
            this.subTotals[gcat].possible += possible;
          }
          let score = dObj.credit;
          if (score === null || possible === null) {
            score = '--';
            percentFLAG = true;
          } else {
            score = Number(score) * possible;
            if (!(isNaN(score))) {
              this.subTotals[gcat].score += score;
            }
          }
          let percentage;
          if (percentFLAG) {
            percentage = '--';
          } else {
            percentage = Math.round(score / possible * 1000) / 10 + '%';
          }

          if (isNaN(score)) {
            score = "--";
          }

          this.scores[gcat].push({
            gradeItem: dObj.assignmentName,
            assignmentId: dObj.assignmentId,
            possible: possible,
            score: score,
            percentage: percentage
          });
        }
      }

      if (this.subTotals[gcat].score > 0 && this.subTotals[gcat].possible > 0) {
        this.subTotals[gcat].percentage = Math.round(this.subTotals[gcat].score / this.subTotals[gcat].possible * 1000) / 10 + '%';
        this.total.score += Number(this.subTotals[gcat].score);
        this.total.possible += Number(this.subTotals[gcat].possible);
      }

    }
    this.total.percentage = '0%';
    if (!isNaN(this.total.score / this.total.possible * 1000) / 10) {
      this.total.percentage = Math.round(this.total.score / this.total.possible * 1000) / 10 + '%';
    }
    
  }
  LoadAssignmentFromTheBeginning ({location}){
    this.assignmentOnScreen = true
    this.treeOnScreen = false;
    let path ="#/assignments/"
    let index = path.length
    if (location.length == (path.length+21)){
    let currentAssignmentId = location.substring(index)
    this.thisAssignmentInfo = currentAssignmentId
   
    this.LoadAssignmentFromTheBeginningFlag = true
    this.makeTreeVisible({loadSpecificId:currentAssignmentId})
    
    }
    else {
      this.makeTreeVisible({loadSpecificId:""})
      console.log ("before this.makeTreeVisible line 1630")
      this.forceUpdate()
    }
  }
  buildTreeArray(){
   
    this.makeTreeArray=[]
    if (this.heading_obj.length!=1){

    let iterator = 0;
    this.headerId_arr=[]
    let already_built_header_id = {}
    this.assignmentId_arr=[]
    this.makeTreeArray=[]
    // create a header_id_arr to access header_obj

    this.headerId_arr = Object.keys(this.heading_obj)
    let headerObjectLength = this.headerId_arr.length;

    iterator=0;
    this.assignmentId_arr = Object.keys(this.assignment_obj)

    iterator = 0;
    // establish level 0
    this.heading_obj["UltimateHeader"]["headingId"].forEach(element=>{
      element= element.toString()
      let name = this.heading_obj[element]["name"]
      let object = {id:element,name:name,attribute:"header",level:0}
      this.makeTreeArray.unshift(object)
    })
    // console.log("this.makeTreeArray1")
    // console.log(this.makeTreeArray)
    // add header first, level = level's parent + 1
    iterator = 0;
     while (iterator < this.makeTreeArray.length){
      let currentHeaderObject = 
      this.heading_obj[this.makeTreeArray[iterator]["id"]];

      if (currentHeaderObject["headingId"]!=undefined){
        (currentHeaderObject["headingId"]).forEach(header=>{
          header = header.toString();
            let name = this.heading_obj[header]["name"];
            let attribute = "header"
            let newLevel = this.makeTreeArray[iterator]["level"]+1;
            let object = {id:header,name:name,attribute:attribute,level:newLevel}
            this.makeTreeArray.splice(iterator+1,0,object)
            already_built_header_id[header]=true;
          //}
        })
      }
      
      iterator++;
    }

   //add assignments
   // add arrow when this.enableMode==='assignment'
    iterator = 0;
    while (iterator < this.makeTreeArray.length){
      if (this.makeTreeArray[iterator]["attribute"]==="header"){
        let indexOfHeader = this.headerId_arr.indexOf(this.makeTreeArray[iterator]["id"])
        let currentHeaderObject = 
        this.heading_obj[this.makeTreeArray[iterator]["id"]];
      let assignment_list = currentHeaderObject["assignmentId"]
      if (assignment_list!=[]) {
      (assignment_list).forEach(e=>{
          let name = this.assignment_obj[e.toString()]["name"];
          let newLevel = this.makeTreeArray[iterator]["level"]+1;
          let attribute = "assignment"
          let object1 = {id:e.toString(),name:name,attribute:attribute,level:newLevel}
          this.makeTreeArray.splice(iterator+1,0,object1)
      })
    }
      }
      iterator++;
    }
    }

  }
buildTree(){
  let ClassName = "headerSelection"
  // making space
  this.tree = [];
  let addHeaderToTheEndOfUltimateHeader=(<span className="Section-Icon-Box">         
      <FontAwesomeIcon className="Section-Icon" 
       onClick ={()=>{this.addNewHeaderAtTheEndUltimateHeader()}} icon={faPlus}/></span>);
  let addingAssignmentArray = this.AddedAssignmentObjArray 

  if (this.makeTreeArray.length>0) {

      let leftArrow = null;
      let rightArrow=null;
      let upArrow=null;
      let downArrow=null;
      let addHeaderPlus = null;
      let addAssignmentPlus=null;
      let remove = null;
      let addingArrowAfterAssignment = null;
      let addingArrowUnderHeader=null;

      let addHeaderPlusUnderUltimateHeader=null;

    this.makeTreeArray.forEach((element,index)=>{
      let name = element["name"]
      let level = element["level"];
      let id = element["id"]; // id of either header or assignment

      let type = element ["attribute"]
      let headerParentId=null;
      if (type==='header'){
        headerParentId=this.heading_obj[id]['parent']

        let id1 = element["id"];
  
  if (this.enableMode==='remove'){
    remove=(<span className="Section-Icon-Box">         
  <FontAwesomeIcon className="Section-Icon" data-cy={"close"+index}
   onClick ={()=>{this.deleteHeader({headerObj:element});this.buildTreeArray();
   this.buildTree();
   this.makeTreeVisible({loadSpecificId:""});}} icon={faWindowClose}/></span>)
  } else if (this.enableMode==='header'){
      addHeaderPlus=(<span className="Section-Icon-Box">         
    <FontAwesomeIcon className="Section-Icon" data-cy={"plus"+index}
     onClick ={()=>{this.addNewHeaderToHeader({headerObj:element});this.makeTreeVisible({loadSpecificId:""})}} icon={faPlus}/></span>)
    } 
    else if (this.enableMode==='assignments'){
      id = element["id"];
      let parentId = this.heading_obj[id]['parent']
      addingArrowUnderHeader=(<div style={{marginLeft:leftMargin}}><span className="Section-Icon-Box">         
      <FontAwesomeIcon className="Section-Icon" data-cy={"arrowLeft"+index}
       onClick ={
         ()=>{this.addAssignmentIdsUnderHeader({currentHeaderId:id,arrayOfIncomingAssignments:this.AddedAssignmentObjArray});
         this.makeTreeVisible({loadSpecificId:""})}}
       icon={faArrowLeft}/></span></div>)
    }


      }
      let leftMargin = `${level*20}px`;
      let contentID=null;
      let branchID=null;
      // making up, down Arrow
      if (type=="assignment") {
        let myParent = this.assignment_obj[id]['parent']
        ClassName = "AssignmentSelection"
        contentID = this.assignment_obj[id]['contentId']
        branchID = this.assignment_obj[id]['branchId']
        let myParentHeadingIdArray = this.heading_obj[myParent]['assignmentId']
    if (this.enableMode==='position'){
      // if (myParentHeadingIdArray.indexOf(id)!=((myParentHeadingIdArray.length)-1)){
      //   upArrow=(<span className="Section-Icon-Box">         
      //   <FontAwesomeIcon className="Section-Icon" data-cy={"arrowUp"+index}
      //    onClick ={()=>{this.moveAssignmentUp({assignmentObj:element})}} icon={faArrowUp}/></span>)
      // }
      // if (myParentHeadingIdArray.indexOf(id)!=0){
      //   downArrow=(<span className="Section-Icon-Box">         
      // <FontAwesomeIcon className="Section-Icon" data-cy={"arrowDown"+index}
      //  onClick ={()=>{this.moveAssignmentDown({assignmentObj:element})}} icon={faArrowDown}/></span>)
      // }
    } else if (this.enableMode==='remove'){
      remove=(<span className="Section-Icon-Box">         
    <FontAwesomeIcon className="Section-Icon" data-cy={"close"+index}
     onClick ={()=>{this.deleteAssignment({assignmentObj:element});this.makeTreeVisible({loadSpecificId:""})}} icon={faWindowClose}/></span>)
    } else if (this.enableMode==='assignments'){
      id = element["id"];
      addingArrowAfterAssignment=(<div style={{marginLeft:leftMargin}}><span className="Section-Icon-Box">         
    <FontAwesomeIcon className="Section-Icon" data-cy={"arrowLeft"+index}
     onClick =
     {()=>{this.addAssignmentIdsAfterAnAssignment({currentAssignmentId:id,arrayOfIncomingAssignments:this.AddedAssignmentObjArray});
     this.makeTreeVisible({loadSpecificId:""})}}
     icon={faArrowLeft}/></span></div>)
    }
      }
      let data_cy=type+index
      let styleAssignment={marginLeft:leftMargin,display:"flex"}
      if (this.selectedAssignmentId===id) {
        styleAssignment={marginLeft:leftMargin,display:"flex",backgroundColor: "#979B97"}
      }
      let link = "/assignments/"+id
      if (!this.alreadyHadAssignmentsIndexAndDoenetML){ 
      this.assignmentsIndexAndDoenetML[id]={doenetML:"",indexInRouterArray:-1}
      }

      // console.log("link is "+link)
      if (level==0) { // only header can have level 0
        if (this.enableMode==='header'){
          addHeaderPlusUnderUltimateHeader=(<span className="Section-Icon-Box">         
        <FontAwesomeIcon className="Section-Icon" data-cy ="plus"
         onClick ={()=>{this.addNewHeaderUnderUltimateHeader({headerObj:element});
         this.makeTreeVisible({loadSpecificId:""})}} icon={faPlus}/></span>)
      }}
      let tree_branch = null;
      if (!this.rightToEdit){
         leftArrow = null;
         rightArrow=null;
         upArrow=null;
         downArrow=null;
         addHeaderPlus = null;
         addAssignmentPlus=null;
         remove = null;
         addingArrowAfterAssignment = null;
         addingArrowUnderHeader=null;
      }
      if (type==="assignment"){
        tree_branch = 
      (
        <Link to={link} key={"tree_branch"+index} 
        data-cy={data_cy} className={ClassName} style={styleAssignment}
        onClick={()=>{this.thisAssignmentInfo=id;
          // console.log("clicking link")
          this.loadAssignmentContent({contentId:contentID,branchId:branchID,assignmentId:id});
        }}
        >
        <span className="Section-Text" >
            {name}
            </span>
            {leftArrow}
            {rightArrow}
            {upArrow}
            {downArrow}
            {remove}
             </Link>
      )
      }
      
      
      if (type==="header"){
        tree_branch=(<div to={link} key={"tree_branch"+index} 
        data-cy={data_cy} className={ClassName} style={styleAssignment}
        >
        <span className="Section-Text" >
            {name}
            </span>
            {leftArrow}
            {rightArrow}
            {upArrow}
            {downArrow}
            {addHeaderPlus}
            {remove}
             </div>)
      }
      // this.tree.push(tree_branch)
      if (addHeaderPlusUnderUltimateHeader!=null && type==='header'){
        this.tree.push(addHeaderPlusUnderUltimateHeader)
      }
      this.tree.push(tree_branch)
      if (addingArrowAfterAssignment!=null && type==='assignment'){
        this.tree.push(addingArrowAfterAssignment)
      } 
      
      if (addingArrowUnderHeader!=null && type==='header'
      && headerParentId!=null){
        this.tree.push(addingArrowUnderHeader);
      }
      
      })
  } else {
    console.log("EMPTY TREE")
    //  this.tree.push(<p>Empty Tree</p>)
  }
  if (this.enableMode==='header'){
    this.tree.push(addHeaderToTheEndOfUltimateHeader)
  }

}

saveTree(){
  // console.log("saving the tree")
  /**
   * here passing in a payload of
   * for UPDATE:
   *  a assignment set where all row in assignment match the id will be updated in parent
   * for DELETE:
   *  a header set where all row in course's heading match the id will be deleted
   * for INSERT:
   *  for inserting into assignment
   *   a set of assignment id
   *   a list of parent id as 1 header Id can have multiple assignment id
   *   index of children id associated with index of assignment id
   *  for inserting into heading
   *    a list of header id where duplicate may occur as a header may contain several different children id
   *    a set of children id as no children Id can be owned by 2 different parents
   * 
   * delete multiple rows: DELETE FROM table WHERE col1 IN (1,2,3,4,5)
      insert multiple rows:
      INSERT INTO 
            projects(name, start_date, end_date)
      VALUES
            ('AI for Marketing','2019-08-01','2019-12-31'),
            ('ML for Sales','2019-05-15','2019-11-20');
   */
  let assignmentId_parentID_array = [];
  let assignmentId_array = Object.keys(this.assignment_obj)
  assignmentId_array.forEach(id=>{
    assignmentId_parentID_array.push(this.assignment_obj[id]['parent']);
  })
  let headerID_array = Object.keys(this.heading_obj);
  let headerID_array_to_payload = []
  let headerID_childrenId_array_to_payload=[]
  let headerID_parentId_array_to_payload = []
  let headerID_name = []
  headerID_array.forEach(currentHeaderId=>{
    let currentHeaderObj=this.heading_obj[currentHeaderId]
    let name = currentHeaderObj['name']
    if (name==null){
      name="NULL"
    }
    let currentHeaderObjHeadingIdArray = currentHeaderObj['headingId']
    let lengthOfHeadingId = currentHeaderObjHeadingIdArray.length
    let currentHeaderObjAssignmentIdArray = currentHeaderObj['assignmentId']
    let currentHeaderObjParentId = currentHeaderObj['parent']
    let lengthOfAssigmentId = currentHeaderObjAssignmentIdArray.length
    let iterator = 0
    if (lengthOfHeadingId==0 && lengthOfAssigmentId==0){
      headerID_array_to_payload.push(currentHeaderId)
      if (currentHeaderObjParentId==null){
        headerID_parentId_array_to_payload.push("NULL")
      } else {
      headerID_parentId_array_to_payload.push(currentHeaderObjParentId)
      }
      headerID_childrenId_array_to_payload.push("NULL")
      headerID_name.push(name);
    }
    while (iterator < lengthOfHeadingId){
      headerID_array_to_payload.push(currentHeaderId)
      headerID_childrenId_array_to_payload.push(currentHeaderObjHeadingIdArray[iterator])
      headerID_name.push(name);
      if (currentHeaderObjParentId==null){
        headerID_parentId_array_to_payload.push("NULL")
      } else {
      headerID_parentId_array_to_payload.push(currentHeaderObjParentId)
      }
      iterator+=1
    }
    iterator = 0
    while (iterator < lengthOfAssigmentId){
      headerID_array_to_payload.push(currentHeaderId)
      headerID_childrenId_array_to_payload.push(currentHeaderObjAssignmentIdArray[iterator])
      headerID_name.push(name);
      if (currentHeaderObjParentId==null){
        headerID_parentId_array_to_payload.push("NULL")
      } else {
      headerID_parentId_array_to_payload.push(currentHeaderObjParentId)
      }
      iterator+=1
    }
  })

    const urlGetCode = '/api/saveTree.php';
    const data = {
      assignmentId_array: assignmentId_array,
      assignmentId_parentID_array: assignmentId_parentID_array,
      headerID_array_to_payload:headerID_array_to_payload,
      headerID_name:headerID_name,
      headerID_parentId_array_to_payload:headerID_parentId_array_to_payload,
      headerID_childrenId_array_to_payload:headerID_childrenId_array_to_payload,
      courseId:"aI8sK4vmEhC5sdeSP3vNW"
    }

    axios.post(urlGetCode,data)
    .then(resp=>{
      // console.log(resp.data)
    })
    .catch(error=>{this.setState({error:error})});

}
moveHeaderUp({headerObj}){
/**
* posses up arrow iff your id not first appear inside your parentId's headerId array
* get the id of the current header
* find current header parentId in this.header_obj
* find current header parent obj in this.header_obj base on parentId
* get current header index inside current header parent obj headerId
* swap it with the element whose index before
*/

let currentHeaderId = headerObj["id"]

let myParentId = this.heading_obj[currentHeaderId]["parent"]
let parentObj = this.heading_obj[myParentId];

let currentHeaderIndexInParentHeaderIdArray = parentObj["headingId"].indexOf(currentHeaderId)
let previousIndex = currentHeaderIndexInParentHeaderIdArray+1;

let previousId = parentObj["headingId"][previousIndex]
let temp = previousId;
// swapping
parentObj["headingId"][previousIndex]=currentHeaderId;
parentObj["headingId"][currentHeaderIndexInParentHeaderIdArray] = temp;

this.buildTreeArray();
this.buildTree();
this.forceUpdate();
this.saveTree();
}
moveAssignmentUp({assignmentObj}){
/**
* posses up arrow iff your id not first appear inside your parentId's assignment array
* get the id of the current assignment
* find current assignment parentId in this.header_obj
* find current assignment's parent obj in this.header_obj base on parentId
* get current assignment index inside current header's parent obj assignmentId
* swap it with the element whose index before
*/
let currentAssignmentId = assignmentObj["id"]
let myParentId = this.assignment_obj[currentAssignmentId]["parent"]
let parentObj = this.heading_obj[myParentId];
let currentHeaderIndexInParentHeaderIdArray = parentObj["assignmentId"].indexOf(currentAssignmentId)
let previousIndex = currentHeaderIndexInParentHeaderIdArray+1;
let previousId = parentObj["assignmentId"][previousIndex]
let temp = previousId;
// swapping
parentObj["assignmentId"][previousIndex]=currentAssignmentId;
parentObj["assignmentId"][currentHeaderIndexInParentHeaderIdArray] = temp;
this.buildTreeArray();
this.buildTree();
this.forceUpdate();
this.saveTree();
}
moveHeaderDown({headerObj}){
/**
 * posses down arrow iff your id not last appear inside your parentId's headerId array
 * get the id of the current header
 * find current header parentId in this.header_obj
 * find current header parent obj in this.header_obj base on parentId
 * get current header index inside current header parent obj headerId
 * swap it with the element whose index after
 */
let currentHeaderId = headerObj["id"]
let myParentId = this.heading_obj[currentHeaderId]["parent"]
let parentObj = this.heading_obj[myParentId];
let currentHeaderIndexInParentHeaderIdArray = parentObj["headingId"].indexOf(currentHeaderId)
let previousIndex = currentHeaderIndexInParentHeaderIdArray-1;
let previousId = parentObj["headingId"][previousIndex]
let temp = previousId;
// swapping
parentObj["headingId"][previousIndex]=currentHeaderId;
parentObj["headingId"][currentHeaderIndexInParentHeaderIdArray] = temp;
this.buildTreeArray();
this.buildTree();
this.forceUpdate();
this.saveTree();
}
moveAssignmentDown({assignmentObj}){
  /**
 * posses down arrow iff your id not lasr appear inside your parentId's assignment array
 * get the id of the current assignment
 * find current assignment parentId in this.header_obj
 * find current assignment's parent obj in this.header_obj base on parentId
 * get current assignment index inside current header's parent obj assignmentId
 * swap it with the element whose index after
 */
let currentAssignmentId = assignmentObj["id"]
let myParentId = this.assignment_obj[currentAssignmentId]["parent"]
let parentObj = this.heading_obj[myParentId];
let currentHeaderIndexInParentHeaderIdArray = parentObj["assignmentId"].indexOf(currentAssignmentId)
let previousIndex = currentHeaderIndexInParentHeaderIdArray-1;
let previousId = parentObj["assignmentId"][previousIndex]
let temp = previousId;
// swapping
parentObj["assignmentId"][previousIndex]=currentAssignmentId;
parentObj["assignmentId"][currentHeaderIndexInParentHeaderIdArray] = temp;
this.buildTreeArray();
this.buildTree();
this.forceUpdate();
this.saveTree();

}
moveHeaderLeft({headerObj}){
/**
 * possess a left arrow when exists parent that not "UltimateHeader"
 * get the id of the current header as currentHeaderId
 * find currentHeaderId's parentId in this.header_obj
 * splice currentHeaderId out of currentHeaderId's parentId headingId array
 * store parentId of currentHeaderId's parentId as newParentId
 * change currentHeaderId's parentId attribute value to newParentId
 */
let currentHeaderId = headerObj["id"]
let myparentId = this.heading_obj[currentHeaderId]["parent"]
let myNewParentId = this.heading_obj[myparentId]["parent"]
let myParentHeaderIdArray = this.heading_obj[myparentId]["headingId"]
let currentHeaderIdIndexInsidemyParentHeaderIdArray = myParentHeaderIdArray.indexOf(currentHeaderId)
this.heading_obj[myparentId]["headingId"].splice(currentHeaderIdIndexInsidemyParentHeaderIdArray,1)
this.heading_obj[currentHeaderId]["parent"] = myNewParentId;
if (currentHeaderIdIndexInsidemyParentHeaderIdArray===(myParentHeaderIdArray-1)){
  this.heading_obj[myNewParentId]["headingId"].push(currentHeaderId)   // when u last
}else {
  this.heading_obj[myNewParentId]["headingId"].unshift(currentHeaderId)
}
// console.log("moveHeaderLeft")
// console.log(this.heading_obj)
this.buildTreeArray();
this.buildTree();
this.forceUpdate();
this.saveTree();

}
moveHeaderRight({headerObj}){
/**
 * possess right arrow when my id not the only in my parentID's headerId
 * get the id of the current header as id
 * find the next header inside the current header's parent headingId
 * find the index of the previous header inside headerId_arr
 * continue to seek previous header by decreasing the index
 * when found a header where its level is at least current header
 *    then store the header Id as newParentID. Then look parentID up in header_obj
 *    then access its headerId array and append id to the array
 * change id's parent to newParentID
 */
let currentHeaderId = headerObj['id']
let myParentId = this.heading_obj[currentHeaderId]['parent']
let myParentHeadingIdArray = this.heading_obj[myParentId]["headingId"]
let prevHeaderIndexInsidemyParentHeadingIdArray = myParentHeadingIdArray.indexOf(currentHeaderId)+1
if (prevHeaderIndexInsidemyParentHeadingIdArray===myParentHeadingIdArray.length){
  prevHeaderIndexInsidemyParentHeadingIdArray=myParentHeadingIdArray.indexOf(currentHeaderId)-1
}
let prevHeaderId = myParentHeadingIdArray[prevHeaderIndexInsidemyParentHeadingIdArray]
let prevHeaderObj = this.heading_obj[prevHeaderId]
let currentHeaderIdIndexInsideParentObjHeadingIdArray = this.heading_obj[myParentId]['headingId'].indexOf(currentHeaderId)
if (currentHeaderIdIndexInsideParentObjHeadingIdArray==this.heading_obj[myParentId]['headingId'].length-1){
prevHeaderObj['headingId'].push(currentHeaderId)  // when u last
} else {
  prevHeaderObj['headingId'].unshift(currentHeaderId)  // when u not last
}
this.heading_obj[currentHeaderId]['parent']=prevHeaderId
this.heading_obj[myParentId]['headingId'].splice(currentHeaderIdIndexInsideParentObjHeadingIdArray,1)
this.buildTreeArray();
this.buildTree();
this.forceUpdate();
this.saveTree();

}
addAssignmentIdsAfterAnAssignment({currentAssignmentId,arrayOfIncomingAssignments}){
/**
 * create a fake assignment array of assignment obj
 * get the parentId of the current assignment
 * look up parentId obj in header_obj
 * iterate thru the each element and add the key id to parentId obj's assignmentId array
 */

let arr = arrayOfIncomingAssignments
let myParentID = this.assignment_obj[currentAssignmentId]['parent'];
let myParentObj = this.heading_obj[myParentID];
let assignmentIdArray = myParentObj['assignmentId']
let length = arr.length;
let currentAssignmentIdIndexInsideParentAssignmentIdArray = 
          myParentObj['assignmentId'].indexOf(currentAssignmentId)
let addAtIndex=currentAssignmentIdIndexInsideParentAssignmentIdArray
let iterator =0;
while (iterator<length){
let addedAssignmentId = arr[iterator];
let ID = nanoid();
this.heading_obj[myParentID]['assignmentId'].splice(addAtIndex,0,ID)
// console.log("NEW ID is.."+ID)
let name = "untitle assignment "+iterator;
this.assignment_obj [ID]={name:name,parent:myParentID,contentId:addedAssignmentId}
iterator+=1;
}
// change enableMode to "position" .Adding duplicate assignmentId will break the rule of adding arrow
// as one ID can both a middle and first element at the same time
this.buildTreeArray();
this.buildTree();
this.forceUpdate();
this.saveTree();

}
addAssignmentIdsUnderHeader({currentHeaderId,arrayOfIncomingAssignments}){
/**
* get headerId as id
* look up id to get the id obj in header_obj
* iterate thru the each element and add the key id to id obj's assignmentId array
*/
/*Assume AddedAssignmentIdsArray is fully filled and 
stores only {IdOfAssignment:<someID>,name:<someName>} */
let arr = arrayOfIncomingAssignments
let currentHeaderObj = this.heading_obj[currentHeaderId];
let iterator=arr.length-1; // last index of Adding AssignmentID
while (iterator>=0){
let ID = nanoid();
// console.log("NEW ID is.."+ID)
let name = "untitle assignment "+iterator;
this.assignment_obj [ID]={name:name,parent:currentHeaderId,contentId:arr[iterator]}
// adding ID to currentHeaderId's assignmentId array
this.heading_obj[currentHeaderId]['assignmentId'].push(ID);
iterator--;
}
this.buildTreeArray();
this.buildTree();
this.forceUpdate();
this.saveTree();

}
addNewHeaderUnderUltimateHeader ({headerObj}){
let currentHeaderId = headerObj['id']
let myParentObj = this.heading_obj["UltimateHeader"];
let length = myParentObj['headingId'].length
let currentHeaderIdIndexInsideParentHeadingIdArray = 
          myParentObj['headingId'].indexOf(currentHeaderId)
let addAtIndex=currentHeaderIdIndexInsideParentHeadingIdArray
let ID = nanoid();

if (addAtIndex===0){
  // console.log("case 1")
  this.heading_obj["UltimateHeader"]['headingId'].unshift(ID)
} else if (addAtIndex===(length-1)){
  // console.log("case 2")
  this.heading_obj["UltimateHeader"]['headingId'].push(ID)
} else {
  // console.log("case 3")
  this.heading_obj["UltimateHeader"]['headingId'].splice(addAtIndex+1,0,ID)
}
this.heading_obj [ID]={name:"untitled header",parent:"UltimateHeader",assignmentId:[],headingId:[]}

// change enableMode to "position" .Adding duplicate assignmentId will break the rule of adding arrow
// as one ID can both a middle and first element at the same time
this.buildTreeArray();
this.buildTree();
this.forceUpdate();
this.saveTree();

}
addNewHeaderAtTheEndUltimateHeader(){
let ID = nanoid();
this.heading_obj["UltimateHeader"]['headingId'].unshift(ID)
this.heading_obj [ID]={name:"untitled header",parent:"UltimateHeader",assignmentId:[],headingId:[]}
this.buildTreeArray();
this.buildTree();
this.forceUpdate();
this.saveTree();

}
addNewHeaderToHeader({headerObj}){
/**
 * create a new id from nanoid as newId
 * add a new header object to header_obj with newId empty headerId and assignmentId
 * get the current header id as id
 * add newId to id's headerId array
 */
/*Assume addedHeader is fully filled and 
stores only {IdOfAssignment:<someID>,name:<someName>} */
// TODO: header can't be added under UltimateHeader
// console.log("running addNewHeaderToHeader")
let currentHeaderId = headerObj['id']
let newHeaderId = nanoid();
let newHeaderName = "untitled header";
this.heading_obj [newHeaderId] = {name:newHeaderName,assignmentId:[],headingId:[],parent:currentHeaderId}
this.heading_obj[currentHeaderId]['headingId'].unshift(newHeaderId)
this.buildTreeArray();
this.buildTree();
this.forceUpdate();
this.saveTree();

}
deleteHeader ({headerObj}){
/**
 * delete header will delete its children including header and assignment
 */
// console.log("deleting obj")
// console.log(headerObj)
let id = headerObj['id']
// delete it as heading, get parent
// let indexOfHeader = this.headerId_arr.indexOf(id)
let currentHeaderObject = 
    this.heading_obj[id];
let parentId;
//if (currentHeaderObject["parent"]!="UltimateHeader"){
parentId = currentHeaderObject["parent"]

//}
let listOfMyAssignment = currentHeaderObject["assignmentId"]
let listOfDeletingAssignment = []
listOfMyAssignment.forEach (element=>{
listOfDeletingAssignment.push(element.toString())
})
// before deleting myself, delete all my assignment object
this.deleteChildrenAssignment({list:listOfDeletingAssignment})
// before deleting myself, delete all my header object
let listOfMyHeaders = currentHeaderObject["headingId"]
// console.log("listOfMyHeaders")
// console.log(listOfMyHeaders)
let listOfDeletingHeader = []
listOfMyHeaders.forEach (element=>{
let currentChildHeaderObjID = element
let name = this.heading_obj[element]['name']
let attribute = "header"
let parent = this.heading_obj[element]['parent']
let currentChildHeaderObjHeadingId = this.heading_obj[element]["headingId"]
let currentChildHeaderObjAssignmentId = this.heading_obj[element]["assignmentId"]

let currentChildHeaderObj = {id:currentChildHeaderObjID,name:name,attribute:attribute,parent:parent,headingId:currentChildHeaderObjHeadingId,assignmentId:currentChildHeaderObjAssignmentId}
this.deleteHeader({headerObj:currentChildHeaderObj})
})

delete this.heading_obj[id]

let currentHeaderObjectParentHeadingId = 
    this.heading_obj[parentId]["headingId"];
let indexOfCurrentHeaderInsideItsParentHeadingId = currentHeaderObjectParentHeadingId.indexOf(id)
this.heading_obj[parentId]["headingId"].splice(indexOfCurrentHeaderInsideItsParentHeadingId,1)


this.axiosDeleteAssignmentFromDB({listOfAssignment:this.listOfAssignmentIdNeedDeletingFromDB})



}
deleteChildrenAssignment({list}){
list.forEach(element=>{
this.listOfAssignmentIdNeedDeletingFromDB.push(element);
delete this.assignment_obj[element]
})
}
deleteAssignment ({assignmentObj}){
let id = assignmentObj['id']
let indexOfAssignment = this.assignmentId_arr.indexOf(id)
let myParentId = this.assignment_obj[id]["parent"]
//delete me from parent
let indexOfHeaderParent = this.headerId_arr.indexOf(myParentId)
let currentHeaderObjectParentAssignmentId = 
this.heading_obj[myParentId]["assignmentId"]
delete this.assignment_obj[id]
//this.assignment_obj.splice(indexOfAssignment,1)

this.heading_obj[myParentId]["assignmentId"].splice(currentHeaderObjectParentAssignmentId.indexOf(id),1)
this.listOfAssignmentIdNeedDeletingFromDB = [id]
this.axiosDeleteAssignmentFromDB({listOfAssignment:this.listOfAssignmentIdNeedDeletingFromDB})




}
axiosDeleteAssignmentFromDB ({listOfAssignment}) {

let list = listOfAssignment
const urlGetCode1 = '/api/deleteAssignment.php';
const data = {
  list : list
}

axios.post(urlGetCode1,data)
.then(resp=>{
  // console.log(resp.data)
  this.buildTreeArray();
  this.buildTree();
  this.forceUpdate();
  this.saveTree();
})
.catch(error=>{this.setState({error:error})});
}

makeTreeRoute ({link,assignmentId}) {

  this.assignmentsIndexAndDoenetML[assignmentId]['doenetML'] = this.assignmentDoenetML
  if (!(this.alreadyMadeLink.includes(link)) && link){
    console.log("===Making route====")
  let tree_route_right_column_branch = 
  (
    <Route key={link} exact path={link}>
      <>
      
     {this.rightSideInfoColumn}
      </>

    </Route>
    
  )
  this.tree_route_right_column.push(tree_route_right_column_branch);

    let tree_route_branch = 
  (
    <Route key={link} exact path={link}>
      <>
     <Assignments  assignmentDoenetML={this.assignmentDoenetML}/>

     </>
    </Route>
  )
  this.tree_route.push(tree_route_branch);
  this.alreadyMadeLink.push(link)
  this.assignmentsIndexAndDoenetML[assignmentId]['indexInRouterArray']=this.tree_route.length-1

  }

  
}

loadAssignmentContent({contentId,branchId,assignmentId}) {
  this.thisAssignmentInfo = assignmentId;
  this.assignmentDoenetML=""
  this.assignmentOnScreen = true
  this.treeOnScreen = false;
  this.componentLoadedFromNavigationBar = null

      console.log("=======DOWNLOADING ASSIGNMENTS========")
    this.selectedAssignmentId = assignmentId
    this.assignmentName = this.assignment_obj[assignmentId]['name']
    this.assignment_branchId = this.assignment_obj[assignmentId]['branchId']
    this.dueDate = this.assignment_obj[assignmentId]['dueDate']
    this.assignedDate = this.assignment_obj[assignmentId]['assignedDate']
    this.numberOfAttemptsAllowed = this.assignment_obj[assignmentId]['numberOfAttemptsAllowed']
    contentId = this.assignment_obj[assignmentId]['contentId']
    branchId = this.assignment_obj[assignmentId]['branchId']
    const urlGetCode = '/api/getDoenetML.php';
    console.log(contentId)
    const data = {
      branchId:branchId,
      contentId:contentId

    }
    const payload = {
      params: data
    }
    let link = null;
    if (!(this.alreadyLoadAssignment.includes(assignmentId))){
      this.alreadyLoadAssignment.push(assignmentId)
      axios.get(urlGetCode,payload)
      .then(resp=>{
        let doenetML = resp.data.doenetML;
  
        this.updateNumber++;
        this.assignmentDoenetML=doenetML;
        this.ListOfAlreadyDownLoadDoenetML[assignmentId] = this.assignmentDoenetML
        console.log("DOENET ML !!")
        console.log(resp.data)
          link = "/assignments/"+assignmentId
          this.loadThisAssignmentInfo({link:link})
              if (this.LoadAssignmentFromTheBeginningFlag) {
                console.log("===LOADING ASSIGNMENT FROM URL===")
                this.componentLoadedFromNavigationBar=(<Assignments assignmentDoenetML={this.assignmentDoenetML}/>)
                this.LoadAssignmentFromTheBeginningFlag=false
              }
      })
      .catch(error=>{this.setState({error:error})});
    }
    else {
      this.thisAssignmentInfo = assignmentId
      this.loadThisAssignmentInfo({link:link})
      console.log("==ALREADY DOWNLOAD THAT ASSIGNMENT===")
    }
    
}




  loadOverview(){

    this.doenetML="";
    const phpUrl='/api/getDoenetML.php';
    const data={        
      branchId: this.overview_branchId,
      contentId:"",
      ListOfContentId:"", //this is to store all contentID of one branchID for publish indication 
      List_Of_Recent_doenetML:[], // this is to store list of (date:doenetML) 
    }
    const payload = {
      params: data
    }

      axios.get(phpUrl,payload)
      .then(resp=>{
        let doenetML = resp.data.doenetML;
        this.updateNumber++;
        this.doenetML=doenetML;
        this.Overview_doenetML=this.doenetML;
        this.alreadyLoadOverview=true
        this.loadFirstTrue=(this.Overview_doenetML!=""?<Overview doenetML={this.Overview_doenetML}/>:null)
       console.log("from loadOverview line 2606")
         this.forceUpdate();
      })
      .catch(error=>{this.setState({error:error})});
    
    
  }

  buildOverview(){
    this.mainSection = this.loadingScreen;
    //talk to database to load fresh info
    this.overview = (<div className="assignmentContent">
      {this.doenetML!=""?
      
      <DoenetViewer 
              key={"doenetviewer"+this.updateNumber} //each component has their own key, change the key will trick Reach to look for new component
              doenetML={this.Overview_doenetML}
              mode={{
                solutionType:this.state.solutionType,
                allowViewSolutionWithoutRoundTrip:this.state.allowViewSolutionWithoutRoundTrip,
                showHints:this.state.showHints,
                showFeedback:this.state.showFeedback,
                showCorrectness:this.state.showCorrectness,
              }}           
            />:null}
    </div>)

    this.mainSection = this.overview;
  }

  loadSyllabus(){
    console.log("loading SYLLABUS")
    this.doenetML="";

    const phpUrl='/api/getDoenetML.php';
    const data={        
      branchId: this.syllabus_branchId,
      contentId:"",
      ListOfContentId:"", //this is to store all contentID of one branchID for publish indication 
      List_Of_Recent_doenetML:[], // this is to store list of (date:doenetML) 
    }
    const payload = {
      params: data
    }

      axios.get(phpUrl,payload)
      .then(resp=>{
        let doenetML = resp.data.doenetML;

        this.updateNumber++;
        this.doenetML=doenetML;

        
      this.Syllabus_doenetML=this.doenetML;
      this.alreadyLoadSyllabus = true
      this.loadFirstTrue=(<Syllabus doenetML={this.Syllabus_doenetML}/>)

        console.log("from loadSyllabus line 2666")
        this.forceUpdate();
      })
      .catch(error=>{this.setState({error:error})});
    
    
  }

  buildSyllabus(){
    this.mainSection = this.loadingScreen;

    //talk to database to load fresh info
    this.overview = (<React.Fragment>
      {this.doenetML!=""?
      <div><DoenetViewer 
              key={"doenetviewer"+this.updateNumber} //each component has their own key, change the key will trick Reach to look for new component
              doenetML={this.Syllabus_doenetML}

              mode={{
                solutionType:this.state.solutionType,
                allowViewSolutionWithoutRoundTrip:this.state.allowViewSolutionWithoutRoundTrip,
                showHints:this.state.showHints,
                showFeedback:this.state.showFeedback,
                showCorrectness:this.state.showCorrectness,
              }}           
            /></div>:null}   
    </React.Fragment>)

    this.mainSection = this.overview;
  }


  loadGrades(){
    this.scores = {};
    this.subTotals = {};
      
      const loadGradsUrl='/api/loadGradsLearner.php';
      
      // this.courseId
      const data={
        courseId: this.courseId,
      }
      const payload = {
        params: data
      }
      
      
      axios.get(loadGradsUrl,payload)
        .then(resp=>{
          this.assignmentsData = resp.data.grades;
          this.student = resp.data.student;
          this.course = resp.data.course;
          this.section = resp.data.section;
          this.group = resp.data.group;
          console.log("from loadGrades line 2722")
          this.forceUpdate();
          
        })
        .catch(error=>{this.setState({error:error})});
  }
  


  buildGradesHelper(){
    
    this.total = {possible:0,score:0,percentage:'0%'}

    for (let gcat of this.gradeCategories){
      this.scores[gcat] = [];
      this.subTotals[gcat] = {possible:0,score:0,percentage:'0%'};

      for (let dObj of this.assignmentsData){
        if (dObj.gradeCategory === gcat){
          let possible = dObj.totalPointsOrPercent;
          let percentFLAG = false;
          if (possible === null){
            possible = '--';
            percentFLAG = true;
          }else{
            possible = Number(possible);
            this.subTotals[gcat].possible += possible;
          }
          let score = dObj.credit;
          if (score === null || possible === null){
            score = '--';
            percentFLAG = true;
          }else{
            score = Number(score)*possible;
            if (!isNaN(score)){
              this.subTotals[gcat].score += score;
            }
          }
          let percentage;
          if (percentFLAG){
            percentage = '--';
          }else{
            percentage = Math.round(score/possible*1000)/10 + '%';
          }

          if (isNaN(score)){
            score = "--";
          }

          this.scores[gcat].push({gradeItem:dObj.assignmentName,
            assignmentId:dObj.assignmentId,
            possible:possible,
            score:score,
            percentage:percentage
          });
        }
      }

      if (this.subTotals[gcat].score > 0 && this.subTotals[gcat].possible > 0){
        this.subTotals[gcat].percentage = Math.round(this.subTotals[gcat].score / this.subTotals[gcat].possible*1000)/10 + '%';
        this.total.score += Number(this.subTotals[gcat].score);
        this.total.possible += Number(this.subTotals[gcat].possible);
      }
      
    }
    this.total.percentage = '0%';
    if(!isNaN(this.total.score / this.total.possible*1000)/10){
      this.total.percentage = Math.round(this.total.score / this.total.possible*1000)/10 + '%';
    }
 
    //talk to database to load fresh info
    this.overview = (<React.Fragment>
      <h2 data-cy="sectionTitle">Grades</h2>
      <div style={{marginLeft:"10px"}}>
        <div>Student: {this.student}</div>
        {/* <div>Course: {this.course}</div> */}
        <div>Section: {this.section}</div>
        {this.group !== '' ? <div>Group: {this.group}</div> : null}
      </div>
      
      

      <table id="grades">
      <tbody>
        <tr className="colHeadingsRow">
          <th width="581">Grade item</th>
          <th width="75">Possible points</th>
          <th width="56">Score</th>
          <th width="95">Percentage</th>
        </tr>

      { this.gradeCategories.map( cat => <React.Fragment key={'option'+cat}>
      
        <tr>
          <td className="typeHeadingRow" colSpan="4">{cat}</td>
        </tr>
     

        {this.scores[cat].map(
          (score)=><React.Fragment key={'score_row'+score.assignmentId}>
          <tr className="typeDataRow"> 
            <td><span className="assignmentLink" onClick={()=>{
              this.buildAssignmentGrades({assignment:score});
              
            }}>{score.gradeItem}</span></td>
            <td>{score.possible}</td>
            <td>{score.score}</td>
            <td>{score.percentage}</td>
          </tr>
          </React.Fragment>
        )}

        <tr className="typeSubTotalDataRow"> 
          <td><span>Subtotal for {cat}</span></td>
          <td>{this.subTotals[cat].possible}</td>
          <td>{this.subTotals[cat].score}</td>
          <td>{this.subTotals[cat].percentage}</td>
        </tr>
        

      </React.Fragment>)}

        
        <tr className="colTotalRow">
          <td>Total</td>
          <td>{this.total.possible}</td>
          <td>{this.total.score}</td>
          <td>{this.total.percentage}</td>
        </tr>
       
        </tbody>
      </table>
    </React.Fragment>)
    this.mainSection = this.overview;
  }

  buildAssignmentGrades({assignment}){
    this.mainSection = this.loadingScreen;
    this.assignment = assignment;
    this.assignmentId = assignment.assignmentId;

      const url='/api/loadItemGrades.php';
      
      const data={
        courseId: this.courseId,
        assignmentId: assignment.assignmentId,
      }
      const payload = {
        params: data
      }
      
      
      axios.get(url,payload)
        .then(resp=>{
          this.assignmentItems = resp.data.assignmentItems;

          this.latestAttemptNumber = resp.data.attemptNumber;
          this.latestAttemptCredit = resp.data.attemptCredit;

          this.buildAssignmentGradesHelper();
        })
        .catch(error=>{this.setState({error:error})});
  }

  buildAssignmentGradesHelper(){
    let latestAttemptPercentage = Math.round(Number(this.latestAttemptCredit)*10000,2)/100;
    latestAttemptPercentage = `${latestAttemptPercentage}%`;
    for (var item of this.assignmentItems){
      let percentage = Math.round(Number(item.credit)*10000,2)/100;
      item.percentage = `${percentage}%`;
      
    }


    this.mainSection = (<React.Fragment>
      <button onClick={()=>{
        this.buildGradesHelper({data:this.assignmentsData});
      }}>Back to grades</button>
      <h2 style={{marginLeft:"10px"}}>{this.assignment.gradeItem}</h2>
      {this.latestAttemptNumber > 1 ? <p style={{marginLeft:"10px",fontSize:"16px"}}>Attempt Number: {this.latestAttemptNumber} </p>: null }

      <table id="grades" style={{width:"400px"}}>
      <tbody>
        <tr className="colHeadingsRow">
          <th width="581">Grade item</th>
          <th width="95">Percentage</th>
        </tr>

        {this.assignmentItems.map(
          (item)=><React.Fragment key={'assignmentItem'+item.title}>
          <tr className="typeDataRow"> 
            <td><span className="assignmentLink" onClick={()=>{
              // this.buildAssignmentGrades({assignment:score});
              this.buildItemGrade({item});
              
            }}>{item.title}</span></td>
            <td>{item.percentage}</td>
          </tr>
          </React.Fragment>
        )}

        
        {this.latestAttemptNumber > 1 ? 
          <tr className="colTotalRow">
            <td>Total for attempt {this.latestAttemptNumber}</td>
          <td>{latestAttemptPercentage}</td>
          </tr>
          : null }
          
        <tr className="colTotalRow">
          <td>Total</td>
          <td>{this.assignment.percentage}</td>
        </tr>
        </tbody>
        </table>
      </React.Fragment>);

    this.forceUpdate();

  }

  buildItemGrade({item}){


    const url='/api/loadItemAttemptGrades.php';
      
      // this.courseId
      const data={
        assignmentId: this.assignmentId,
        itemNumber: item.itemNumber,
        attemptNumber: this.latestAttemptNumber,
      }
      const payload = {
        params: data
      }
      
      
      axios.get(url,payload)
        .then(resp=>{
          
          this.buildAttemptItemGradesHelper({
            itemTitle:item.title,
            itemState:resp.data.itemState,
            submissionNumber:resp.data.submissionNumber,
            submittedDate:resp.data.submittedDate,
            valid:resp.data.valid,
            });
        })
        .catch(error=>{this.setState({error:error})});
    
  }

  buildAttemptItemGradesHelper({itemTitle, itemState, submissionNumber, submittedDate, valid, }){

    
    this.mainSection = (<React.Fragment>
      <button onClick={()=>{
        this.buildGradesHelper({data:this.assignmentsData});
      }}>Back to grades</button>
      <button onClick={()=>{
        this.buildAssignmentGradesHelper();
      }}>Back to {this.assignment.gradeItem}</button>
    <h2 style={{marginLeft:"10px"}}>{this.assignment.gradeItem}: {itemTitle}</h2>
      {this.latestAttemptNumber > 1 ? <p style={{marginLeft:"10px",fontSize:"16px"}}>Attempt Number: {this.latestAttemptNumber} </p>: null }

            <DoenetViewer 
            key={"doenetviewer"} 
          //   free={{
          //   doenetState: itemState,
          // }} 
          course={true}
            attemptNumber={this.latestAttemptNumber}
              mode={{
                solutionType:"displayed",
                allowViewSolutionWithoutRoundTrip:false,
                showHints:false,
                showFeedback:true,
                showCorrectness:true,
                interactive:false,
              }}
            />

    </React.Fragment>);
    this.forceUpdate();
  }


  componentDidCatch(error, info){
    this.setState({error:error,errorInfo:info});
  }


  loadingGrade(){
    const loadGradsUrl = '/api/loadGradsLearner.php';
    const data = {
      courseId: this.courseId,
    }
    const payload = {
      params: data
    }

    axios.get(loadGradsUrl, payload)
      .then(resp => {
        this.assignmentsData = resp.data.grades;
        this.student = resp.data.student;
        this.course = resp.data.course;
        this.section = resp.data.section;
        this.group = resp.data.group;

        this.buildGrades();
        this.loadFirstTrue=(<Grades parentFunction={(e)=>{this.activeSection="assignments";
        this.loadAssignmentFromGrade=true;
        this.makeTreeVisible({loadSpecificId:e})}}/>)
        

        this.forceUpdate()
      })
      .catch(error => { this.setState({ error: error }) });
  }
  loadSection(){

    this.loadFirstTrue=null
    console.log("loading section !")
    if (this.activeSection==="overview"){
      
      
      if (!this.alreadyLoadOverview){
      this.loadOverview();
      }
    } else if (this.activeSection==="syllabus") {
      
      
      if(!this.alreadyLoadSyllabus){
      this.loadSyllabus();
      }
    } else if (this.activeSection==="grades") {
      this.editCategoryButton=null

      
      this.loadingGrade();
    } 
    else if (this.activeSection==="assignments") {
      this.editCategoryButton=null
      console.log("loading assignment")
      
      this.assignmentIsClicked=true;
      this.showsAllAssignment=!this.showsAllAssignment;
      this.assignmentOnScreen = false;
      this.treeOnScreen = true;
      this.thisAssignmentInfo=""
      this.componentLoadedFromNavigationBar=null;
      if (this.enableAssignment){
      this.makeTreeVisible({loadSpecificId:""})
      }
    }


  }
  makeTreeVisible({loadSpecificId}) {
    const url_header_assignment = "/api/getHeaderAndAssignmentInfo.php";
    this.assignment_obj = {}
    this.heading_obj = {}
    const data={        
      courseId:this.currentCourseId
    }
    const payload = {
      params: data
    }
      axios.get(url_header_assignment,payload)
    .then (resp=>{
      this.obj_return = resp.data;

      this.alreadyMadeTree=true;
      let iterator=0;      
      let keys = (Object.keys(this.obj_return));
      let length = keys.length;
      while (iterator<length){
        let currentId = keys[iterator];
        let name = this.obj_return[currentId]['name'];
        let parent = this.obj_return[currentId]['parent']
        if (parent==null || parent=="null" || parent==""){
          parent=null;
        }
        let currentIdAttribute = this.obj_return[currentId]['attribute']
        if (currentIdAttribute==='header'){
          let assignmentId = this.obj_return[currentId]['headingId']
          let headingId = this.obj_return[currentId]['assignmentId']
          let childrenArray = this.obj_return[currentId]['childrenId'];
          
            childrenArray.forEach(element=>{
              if (element!=null && element!=""){
                let childAttribute = this.obj_return[element]['attribute']
                if (childAttribute==="header"){
                  headingId.push(element)
                } else {
                  assignmentId.push(element)
                }
              }               
            })
                                 
          this.heading_obj [currentId]={name:name,attribute:"header",parent:parent,headingId:headingId,assignmentId:assignmentId}
        } else {
          let contentId = this.obj_return[currentId]['contentId']
          let branchId = this.obj_return[currentId]['branchId']
          let assignedDate = this.obj_return[currentId]['assignedDate']
          let dueDate = this.obj_return[currentId]['dueDate']
          let numberOfAttemptsAllowed = this.obj_return[currentId]['numberOfAttemptsAllowed']
          this.assignment_obj [currentId]={name:name,attribute:"assignment",
          parent:parent,branchId:branchId,contentId:contentId,
          assignedDate:assignedDate,dueDate:dueDate,numberOfAttemptsAllowed:numberOfAttemptsAllowed
        }
        }
        iterator++;
      }
        this.buildTreeArray()
        this.buildTree()
        this.alreadyHadAssignmentsIndexAndDoenetML = true
        this.assignmentTree = (<div 
          // className="homeActiveSectionMainTree"
        >{this.tree}</div>);

        if (this.LoadAssignmentFromTheBeginningFlag) {
        this.loadAssignmentContent({contentId:null,branchId:null,assignmentId:loadSpecificId})
        this.LoadAssignmentFromTheBeginningFlag=false
        }
        if (this.loadAssignmentFromGrade){
        this.loadAssignmentContent({contentId:null,branchId:null,assignmentId:loadSpecificId})
        this.loadAssignmentFromGrade=false
        }
      this.forceUpdate();
      
    }).catch(error=>{this.setState({error:error})});
    
    
  }
  updateLocationBar(assignmentId=this.assignmentId, activeSection=this.activeSection){
    window.location.href="/course/#/"+this.activeSection

  }
  makingSwitchAndEditButton(){
    this.editCategoryButton=null
    this.switchCategoryButton=null
  if (this.rightToEdit){
    if (this.activeSection==="overview"){
      this.editCategoryButton = (
        <button
            style={{
              backgroundColor: "#4CAF50",
              border: "none",
              color: "white",
              padding: "8px 15px",
              textAlign: "center",
              textDecoration: "none",
              display: "inline-block",
              fontSize: "16px",
              margin: "4px 2px",
              cursor: "pointer"
          }}
              onClick={()=>window.location.href="/editor/?branchId="+this.overview_branchId}                     
            >
          <FontAwesomeIcon className="Section-Icon" icon={faEdit}/>              
            </button>
      )
      this.switchCategoryButton=(
        <div style={{padding:"2px 2px 2px 2px",margin:"5px 2px 2px 2px"}}>
            <label className="switch">
            <input 
            type="checkbox"
            checked={this.enableOverview} 
            onChange={(e)=>{
              this.enableOverview=!this.enableOverview;
              this.newChange = true;
              this.findEnabledCategory();
              }} />
          <span className="slider round"></span>
      </label>
      </div>
      )
    }
    else if (this.activeSection==="syllabus"){
      
      this.editCategoryButton = (
        <button
            style={{
              backgroundColor: "#4CAF50",
              border: "none",
              color: "white",
              padding: "8px 15px",
              textAlign: "center",
              textDecoration: "none",
              display: "inline-block",
              fontSize: "16px",
              margin: "4px 2px",
              cursor: "pointer"
          }}
              onClick={()=>window.location.href="/editor/?branchId="+this.syllabus_branchId}                     
            >
          <FontAwesomeIcon className="Section-Icon" icon={faEdit}/>              
            </button>
      )
      this.switchCategoryButton=(
        <div style={{padding:"2px 2px 2px 2px",margin:"5px 2px 2px 2px"}}>
            <label className="switch">
            <input 
            type="checkbox"
            checked={this.enableSyllabus} 
            onChange={(e)=>{
              this.enableSyllabus=!this.enableSyllabus;
              this.newChange = true;
              this.findEnabledCategory();
              }} />
          <span className="slider round"></span>
      </label>
      </div>
      )
    }
    else if (this.activeSection==="grades"){
      this.editCategoryButton=null
      this.switchCategoryButton=(
        <div style={{padding:"2px 2px 2px 2px",margin:"5px 2px 2px 2px"}}>
            <label className="switch">
            <input 
            type="checkbox"
            checked={this.enableGrade} 
            onChange={(e)=>{
              this.enableGrade=!this.enableGrade;
              this.newChange = true;
              this.findEnabledCategory();
              }} />
          <span className="slider round"></span>
      </label>
      </div>
      )
    }
    else if (this.activeSection==="assignments"){
      this.editCategoryButton=null
      this.switchCategoryButton=(
        <div style={{padding:"2px 2px 2px 2px",margin:"5px 2px 2px 2px"}}>
            <label className="switch">
            <input 
            type="checkbox"
            checked={this.enableAssignment} 
            onChange={(e)=>{
              this.enableAssignment=!this.enableAssignment;
              this.newChange = true;
              this.findEnabledCategory();
              }} />
          <span className="slider round"></span>
      </label>
      </div>
      )
    }
  }
  }
  render() {
    console.log("====RENDER====");

    this.makingSwitchAndEditButton()
    this.overview_link=null
    this.syllabus_link=null
    this.grade_link=null
    this.assignment_link=null

    if (!this.alreadyLoadAllCourses){
      this.loadAllCourses()
    }
    if (this.courseIdsArray==[]){
      console.log(" from line 3240, this.courseIdsArray==[]")
      this.forceUpdate()
    }
      let found = false
    this.trueList.forEach(e=>{
      if (e===this.activeSection && found===false){
        found=true
      }
    });
    if ( this.DoneLoading===true && found===false && this.activeSection!=null){
      this.activeSection=this.trueList[0]
      this.updateLocationBar() // this make sure it has the correct URL
    }
    

    if (this.newChange===true){
      this.ToggleList();
      }
      let overview_class = "SectionContainer";
      let syllabus_class = "SectionContainer";
      let grade_class = "SectionContainer";
      let assignment_class = "SectionContainer";

      let overview_class_text = "Section-Text";
      let syllabus_class_text = "Section-Text";
      let grade_class_text = "Section-Text";
      let assignment_class_text = "Section-Text";
      if (!this.enableOverview){
        overview_class_text+=" disabled"
      }
      if (!this.enableSyllabus){
        syllabus_class_text+=" disabled"
      }
      if (!this.enableGrade){
        grade_class_text+=" disabled"
      }
      if (!this.enableAssignment){
        assignment_class_text+=" disabled"
      }
      if (this.activeSection==="overview"){
        overview_class = "SectionContainer-Active";
      } else if (this.activeSection === "syllabus"){
        syllabus_class = "SectionContainer-Active";
      } else if (this.activeSection === "grades"){
        grade_class = "SectionContainer-Active";
      } else if (this.activeSection === "assignments"){
        assignment_class = "SectionContainer-Active";
      }
    if (this.rightToEdit || (this.rightToView && this.enableOverview)){
      this.allElementsCopy['element01']={
        type:"IndependentItem",
        thisElementLabel:"overview",
        grayOut:!this.enableOverview,
        callBack:(()=>{
          this.activeSection="overview";
          this.thisAssignmentInfo="";
          this.loadSection();
          this.componentLoadedFromNavigationBar=null;
          console.log("clicking overview_link")
          this.forceUpdate()
        }
          ),
      }

    }
    if(this.rightToEdit || (this.rightToView && this.enableSyllabus)){
      this.allElementsCopy['element02']={
        type:"IndependentItem",
        thisElementLabel:"syllabus",
        grayOut:!this.enableSyllabus,
        callBack:(()=>{
          this.activeSection="syllabus";
          this.thisAssignmentInfo="";
          this.loadSection();
          this.componentLoadedFromNavigationBar=null;
          console.log("clicking syllabus_link")
          this.forceUpdate()
        }
          ),
      }

     
    }
    if (this.rightToEdit || (this.rightToView && this.enableGrade)){
      this.allElementsCopy['element03']={
        type:"IndependentItem",
        thisElementLabel:"grades",
        grayOut:!this.enableGrade,
        callBack:(()=>{
          this.activeSection="grades";
          this.thisAssignmentInfo="";
          this.loadSection();
          this.componentLoadedFromNavigationBar=null;
          this.editCategoryButton=null
          console.log("clicking grade_link")
          this.forceUpdate()
        }
          ),
      }
    
      this.grade_route=(
        <Route key="grades" exact path="/grades">
                  <Grades parentFunction={(e)=>{this.activeSection="assignments";this.loadAssignmentFromGrade=true;this.makeTreeVisible({loadSpecificId:e})}}/>
                  {/* //this.props.student, this.props.sections, this.props.group,
                  // this.props.gradeCategories, this.props.score, this.props.subtotal
                  // this.props.total */}
                  {/* {this.gradeComponent} */}
                </Route>
      )
    }
    if (this.rightToEdit || (this.rightToView && this.enableAssignment)){
      this.allElementsCopy['element04']={
        type:"IndependentItem",
        thisElementLabel:"assignments",
        grayOut:!this.enableAssignment,
        callBack:(()=>{
          this.activeSection="assignments";
          this.thisAssignmentInfo="";
          this.loadSection();
          this.componentLoadedFromNavigationBar=null;
          this.editCategoryButton=null
          console.log("clicking assignment_link")
          this.forceUpdate()
        }
          ),
      }

 
    }

    if (this.AssignmentInfoChanged){
      this.AssignmentInfoChanged=false;
      this.saveAssignmentInfo()
    }
    // making courses to choose
    if (this.courseIdsArray!=[]){
    this.coursesToChoose={}
      this.courseIdsArray.map((id)=>{
        this.coursesToChoose[id]={
          showText:this.courseInfo[id]['courseName'],
          callBackFunction:(e)=>{ // changing

          this.updateNumber+=1
        this.alreadyHasCourseInfo=false
        this.alreadyLoadAssignment=[]
        this.alreadyMadeLink=[]
        this.tree_route=[]
        this.tree_route_right_column=[]


        this.overview_branchId=""
        this.syllabus_branchId=""

        this.overview_link=null
        this.syllabus_link=null
        this.grade_link=null
        this.assignment_link=null

        this.currentCourseId = e;
        this.accessAllowed = this.coursesPermissions['courseInfo'][this.currentCourseId]['accessAllowed'];
        this.adminAccess=this.coursesPermissions['courseInfo'][this.currentCourseId]['adminAccess'];
        this.rightToView = false
        this.rightToEdit = false
        this.instructorRights = false
        if (this.accessAllowed==="1"){
          this.rightToView = true
          if (this.adminAccess==="1"){
            this.rightToEdit = true
            this.instructorRights = true
          }
        }
        this.usingDefaultCourseId = false
        this.alreadyLoadAllCourses = false

        this.forceUpdate()
            // this.courseChosenCallBack({e:e})
          } 
        }
      })
    }

    return (
    <React.Fragment>
      <div className="courseContainer">

<<<<<<< HEAD
        <ToolLayout>
        <ToolLayoutPanel
            key={"TLP01"+this.updateNumber++}
            panelName="context"
            menuControls={[
              (this.coursesToChoose ?
              <Menu
              currentTool={"something"}
              width={"200px"}
              key={"menu00"+(this.updateNumber++)}  
              //showThisRole={"N/A"}

              showThisRole={this.currentCourseId && this.courseInfo?(this.courseInfo[this.currentCourseId]['courseName']+"  "):"NONE"}
              itemsToShow = {this.coursesToChoose}
              offsetPos={-55}
              menuWidth={"200px"}
              />
              :null)
            ]}
          >
=======
        {(this.courseIdsArray!=[] && this.courseInfo!={}?

          (<DoenetHeader 
            key={"doenetHeader"+(this.updateNumber++)}
            toolName="Course" 
            headingTitle = {this.courseName}
           
            rights = {
              {rightToEdit:this.rightToEdit,
                rightToView:this.rightToView,
                instructorRights : this.instructorRights,
                downloadPermission : this.parentUpdateDownloadPermission,
                permissions : this.coursesPermissions,
                arrayIds : this.courseIdsArray,
                courseInfo : this.courseInfo,
                defaultId : this.currentCourseId,

                defaultRole: (this.rightToEdit&&this.rightToView?"Instructor":(this.rightToView?"Student":"N/A")),

                permissionCallBack :(e)=>{
                  if (e==="Student"){
                    this.rightToEdit=false
                  }
                  if (e==="Instructor"){
                    this.rightToEdit=true
                    this.instructorRights = true
                  }
    
                  this.makeTreeArray=[]
                  this.alreadyLoadOverview = false
                  this.alreadyLoadSyllabus = false
                  this.Overview_doenetML = ""
                  this.Syllabus_doenetML = ""
                  this.assignmentTree = null
    
                  this.alreadyLoadAssignment=[]
                  this.alreadyMadeLink=[]
                  this.tree_route=[]
                  this.overview_link=null
                  this.syllabus_link=null
                  this.grade_link=null
                  this.assignment_link=null
                  if (this.activeSection==="assignments" && this.enableAssignment){
                    this.makeTreeVisible({loadSpecificId:""})
                  }
                  this.forceUpdate()
                },
                parentFunction:(e)=>{
                  this.updateNumber+=1
                  this.alreadyHasCourseInfo=false
                  this.alreadyLoadAssignment=[]
                  this.alreadyMadeLink=[]
                  this.tree_route=[]
    
                  this.overview_branchId=""
                  this.syllabus_branchId=""
    
                  this.overview_link=null
                  this.syllabus_link=null
                  this.grade_link=null
                  this.assignment_link=null
    
                  this.currentCourseId = e;
                  this.accessAllowed = this.coursesPermissions['courseInfo'][this.currentCourseId]['accessAllowed'];
                  this.adminAccess=this.coursesPermissions['courseInfo'][this.currentCourseId]['adminAccess'];
                  this.rightToView = false
                  this.rightToEdit = false
                  this.instructorRights = false
                  if (this.accessAllowed==="1"){
                    this.rightToView = true
                    if (this.adminAccess==="1"){
                      this.rightToEdit = true
                      this.instructorRights = true
                    }
                  }
                  this.usingDefaultCourseId = false
                  this.alreadyLoadAllCourses = false
    
                  // this.AssignmentInfoChanged=true;
                  this.forceUpdate()
                  }
              }
            }
            // rightToEdit = {this.rightToEdit}
            // rightToView = {this.rightToView}
            
            
            
             
            />):null
          )}
        
>>>>>>> fd2c6626
        <Router>
          <>

          

              {/* {this.activeSection==="assignments"?this.assignmentTree:null}  */}
              

          </>
        </Router>
        <SelectionSet
            key={"SelectSet1"+(this.updateNumber++)}
            // CommonCallBack={(e)=>{console.log(e)}}
            allElements={this.allElementsCopy}
            type={"Link"}
            forceSelected={this.activeSection}
            gradeOut={[this.listGrayOut]}
        />
        {/* {this.activeSection==="assignments"?this.assignmentTree:null} */}
        {/* <SelectionSet 
            key={"SelectSet1"+(this.updateNumber++)}
            CommonCallBack={(e)=>{console.log("common callback: "+e)}} //default callBack for every choices
            allElements={
              {
                element01:{
                  type:"IndependentItem",
                  thisElementLabel:"choice01",
                  // callBack:(()=>{console.log("choice001")}),
                },
                element02:{
                  type:"IndependentSet",
                  thisElementLabel:"Set01",
                  subSet:["choiceA","choiceB","choiceC"],
                  OverloadingFunctionOnItems:{
                    "choiceB":(()=>{console.log("IT IS choiceB")})
                  }
                },
                element03:{
                  type:"IndependentSet",
                  thisElementLabel:"Set02",
                  subSet:["choiceX","choiceY","choiceZ"],
                  OverloadingFunctionOnItems:{
                    "choiceZ":(()=>{console.log("choiceZZZ")})
                  }
                }
              }
            }
            /> */}

          </ToolLayoutPanel> 

          <ToolLayoutPanel
          key={"TLP02"+this.updateNumber++}
            panelName="Editor"
            menuControls={[
              (this.activeSection==="grades"||this.activeSection==="assignments"?null:
              this.editCategoryButton),
              this.switchCategoryButton

          ]}
          >
            <Router>
              <>
              <Switch>
                <Route key="overview" exact path="/overview">
                  {this.Overview_doenetML!="" && this.Overview_doenetML!=undefined?
                  <Overview doenetML={this.Overview_doenetML}
                  
                  />
                  :null}
                </Route>
                <Route key="syllabus" exact path="/syllabus">
                  {this.Syllabus_doenetML!="" && this.Syllabus_doenetML!=undefined?<Syllabus doenetML={this.Syllabus_doenetML}/>:null}             
                </Route>
                {this.grade_route}
                <Route key="/" exact path="/">
                {this.loadFirstTrue}
                </Route>
                <Route key ="assignments" exact path='/Assignments'>
                </Route>
                {this.tree_route}
              </Switch>
              </>
            </Router>
          </ToolLayoutPanel> 

          <ToolLayoutPanel
          key={"TLP03"+this.updateNumber++}>
            <Router>
              <>
              <Switch>
                {this.tree_route_right_column}
              </Switch>
              </>
            </Router>
          </ToolLayoutPanel>
        </ToolLayout>

      </div>


      
    </React.Fragment>)
    
  }
}



export default DoenetCourse;<|MERGE_RESOLUTION|>--- conflicted
+++ resolved
@@ -3241,7 +3241,7 @@
     <React.Fragment>
       <div className="courseContainer">
 
-<<<<<<< HEAD
+
         <ToolLayout>
         <ToolLayoutPanel
             key={"TLP01"+this.updateNumber++}
@@ -3262,101 +3262,7 @@
               :null)
             ]}
           >
-=======
-        {(this.courseIdsArray!=[] && this.courseInfo!={}?
-
-          (<DoenetHeader 
-            key={"doenetHeader"+(this.updateNumber++)}
-            toolName="Course" 
-            headingTitle = {this.courseName}
-           
-            rights = {
-              {rightToEdit:this.rightToEdit,
-                rightToView:this.rightToView,
-                instructorRights : this.instructorRights,
-                downloadPermission : this.parentUpdateDownloadPermission,
-                permissions : this.coursesPermissions,
-                arrayIds : this.courseIdsArray,
-                courseInfo : this.courseInfo,
-                defaultId : this.currentCourseId,
-
-                defaultRole: (this.rightToEdit&&this.rightToView?"Instructor":(this.rightToView?"Student":"N/A")),
-
-                permissionCallBack :(e)=>{
-                  if (e==="Student"){
-                    this.rightToEdit=false
-                  }
-                  if (e==="Instructor"){
-                    this.rightToEdit=true
-                    this.instructorRights = true
-                  }
-    
-                  this.makeTreeArray=[]
-                  this.alreadyLoadOverview = false
-                  this.alreadyLoadSyllabus = false
-                  this.Overview_doenetML = ""
-                  this.Syllabus_doenetML = ""
-                  this.assignmentTree = null
-    
-                  this.alreadyLoadAssignment=[]
-                  this.alreadyMadeLink=[]
-                  this.tree_route=[]
-                  this.overview_link=null
-                  this.syllabus_link=null
-                  this.grade_link=null
-                  this.assignment_link=null
-                  if (this.activeSection==="assignments" && this.enableAssignment){
-                    this.makeTreeVisible({loadSpecificId:""})
-                  }
-                  this.forceUpdate()
-                },
-                parentFunction:(e)=>{
-                  this.updateNumber+=1
-                  this.alreadyHasCourseInfo=false
-                  this.alreadyLoadAssignment=[]
-                  this.alreadyMadeLink=[]
-                  this.tree_route=[]
-    
-                  this.overview_branchId=""
-                  this.syllabus_branchId=""
-    
-                  this.overview_link=null
-                  this.syllabus_link=null
-                  this.grade_link=null
-                  this.assignment_link=null
-    
-                  this.currentCourseId = e;
-                  this.accessAllowed = this.coursesPermissions['courseInfo'][this.currentCourseId]['accessAllowed'];
-                  this.adminAccess=this.coursesPermissions['courseInfo'][this.currentCourseId]['adminAccess'];
-                  this.rightToView = false
-                  this.rightToEdit = false
-                  this.instructorRights = false
-                  if (this.accessAllowed==="1"){
-                    this.rightToView = true
-                    if (this.adminAccess==="1"){
-                      this.rightToEdit = true
-                      this.instructorRights = true
-                    }
-                  }
-                  this.usingDefaultCourseId = false
-                  this.alreadyLoadAllCourses = false
-    
-                  // this.AssignmentInfoChanged=true;
-                  this.forceUpdate()
-                  }
-              }
-            }
-            // rightToEdit = {this.rightToEdit}
-            // rightToView = {this.rightToView}
-            
-            
-            
-             
-            />):null
-          )}
-        
->>>>>>> fd2c6626
-        <Router>
+   <Router>
           <>
 
           
