import React, { Component } from 'react';
import DoenetViewer from '../React/DoenetViewer';
import axios from 'axios';
import './course.css';
import DoenetHeader from './DoenetHeader';
import nanoid from 'nanoid';
import query from '../queryParamFuncs';
import DoenetBox from '../React/DoenetBox';
import { faWindowClose, faEdit, faArrowUp,faArrowDown,faArrowLeft,faArrowRight,faPlus,faFolderPlus} from '@fortawesome/free-solid-svg-icons';
import { FontAwesomeIcon } from '@fortawesome/react-fontawesome';

// import {
//   BrowserRouter as Router,
//   Switch,
//   Route,
//   Link,
//   useParams
// } from "react-router-dom";
import {
  HashRouter as Router, // TODO: try not to use HashRouter, user BrownserRouter instead
  // TODO: try to save data loaded
  useLocation,
  Switch,
  Route,
  Link,
  withRouter
  // Redirect,
} from "react-router-dom";
// import queryString from 'query-string'
// import { useParams } from "react-router";
import '../imports/doenet.css'
import { faWindowRestore } from '@fortawesome/free-regular-svg-icons';

function hashStringToInteger(s) {
  var hash = 0, i, chr;
  if (s.length === 0) return hash;
  for (i = 0; i < s.length; i++) {
    chr = s.charCodeAt(i);
    hash = ((hash << 5) - hash) + chr;
    hash |= 0; // Convert to 32bit integer
  }
  return hash;
};

const COURSE_ID = "aI8sK4vmEhC5sdeSP3vNW"; //Temporary TODO: Choose courses
class Child extends Component {
  constructor(props) {
    super(props);
  }
  render(){
    let { id } = useParams();
    return (
      <div>
        <h3>ID: {id}</h3>
      </div>
    );
  }

  
}
class Overview extends Component {
  constructor(props) {
    super(props);
    this.doenetML = this.props.doenetML
    // this.mainSection=(<p>Loading</p>);
    // this.loadOverview = this.loadOverview.bind(this)
    // console.log("props.."+this.props.branchID)
    // this.loadOverview();
  }
  loadOverview(){
    console.log("loading overview")
    this.doenetML="";
    const phpUrl='/api/getDoenetML.php';
    const data={        
      branchId: this.props.branchID,
      contentId:"",
      ListOfContentId:"", //this is to store all contentID of one branchID for publish indication 
      List_Of_Recent_doenetML:[], // this is to store list of (date:doenetML) 
    }
    const payload = {
      params: data
    }
    axios.get(phpUrl,payload)
      .then(resp=>{
        let doenetML = resp.data.doenetML;
        this.updateNumber++;
        this.doenetML=doenetML;
        console.log("doenetML !!!")
        console.log(this.doenetML)
         this.forceUpdate();
      })
      .catch(error=>{this.setState({error:error})});
  }
  buildOverview(){
    this.mainSection = this.loadingScreen;
    //talk to database to load fresh info
    this.overview = (<div className="assignmentContent">
      {/* <h2 data-cy="sectionTitle">Overview</h2>  */}
      {this.doenetML!=""?
      
      <DoenetViewer
        key={"doenetviewer"}
        free={{doenetCode: this.doenetML}}
        course={true}
        attemptNumber={this.latestAttemptNumber}
        mode={{
          solutionType: "displayed",
          allowViewSolutionWithoutRoundTrip: false,
          showHints: false,
          showFeedback: true,
          showCorrectness: true,
          interactive: false,
        }}
      />:null}
    </div>)

    this.mainSection = this.overview;
  }
  render() {
    // this.buildOverview();
    // this.doenetML=""?this.loadOverview():console.log("ML exists")
    return (
    <div data-cy="overviewNavItem">
    <span className="Section-Text">new_Overview6</span>
    {this.doenetML!=""?   
      <DoenetViewer
        key={"doenetviewer"}
        free={{doenetCode: this.doenetML}}
        course={true}
        attemptNumber={this.latestAttemptNumber}
        mode={{
          solutionType: "displayed",
          allowViewSolutionWithoutRoundTrip: false,
          showHints: false,
          showFeedback: true,
          showCorrectness: true,
          interactive: false,
        }}
      />:null}
    </div>)
  }
}

class Syllabus extends Component {
  constructor(props) {
    super(props);
    this.doenetML = this.props.doenetML
    // this.mainSection=null;
    // this.loadSyllabus = this.loadSyllabus.bind(this)
    // this.loadSyllabus()
  }
  loadSyllabus(){
    this.doenetML="";
    const phpUrl='/api/getDoenetML.php';
    const data={        
      branchId: this.props.branchID,
      contentId:"",
      ListOfContentId:"", //this is to store all contentID of one branchID for publish indication 
      List_Of_Recent_doenetML:[], // this is to store list of (date:doenetML) 
    }
    const payload = {
      params: data
    }
    axios.get(phpUrl,payload)
      .then(resp=>{
        let doenetML = resp.data.doenetML;
        this.updateNumber++;
        this.doenetML=doenetML;
        // this.buildSyllabus()
        this.forceUpdate();
      })
      .catch(error=>{this.setState({error:error})});
  }

  buildSyllabus(){
    this.mainSection = this.loadingScreen;
    //talk to database to load fresh info
    this.syllabus = (<React.Fragment>
      {/* <h2 data-cy="sectionTitle">Syllabus</h2>  */}
      {this.doenetML!=""?
      <div><DoenetViewer
      key={"doenetviewer"}
      free={{doenetCode: this.doenetML}}
      course={true}
      attemptNumber={this.latestAttemptNumber}
      mode={{
        solutionType: "displayed",
        allowViewSolutionWithoutRoundTrip: false,
        showHints: false,
        showFeedback: true,
        showCorrectness: true,
        interactive: false,
      }}
    /></div>:null}   
    </React.Fragment>)

    this.mainSection = this.syllabus;
  }
  render() {
    // this.buildSyllabus();
    // this.doenetML=""?this.loadSyllabus():console.log("ML exists")
    return (
    <div data-cy="syllabusNavItem">
      <span className="Section-Text">new_Syllabus3</span>
      {this.doenetML!=""?
      
      <DoenetViewer
        key={"doenetviewer"}
        free={{doenetCode: this.doenetML}}
        course={true}
        attemptNumber={this.latestAttemptNumber}
        mode={{
          solutionType: "displayed",
          allowViewSolutionWithoutRoundTrip: false,
          showHints: false,
          showFeedback: true,
          showCorrectness: true,
          interactive: false,
        }}
      />:null}
            </div>
      )
  }
}

class Grades extends Component {
  constructor(props) {
    super(props);
    //this.props.student, this.props.sections, this.props.group,
    // this.props.gradeCategories, this.props.score, this.props.subtotal
    // this.props.total
    console.log("GRADE CONSTRUCTOR")
    console.log(this.props.student)
    console.log(this.props.sections)
    console.log(this.props.group)
    console.log(this.props.gradeCategories)
    console.log(this.props.score)
    console.log(this.props.subtotal)
    console.log(this.props.total)
    // this.student = this.props.student
    // this.sections = this.props.sections
    // this.group = this.props.group
    // this.gradeCategories = this.props.gradeCategories
    // this.score = this.props.score
    // this.subtotal = this.props.subtotal
    // this.total = this.props.total

    this.courseId = COURSE_ID // TODO: get from url
    this.scores = {};
    this.subTotals = {};
    this.gradeCategories = ['Gateway', 'Problem Sets', 'Projects', 'Exams', 'Participation'];

    this.state = {
      error: null,
      errorInfo: null,
      dataLoaded: false,
    }
  }

  componentDidMount() {
    const loadGradsUrl = '/api/loadGradsLearner.php';
    const data = {
      courseId: this.courseId,
    }
    const payload = {
      params: data
    }

    axios.get(loadGradsUrl, payload)
      .then(resp => {
        this.assignmentsData = resp.data.grades;
        this.student = resp.data.student;
        this.course = resp.data.course;
        this.section = resp.data.section;
        this.group = resp.data.group;
        this.buildGrades();
      })
      .catch(error => { this.setState({ error: error }) });
  }

  buildGrades() {

    this.total = { possible: 0, score: 0, percentage: '0%' }

    for (let gcat of this.gradeCategories) {
      this.scores[gcat] = [];
      this.subTotals[gcat] = { possible: 0, score: 0, percentage: '0%' };

      for (let dObj of this.assignmentsData) {
        if (dObj.gradeCategory === gcat) {
          let possible = dObj.totalPointsOrPercent;
          let percentFLAG = false;
          if (possible === null) {
            possible = '--';
            percentFLAG = true;
          } else {
            possible = Number(possible);
            this.subTotals[gcat].possible += possible;
          }
          let score = dObj.credit;
          if (score === null || possible === null) {
            score = '--';
            percentFLAG = true;
          } else {
            score = Number(score) * possible;
            if (!(isNaN(score))) {
              this.subTotals[gcat].score += score;
            }
          }
          let percentage;
          if (percentFLAG) {
            percentage = '--';
          } else {
            percentage = Math.round(score / possible * 1000) / 10 + '%';
          }

          if (isNaN(score)) {
            score = "--";
          }

          this.scores[gcat].push({
            gradeItem: dObj.assignmentName,
            assignmentId: dObj.assignmentId,
            possible: possible,
            score: score,
            percentage: percentage
          });
        }
      }

      if (this.subTotals[gcat].score > 0 && this.subTotals[gcat].possible > 0) {
        this.subTotals[gcat].percentage = Math.round(this.subTotals[gcat].score / this.subTotals[gcat].possible * 1000) / 10 + '%';
        this.total.score += Number(this.subTotals[gcat].score);
        this.total.possible += Number(this.subTotals[gcat].possible);
      }

    }
    this.total.percentage = '0%';
    if (!isNaN(this.total.score / this.total.possible * 1000) / 10) {
      this.total.percentage = Math.round(this.total.score / this.total.possible * 1000) / 10 + '%';
    }

    this.setState({ dataLoaded: true });
  }
  trclick(){console.log('tr clicked')};
  tdclick(event) {
    console.log(event)
  }

  render() {
    console.log("===GRADES===")
    console.log(this.student)
    console.log(this.sections)
    console.log(this.group)
    console.log(this.gradeCategories)
    console.log(this.score)
    console.log(this.subtotal)
    console.log(this.total)
    if (!this.state.dataLoaded) {
      return (<p>Loading...</p>)
    }
    

    return (<React.Fragment>
      <h2 data-cy="sectionTitle">Grades</h2>
      <div style={{ marginLeft: "10px" }}>
        <div>Student: {this.student}</div>
        {/* <div>Course: {this.course}</div> */}
        <div>Section: {this.section}</div>
        {this.group !== '' ? <div>Group: {this.group}</div> : null}
      </div>



      <table id="grades">
        <tbody>
          <tr className="colHeadingsRow">
            <th width="581">Grade item</th>
            <th width="75">Possible points</th>
            <th width="56">Score</th>
            <th width="95">Percentage</th>
          </tr>

          {this.gradeCategories.map(cat => (<React.Fragment key={'option' + cat}>

            <tr>
              <td className="typeHeadingRow" colSpan="4">{cat}</td>
            </tr>


            {this.scores[cat].map(
              (score) => (<React.Fragment key={'score_row' + score.assignmentId}>
                <tr className="typeDataRow">
                  <td onClick={()=>{this.tdclick()}}              
                  >
                    {/* {score.gradeItem} */}
                    <Link to={`/assignments/${score.assignmentId}`} className="assignmentLink"
                    onClick={()=>{this.props.parentFunction(score.assignmentId)}}
                    >{score.gradeItem}
                  </Link>
                  </td>
                  <td>{score.possible}</td>
                  <td>{score.score}</td>
                  <td>{score.percentage}</td>
                </tr>
                
              </React.Fragment>)
            )}

            <tr className="typeSubTotalDataRow">
              <td><span>Subtotal for {cat}</span></td>
              <td>{this.subTotals[cat].possible}</td>
              <td>{this.subTotals[cat].score}</td>
              <td>{this.subTotals[cat].percentage}</td>
            </tr>


          </React.Fragment>))}


          <tr className="colTotalRow">
            <td>Total</td>
            <td>{this.total.possible}</td>
            <td>{this.total.score}</td>
            <td>{this.total.percentage}</td>
          </tr>

        </tbody>
      </table>
    </React.Fragment>)
  }
}

class GradesAssignment extends Component {
  constructor(props) {
    super(props);
    this.assignment = this.props.assignment;
    this.assignmentId = query.getURLSearchParam('assignmentId');
  }

  componentDidMount() {
    const url = '/api/loadItemGrades.php';

    const data = {
      courseId: this.courseId,
      assignmentId: this.assignmentId,
    }
    const payload = {
      params: data
    }


    axios.get(url, payload)
      .then(resp => {
        this.assignmentItems = resp.data.assignmentItems;

        this.latestAttemptNumber = resp.data.attemptNumber;
        this.latestAttemptCredit = resp.data.attemptCredit;

        this.buildAssignmentGradesHelper();
      })
      .catch(error => { this.setState({ error: error }) });
  }

  buildAssignment() {
    this.latestAttemptPercentage = Math.round(Number(this.latestAttemptCredit) * 10000, 2) / 100;
    this.latestAttemptPercentage = `${this.latestAttemptPercentage}%`;
    for (var item of this.assignmentItems) {
      let percentage = Math.round(Number(item.credit) * 10000, 2) / 100;
      item.percentage = `${percentage}%`;
    }
    this.setState({ dataLoaded: true });
  }

  render() {
    if (!this.state.dataLoaded) {
      return (<p>Loading...</p>)
    }

    return (
      <React.Fragment>
        <Link to={`/grades`}> Grades &nbsp; </Link>
        <h2 style={{ marginLeft: "10px" }}>{this.assignment.gradeItem}</h2>
        {this.latestAttemptNumber > 1 ? <p style={{ marginLeft: "10px", fontSize: "16px" }}>Attempt Number: {this.latestAttemptNumber} </p> : null}

        <table id="grades" style={{ width: "400px" }}>
          <tbody>
            <tr className="colHeadingsRow">
              <th width="581">Grade item</th>
              <th width="95">Percentage</th>
            </tr>

            {this.assignmentItems.map(
              (item) => {
                return (<React.Fragment key={'assignmentItem' + item.title}>
                  <tr className="typeDataRow">
                    <td><Link to={`/grades/item/?assignmentId=${this.assignmentId}&itemNumber=${item.itemNumber}&latestAttemptNumber=${this.latestAttemptNumber}`} className="assignmentLink">{item.title}</Link></td>
                    <td>{item.percentage}</td>
                  </tr>
                </React.Fragment>)
              }
            )}


            {this.latestAttemptNumber > 1 ?
              <tr className="colTotalRow">
                <td>Total for attempt {this.latestAttemptNumber}</td>
                <td>{this.latestAttemptPercentage}</td>
              </tr>
              : null}

            <tr className="colTotalRow">
              <td>Total</td>
              <td>{this.assignment.percentage}</td>
            </tr>
          </tbody>
        </table>
      </React.Fragment>
    )
  }
}

class GradesItem extends Component {
  constructor(props) {
    super(props);

    this.state = {
      dataLoaded: false,
    }
  }

  componentDidMount() {
    const url = '/api/loadItemAttemptGrades.php';

    this.assignmentId = query.getURLSearchParam("assignmentId");
    this.itemNumber = query.getURLSearchParam("itemNumber");
    this.latestAttemptNumber = query.getURLSearchParam("latestAttemptNumber");

    const data = {
      assignmentId: this.assignmentId,
      itemNumber: this.itemNumber,
      attemptNumber: this.latestAttemptNumber,
    }
    const payload = {
      params: data
    }

    axios.get(url, payload)
      .then(resp => {
        this.itemTitle = `item ${this.itemNumber}`;
        this.itemState = resp.data.itemState;
        this.valid = resp.data.valid;
        this.setState({ dataLoaded: true });
      })
      .catch(error => { this.setState({ error: error }) });
  }

  render() {
    if (!this.state.dataLoaded) {
      return (<p>Loading...</p>)
    }

    if (!valid) { console.error("item is no longer valid"); return (<p>Error Loading Data.</p>) }

    return (<React.Fragment>
      <Link to={`/grades/`}>Back to grades</Link>
      <Link to={`/grades/assignment/?`}>Back to {this.assignmentId}</Link>
      <h2 style={{ marginLeft: "10px" }}>{this.assignmentId}: {this.itemTitle}</h2>
      {this.latestAttemptNumber > 1 ? <p style={{ marginLeft: "10px", fontSize: "16px" }}>Attempt Number: {this.latestAttemptNumber} </p> : null}

      <DoenetViewer
        key={"doenetviewer"}
        free={{
          doenetState: this.itemState,
        }}
        course={true}
        attemptNumber={this.latestAttemptNumber}
        mode={{
          solutionType: "displayed",
          allowViewSolutionWithoutRoundTrip: false,
          showHints: false,
          showFeedback: true,
          showCorrectness: true,
          interactive: false,
        }}
      />

    </React.Fragment>)
  }
}
class Assignments extends Component {
  constructor(props) {
    super(props);
    this.assignmentDoenetML = this.props.assignmentDoenetML
<<<<<<< HEAD
    console.log("RUNNING Assignments constructor")
    console.log(this.props.style)
=======
    // console.log("RUNNING Assignments constructor")
    // console.log(this.assignmentDoenetML)
>>>>>>> 78513848
  }
  render() {
    return (
      // <React.Fragment>
<<<<<<< HEAD
      <div style={this.props.style} className="homeActiveSectionMain" data-cy="syllabusNavItem">
=======
      <div className="homeActiveSectionMain" data-cy="syllabusNavItem">
>>>>>>> 78513848
        {/* <span className="Section-Text">Assignment is loading if not already here</span> */}
        {this.assignmentDoenetML!="" && this.assignmentDoenetML!=null?
        
        <DoenetViewer
          key={"doenetviewer"}
          free={{doenetCode: this.assignmentDoenetML}}
          course={true}
          attemptNumber={this.latestAttemptNumber}
          mode={{
            solutionType: "displayed",
            allowViewSolutionWithoutRoundTrip: false,
            showHints: false,
            showFeedback: true,
            showCorrectness: true,
            interactive: false,
          }}
        />:<p>Not yet available</p>}
              </div>

              // </React.Fragment>
        )
  }
}
class DoenetCourse extends Component {
  constructor(props){
    super(props);
    this.parentUpdateDownloadPermission = true
    this.rightToEdit = false
    this.rightToView = false
    this.instructorRights = false
    this.assignmentIndex = 0;
    this.loadingScreen = (<React.Fragment><p>Loading...</p></React.Fragment>);
    this.AssignmentInfoPackageReady = false
    this.thisAssignmentInfo=""
    this.grade_route = null
    this.assignmentName=null;
     this.individualize=false;
     this.multipleAttempts=false;
     this.showSolution=false;
     this.showFeedback=false;
     this.showHints=false;
     this.showCorrectness=false;
     this.proctorMakesAvailable=false;
     this.assignment_branchId = null;
     this.dueDate="";
     this.gradeCategory=""
     this.totalPointsOrPercent=""
     this.assignedDate="";
     this.timeLimit=null;
     this.numberOfAttemptsAllowed=0;
      this.assignmentsIndexAndDoenetML = {}
    this.listOfOptions=["None","Gateway","Problem Sets","Projects","Exams","Participation"]

    this.alreadyHadAssignmentsIndexAndDoenetML=false
    const envurl='/api/env01.php';
    this.adminAccess = 0;
    this.accessAllowed = 0;
<<<<<<< HEAD
    this.phone_info_style = {}
=======
>>>>>>> 78513848

    this.coursesPermissions = {}
    axios.get(envurl)
      .then(resp=>{
          this.coursesPermissions = resp.data
          // console.log("this.coursesPermissions")
          // console.log(this.coursesPermissions)
          // this.username = resp.data.user;
          // this.access = resp.data.access;
          // this.accessAllowed = resp.data.accessAllowed;
          // this.adminAccess=resp.data.adminAccess;
          // if (this.accessAllowed==="1"){
          //   this.rightToView = true
          //   if (this.adminAccess==="1"){
          //     this.rightToEdit = true
          //     this.instructorRights = true
          //   }
          // } 
          this.forceUpdate();
      });
      // todo: a select button to switch between students and instructor
<<<<<<< HEAD
=======
      
     
>>>>>>> 78513848
      
     
    // let deviceGivenWidth = this.widthToDevice();    

    let url_string = window.location.href;
    var url = new URL(url_string);
    
    this.username = "";
    this.assignmentOnScreen = false;
    this.treeOnScreen = true;
    this.courseId = "aI8sK4vmEhC5sdeSP3vNW"; //Temporary TODO: Choose courses
    this.courseName = "";
    this.alreadyLoadAllCourses = false;
    this.gradeCategories = ['Gateway','Problem Sets','Projects','Exams','Participation'];
    this.assignmentId = url.searchParams.get("assignmentId");
    this.activeSection = window.location.hash.substring(2);
    // console.log("active section is "+this.activeSection)
    this.assignment_state_1 = url.searchParams.get("assignment"); // get false

    this.courseId = COURSE_ID // TODO: get from url
    this.scores = {};
    this.subTotals = {};
    this.gradeCategories = ['Gateway', 'Problem Sets', 'Projects', 'Exams', 'Participation'];
    this.resetTreeArray = false
    this.gradeComponent=null
    this.enableThese=[]
    this.alreadyLoadAssignment=[]
    this.loadFirstTrue=null; 
    this.trueList=[]
    this.assignmentTree = null;
    this.showsAllAssignment=false;
    this.alreadyMadeTree = false;
    this.LoadAssignmentFromTheBeginningFlag=false;
    this.loadAssignmentFromGrade=false;
    this.assignmentDoenetML=""
    this.ListOfAlreadyDownLoadDoenetML={}  // {assignmentId:doenetML}
    this.overview_branchId=""
    this.syllabus_branchId=""
    this.selectedAssignmentId=""
    this.alreadyLoadOverview=false;
    this.Overview_doenetML = ""
    this.alreadyLoadSyllabus=false;
    this.Syllabus_doenetML = ""
    this.componentLoadedFromNavigationBar=null;
    this.newChange= false
    this.state = {
<<<<<<< HEAD
      // deviceGivenWidth:deviceGivenWidth,
=======

>>>>>>> 78513848
      courseId: "",
      error: null,
      errorInfo: null,
      outlineType:"outline",
      overview:null,
      grade:null,
      assignment:null,
      syllabus:null,
      showTree:false,
      selectedAssignmentId:"",
      newChange:false,
      error: null,
      errorInfo: null,
      dataLoaded: false,
    };


    this.assignmentsData = null;
    this.DoneLoading=false;
    /**
         * to construct a tree:
         * construct an array that contains objects 
         * (key is id with no pId, value is level, which is 0)
         * secondly,
         *  place pointer at first Id and find what id that it is a pId.
         *  level is value of first id +1. if found
         *  then add that right after the first Id with the current level
         *  when reach the end of this.arr_return, place pointer at second.
         * thirdly, we level is value of second id +1, it will find its children
         */

    // getting info for creating tree from DB
     this.result_arr=[];
    const url_header_assignment = "/api/getHeaderAndAssignmentInfo.php";
     this.arr_return=[];
     this.id_arr=[];
     this.courseIdsArray = []
     this.assignmentName="";
     this.assignment_branchId = null;
     this.dueDate=null;
     this.assignedDate=null;
     this.numberOfAttemptsAllowed=null;

     this.AddedAssignmentObjArray = [ 
       // this contains contentIds NOT assignmentId,
      // assignmentId created 
       'T0XvjDItzSs_GXBixY8fa',
       'z3rOQm9o6XXjInAZrz6tV',
       'nwrAL9TIEup9ItRdqYhfR'       
      ]
     this.makeTreeArray=[]; // filled in buildTreeArray
     this.tree=[] // made in buildTree
     this.tree_route=[]
     this.alreadyMadeLink=[]
     this.headerId_arr = []
     this.assignmentId_arr=[]
     this.doenetML=""
      // this.buildTreeArray()
      // this.buildTree()
      this.obj_return={};
      this.heading_obj={};
      this.assignment_obj={};
      this.listOfAssignmentIdNeedDeletingFromDB = []
      this.enableMode="remove"
    // axios (url_header_assignment)
    // // build and show tree
    //   .then (resp=>{
    //     this.obj_return = resp.data;
    //     let iterator=0;      
    //     let keys = (Object.keys(this.obj_return));
    //     let length = keys.length;
    //     while (iterator<length){
    //       let currentId = keys[iterator];
    //       let name = this.obj_return[currentId]['name'];
    //       let parent = this.obj_return[currentId]['parent']
    //       if (parent==null || parent=="null" || parent==""){
    //         parent=null;
    //       }
    //       let currentIdAttribute = this.obj_return[currentId]['attribute']
    //       if (currentIdAttribute==='header'){
    //         let assignmentId = this.obj_return[currentId]['headingId']
    //         let headingId = this.obj_return[currentId]['assignmentId']
    //         let childrenArray = this.obj_return[currentId]['childrenId'];
            
    //           childrenArray.forEach(element=>{
    //             if (element!=null && element!=""){
    //               let childAttribute = this.obj_return[element]['attribute']
    //               if (childAttribute==="header"){
    //                 headingId.push(element)
    //               } else {
    //                 assignmentId.push(element)
    //               }
    //             }               
    //           })
                                   
    //         this.heading_obj [currentId]={name:name,attribute:"header",parent:parent,headingId:headingId,assignmentId:assignmentId}
    //       } else {
    //         let contentId = this.obj_return[currentId]['contentId']
    //         let branchId = this.obj_return[currentId]['branchId']
    //         let assignedDate = this.obj_return[currentId]['assignedDate']
    //         let dueDate = this.obj_return[currentId]['dueDate']
    //         let numberOfAttemptsAllowed = this.obj_return[currentId]['numberOfAttemptsAllowed']
    //         this.assignment_obj [currentId]={name:name,attribute:"assignment",
    //         parent:parent,branchId:branchId,contentId:contentId,
    //         assignedDate:assignedDate,dueDate:dueDate,numberOfAttemptsAllowed:numberOfAttemptsAllowed
    //       }
    //       }
    //       iterator++;
    //     }
    //       this.buildTreeArray()
    //       this.buildTree()
    //       this.forceUpdate();
        
    //   }).catch(error=>{this.setState({error:error})});
      this.overview_link=null;
      this.syllabus_link=null;
      this.grade_link=null;
      this.assignment_link=null;
      this.assignmentIsClicked=false;


      this.enableOverview=false
      this.enableSyllabus=false
      this.enableGrade=false
      this.enableAssignment=false


      this.loadAllCourses()

      /*const loadUrl = '/api/loadEnable.php'
      this.payLoad = {
        overview:0,
        syllabus:0,
        grade:0,
        assignment:0
      }
      let location = window.location.hash

      axios.get(loadUrl,this.payLoad)
        .then (resp=>{
          this.enableOverview=!!(+(resp.data["overview"]))
          if (this.enableOverview){
            this.trueList.push("overview")
            this.overview_branchId=resp.data["overview_branchId"]

          }
          this.enableSyllabus=!!(+(resp.data["syllabus"]))
          if (this.enableSyllabus){
            this.trueList.push("syllabus")
            this.syllabus_branchId=resp.data["syllabus_branchId"]
          }
          this.enableGrade=!!(+(resp.data["grade"]))
          if (this.enableGrade){
            this.trueList.push("grade")
          }
          this.enableAssignment=!!(+(resp.data["assignment"]))
          if (this.enableAssignment){
            this.trueList.push("assignments")
          }
          this.DoneLoading=true;
          if (location=="#/" || location==""){
            if (this.trueList!=[]){
              this.activeSection=this.trueList[0]
            }
          }
          else if (location=="#/overview"){
            this.activeSection="overview"
          } else if (location=="#/syllabus"){
            this.activeSection="syllabus"
          } else if (location=="#/grades"){
            this.activeSection="grade"
          } else  {
            this.activeSection="assignments"
            this.LoadAssignmentFromTheBeginning({location:location})
          }
          this.loadSection()
          this.forceUpdate()
        });*/
         
    this.courseInfo = {};
    this.alreadyHasCourseInfo = false
    this.finishedContructor = false;
 


    
      //Get code and mode from the database
    const loadOutlineUrl='/api/loadOutline.php';
    const data={
      courseId: this.courseId,
    }
    const payload = {
      params: data
    }

    

    this.usingDefaultCourseId = true
    this.updateNumber = 0;
    this.buildAssignmentGrades = this.buildAssignmentGrades.bind(this);
    // this.widthToDevice = this.widthToDevice.bind(this);
    this.buildItemGrade = this.buildItemGrade.bind(this);
    this.findEnabledCategory = this.findEnabledCategory.bind(this)
    this.buildAttemptItemGradesHelper = this.buildAttemptItemGradesHelper.bind(this);
    // this.assignmentDataToCourseInfo = this.assignmentDataToCourseInfo.bind(this);
    this.loadGrades = this.loadGrades.bind(this);
    // this.EnableThese = this.EnableThese.bind(this);
    this.loadOverview = this.loadOverview.bind(this);
    this.buildTree = this.buildTree.bind(this);
    this.makeTreeVisible = this.makeTreeVisible.bind(this);
    this.deleteHeader = this.deleteHeader.bind(this);
    this.deleteAssignment = this.deleteAssignment.bind(this);
    this.moveHeaderDown = this.moveHeaderDown.bind(this);
    this.moveHeaderUp = this.moveHeaderUp.bind(this);
    this.addAssignmentIdsUnderHeader = this.addAssignmentIdsUnderHeader.bind(this)
    this.axiosDeleteAssignmentFromDB = this.axiosDeleteAssignmentFromDB.bind(this)
    this.ToggleList = this.ToggleList.bind(this);
    // const values = queryString.parse(this.props.location)
    // console.log(this.props.location)
    // console.log(values.filter) // "top"
    // console.log(values.origin) // "im"
    // const queryString = require('query-string');

    // console.log(location.search);
    // const parsed = queryString.parse(location.search);
    // console.log(parsed);
    // console.log(location.hash);
    // const parsedHash = queryString.parse(location.hash);
    
    // var parsed = queryString.parse(this.props.location.search);
    // console.log(parsed.param);
  }
  loadAllCourses() {
    console.log("from loadAllCourses")
    this.makeTreeArray=[]
    this.alreadyLoadOverview = false
    this.alreadyLoadSyllabus = false
    this.alreadyLoadAssignment = []
    this.Overview_doenetML = ""
    this.Syllabus_doenetML = ""
    this.assignmentTree = null
    const loadCoursesUrl='/api/loadAllCourses.php';
    const data={
        overview:0,
        syllabus:0,
        grade:0,
        assignment:0
    }
    const payload = {
      params: data
    }
    if (!this.alreadyHasCourseInfo){
    axios.get(loadCoursesUrl,payload)
    .then(resp=>{
      let location = window.location.hash
      console.log("downloading loadAllCourses")
      console.log(resp.data)
      this.alreadyHasCourseInfo = true
      this.courseInfo = resp.data.courseInfo;
      this.courseIdsArray = resp.data.courseIds;
      if (this.usingDefaultCourseId){
        this.currentCourseId = resp.data.courseIds[0] // default when first load
      }
          this.accessAllowed = this.coursesPermissions['courseInfo'][this.currentCourseId]['accessAllowed'];
          this.adminAccess=this.coursesPermissions['courseInfo'][this.currentCourseId]['adminAccess'];
          if (this.accessAllowed==="1"){
            this.rightToView = true
            if (this.adminAccess==="1"){
              this.rightToEdit = true
              this.instructorRights = true
            }
          }

      this.alreadyLoadAllCourses = true;
      this.courseName = this.courseInfo[this.currentCourseId]['courseName']
      //////////////////
      this.enableOverview=!!(+(resp.data.courseInfo[this.currentCourseId]["overviewEnabled"]))
      console.log("this.enableOverview: "+this.enableOverview)
          if (this.enableOverview || this.rightToEdit){
            this.trueList.push("overview")
            this.overview_branchId=resp.data.courseInfo[this.currentCourseId]["overviewId"]
            console.log("overview_branchId: "+this.overview_branchId)
          }
          this.enableSyllabus=!!(+(resp.data.courseInfo[this.currentCourseId]["syllabusEnabled"]))
          if (this.enableSyllabus || this.rightToEdit){
            this.trueList.push("syllabus")
            this.syllabus_branchId=resp.data.courseInfo[this.currentCourseId]["syllabusId"]
            // console.log("syllabus_branchId: "+this.syllabus_branchId)
          }
          this.enableGrade=!!(+(resp.data.courseInfo[this.currentCourseId]["gradeEnabled"]))
          if (this.enableGrade || this.rightToEdit){
            this.trueList.push("grade")
          }
          this.enableAssignment=!!(+(resp.data.courseInfo[this.currentCourseId]["assignmentEnabled"]))
          if (this.enableAssignment || this.rightToEdit){
            this.trueList.push("assignments")
          }
          this.DoneLoading=true;
          if (location=="#/" || location==""){
            if (this.trueList!=[]){
              this.activeSection=this.trueList[0]
            }
          }
          else if (location=="#/overview"){
            this.activeSection="overview"
          } else if (location=="#/syllabus"){
            this.activeSection="syllabus"
          } else if (location=="#/grades"){
            this.activeSection="grade"
          } else  {
            this.activeSection="assignments"
            this.LoadAssignmentFromTheBeginning({location:location})
          }
          this.loadSection()
          // this.makeTreeVisible({loadSpecificId:""}) 
          this.forceUpdate()
    });}
    else {
      // console.log("ALREADY LOAD ALL COURSES")
      this.alreadyLoadAllCourses = true;
      this.courseName = this.courseInfo[this.currentCourseId]['courseName']
      //////////////////
      this.enableOverview=!!(+(this.courseInfo[this.currentCourseId]["overviewEnabled"]))
          if (this.enableOverview){
            this.trueList.push("overview")
            this.overview_branchId=this.courseInfo[this.currentCourseId]["overviewId"]
          }
          this.enableSyllabus=!!(+(this.courseInfo[this.currentCourseId]["syllabusEnabled"]))
          if (this.enableSyllabus){
            this.trueList.push("syllabus")
            this.syllabus_branchId=this.courseInfo[this.currentCourseId]["syllabusId"]
          }
          this.enableGrade=!!(+(this.courseInfo[this.currentCourseId]["gradeEnabled"]))
          if (this.enableGrade){
            this.trueList.push("grade")
          }
          this.enableAssignment=!!(+(this.courseInfo[this.currentCourseId]["assignmentEnabled"]))
          if (this.enableAssignment){
            this.trueList.push("assignments")
          }
          this.DoneLoading=true;
          if (location=="#/" || location==""){
            if (this.trueList!=[]){
              this.activeSection=this.trueList[0]
            }
          }
          else if (location=="#/overview"){
            this.activeSection="overview"
          } else if (location=="#/syllabus"){
            this.activeSection="syllabus"
          } else if (location=="#/grades"){
            this.activeSection="grade"
          } else  {
            this.activeSection="assignments"
            this.LoadAssignmentFromTheBeginning({location:location})
          }
          this.loadSection()
          this.makeTreeVisible({loadSpecificId:""}) 
          this.forceUpdate()
    }
  }
  findEnabledCategory(){
    const loadUrl = '/api/loadEnable.php'
    this.payLoad = {
      overview:0,
      syllabus:0,
      grade:0,
      assignment:0
    }
    let location = window.location.hash

    axios.get(loadUrl,this.payLoad)
      .then (resp=>{
        // this.enableOverview=!!(+(resp.data["overview"]))
        if (this.enableOverview){
          this.trueList.push("overview")
          this.overview_branchId=resp.data["overview_branchId"]

        }
        // this.enableSyllabus=!!(+(resp.data["syllabus"]))
        if (this.enableSyllabus){
          this.trueList.push("syllabus")
          this.syllabus_branchId=resp.data["syllabus_branchId"]
        }
        // this.enableGrade=!!(+(resp.data["grade"]))
        if (this.enableGrade){
          this.trueList.push("grade")
        }
        // this.enableAssignment=!!(+(resp.data["assignment"]))
        if (this.enableAssignment){
          this.trueList.push("assignments")
        }
        this.forceUpdate()
      });
  }
  ToggleList(){
    const url = '/api/save_enable_disable_category.php'
    const data = {
      courseId:this.currentCourseId,
      overview:Number(this.enableOverview),
      grade:Number(this.enableGrade),
      syllabus:Number(this.enableSyllabus),
      assignment:Number(this.enableAssignment)
    }
    axios.post(url, data)
    .then(function (response) {

    })
    .catch(function (error) {
      this.setState({error:error});

    })
    // adding list
    this.newChange = false
    this.loadSection()
    // this.forceUpdate()
    

  }

  loadThisAssignmentInfo({link}){
    this.rightSideInfoColumn=null
    const urlDownload="/api/loadAssignmentInfo.php";
    const data={assignmentId:this.thisAssignmentInfo}
    const payload = {
      params: data
    }
    // console.log("this.thisAssignmentInfo:..."+this.thisAssignmentInfo)
    this.assignment_branchId = this.assignment_obj[this.thisAssignmentInfo]['branchId']
    axios.get(urlDownload,payload)
        .then(resp=>{
            // console.log(resp.data)
            this.assignmentName=resp.data['assignmentName']
            this.assignedDate=resp.data['assignedDate']
            this.dueDate=resp.data['dueDate']
            this.numberOfAttemptsAllowed=resp.data['numberOfAttemptsAllowed']
            this.timeLimit=resp.data['timeLimit']
            this.gradeCategory=resp.data['gradeCategory']
            this.totalPointsOrPercent=resp.data['totalPointsOrPercent']

            this.individualize=resp.data['individualize']==="1"?true:false
            this.multipleAttempts=resp.data['multipleAttempts']==="1"?true:false
            this.showSolution=resp.data['showSolution']==="1"?true:false
            this.showFeedback=resp.data['showFeedback']==="1"?true:false
            this.showHints=resp.data['showHints']==="1"?true:false
            this.showCorrectness=resp.data['showCorrectness']==="1"?true:false
            this.proctorMakesAvailable=resp.data['proctorMakesAvailable']==="1"?true:false
            // this.buildRightSideInfoColumn()
            this.AssignmentInfoPackageReady=true
            this.buildRightSideInfoColumn()
            // console.log("link is "+link)
          this.makeTreeRoute({link:link,assignmentId:this.thisAssignmentInfo})
<<<<<<< HEAD
          this.makeTreeVisible({loadSpecificId:this.thisAssignmentInfo})
            // this.forceUpdate();
=======
            this.forceUpdate();
>>>>>>> 78513848
        });
  }
  changeCurrentAssignmentRoute({id}){
    let link = "/assignments/"+id
    this.thisAssignmentInfo = id
    let position = this.assignmentsIndexAndDoenetML[id]['indexInRouterArray']
    this.assignmentDoenetML = this.assignmentsIndexAndDoenetML[id]['doenetML']
    //  this.tree_route = [this.tree_route.slice(0,position)] + [this.tree_route.slice(position+1,this.tree_route.length)]
    this.tree_route_temp=[]
    for (let i=0;i<this.tree_route.length;i++){
      if (i!=position){
        this.tree_route_temp.push(this.tree_route[i])
      }
    } 
    this.tree_route = this.tree_route_temp

    this.alreadyMadeLink_temp=[]
    for (let i=0;i<this.alreadyMadeLink.length;i++){
      if (i!=position){
        this.alreadyMadeLink_temp.push(this.alreadyMadeLink[i])
      }
    } 
    this.alreadyMadeLink = this.alreadyMadeLink_temp
    // this.alreadyMadeLink = [this.alreadyMadeLink.slice(0,position)] + [this.alreadyMadeLink.slice(position+1,this.alreadyMadeLink.length)]

 
    this.buildRightSideInfoColumn()
    this.makeTreeRoute({link:link,assignmentId:id})

    // this.alreadyMadeLink.splice(position,1)
    // this.alreadyMadeLink=[]
    // this.tree_route.splice(position,1)
    // this.loadThisAssignmentInfo({link:link})
  }
  saveAssignmentInfo(){
    const urlDownload="/api/saveAssignmentInfo.php";
    // console.log("saveAssignmentInfo")
    this.resetTreeArray = true
    // console.log(this.AssignmentInfo)

    this.changeCurrentAssignmentRoute({id:this.thisAssignmentInfo})
    const data={
      assignmentId:this.thisAssignmentInfo,
      assignmentName:this.assignmentName,
      assignedDate:this.assignedDate,

      gradeCategory:this.gradeCategory,
      totalPointsOrPercent:(this.totalPointsOrPercent===null?0:this.totalPointsOrPercent),
      individualize:(this.individualize===true?1:0),
      multipleAttempts:(this.multipleAttempts===true?1:0),
      showSolution:(this.showSolution===true?1:0),
      showFeedback:(this.showFeedback===true?1:0),
      showHints:(this.showHints===true?1:0),
      showCorrectness:(this.showCorrectness===true?1:0),
      proctorMakesAvailable:(this.proctorMakesAvailable===true?1:0),

      dueDate:this.dueDate,
      numberOfAttemptsAllowed:(this.numberOfAttemptsAllowed===""?0:this.numberOfAttemptsAllowed),
      timeLimit:(this.timeLimit===""?"00:00:00":this.timeLimit)
    }


    axios.post(urlDownload,data)
      .then(resp=>{
        // console.log("resp")
        // console.log(resp.data)
      })
      .catch(error=>{this.setState({error:error})});
  }



  buildRightSideInfoColumn(){
    let evenOrOdd = 0
    // console.log("building right side column")
    // const SettingContainer = styled.button`
    // display:flex;
    // justify-content:space-between;
    // flex-direction: column;
    // `
    this.rightSideInfoColumn = (          
    <div className="info">

    <span className="Section-Icon-Box">         
    <FontAwesomeIcon className="Section-Icon" onClick={()=>window.location.href="/editor/?branchId="+this.assignment_branchId} icon={faEdit}/>
    </span>
      {/* <SettingContainer> */}
        
      <DoenetBox key={"name"+(this.updateNumber++)}
      readPriviledge = {this.rightToView}
      writePriviledge = {this.rightToEdit}
      evenOrOdd = {evenOrOdd+=1}
      parentFunction={(e)=>{
        this.updateNumber+=1
        this.assignmentName = e;
        this.AssignmentInfoChanged=true;
         this.forceUpdate()}} 
         type="text" 
         title="Assignment Name: "
         value={this.assignmentName?this.assignmentName:""}/>

         <DoenetBox key={"duedate"+(this.updateNumber++)}
         readPriviledge = {this.rightToView}
         writePriviledge = {this.rightToEdit}
         evenOrOdd = {evenOrOdd+=1}
         parentFunction={(e)=>{
          this.updateNumber+=1
            let date = e.split(" ")
            let result = date[3]+"-"+this.months[date[1]]+"-"+date[2]+" "+date[4]
            this.dueDate = result;
            this.AssignmentInfoChanged=true;
             this.forceUpdate()}} 
        type="Calendar" 
        title="Due Date: "
        value={this.dueDate?this.dueDate:""}
        />

    <DoenetBox key={"assignedDate"+(this.updateNumber++)} 
    readPriviledge = {this.rightToView}
    writePriviledge = {this.rightToEdit}
      evenOrOdd = {evenOrOdd+=1}    
    parentFunction={(e)=>{
      this.updateNumber+=1
        let date = e.split(" ")
        let result = date[3]+"-"+this.months[date[1]]+"-"+date[2]+" "+date[4]
        this.assignedDate = result;

        this.AssignmentInfoChanged=true;
         this.forceUpdate()}} 
         type="Calendar" 
         title="Assigned Date: " 
         value={this.assignedDate?this.assignedDate:""}/>

      <DoenetBox key={"TimeLimit"+(this.updateNumber++)} 
      readPriviledge = {this.rightToView}
      writePriviledge = {this.rightToEdit}
      evenOrOdd = {evenOrOdd+=1}      
      parentFunction={(e)=>{
        this.updateNumber+=1
        this.timeLimit = e;
        this.AssignmentInfoChanged=true;
         this.forceUpdate()}} 
         type="text" 
         title="Time Limit: " 
         value={this.timeLimit?this.timeLimit:""}/>

    <DoenetBox key={"attempts"+(this.updateNumber++)}
    readPriviledge = {this.rightToView}
    writePriviledge = {this.rightToEdit}
      evenOrOdd = {evenOrOdd+=1}    
    parentFunction={(e)=>{
      this.updateNumber+=1
        this.numberOfAttemptsAllowed = e;
        if (!this.multipleAttempts){
          this.numberOfAttemptsAllowed = 0
        }
        this.AssignmentInfoChanged=true;
         this.forceUpdate()}} 
         type="number" 
         title="Number Of Attempts: " 
         value={this.numberOfAttemptsAllowed?this.numberOfAttemptsAllowed:""}/>

      {/* <p>number Of Attempts Allowed: <input onChange={(e)=>{this.numberOfAttemptsAllowed=e.target.value;this.AssignmentInfoChanged=true;this.forceUpdate()}} type="number" value={this.numberOfAttemptsAllowed?this.numberOfAttemptsAllowed:""}></input></p> */}
      <DoenetBox key={"points"+(this.updateNumber++)}
      readPriviledge = {this.rightToView}
      writePriviledge = {this.rightToEdit}
      evenOrOdd = {evenOrOdd+=1}      
      parentFunction={(e)=>{
        this.updateNumber+=1
        this.totalPointsOrPercent = e;
        this.AssignmentInfoChanged=true;
         this.forceUpdate()}} 
         type="number" 
         title="Total Points Or Percent: " 
         value={this.totalPointsOrPercent?this.totalPointsOrPercent:""}/>
      {/* <p>total Points Or Percent: <input onChange={(e)=>{this.totalPointsOrPercent=e.target.value;this.AssignmentInfoChanged=true;this.forceUpdate()}} type="number" value={this.totalPointsOrPercent===null?"":this.totalPointsOrPercent}></input></p> */}

      <DoenetBox key={"category"+(this.updateNumber++)}
      readPriviledge = {this.rightToView}
      writePriviledge = {this.rightToEdit}
      evenOrOdd = {evenOrOdd+=1}      
      parentFunction={(e)=>{
        this.updateNumber+=1
        this.gradeCategory = e;
        this.AssignmentInfoChanged=true;
         this.forceUpdate()}} 
         type="select" 
         options={this.listOfOptions}
         title="Grade Category: " 
         value={this.gradeCategory}/>

      <DoenetBox key={"indiv"+(this.updateNumber++)}
      readPriviledge = {this.rightToView}
      writePriviledge = {this.rightToEdit}
      evenOrOdd = {evenOrOdd+=1}      
      parentFunction={(e)=>{
        this.updateNumber+=1
        this.individualize = e;
        this.AssignmentInfoChanged=true;
         this.forceUpdate()}} 
         type="checkbox" 
         title="Individualize: " 
         value={this.individualize}/>
      {/* <p>Individualize: <input onChange={()=>{this.individualize= !this.individualize;this.AssignmentInfoChanged=true;this.forceUpdate()}} type="checkbox" checked={this.individualize}></input></p> */}
      <DoenetBox key={"multiple att"+(this.updateNumber++)}
      readPriviledge = {this.rightToView}
      writePriviledge = {this.rightToEdit}
      evenOrOdd = {evenOrOdd+=1}      
      parentFunction={(e)=>{
        this.updateNumber+=1
        this.multipleAttempts = e;
        if (!this.multipleAttempts){
          this.numberOfAttemptsAllowed = 0
        }
        this.AssignmentInfoChanged=true;
         this.forceUpdate()}} 
         type="checkbox" 
         title="Multiple Attempts: " 
         value={this.multipleAttempts}/>
      {/* <p>multiple Attempts: <input onChange={()=>{this.multipleAttempts= !this.multipleAttempts;this.AssignmentInfoChanged=true;this.forceUpdate()}} type="checkbox" checked={this.multipleAttempts}></input></p> */}
      <DoenetBox key={"show sol"+(this.updateNumber++)}
      readPriviledge = {this.rightToView}
      writePriviledge = {this.rightToEdit}
      evenOrOdd = {evenOrOdd+=1}      
      parentFunction={(e)=>{
        this.updateNumber+=1
        this.showSolution = e;
        this.AssignmentInfoChanged=true;
         this.forceUpdate()}} 
         type="checkbox" 
         title="Show solution: " 
         value={this.showSolution}/>
      {/* <p>show solution: <input onChange={()=>{this.showSolution= !this.showSolution;this.AssignmentInfoChanged=true;this.forceUpdate()}} type="checkbox" checked={this.showSolution}></input></p> */}
      <DoenetBox key={"show fback"+(this.updateNumber++)}
      readPriviledge = {this.rightToView}
      writePriviledge = {this.rightToEdit}
      evenOrOdd = {evenOrOdd+=1}      
      parentFunction={(e)=>{
        this.updateNumber+=1
        this.showFeedback = e;
        this.AssignmentInfoChanged=true;
         this.forceUpdate()}} 
         type="checkbox" 
         title="Show feedback: " 
         value={this.showFeedback}/>
      {/* <p>show feedback: <input onChange={()=>{this.showFeedback= !this.showFeedback;this.AssignmentInfoChanged=true;this.forceUpdate()}} type="checkbox" checked={this.showFeedback}></input></p> */}
      <DoenetBox key={"show hints"+(this.updateNumber++)}
      readPriviledge = {this.rightToView}
      writePriviledge = {this.rightToEdit}
      evenOrOdd = {evenOrOdd+=1}      
      parentFunction={(e)=>{
        this.updateNumber+=1
        this.showHints = e;
        this.AssignmentInfoChanged=true;
         this.forceUpdate()}} 
         type="checkbox" 
         title="Show hints: " 
         value={this.showHints}/>
      {/* <p>show hints: <input onChange={()=>{this.showHints= !this.showHints;this.AssignmentInfoChanged=true;this.forceUpdate()}} type="checkbox" checked={this.showHints}></input></p> */}
      <DoenetBox key={"show corr"+(this.updateNumber++)}
      readPriviledge = {this.rightToView}
      writePriviledge = {this.rightToEdit}
      evenOrOdd = {evenOrOdd+=1}      
      parentFunction={(e)=>{
        this.updateNumber+=1
        this.showCorrectness = e;
        this.AssignmentInfoChanged=true;
         this.forceUpdate()}} 
         type="checkbox" 
         title="Show correctness: " 
         value={this.showCorrectness}/>
      {/* <p>Show correctness: <input onChange={()=>{this.showCorrectness= !this.showCorrectness;this.AssignmentInfoChanged=true;this.forceUpdate()}} type="checkbox" checked={this.showCorrectness}></input></p> */}
      <DoenetBox key={"proctor"+(this.updateNumber++)}
      readPriviledge = {this.rightToView}
      writePriviledge = {this.rightToEdit}
      evenOrOdd = {evenOrOdd+=1}
      lastComponet = {true}     
      parentFunction={(e)=>{
        this.updateNumber+=1
        this.proctorMakesAvailable = e;
        this.AssignmentInfoChanged=true;
         this.forceUpdate()}} 
         type="checkbox" 
         title="Proctor make available: " 
         value={this.proctorMakesAvailable}/>
      {/* <p>Proctor make available: <input onChange={()=>{this.proctorMakesAvailable= !this.proctorMakesAvailable;this.AssignmentInfoChanged=true;this.forceUpdate()}} type="checkbox" checked={this.proctorMakesAvailable}></input></p> */}
      {/* </SettingContainer> */}
</div>)
this.AssignmentInfoPackageReady = false
this.forceUpdate()
  }
  buildGrades() {
    // console.log("building grades in DoenetCourse")
    this.total = { possible: 0, score: 0, percentage: '0%' }

    for (let gcat of this.gradeCategories) {
      this.scores[gcat] = [];
      this.subTotals[gcat] = { possible: 0, score: 0, percentage: '0%' };

      for (let dObj of this.assignmentsData) {
        if (dObj.gradeCategory === gcat) {
          let possible = dObj.totalPointsOrPercent;
          let percentFLAG = false;
          if (possible === null) {
            possible = '--';
            percentFLAG = true;
          } else {
            possible = Number(possible);
            this.subTotals[gcat].possible += possible;
          }
          let score = dObj.credit;
          if (score === null || possible === null) {
            score = '--';
            percentFLAG = true;
          } else {
            score = Number(score) * possible;
            if (!(isNaN(score))) {
              this.subTotals[gcat].score += score;
            }
          }
          let percentage;
          if (percentFLAG) {
            percentage = '--';
          } else {
            percentage = Math.round(score / possible * 1000) / 10 + '%';
          }

          if (isNaN(score)) {
            score = "--";
          }

          this.scores[gcat].push({
            gradeItem: dObj.assignmentName,
            assignmentId: dObj.assignmentId,
            possible: possible,
            score: score,
            percentage: percentage
          });
        }
      }

      if (this.subTotals[gcat].score > 0 && this.subTotals[gcat].possible > 0) {
        this.subTotals[gcat].percentage = Math.round(this.subTotals[gcat].score / this.subTotals[gcat].possible * 1000) / 10 + '%';
        this.total.score += Number(this.subTotals[gcat].score);
        this.total.possible += Number(this.subTotals[gcat].possible);
      }

    }
    this.total.percentage = '0%';
    if (!isNaN(this.total.score / this.total.possible * 1000) / 10) {
      this.total.percentage = Math.round(this.total.score / this.total.possible * 1000) / 10 + '%';
    }
    // this.gradeComponent=(<Grades 
    //   student={this.student} 
    //   sections={this.sections}
    //   group={this.group}
    //   gradeCategories={this.gradeCategories}
    //   score={this.score}
    //   subtotal={this.subtotal}
    //   total={this.total}
    //   />)
    // this.setState({ dataLoaded: true });
  }
  LoadAssignmentFromTheBeginning ({location}){
    this.assignmentOnScreen = true
    this.treeOnScreen = false;
    // console.log("LoadAssignmentFromTheBeginning")
    let path ="#/assignments/"
    let index = path.length
    if (location.length == (path.length+21)){
    // console.log(location.substring(index))
    let currentAssignmentId = location.substring(index)
    this.thisAssignmentInfo = currentAssignmentId
    // console.log("currentAssignmentId")
    // console.log(currentAssignmentId)
    this.LoadAssignmentFromTheBeginningFlag = true
    // TODO(me): add IF ASSIGNMENT CAN BE LOADED
    this.makeTreeVisible({loadSpecificId:currentAssignmentId})
    // this.loadAssignmentContent({contentId:null,branchId:null,assignmentId:currentAssignmentId})
    // this.forceUpdate()
    }
    else {
      this.makeTreeVisible({loadSpecificId:""})
      this.forceUpdate()
    }
  }
  buildTreeArray(){
    // console.log("running buildTreeArray")
    // console.log(this.heading_obj)
    // console.log(this.assignment_obj)
    // console.log("this.makeTreeArray0")
    // console.log(this.makeTreeArray)
    // first get pId that is null
    this.makeTreeArray=[]
    if (this.heading_obj.length!=1){
      // console.log("HERE01")
    // let assignmentObjectLength = this.assignmentId_arr.length;
    let iterator = 0;
    this.headerId_arr=[]
    let already_built_header_id = {}
    this.assignmentId_arr=[]
    this.makeTreeArray=[]
    // create a header_id_arr to access header_obj

    this.headerId_arr = Object.keys(this.heading_obj)
    let headerObjectLength = this.headerId_arr.length;

    iterator=0;
    this.assignmentId_arr = Object.keys(this.assignment_obj)

    iterator = 0;
    // establish level 0
    this.heading_obj["UltimateHeader"]["headingId"].forEach(element=>{
      element= element.toString()
      let name = this.heading_obj[element]["name"]
      let object = {id:element,name:name,attribute:"header",level:0}
      this.makeTreeArray.unshift(object)
    })
    // console.log("this.makeTreeArray1")
    // console.log(this.makeTreeArray)
    // add header first, level = level's parent + 1
    iterator = 0;
     while (iterator < this.makeTreeArray.length){
      let currentHeaderObject = 
      this.heading_obj[this.makeTreeArray[iterator]["id"]];

      if (currentHeaderObject["headingId"]!=undefined){
        (currentHeaderObject["headingId"]).forEach(header=>{
          header = header.toString();
            let name = this.heading_obj[header]["name"];
            let attribute = "header"
            let newLevel = this.makeTreeArray[iterator]["level"]+1;
            let object = {id:header,name:name,attribute:attribute,level:newLevel}
            this.makeTreeArray.splice(iterator+1,0,object)
            already_built_header_id[header]=true;
          //}
        })
      }
      
      iterator++;
    }
    // console.log("this.makeTreeArray2")
    // console.log(this.makeTreeArray)
   //add assignments
   // add arrow when this.enableMode==='assignment'
    iterator = 0;
    while (iterator < this.makeTreeArray.length){
      if (this.makeTreeArray[iterator]["attribute"]==="header"){
        let indexOfHeader = this.headerId_arr.indexOf(this.makeTreeArray[iterator]["id"])
        let currentHeaderObject = 
        this.heading_obj[this.makeTreeArray[iterator]["id"]];
      let assignment_list = currentHeaderObject["assignmentId"]
      if (assignment_list!=[]) {
      (assignment_list).forEach(e=>{
        // assume unique assignment has unique headers
          let name = this.assignment_obj[e.toString()]["name"];
          let newLevel = this.makeTreeArray[iterator]["level"]+1;
          let attribute = "assignment"
          let object1 = {id:e.toString(),name:name,attribute:attribute,level:newLevel}
          this.makeTreeArray.splice(iterator+1,0,object1)
      })
    }
      }
      iterator++;
    }
    }
    // console.log("==END==")
    // console.log(this.makeTreeArray)
  }
buildTree(){
  let ClassName = "headerSelection"
  // making space
  this.tree = [];
  // this.tree_route = [];
  let addHeaderToTheEndOfUltimateHeader=(<span className="Section-Icon-Box">         
      <FontAwesomeIcon className="Section-Icon" 
       onClick ={()=>{this.addNewHeaderAtTheEndUltimateHeader()}} icon={faPlus}/></span>);
  let addingAssignmentArray = this.AddedAssignmentObjArray 

  if (this.makeTreeArray.length>0) {

      let leftArrow = null;
      let rightArrow=null;
      let upArrow=null;
      let downArrow=null;
      let addHeaderPlus = null;
      let addAssignmentPlus=null;
      let remove = null;
      let addingArrowAfterAssignment = null;
      let addingArrowUnderHeader=null;

      let addHeaderPlusUnderUltimateHeader=null;

    this.makeTreeArray.forEach((element,index)=>{
      let name = element["name"]
      let level = element["level"];
      let id = element["id"]; // id of either header or assignment

      let type = element ["attribute"]
      let headerParentId=null;
      if (type==='header'){
        headerParentId=this.heading_obj[id]['parent']

        let id1 = element["id"];
    // if (this.enableMode==='position'){
    //   let myParent = this.heading_obj[id1]['parent']
    // let myParentHeadingIdArray = this.heading_obj[myParent]['headingId']
    // if (myParentHeadingIdArray.indexOf(id1)!=(myParentHeadingIdArray.length-1)){
    //   upArrow=(<span className="Section-Icon-Box">         
    // <FontAwesomeIcon className="Section-Icon" data-cy={"arrowUp"+index}
    //  onClick ={()=>{this.moveHeaderUp({headerObj:element})}} icon={faArrowUp}/></span>)
    // }
    // if (myParentHeadingIdArray.indexOf(id)!=0){
    //   downArrow=(<span className="Section-Icon-Box">         
    // <FontAwesomeIcon className="Section-Icon" data-cy={"arrowDown"+index}
    //  onClick ={()=>{this.moveHeaderDown({headerObj:element})}} icon={faArrowDown}/></span>)
    // }
    // if (myParentHeadingIdArray.length>=2
    //   && myParentHeadingIdArray.indexOf(id)!=(myParentHeadingIdArray.length-1)){
    //     rightArrow = (<span className="Section-Icon-Box">         
    // <FontAwesomeIcon className="Section-Icon" data-cy={"arrowRight"+index}
    //  onClick ={()=>{this.moveHeaderRight({headerObj:element})}} icon={faArrowRight}/></span>)
    //   }
    //   console.log(this.heading_obj[id])
    // if (this.heading_obj[id]['parent']!="UltimateHeader"){
    //     leftArrow = (<span className="Section-Icon-Box">         
    //     <FontAwesomeIcon className="Section-Icon" data-cy={"arrowLeft"+index}
    //      onClick ={()=>{this.moveHeaderLeft({headerObj:element})}} icon={faArrowLeft}/></span>)
    //   }  
  // } 
  if (this.enableMode==='remove'){
    remove=(<span className="Section-Icon-Box">         
  <FontAwesomeIcon className="Section-Icon" data-cy={"close"+index}
   onClick ={()=>{this.deleteHeader({headerObj:element});this.buildTreeArray();
   this.buildTree();
   this.makeTreeVisible({loadSpecificId:""});}} icon={faWindowClose}/></span>)
  } else if (this.enableMode==='header'){
      addHeaderPlus=(<span className="Section-Icon-Box">         
    <FontAwesomeIcon className="Section-Icon" data-cy={"plus"+index}
     onClick ={()=>{this.addNewHeaderToHeader({headerObj:element});this.makeTreeVisible({loadSpecificId:""})}} icon={faPlus}/></span>)
    } 
    else if (this.enableMode==='assignments'){
      id = element["id"];
      let parentId = this.heading_obj[id]['parent']
      addingArrowUnderHeader=(<div style={{marginLeft:leftMargin}}><span className="Section-Icon-Box">         
      <FontAwesomeIcon className="Section-Icon" data-cy={"arrowLeft"+index}
       onClick ={
         ()=>{this.addAssignmentIdsUnderHeader({currentHeaderId:id,arrayOfIncomingAssignments:this.AddedAssignmentObjArray});
         this.makeTreeVisible({loadSpecificId:""})}}
       icon={faArrowLeft}/></span></div>)
    }


      }
      let leftMargin = `${level*20}px`;
      let contentID=null;
      let branchID=null;
      // making up, down Arrow
      if (type=="assignment") {
        let myParent = this.assignment_obj[id]['parent']
        ClassName = "AssignmentSelection"
        contentID = this.assignment_obj[id]['contentId']
        branchID = this.assignment_obj[id]['branchId']
        let myParentHeadingIdArray = this.heading_obj[myParent]['assignmentId']
    if (this.enableMode==='position'){
      // if (myParentHeadingIdArray.indexOf(id)!=((myParentHeadingIdArray.length)-1)){
      //   upArrow=(<span className="Section-Icon-Box">         
      //   <FontAwesomeIcon className="Section-Icon" data-cy={"arrowUp"+index}
      //    onClick ={()=>{this.moveAssignmentUp({assignmentObj:element})}} icon={faArrowUp}/></span>)
      // }
      // if (myParentHeadingIdArray.indexOf(id)!=0){
      //   downArrow=(<span className="Section-Icon-Box">         
      // <FontAwesomeIcon className="Section-Icon" data-cy={"arrowDown"+index}
      //  onClick ={()=>{this.moveAssignmentDown({assignmentObj:element})}} icon={faArrowDown}/></span>)
      // }
    } else if (this.enableMode==='remove'){
      remove=(<span className="Section-Icon-Box">         
    <FontAwesomeIcon className="Section-Icon" data-cy={"close"+index}
     onClick ={()=>{this.deleteAssignment({assignmentObj:element});this.makeTreeVisible({loadSpecificId:""})}} icon={faWindowClose}/></span>)
    } else if (this.enableMode==='assignments'){
      id = element["id"];
      addingArrowAfterAssignment=(<div style={{marginLeft:leftMargin}}><span className="Section-Icon-Box">         
    <FontAwesomeIcon className="Section-Icon" data-cy={"arrowLeft"+index}
     onClick =
     {()=>{this.addAssignmentIdsAfterAnAssignment({currentAssignmentId:id,arrayOfIncomingAssignments:this.AddedAssignmentObjArray});
     this.makeTreeVisible({loadSpecificId:""})}}
     icon={faArrowLeft}/></span></div>)
    }
      }
      let data_cy=type+index
      let styleAssignment={marginLeft:leftMargin,display:"flex"}
      if (this.selectedAssignmentId===id) {
        styleAssignment={marginLeft:leftMargin,display:"flex",backgroundColor: "#979B97"}
      }
      let link = "/assignments/"+id
      if (!this.alreadyHadAssignmentsIndexAndDoenetML){ 
      this.assignmentsIndexAndDoenetML[id]={doenetML:"",indexInRouterArray:-1}
      }

      // console.log("link is "+link)
      if (level==0) { // only header can have level 0
        if (this.enableMode==='header'){
          addHeaderPlusUnderUltimateHeader=(<span className="Section-Icon-Box">         
        <FontAwesomeIcon className="Section-Icon" data-cy ="plus"
         onClick ={()=>{this.addNewHeaderUnderUltimateHeader({headerObj:element});
         this.makeTreeVisible({loadSpecificId:""})}} icon={faPlus}/></span>)
      }}
      let tree_branch = null;
      if (!this.rightToEdit){
         leftArrow = null;
         rightArrow=null;
         upArrow=null;
         downArrow=null;
         addHeaderPlus = null;
         addAssignmentPlus=null;
         remove = null;
         addingArrowAfterAssignment = null;
         addingArrowUnderHeader=null;
      }
      if (type==="assignment"){
        tree_branch = 
      (
        <Link to={link} key={"tree_branch"+index} 
        data-cy={data_cy} className={ClassName} style={styleAssignment}
        onClick={()=>{this.thisAssignmentInfo=id;
          // console.log("clicking link")
          this.loadAssignmentContent({contentId:contentID,branchId:branchID,assignmentId:id});
        }}
        >
        <span className="Section-Text" >
            {name}
            </span>
            {leftArrow}
            {rightArrow}
            {upArrow}
            {downArrow}
            {remove}
             </Link>
      )
      }
      
      
      if (type==="header"){
        tree_branch=(<div to={link} key={"tree_branch"+index} 
        data-cy={data_cy} className={ClassName} style={styleAssignment}
        >
        <span className="Section-Text" >
            {name}
            </span>
            {leftArrow}
            {rightArrow}
            {upArrow}
            {downArrow}
            {addHeaderPlus}
            {remove}
             </div>)
      }
      // this.tree.push(tree_branch)
      if (addHeaderPlusUnderUltimateHeader!=null && type==='header'){
        this.tree.push(addHeaderPlusUnderUltimateHeader)
      }
      this.tree.push(tree_branch)
      if (addingArrowAfterAssignment!=null && type==='assignment'){
        this.tree.push(addingArrowAfterAssignment)
      } 
      
      if (addingArrowUnderHeader!=null && type==='header'
      && headerParentId!=null){
        this.tree.push(addingArrowUnderHeader);
      }
      
      })
  } else {
    console.log("EMPTY TREE")
    //  this.tree.push(<p>Empty Tree</p>)
  }
  if (this.enableMode==='header'){
    this.tree.push(addHeaderToTheEndOfUltimateHeader)
  }
<<<<<<< HEAD
}

saveTree(){
  // console.log("saving the tree")
  /**
   * here passing in a payload of
   * for UPDATE:
   *  a assignment set where all row in assignment match the id will be updated in parent
   * for DELETE:
   *  a header set where all row in course's heading match the id will be deleted
   * for INSERT:
   *  for inserting into assignment
   *   a set of assignment id
   *   a list of parent id as 1 header Id can have multiple assignment id
   *   index of children id associated with index of assignment id
   *  for inserting into heading
   *    a list of header id where duplicate may occur as a header may contain several different children id
   *    a set of children id as no children Id can be owned by 2 different parents
   * 
   * delete multiple rows: DELETE FROM table WHERE col1 IN (1,2,3,4,5)
      insert multiple rows:
      INSERT INTO 
            projects(name, start_date, end_date)
      VALUES
            ('AI for Marketing','2019-08-01','2019-12-31'),
            ('ML for Sales','2019-05-15','2019-11-20');
   */
  let assignmentId_parentID_array = [];
  let assignmentId_array = Object.keys(this.assignment_obj)
  assignmentId_array.forEach(id=>{
    assignmentId_parentID_array.push(this.assignment_obj[id]['parent']);
  })
  let headerID_array = Object.keys(this.heading_obj);
  let headerID_array_to_payload = []
  let headerID_childrenId_array_to_payload=[]
  let headerID_parentId_array_to_payload = []
  let headerID_name = []
  headerID_array.forEach(currentHeaderId=>{
    let currentHeaderObj=this.heading_obj[currentHeaderId]
    let name = currentHeaderObj['name']
    if (name==null){
      name="NULL"
    }
    let currentHeaderObjHeadingIdArray = currentHeaderObj['headingId']
    let lengthOfHeadingId = currentHeaderObjHeadingIdArray.length
    let currentHeaderObjAssignmentIdArray = currentHeaderObj['assignmentId']
    let currentHeaderObjParentId = currentHeaderObj['parent']
    let lengthOfAssigmentId = currentHeaderObjAssignmentIdArray.length
    let iterator = 0
    if (lengthOfHeadingId==0 && lengthOfAssigmentId==0){
      headerID_array_to_payload.push(currentHeaderId)
      if (currentHeaderObjParentId==null){
        headerID_parentId_array_to_payload.push("NULL")
      } else {
      headerID_parentId_array_to_payload.push(currentHeaderObjParentId)
      }
      headerID_childrenId_array_to_payload.push("NULL")
      headerID_name.push(name);
    }
    while (iterator < lengthOfHeadingId){
      headerID_array_to_payload.push(currentHeaderId)
      headerID_childrenId_array_to_payload.push(currentHeaderObjHeadingIdArray[iterator])
      headerID_name.push(name);
      if (currentHeaderObjParentId==null){
        headerID_parentId_array_to_payload.push("NULL")
      } else {
      headerID_parentId_array_to_payload.push(currentHeaderObjParentId)
      }
      iterator+=1
    }
    iterator = 0
    while (iterator < lengthOfAssigmentId){
      headerID_array_to_payload.push(currentHeaderId)
      headerID_childrenId_array_to_payload.push(currentHeaderObjAssignmentIdArray[iterator])
      headerID_name.push(name);
      if (currentHeaderObjParentId==null){
        headerID_parentId_array_to_payload.push("NULL")
      } else {
      headerID_parentId_array_to_payload.push(currentHeaderObjParentId)
      }
      iterator+=1
    }
  })
  //JSON.stringify()
  // assignmentId_array =JSON.stringify(assignmentId_array) 
  // assignmentId_parentID_array = JSON.stringify(assignmentId_parentID_array) 
  // headerID_array_to_payload = JSON.stringify(headerID_array_to_payload) 
  // headerID_childrenId_array_to_payload = JSON.stringify(headerID_childrenId_array_to_payload) 
  // console.log(headerID_name)
  //   console.log("headerID_array_to_payload..")
  //   console.log(headerID_array_to_payload)
  //   console.log("headerID_childrenId_array_to_payload..")
  //   console.log(headerID_childrenId_array_to_payload)
  //   console.log("headerID_parentId_array_to_payload")
  //   console.log(headerID_parentId_array_to_payload)
    const urlGetCode = '/api/saveTree.php';
    const data = {
      assignmentId_array: assignmentId_array,
      assignmentId_parentID_array: assignmentId_parentID_array,
      headerID_array_to_payload:headerID_array_to_payload,
      headerID_name:headerID_name,
      headerID_parentId_array_to_payload:headerID_parentId_array_to_payload,
      headerID_childrenId_array_to_payload:headerID_childrenId_array_to_payload,
      courseId:"aI8sK4vmEhC5sdeSP3vNW"
    }

    axios.post(urlGetCode,data)
    .then(resp=>{
      // console.log(resp.data)
    })
    .catch(error=>{this.setState({error:error})});

}
moveHeaderUp({headerObj}){
/**
* posses up arrow iff your id not first appear inside your parentId's headerId array
* get the id of the current header
* find current header parentId in this.header_obj
* find current header parent obj in this.header_obj base on parentId
* get current header index inside current header parent obj headerId
* swap it with the element whose index before
*/

let currentHeaderId = headerObj["id"]

let myParentId = this.heading_obj[currentHeaderId]["parent"]
let parentObj = this.heading_obj[myParentId];

let currentHeaderIndexInParentHeaderIdArray = parentObj["headingId"].indexOf(currentHeaderId)
let previousIndex = currentHeaderIndexInParentHeaderIdArray+1;

let previousId = parentObj["headingId"][previousIndex]
let temp = previousId;
// swapping
parentObj["headingId"][previousIndex]=currentHeaderId;
parentObj["headingId"][currentHeaderIndexInParentHeaderIdArray] = temp;

this.buildTreeArray();
this.buildTree();
this.forceUpdate();
this.saveTree();
}
moveAssignmentUp({assignmentObj}){
/**
* posses up arrow iff your id not first appear inside your parentId's assignment array
* get the id of the current assignment
* find current assignment parentId in this.header_obj
* find current assignment's parent obj in this.header_obj base on parentId
* get current assignment index inside current header's parent obj assignmentId
* swap it with the element whose index before
*/
let currentAssignmentId = assignmentObj["id"]
let myParentId = this.assignment_obj[currentAssignmentId]["parent"]
let parentObj = this.heading_obj[myParentId];
let currentHeaderIndexInParentHeaderIdArray = parentObj["assignmentId"].indexOf(currentAssignmentId)
let previousIndex = currentHeaderIndexInParentHeaderIdArray+1;
let previousId = parentObj["assignmentId"][previousIndex]
let temp = previousId;
// swapping
parentObj["assignmentId"][previousIndex]=currentAssignmentId;
parentObj["assignmentId"][currentHeaderIndexInParentHeaderIdArray] = temp;
this.buildTreeArray();
this.buildTree();
this.forceUpdate();
this.saveTree();
}
moveHeaderDown({headerObj}){
/**
 * posses down arrow iff your id not last appear inside your parentId's headerId array
 * get the id of the current header
 * find current header parentId in this.header_obj
 * find current header parent obj in this.header_obj base on parentId
 * get current header index inside current header parent obj headerId
 * swap it with the element whose index after
 */
let currentHeaderId = headerObj["id"]
let myParentId = this.heading_obj[currentHeaderId]["parent"]
let parentObj = this.heading_obj[myParentId];
let currentHeaderIndexInParentHeaderIdArray = parentObj["headingId"].indexOf(currentHeaderId)
let previousIndex = currentHeaderIndexInParentHeaderIdArray-1;
let previousId = parentObj["headingId"][previousIndex]
let temp = previousId;
// swapping
parentObj["headingId"][previousIndex]=currentHeaderId;
parentObj["headingId"][currentHeaderIndexInParentHeaderIdArray] = temp;
this.buildTreeArray();
this.buildTree();
this.forceUpdate();
this.saveTree();
}
moveAssignmentDown({assignmentObj}){
  /**
 * posses down arrow iff your id not lasr appear inside your parentId's assignment array
 * get the id of the current assignment
 * find current assignment parentId in this.header_obj
 * find current assignment's parent obj in this.header_obj base on parentId
 * get current assignment index inside current header's parent obj assignmentId
 * swap it with the element whose index after
 */
let currentAssignmentId = assignmentObj["id"]
let myParentId = this.assignment_obj[currentAssignmentId]["parent"]
let parentObj = this.heading_obj[myParentId];
let currentHeaderIndexInParentHeaderIdArray = parentObj["assignmentId"].indexOf(currentAssignmentId)
let previousIndex = currentHeaderIndexInParentHeaderIdArray-1;
let previousId = parentObj["assignmentId"][previousIndex]
let temp = previousId;
// swapping
parentObj["assignmentId"][previousIndex]=currentAssignmentId;
parentObj["assignmentId"][currentHeaderIndexInParentHeaderIdArray] = temp;
this.buildTreeArray();
this.buildTree();
this.forceUpdate();
this.saveTree();

}
moveHeaderLeft({headerObj}){
/**
 * possess a left arrow when exists parent that not "UltimateHeader"
 * get the id of the current header as currentHeaderId
 * find currentHeaderId's parentId in this.header_obj
 * splice currentHeaderId out of currentHeaderId's parentId headingId array
 * store parentId of currentHeaderId's parentId as newParentId
 * change currentHeaderId's parentId attribute value to newParentId
 */
let currentHeaderId = headerObj["id"]
let myparentId = this.heading_obj[currentHeaderId]["parent"]
let myNewParentId = this.heading_obj[myparentId]["parent"]
let myParentHeaderIdArray = this.heading_obj[myparentId]["headingId"]
let currentHeaderIdIndexInsidemyParentHeaderIdArray = myParentHeaderIdArray.indexOf(currentHeaderId)
this.heading_obj[myparentId]["headingId"].splice(currentHeaderIdIndexInsidemyParentHeaderIdArray,1)
this.heading_obj[currentHeaderId]["parent"] = myNewParentId;
if (currentHeaderIdIndexInsidemyParentHeaderIdArray===(myParentHeaderIdArray-1)){
  this.heading_obj[myNewParentId]["headingId"].push(currentHeaderId)   // when u last
}else {
  this.heading_obj[myNewParentId]["headingId"].unshift(currentHeaderId)
}
=======
}

saveTree(){
  // console.log("saving the tree")
  /**
   * here passing in a payload of
   * for UPDATE:
   *  a assignment set where all row in assignment match the id will be updated in parent
   * for DELETE:
   *  a header set where all row in course's heading match the id will be deleted
   * for INSERT:
   *  for inserting into assignment
   *   a set of assignment id
   *   a list of parent id as 1 header Id can have multiple assignment id
   *   index of children id associated with index of assignment id
   *  for inserting into heading
   *    a list of header id where duplicate may occur as a header may contain several different children id
   *    a set of children id as no children Id can be owned by 2 different parents
   * 
   * delete multiple rows: DELETE FROM table WHERE col1 IN (1,2,3,4,5)
      insert multiple rows:
      INSERT INTO 
            projects(name, start_date, end_date)
      VALUES
            ('AI for Marketing','2019-08-01','2019-12-31'),
            ('ML for Sales','2019-05-15','2019-11-20');
   */
  let assignmentId_parentID_array = [];
  let assignmentId_array = Object.keys(this.assignment_obj)
  assignmentId_array.forEach(id=>{
    assignmentId_parentID_array.push(this.assignment_obj[id]['parent']);
  })
  let headerID_array = Object.keys(this.heading_obj);
  let headerID_array_to_payload = []
  let headerID_childrenId_array_to_payload=[]
  let headerID_parentId_array_to_payload = []
  let headerID_name = []
  headerID_array.forEach(currentHeaderId=>{
    let currentHeaderObj=this.heading_obj[currentHeaderId]
    let name = currentHeaderObj['name']
    if (name==null){
      name="NULL"
    }
    let currentHeaderObjHeadingIdArray = currentHeaderObj['headingId']
    let lengthOfHeadingId = currentHeaderObjHeadingIdArray.length
    let currentHeaderObjAssignmentIdArray = currentHeaderObj['assignmentId']
    let currentHeaderObjParentId = currentHeaderObj['parent']
    let lengthOfAssigmentId = currentHeaderObjAssignmentIdArray.length
    let iterator = 0
    if (lengthOfHeadingId==0 && lengthOfAssigmentId==0){
      headerID_array_to_payload.push(currentHeaderId)
      if (currentHeaderObjParentId==null){
        headerID_parentId_array_to_payload.push("NULL")
      } else {
      headerID_parentId_array_to_payload.push(currentHeaderObjParentId)
      }
      headerID_childrenId_array_to_payload.push("NULL")
      headerID_name.push(name);
    }
    while (iterator < lengthOfHeadingId){
      headerID_array_to_payload.push(currentHeaderId)
      headerID_childrenId_array_to_payload.push(currentHeaderObjHeadingIdArray[iterator])
      headerID_name.push(name);
      if (currentHeaderObjParentId==null){
        headerID_parentId_array_to_payload.push("NULL")
      } else {
      headerID_parentId_array_to_payload.push(currentHeaderObjParentId)
      }
      iterator+=1
    }
    iterator = 0
    while (iterator < lengthOfAssigmentId){
      headerID_array_to_payload.push(currentHeaderId)
      headerID_childrenId_array_to_payload.push(currentHeaderObjAssignmentIdArray[iterator])
      headerID_name.push(name);
      if (currentHeaderObjParentId==null){
        headerID_parentId_array_to_payload.push("NULL")
      } else {
      headerID_parentId_array_to_payload.push(currentHeaderObjParentId)
      }
      iterator+=1
    }
  })
  //JSON.stringify()
  // assignmentId_array =JSON.stringify(assignmentId_array) 
  // assignmentId_parentID_array = JSON.stringify(assignmentId_parentID_array) 
  // headerID_array_to_payload = JSON.stringify(headerID_array_to_payload) 
  // headerID_childrenId_array_to_payload = JSON.stringify(headerID_childrenId_array_to_payload) 
  // console.log(headerID_name)
  //   console.log("headerID_array_to_payload..")
  //   console.log(headerID_array_to_payload)
  //   console.log("headerID_childrenId_array_to_payload..")
  //   console.log(headerID_childrenId_array_to_payload)
  //   console.log("headerID_parentId_array_to_payload")
  //   console.log(headerID_parentId_array_to_payload)
    const urlGetCode = '/api/saveTree.php';
    const data = {
      assignmentId_array: assignmentId_array,
      assignmentId_parentID_array: assignmentId_parentID_array,
      headerID_array_to_payload:headerID_array_to_payload,
      headerID_name:headerID_name,
      headerID_parentId_array_to_payload:headerID_parentId_array_to_payload,
      headerID_childrenId_array_to_payload:headerID_childrenId_array_to_payload,
      courseId:"aI8sK4vmEhC5sdeSP3vNW"
    }

    axios.post(urlGetCode,data)
    .then(resp=>{
      // console.log(resp.data)
    })
    .catch(error=>{this.setState({error:error})});

}
moveHeaderUp({headerObj}){
/**
* posses up arrow iff your id not first appear inside your parentId's headerId array
* get the id of the current header
* find current header parentId in this.header_obj
* find current header parent obj in this.header_obj base on parentId
* get current header index inside current header parent obj headerId
* swap it with the element whose index before
*/

let currentHeaderId = headerObj["id"]

let myParentId = this.heading_obj[currentHeaderId]["parent"]
let parentObj = this.heading_obj[myParentId];

let currentHeaderIndexInParentHeaderIdArray = parentObj["headingId"].indexOf(currentHeaderId)
let previousIndex = currentHeaderIndexInParentHeaderIdArray+1;

let previousId = parentObj["headingId"][previousIndex]
let temp = previousId;
// swapping
parentObj["headingId"][previousIndex]=currentHeaderId;
parentObj["headingId"][currentHeaderIndexInParentHeaderIdArray] = temp;

this.buildTreeArray();
this.buildTree();
this.forceUpdate();
this.saveTree();
}
moveAssignmentUp({assignmentObj}){
/**
* posses up arrow iff your id not first appear inside your parentId's assignment array
* get the id of the current assignment
* find current assignment parentId in this.header_obj
* find current assignment's parent obj in this.header_obj base on parentId
* get current assignment index inside current header's parent obj assignmentId
* swap it with the element whose index before
*/
let currentAssignmentId = assignmentObj["id"]
let myParentId = this.assignment_obj[currentAssignmentId]["parent"]
let parentObj = this.heading_obj[myParentId];
let currentHeaderIndexInParentHeaderIdArray = parentObj["assignmentId"].indexOf(currentAssignmentId)
let previousIndex = currentHeaderIndexInParentHeaderIdArray+1;
let previousId = parentObj["assignmentId"][previousIndex]
let temp = previousId;
// swapping
parentObj["assignmentId"][previousIndex]=currentAssignmentId;
parentObj["assignmentId"][currentHeaderIndexInParentHeaderIdArray] = temp;
this.buildTreeArray();
this.buildTree();
this.forceUpdate();
this.saveTree();
}
moveHeaderDown({headerObj}){
/**
 * posses down arrow iff your id not last appear inside your parentId's headerId array
 * get the id of the current header
 * find current header parentId in this.header_obj
 * find current header parent obj in this.header_obj base on parentId
 * get current header index inside current header parent obj headerId
 * swap it with the element whose index after
 */
let currentHeaderId = headerObj["id"]
let myParentId = this.heading_obj[currentHeaderId]["parent"]
let parentObj = this.heading_obj[myParentId];
let currentHeaderIndexInParentHeaderIdArray = parentObj["headingId"].indexOf(currentHeaderId)
let previousIndex = currentHeaderIndexInParentHeaderIdArray-1;
let previousId = parentObj["headingId"][previousIndex]
let temp = previousId;
// swapping
parentObj["headingId"][previousIndex]=currentHeaderId;
parentObj["headingId"][currentHeaderIndexInParentHeaderIdArray] = temp;
this.buildTreeArray();
this.buildTree();
this.forceUpdate();
this.saveTree();
}
moveAssignmentDown({assignmentObj}){
  /**
 * posses down arrow iff your id not lasr appear inside your parentId's assignment array
 * get the id of the current assignment
 * find current assignment parentId in this.header_obj
 * find current assignment's parent obj in this.header_obj base on parentId
 * get current assignment index inside current header's parent obj assignmentId
 * swap it with the element whose index after
 */
let currentAssignmentId = assignmentObj["id"]
let myParentId = this.assignment_obj[currentAssignmentId]["parent"]
let parentObj = this.heading_obj[myParentId];
let currentHeaderIndexInParentHeaderIdArray = parentObj["assignmentId"].indexOf(currentAssignmentId)
let previousIndex = currentHeaderIndexInParentHeaderIdArray-1;
let previousId = parentObj["assignmentId"][previousIndex]
let temp = previousId;
// swapping
parentObj["assignmentId"][previousIndex]=currentAssignmentId;
parentObj["assignmentId"][currentHeaderIndexInParentHeaderIdArray] = temp;
this.buildTreeArray();
this.buildTree();
this.forceUpdate();
this.saveTree();

}
moveHeaderLeft({headerObj}){
/**
 * possess a left arrow when exists parent that not "UltimateHeader"
 * get the id of the current header as currentHeaderId
 * find currentHeaderId's parentId in this.header_obj
 * splice currentHeaderId out of currentHeaderId's parentId headingId array
 * store parentId of currentHeaderId's parentId as newParentId
 * change currentHeaderId's parentId attribute value to newParentId
 */
let currentHeaderId = headerObj["id"]
let myparentId = this.heading_obj[currentHeaderId]["parent"]
let myNewParentId = this.heading_obj[myparentId]["parent"]
let myParentHeaderIdArray = this.heading_obj[myparentId]["headingId"]
let currentHeaderIdIndexInsidemyParentHeaderIdArray = myParentHeaderIdArray.indexOf(currentHeaderId)
this.heading_obj[myparentId]["headingId"].splice(currentHeaderIdIndexInsidemyParentHeaderIdArray,1)
this.heading_obj[currentHeaderId]["parent"] = myNewParentId;
if (currentHeaderIdIndexInsidemyParentHeaderIdArray===(myParentHeaderIdArray-1)){
  this.heading_obj[myNewParentId]["headingId"].push(currentHeaderId)   // when u last
}else {
  this.heading_obj[myNewParentId]["headingId"].unshift(currentHeaderId)
}
>>>>>>> 78513848
// console.log("moveHeaderLeft")
// console.log(this.heading_obj)
this.buildTreeArray();
this.buildTree();
this.forceUpdate();
this.saveTree();

}
moveHeaderRight({headerObj}){
/**
 * possess right arrow when my id not the only in my parentID's headerId
 * get the id of the current header as id
 * find the next header inside the current header's parent headingId
 * find the index of the previous header inside headerId_arr
 * continue to seek previous header by decreasing the index
 * when found a header where its level is at least current header
 *    then store the header Id as newParentID. Then look parentID up in header_obj
 *    then access its headerId array and append id to the array
 * change id's parent to newParentID
 */
let currentHeaderId = headerObj['id']
let myParentId = this.heading_obj[currentHeaderId]['parent']
let myParentHeadingIdArray = this.heading_obj[myParentId]["headingId"]
let prevHeaderIndexInsidemyParentHeadingIdArray = myParentHeadingIdArray.indexOf(currentHeaderId)+1
if (prevHeaderIndexInsidemyParentHeadingIdArray===myParentHeadingIdArray.length){
  prevHeaderIndexInsidemyParentHeadingIdArray=myParentHeadingIdArray.indexOf(currentHeaderId)-1
}
let prevHeaderId = myParentHeadingIdArray[prevHeaderIndexInsidemyParentHeadingIdArray]
let prevHeaderObj = this.heading_obj[prevHeaderId]
let currentHeaderIdIndexInsideParentObjHeadingIdArray = this.heading_obj[myParentId]['headingId'].indexOf(currentHeaderId)
if (currentHeaderIdIndexInsideParentObjHeadingIdArray==this.heading_obj[myParentId]['headingId'].length-1){
prevHeaderObj['headingId'].push(currentHeaderId)  // when u last
} else {
  prevHeaderObj['headingId'].unshift(currentHeaderId)  // when u not last
}
this.heading_obj[currentHeaderId]['parent']=prevHeaderId
this.heading_obj[myParentId]['headingId'].splice(currentHeaderIdIndexInsideParentObjHeadingIdArray,1)
this.buildTreeArray();
this.buildTree();
this.forceUpdate();
this.saveTree();

}
addAssignmentIdsAfterAnAssignment({currentAssignmentId,arrayOfIncomingAssignments}){
/**
 * create a fake assignment array of assignment obj
 * get the parentId of the current assignment
 * look up parentId obj in header_obj
 * iterate thru the each element and add the key id to parentId obj's assignmentId array
 */

let arr = arrayOfIncomingAssignments
let myParentID = this.assignment_obj[currentAssignmentId]['parent'];
let myParentObj = this.heading_obj[myParentID];
let assignmentIdArray = myParentObj['assignmentId']
let length = arr.length;
let currentAssignmentIdIndexInsideParentAssignmentIdArray = 
          myParentObj['assignmentId'].indexOf(currentAssignmentId)
let addAtIndex=currentAssignmentIdIndexInsideParentAssignmentIdArray
let iterator =0;
while (iterator<length){
let addedAssignmentId = arr[iterator];
let ID = nanoid();
this.heading_obj[myParentID]['assignmentId'].splice(addAtIndex,0,ID)
// console.log("NEW ID is.."+ID)
let name = "untitle assignment "+iterator;
this.assignment_obj [ID]={name:name,parent:myParentID,contentId:addedAssignmentId}
iterator+=1;
}
// change enableMode to "position" .Adding duplicate assignmentId will break the rule of adding arrow
// as one ID can both a middle and first element at the same time
this.buildTreeArray();
this.buildTree();
this.forceUpdate();
this.saveTree();

}
addAssignmentIdsUnderHeader({currentHeaderId,arrayOfIncomingAssignments}){
/**
* get headerId as id
* look up id to get the id obj in header_obj
* iterate thru the each element and add the key id to id obj's assignmentId array
*/
/*Assume AddedAssignmentIdsArray is fully filled and 
stores only {IdOfAssignment:<someID>,name:<someName>} */
let arr = arrayOfIncomingAssignments
let currentHeaderObj = this.heading_obj[currentHeaderId];
let iterator=arr.length-1; // last index of Adding AssignmentID
while (iterator>=0){
let ID = nanoid();
// console.log("NEW ID is.."+ID)
let name = "untitle assignment "+iterator;
this.assignment_obj [ID]={name:name,parent:currentHeaderId,contentId:arr[iterator]}
// adding ID to currentHeaderId's assignmentId array
this.heading_obj[currentHeaderId]['assignmentId'].push(ID);
iterator--;
}
this.buildTreeArray();
this.buildTree();
this.forceUpdate();
this.saveTree();

}
addNewHeaderUnderUltimateHeader ({headerObj}){
let currentHeaderId = headerObj['id']
let myParentObj = this.heading_obj["UltimateHeader"];
let length = myParentObj['headingId'].length
let currentHeaderIdIndexInsideParentHeadingIdArray = 
          myParentObj['headingId'].indexOf(currentHeaderId)
let addAtIndex=currentHeaderIdIndexInsideParentHeadingIdArray
let ID = nanoid();

if (addAtIndex===0){
  // console.log("case 1")
  this.heading_obj["UltimateHeader"]['headingId'].unshift(ID)
} else if (addAtIndex===(length-1)){
  // console.log("case 2")
  this.heading_obj["UltimateHeader"]['headingId'].push(ID)
} else {
  // console.log("case 3")
  this.heading_obj["UltimateHeader"]['headingId'].splice(addAtIndex+1,0,ID)
}
this.heading_obj [ID]={name:"untitled header",parent:"UltimateHeader",assignmentId:[],headingId:[]}

// change enableMode to "position" .Adding duplicate assignmentId will break the rule of adding arrow
// as one ID can both a middle and first element at the same time
this.buildTreeArray();
this.buildTree();
this.forceUpdate();
this.saveTree();

}
addNewHeaderAtTheEndUltimateHeader(){
let ID = nanoid();
this.heading_obj["UltimateHeader"]['headingId'].unshift(ID)
this.heading_obj [ID]={name:"untitled header",parent:"UltimateHeader",assignmentId:[],headingId:[]}
this.buildTreeArray();
this.buildTree();
this.forceUpdate();
this.saveTree();

}
addNewHeaderToHeader({headerObj}){
/**
 * create a new id from nanoid as newId
 * add a new header object to header_obj with newId empty headerId and assignmentId
 * get the current header id as id
 * add newId to id's headerId array
 */
/*Assume addedHeader is fully filled and 
stores only {IdOfAssignment:<someID>,name:<someName>} */
// TODO: header can't be added under UltimateHeader
// console.log("running addNewHeaderToHeader")
let currentHeaderId = headerObj['id']
let newHeaderId = nanoid();
let newHeaderName = "untitled header";
this.heading_obj [newHeaderId] = {name:newHeaderName,assignmentId:[],headingId:[],parent:currentHeaderId}
this.heading_obj[currentHeaderId]['headingId'].unshift(newHeaderId)
this.buildTreeArray();
this.buildTree();
this.forceUpdate();
this.saveTree();

}
deleteHeader ({headerObj}){
/**
 * delete header will delete its children including header and assignment
 */
// console.log("deleting obj")
// console.log(headerObj)
let id = headerObj['id']
// delete it as heading, get parent
// let indexOfHeader = this.headerId_arr.indexOf(id)
let currentHeaderObject = 
    this.heading_obj[id];
let parentId;
//if (currentHeaderObject["parent"]!="UltimateHeader"){
parentId = currentHeaderObject["parent"]

//}
let listOfMyAssignment = currentHeaderObject["assignmentId"]
let listOfDeletingAssignment = []
listOfMyAssignment.forEach (element=>{
listOfDeletingAssignment.push(element.toString())
})
// before deleting myself, delete all my assignment object
this.deleteChildrenAssignment({list:listOfDeletingAssignment})
// before deleting myself, delete all my header object
let listOfMyHeaders = currentHeaderObject["headingId"]
// console.log("listOfMyHeaders")
// console.log(listOfMyHeaders)
let listOfDeletingHeader = []
listOfMyHeaders.forEach (element=>{
let currentChildHeaderObjID = element
let name = this.heading_obj[element]['name']
let attribute = "header"
let parent = this.heading_obj[element]['parent']
let currentChildHeaderObjHeadingId = this.heading_obj[element]["headingId"]
let currentChildHeaderObjAssignmentId = this.heading_obj[element]["assignmentId"]

let currentChildHeaderObj = {id:currentChildHeaderObjID,name:name,attribute:attribute,parent:parent,headingId:currentChildHeaderObjHeadingId,assignmentId:currentChildHeaderObjAssignmentId}
this.deleteHeader({headerObj:currentChildHeaderObj})
})
//delete myself
//this.heading_obj.splice(indexOfHeader,1)
delete this.heading_obj[id]
//if (currentHeaderObject["parent"]!="UltimateHeader"){
// let indexOfHeaderParent = this.headerId_arr.indexOf(parentId)  
let currentHeaderObjectParentHeadingId = 
    this.heading_obj[parentId]["headingId"];
let indexOfCurrentHeaderInsideItsParentHeadingId = currentHeaderObjectParentHeadingId.indexOf(id)
this.heading_obj[parentId]["headingId"].splice(indexOfCurrentHeaderInsideItsParentHeadingId,1)

//}
// deleting it inside the parent headingId

// console.log("delete header")
// console.log(this.heading_obj)
// console.log(this.assignment_obj)
this.axiosDeleteAssignmentFromDB({listOfAssignment:this.listOfAssignmentIdNeedDeletingFromDB})

// this.buildTreeArray();
// this.buildTree();
// this.forceUpdate();
// this.saveTree();

}
deleteChildrenAssignment({list}){
// let listOfAssignmentIdNeedDeletingFromDB = []
list.forEach(element=>{
this.listOfAssignmentIdNeedDeletingFromDB.push(element);
delete this.assignment_obj[element]
})
}
deleteAssignment ({assignmentObj}){
let id = assignmentObj['id']
let indexOfAssignment = this.assignmentId_arr.indexOf(id)
let myParentId = this.assignment_obj[id]["parent"]
//delete me from parent
let indexOfHeaderParent = this.headerId_arr.indexOf(myParentId)
let currentHeaderObjectParentAssignmentId = 
this.heading_obj[myParentId]["assignmentId"]
delete this.assignment_obj[id]
//this.assignment_obj.splice(indexOfAssignment,1)

this.heading_obj[myParentId]["assignmentId"].splice(currentHeaderObjectParentAssignmentId.indexOf(id),1)
this.listOfAssignmentIdNeedDeletingFromDB = [id]
this.axiosDeleteAssignmentFromDB({listOfAssignment:this.listOfAssignmentIdNeedDeletingFromDB})
// here write axios called to delete one selected assignment
// const urlGetCode = '/api/deleteAssignment.php';
// const data = {
//   branchId: ["b2branchid"],
//   contentId: ["268edfaf6999ea0182e6ac360854c7d739e35eccbb6384dd193b301de845b707"],
// }
// const payload = {
//   params: data
// }
// axios.get(urlGetCode,payload)
// .then(resp=>{
//   let doenetML = resp.data.doenetML;
//   console.log("doenetML !")
//   console.log(resp.data)
//   this.updateNumber++;
//   this.doenetML=doenetML;
//   this.forceUpdate();
// })

// this.buildTreeArray();
// this.buildTree();
// this.saveTree();
//this.forceUpdate();



}
axiosDeleteAssignmentFromDB ({listOfAssignment}) {
// listOfAssignment.forEach(element=>{
// console.log("axios here")
//   console.log(element)
// })
  // here write axios called to delete one selected assignment
let list = listOfAssignment
const urlGetCode1 = '/api/deleteAssignment.php';
const data = {
  list : list
}

axios.post(urlGetCode1,data)
.then(resp=>{
  // console.log(resp.data)
  this.buildTreeArray();
  this.buildTree();
  this.forceUpdate();
  this.saveTree();
})
.catch(error=>{this.setState({error:error})});
}

makeTreeRoute ({link,assignmentId}) {
  // this.tree_route =[]
  // console.log("from makeTreeRoute")
  // console.log(assignmentId)
  // console.log(this.assignmentsIndexAndDoenetML)
  this.assignmentsIndexAndDoenetML[assignmentId]['doenetML'] = this.assignmentDoenetML
  if (!(this.alreadyMadeLink.includes(link)) && link){
    console.log("===Making route====")
  // console.log(this.assignmentsIndexAndDoenetML[assignmentId])
    let tree_route_branch = 
  (
    <Route key={link} exact path={link}>
      <React.Fragment>
<<<<<<< HEAD
     <Assignments style={this.phone_info_style} assignmentDoenetML={this.assignmentDoenetML}/>
=======
     <Assignments assignmentDoenetML={this.assignmentDoenetML}/>
>>>>>>> 78513848
     {this.rightSideInfoColumn}
     </React.Fragment>
    </Route>
  )
  // console.log(tree_route_branch)
  this.tree_route.push(tree_route_branch);
  this.alreadyMadeLink.push(link)
  this.assignmentsIndexAndDoenetML[assignmentId]['indexInRouterArray']=this.tree_route.length-1

  }
  // console.log(this.alreadyMadeLink)

  
}

loadAssignmentContent({contentId,branchId,assignmentId}) {
  this.thisAssignmentInfo = assignmentId;
  this.assignmentDoenetML=""
  this.assignmentOnScreen = true
  this.treeOnScreen = false;
  // console.log("HERE running loadAssignmentContent")
  this.componentLoadedFromNavigationBar = null
  // console.log(assignmentId in this.ListOfAlreadyDownLoadDoenetML)
  // console.log(this.ListOfAlreadyDownLoadDoenetML)
  // given contentId, get me doenetML
//4P7WK6V4HvxS9fIT8IY4i
//4P7WK6V4HvxS9fIT8IY4i
    // if (contentId!=null && branchId!=null){   // get rid of this condition if things work w/o these 3 ids
      console.log("=======DOWNLOADING ASSIGNMENTS========")
    this.selectedAssignmentId = assignmentId
    this.assignmentName = this.assignment_obj[assignmentId]['name']
    this.assignment_branchId = this.assignment_obj[assignmentId]['branchId']
    this.dueDate = this.assignment_obj[assignmentId]['dueDate']
    this.assignedDate = this.assignment_obj[assignmentId]['assignedDate']
    this.numberOfAttemptsAllowed = this.assignment_obj[assignmentId]['numberOfAttemptsAllowed']
    contentId = this.assignment_obj[assignmentId]['contentId']
    branchId = this.assignment_obj[assignmentId]['branchId']
    const urlGetCode = '/api/getDoenetML.php';
    const data = {
      branchId:branchId,
      contentId:contentId
      // branchId: "9gBr0dW6tFqqA1UyLEBVD",
      // contentId: "268edfaf6999ea0182e6ac360854c7d739e35eccbb6384dd193b301de845b707",
    }
    const payload = {
      params: data
    }
    let link = null;
    if (!(this.alreadyLoadAssignment.includes(assignmentId))){
      this.alreadyLoadAssignment.push(assignmentId)
      axios.get(urlGetCode,payload)
      .then(resp=>{
        let doenetML = resp.data.doenetML;
  
        this.updateNumber++;
        this.assignmentDoenetML=doenetML;
        this.ListOfAlreadyDownLoadDoenetML[assignmentId] = this.assignmentDoenetML
        // console.log("DOENET ML !!")
        // console.log(assignmentId)
        // console.log(this.assignmentDoenetML)
          link = "/assignments/"+assignmentId
          // console.log("calling info 02")
          this.loadThisAssignmentInfo({link:link})
              if (this.LoadAssignmentFromTheBeginningFlag) {
                console.log("===LOADING ASSIGNMENT FROM URL===")
                this.componentLoadedFromNavigationBar=(<Assignments assignmentDoenetML={this.assignmentDoenetML}/>)
                this.LoadAssignmentFromTheBeginningFlag=false
              }
          // this.forceUpdate();
      })
      .catch(error=>{this.setState({error:error})});
    }
    else {
      // this.forceUpdate();
      this.thisAssignmentInfo = assignmentId
      // console.log("calling info 01")
      this.loadThisAssignmentInfo({link:link})
      console.log("==ALREADY DOWNLOAD THAT ASSIGNMENT===")
    }
    //}
    
  // } 
}


  // updateLocationBar(assignmentId=this.assignmentId, activeSection=this.activeSection){
  //   console.log("inside updateLocationBar")
  //   history.replaceState({},"title","?active="+activeSection);
  //   if (assignmentId!=undefined && assignmentId!=null){
  //     assignmentId=assignmentId['assignmentId']
  //   }
  //   console.log(this.activeSection)
  //   if (this.activeSection === "assignment") {
  //     console.log("assignmentId in")
  //     console.log(assignmentId)
  //     history.replaceState({},"title","?active="+activeSection+"&assignmentId="+assignmentId);
  //   }
  //   this.buildTree()
  // }

  loadOverview(){
    console.log("loading OVERVIEW in course")
    // console.log(this.overview_branchId)
    this.doenetML="";
    const phpUrl='/api/getDoenetML.php';
    const data={        
      branchId: this.overview_branchId,
      contentId:"",
      ListOfContentId:"", //this is to store all contentID of one branchID for publish indication 
      List_Of_Recent_doenetML:[], // this is to store list of (date:doenetML) 
    }
    const payload = {
      params: data
    }

      axios.get(phpUrl,payload)
      .then(resp=>{
        let doenetML = resp.data.doenetML;
        this.updateNumber++;
        this.doenetML=doenetML;
        this.Overview_doenetML=this.doenetML;
        this.alreadyLoadOverview=true
        // console.log("doenetML overview!!!")
        // console.log(this.Overview_doenetML)
        this.loadFirstTrue=(this.Overview_doenetML!=""?<Overview doenetML={this.Overview_doenetML}/>:null)
        // console.log(this.doenetML)
       // this.buildOverview();
         this.forceUpdate();
      })
      .catch(error=>{this.setState({error:error})});
    
    
  }

  buildOverview(){
    this.mainSection = this.loadingScreen;
    //talk to database to load fresh info
    this.overview = (<div className="assignmentContent">
      {/* <h2 data-cy="sectionTitle">Overview</h2>  */}
      {this.doenetML!=""?
      
      <DoenetViewer 
              key={"doenetviewer"+this.updateNumber} //each component has their own key, change the key will trick Reach to look for new component
              free={{doenetCode: this.Overview_doenetML}} 
              mode={{
                solutionType:this.state.solutionType,
                allowViewSolutionWithoutRoundTrip:this.state.allowViewSolutionWithoutRoundTrip,
                showHints:this.state.showHints,
                showFeedback:this.state.showFeedback,
                showCorrectness:this.state.showCorrectness,
              }}           
            />:null}
    </div>)

    this.mainSection = this.overview;
  }

  loadSyllabus(){
    console.log("loading SYLLABUS")
    this.doenetML="";

    const phpUrl='/api/getDoenetML.php';
    const data={        
      branchId: this.syllabus_branchId,
      contentId:"",
      ListOfContentId:"", //this is to store all contentID of one branchID for publish indication 
      List_Of_Recent_doenetML:[], // this is to store list of (date:doenetML) 
    }
    const payload = {
      params: data
    }

      axios.get(phpUrl,payload)
      .then(resp=>{
        let doenetML = resp.data.doenetML;

        this.updateNumber++;
        this.doenetML=doenetML;
        // console.log("doenetML syllabus!!!")
        // console.log(this.doenetML)
        
      this.Syllabus_doenetML=this.doenetML;
      this.alreadyLoadSyllabus = true
      this.loadFirstTrue=(<Syllabus doenetML={this.Syllabus_doenetML}/>)

        // this.buildSyllabus()
        this.forceUpdate();
      })
      .catch(error=>{this.setState({error:error})});
    
    
  }

  buildSyllabus(){
    this.mainSection = this.loadingScreen;

    //talk to database to load fresh info
    this.overview = (<React.Fragment>
      {/* <h2 data-cy="sectionTitle">Syllabus</h2>  */}
      {this.doenetML!=""?
      <div><DoenetViewer 
              key={"doenetviewer"+this.updateNumber} //each component has their own key, change the key will trick Reach to look for new component
              free={{doenetCode: this.Syllabus_doenetML}} 
              mode={{
                solutionType:this.state.solutionType,
                allowViewSolutionWithoutRoundTrip:this.state.allowViewSolutionWithoutRoundTrip,
                showHints:this.state.showHints,
                showFeedback:this.state.showFeedback,
                showCorrectness:this.state.showCorrectness,
              }}           
            /></div>:null}   
    </React.Fragment>)

    this.mainSection = this.overview;
  }

  //   // TODO: what assignment get un-publish ?

  loadGrades(){
    // console.log("loading grades in DoenetCourse")
    this.scores = {};
    this.subTotals = {};
      
      const loadGradsUrl='/api/loadGradsLearner.php';
      
      // this.courseId
      const data={
        courseId: this.courseId,
      }
      const payload = {
        params: data
      }
      
      
      axios.get(loadGradsUrl,payload)
        .then(resp=>{
          this.assignmentsData = resp.data.grades;
          this.student = resp.data.student;
          this.course = resp.data.course;
          this.section = resp.data.section;
          this.group = resp.data.group;
          this.forceUpdate();
          
        })
        .catch(error=>{this.setState({error:error})});
  }
  
  // buildGrades(){
    
  //   if (this.assignmentsData === null){
  //     this.mainSection = this.loadingScreen;
  //   }else{
  //     this.buildGradesHelper();
  //   }

    
  // }

  buildGradesHelper(){
    
    this.total = {possible:0,score:0,percentage:'0%'}

    for (let gcat of this.gradeCategories){
      this.scores[gcat] = [];
      this.subTotals[gcat] = {possible:0,score:0,percentage:'0%'};

      for (let dObj of this.assignmentsData){
        if (dObj.gradeCategory === gcat){
          let possible = dObj.totalPointsOrPercent;
          let percentFLAG = false;
          if (possible === null){
            possible = '--';
            percentFLAG = true;
          }else{
            possible = Number(possible);
            this.subTotals[gcat].possible += possible;
          }
          let score = dObj.credit;
          if (score === null || possible === null){
            score = '--';
            percentFLAG = true;
          }else{
            score = Number(score)*possible;
            if (!isNaN(score)){
              this.subTotals[gcat].score += score;
            }
          }
          let percentage;
          if (percentFLAG){
            percentage = '--';
          }else{
            percentage = Math.round(score/possible*1000)/10 + '%';
          }

          if (isNaN(score)){
            score = "--";
          }

          this.scores[gcat].push({gradeItem:dObj.assignmentName,
            assignmentId:dObj.assignmentId,
            possible:possible,
            score:score,
            percentage:percentage
          });
        }
      }

      if (this.subTotals[gcat].score > 0 && this.subTotals[gcat].possible > 0){
        this.subTotals[gcat].percentage = Math.round(this.subTotals[gcat].score / this.subTotals[gcat].possible*1000)/10 + '%';
        this.total.score += Number(this.subTotals[gcat].score);
        this.total.possible += Number(this.subTotals[gcat].possible);
      }
      
    }
    this.total.percentage = '0%';
    if(!isNaN(this.total.score / this.total.possible*1000)/10){
      this.total.percentage = Math.round(this.total.score / this.total.possible*1000)/10 + '%';
    }
 
    //talk to database to load fresh info
    this.overview = (<React.Fragment>
      <h2 data-cy="sectionTitle">Grades</h2>
      <div style={{marginLeft:"10px"}}>
        <div>Student: {this.student}</div>
        {/* <div>Course: {this.course}</div> */}
        <div>Section: {this.section}</div>
        {this.group !== '' ? <div>Group: {this.group}</div> : null}
      </div>
      
      

      <table id="grades">
      <tbody>
        <tr className="colHeadingsRow">
          <th width="581">Grade item</th>
          <th width="75">Possible points</th>
          <th width="56">Score</th>
          <th width="95">Percentage</th>
        </tr>

      { this.gradeCategories.map( cat => <React.Fragment key={'option'+cat}>
      
        <tr>
          <td className="typeHeadingRow" colSpan="4">{cat}</td>
        </tr>
     

        {this.scores[cat].map(
          (score)=><React.Fragment key={'score_row'+score.assignmentId}>
          <tr className="typeDataRow"> 
            <td><span className="assignmentLink" onClick={()=>{
              this.buildAssignmentGrades({assignment:score});
              
            }}>{score.gradeItem}</span></td>
            <td>{score.possible}</td>
            <td>{score.score}</td>
            <td>{score.percentage}</td>
          </tr>
          </React.Fragment>
        )}

        <tr className="typeSubTotalDataRow"> 
          <td><span>Subtotal for {cat}</span></td>
          <td>{this.subTotals[cat].possible}</td>
          <td>{this.subTotals[cat].score}</td>
          <td>{this.subTotals[cat].percentage}</td>
        </tr>
        

      </React.Fragment>)}

        
        <tr className="colTotalRow">
          <td>Total</td>
          <td>{this.total.possible}</td>
          <td>{this.total.score}</td>
          <td>{this.total.percentage}</td>
        </tr>
       
        </tbody>
      </table>
    </React.Fragment>)
    this.mainSection = this.overview;
  }

  buildAssignmentGrades({assignment}){
    this.mainSection = this.loadingScreen;
    this.assignment = assignment;
    this.assignmentId = assignment.assignmentId;

      const url='/api/loadItemGrades.php';
      
      const data={
        courseId: this.courseId,
        assignmentId: assignment.assignmentId,
      }
      const payload = {
        params: data
      }
      
      
      axios.get(url,payload)
        .then(resp=>{
          this.assignmentItems = resp.data.assignmentItems;

          this.latestAttemptNumber = resp.data.attemptNumber;
          this.latestAttemptCredit = resp.data.attemptCredit;

          this.buildAssignmentGradesHelper();
        })
        .catch(error=>{this.setState({error:error})});
  }

  buildAssignmentGradesHelper(){
    let latestAttemptPercentage = Math.round(Number(this.latestAttemptCredit)*10000,2)/100;
    latestAttemptPercentage = `${latestAttemptPercentage}%`;
    for (var item of this.assignmentItems){
      let percentage = Math.round(Number(item.credit)*10000,2)/100;
      item.percentage = `${percentage}%`;
      
    }


    this.mainSection = (<React.Fragment>
      <button onClick={()=>{
        this.buildGradesHelper({data:this.assignmentsData});
      }}>Back to grades</button>
      <h2 style={{marginLeft:"10px"}}>{this.assignment.gradeItem}</h2>
      {this.latestAttemptNumber > 1 ? <p style={{marginLeft:"10px",fontSize:"16px"}}>Attempt Number: {this.latestAttemptNumber} </p>: null }

      <table id="grades" style={{width:"400px"}}>
      <tbody>
        <tr className="colHeadingsRow">
          <th width="581">Grade item</th>
          <th width="95">Percentage</th>
        </tr>

        {this.assignmentItems.map(
          (item)=><React.Fragment key={'assignmentItem'+item.title}>
          <tr className="typeDataRow"> 
            <td><span className="assignmentLink" onClick={()=>{
              // this.buildAssignmentGrades({assignment:score});
              this.buildItemGrade({item});
              
            }}>{item.title}</span></td>
            <td>{item.percentage}</td>
          </tr>
          </React.Fragment>
        )}

        
        {this.latestAttemptNumber > 1 ? 
          <tr className="colTotalRow">
            <td>Total for attempt {this.latestAttemptNumber}</td>
          <td>{latestAttemptPercentage}</td>
          </tr>
          : null }
          
        <tr className="colTotalRow">
          <td>Total</td>
          <td>{this.assignment.percentage}</td>
        </tr>
        </tbody>
        </table>
      </React.Fragment>);

    this.forceUpdate();

  }

  buildItemGrade({item}){


    const url='/api/loadItemAttemptGrades.php';
      
      // this.courseId
      const data={
        assignmentId: this.assignmentId,
        itemNumber: item.itemNumber,
        attemptNumber: this.latestAttemptNumber,
      }
      const payload = {
        params: data
      }
      
      
      axios.get(url,payload)
        .then(resp=>{
          
          this.buildAttemptItemGradesHelper({
            itemTitle:item.title,
            itemState:resp.data.itemState,
            submissionNumber:resp.data.submissionNumber,
            submittedDate:resp.data.submittedDate,
            valid:resp.data.valid,
            });
        })
        .catch(error=>{this.setState({error:error})});
    
  }

  buildAttemptItemGradesHelper({itemTitle, itemState, submissionNumber, submittedDate, valid, }){

    
    this.mainSection = (<React.Fragment>
      <button onClick={()=>{
        this.buildGradesHelper({data:this.assignmentsData});
      }}>Back to grades</button>
      <button onClick={()=>{
        this.buildAssignmentGradesHelper();
      }}>Back to {this.assignment.gradeItem}</button>
    <h2 style={{marginLeft:"10px"}}>{this.assignment.gradeItem}: {itemTitle}</h2>
      {this.latestAttemptNumber > 1 ? <p style={{marginLeft:"10px",fontSize:"16px"}}>Attempt Number: {this.latestAttemptNumber} </p>: null }

            <DoenetViewer 
            key={"doenetviewer"} 
            free={{
            doenetState: itemState,
          }} 
          course={true}
            attemptNumber={this.latestAttemptNumber}
              mode={{
                solutionType:"displayed",
                allowViewSolutionWithoutRoundTrip:false,
                showHints:false,
                showFeedback:true,
                showCorrectness:true,
                interactive:false,
              }}
            />

    </React.Fragment>);
    this.forceUpdate();
  }


  componentDidCatch(error, info){
    this.setState({error:error,errorInfo:info});
  }

  // creditUpdate({credit}){

  //   if (credit > this.assignmentObj.credit || !this.assignmentObj.credit){
  //     this.assignmentObj.credit = credit;
  //   }
  //   this.forceUpdate();
  // }
  loadingGrade(){
    // console.log("loading grade from COurse")
    const loadGradsUrl = '/api/loadGradsLearner.php';
    const data = {
      courseId: this.courseId,
    }
    const payload = {
      params: data
    }

    axios.get(loadGradsUrl, payload)
      .then(resp => {
        this.assignmentsData = resp.data.grades;
        this.student = resp.data.student;
        this.course = resp.data.course;
        this.section = resp.data.section;
        this.group = resp.data.group;
        // console.log("INSIDE loading grade")
        // console.log(this.assignmentsData)
        // console.log(this.student)
        // console.log(this.course)
        // console.log(this.section)
        // console.log(this.group)
        // console.log("END")
        this.buildGrades();
        // this.loadFirstTrue=(<Syllabus doenetML={this.Syllabus_doenetML}/>)
        this.loadFirstTrue=(<Grades parentFunction={(e)=>{this.activeSection="assignments";
        this.loadAssignmentFromGrade=true;
        this.makeTreeVisible({loadSpecificId:e})}}/>)
        
        // this.gradeComponent=(<Grades 
        //   student={this.student} 
        //   sections={this.sections}
        //   group={this.group}
        //   gradeCategories={this.gradeCategories}
        //   score={this.score}
        //   subtotal={this.subtotal}
        //   total={this.subtotal}
        //   />)
        this.forceUpdate()
      })
      .catch(error => { this.setState({ error: error }) });
  }
  loadSection(){
    // console.log("inside load section")
    // console.log("active is "+this.activeSection)
    // console.log("this.alreadyLoadOverview: "+this.alreadyLoadOverview)
    // console.log("this.alreadyLoadSyllabus: "+this.alreadyLoadSyllabus)
    // console.log("Syllabus code: "+this.Syllabus_doenetML)
    this.loadFirstTrue=null
    if (this.activeSection==="overview" && !this.alreadyLoadOverview){
      console.log("====MAKING overview====")
      this.loadOverview();
      // console.log("Overview branchid: "+this.overview_branchId)
      // this.alreadyLoadOverview=true
    } else if (this.activeSection==="syllabus"&& !this.alreadyLoadSyllabus) {
      console.log("====MAKING syllabus====")
      this.loadSyllabus();
      // console.log("Overview branchid: "+this.overview_branchId)
      // console.log("syllabus branchid: "+this.syllabus_branchId)

      // this.alreadyLoadSyllabus = true
    } else if (this.activeSection==="grade") {
      this.loadingGrade();
      // this.loadFirstTrue=(<Grades/>)
    } 
    else if (this.activeSection==="assignments") {
      this.assignmentIsClicked=true;
      this.showsAllAssignment=!this.showsAllAssignment;
      this.assignmentOnScreen = false;
      this.treeOnScreen = true;
      this.thisAssignmentInfo=""
      this.componentLoadedFromNavigationBar=null;
      if (this.enableAssignment){
      this.makeTreeVisible({loadSpecificId:""})
      }
    }
    // else {
    //   console.log("====ALREADY MADE=====")
    // }

  }
  makeTreeVisible({loadSpecificId}) {
    const url_header_assignment = "/api/getHeaderAndAssignmentInfo.php";
    console.log("inside make tree")
    // console.log(this.currentCourseId)
    this.assignment_obj = {}
    this.heading_obj = {}
    const data={        
      courseId:this.currentCourseId
    }
    const payload = {
      params: data
    }
    // if (!this.alreadyMadeTree){
      axios.get(url_header_assignment,payload)
    .then (resp=>{
      this.obj_return = resp.data;
      // console.log(resp.data)
      //let lengthOfReturnArray = (this.obj_return.length)
      this.alreadyMadeTree=true;
      let iterator=0;      
      let keys = (Object.keys(this.obj_return));
      let length = keys.length;
      while (iterator<length){
        let currentId = keys[iterator];
        let name = this.obj_return[currentId]['name'];
        let parent = this.obj_return[currentId]['parent']
        if (parent==null || parent=="null" || parent==""){
          parent=null;
        }
        let currentIdAttribute = this.obj_return[currentId]['attribute']
        if (currentIdAttribute==='header'){
          let assignmentId = this.obj_return[currentId]['headingId']
          let headingId = this.obj_return[currentId]['assignmentId']
          let childrenArray = this.obj_return[currentId]['childrenId'];
          
            childrenArray.forEach(element=>{
              if (element!=null && element!=""){
                let childAttribute = this.obj_return[element]['attribute']
                if (childAttribute==="header"){
                  headingId.push(element)
                } else {
                  assignmentId.push(element)
                }
              }               
            })
                                 
          this.heading_obj [currentId]={name:name,attribute:"header",parent:parent,headingId:headingId,assignmentId:assignmentId}
        } else {
          let contentId = this.obj_return[currentId]['contentId']
          let branchId = this.obj_return[currentId]['branchId']
          let assignedDate = this.obj_return[currentId]['assignedDate']
          let dueDate = this.obj_return[currentId]['dueDate']
          let numberOfAttemptsAllowed = this.obj_return[currentId]['numberOfAttemptsAllowed']
          this.assignment_obj [currentId]={name:name,attribute:"assignment",
          parent:parent,branchId:branchId,contentId:contentId,
          assignedDate:assignedDate,dueDate:dueDate,numberOfAttemptsAllowed:numberOfAttemptsAllowed
        }
        }
        iterator++;
      }
        this.buildTreeArray()
        this.buildTree()
        this.alreadyHadAssignmentsIndexAndDoenetML = true
        this.assignmentTree = (<div className="homeActiveSectionMainTree">{this.tree}</div>);

        if (this.LoadAssignmentFromTheBeginningFlag) {
        this.loadAssignmentContent({contentId:null,branchId:null,assignmentId:loadSpecificId})
        this.LoadAssignmentFromTheBeginningFlag=false
        }
        if (this.loadAssignmentFromGrade){
        this.loadAssignmentContent({contentId:null,branchId:null,assignmentId:loadSpecificId})
        this.loadAssignmentFromGrade=false
        }
      this.loadFirstTrue=(this.assignmentTree)
      this.forceUpdate();
      
    }).catch(error=>{this.setState({error:error})});
    // }  
    
    
  }
  updateLocationBar(assignmentId=this.assignmentId, activeSection=this.activeSection){
    console.log("inside updateLocationBar")
    window.location.href="/course/#/"+this.activeSection
    // history.replaceState({},"title","?active="+activeSection);
    // if (assignmentId!=undefined && assignmentId!=null){
    //   assignmentId=assignmentId['assignmentId']
    // }
    // if (this.activeSection === "assignment") {
    //   history.replaceState({},"title","?active="+activeSection+"&assignmentId="+assignmentId);
    // }
    // this.buildTree()
  }
<<<<<<< HEAD
  // windowResizeHandler(){
  //   let deviceGivenWidth = this.widthToDevice();
  //   if (this.state.deviceGivenWidth !== deviceGivenWidth){
  //     this.setState({deviceGivenWidth: deviceGivenWidth});
  //   }
  // }

  // widthToDevice(){
  //   let w = document.documentElement.clientWidth;
  //   if (w >= 1024){ return "computer"; }
  //   if (w < 1024 && w >= 450){ return "tablet"; }
  //   return "phone";
  // }
  // componentDidMount(){
  //   window.addEventListener("resize",this.windowResizeHandler);
  // }

  // componentWillUnmount(){
  //   window.removeEventListener("resize",this.windowResizeHandler);
  // }
  render() {
    // console.log("====RENDER====");
    // console.log(this.state.deviceGivenWidth)
    // if (!this.assignmentTree && this.activeSection==="assignments"){
    //   this.makeTreeVisible({loadSpecificId:""})
    // }
    let phone_homeLeftNav_style={}
    // let phone_info_style={}

    if (this.state.deviceGivenWidt==="phone"){
      phone_homeLeftNav_style = {
        gridColumn: "1 / 2",
        gridRow: "2 /  3"  
      }
      this.phone_info_style={display:"None"}
    } 

    this.overview_link=null
    this.syllabus_link=null
    this.grade_link=null
    this.assignment_link=null
    // console.log(this.overview_branchId)
    // console.log(this.syllabus_branchId)

    if (!this.alreadyLoadAllCourses){
      this.loadAllCourses()
    }
    if (this.courseIdsArray==[]){
      this.forceUpdate()
    }
      let found = false
    this.trueList.forEach(e=>{
      if (e===this.activeSection && found===false){
        found=true
      }
    });
    if ( this.DoneLoading===true && found===false && this.activeSection!=null){
      this.activeSection=this.trueList[0]
      this.updateLocationBar() // this make sure it has the correct URL
    }
    

=======
  render() {
    // console.log("====RENDER====");
    // if (!this.assignmentTree && this.activeSection==="assignments"){
    //   this.makeTreeVisible({loadSpecificId:""})
    // }
    this.overview_link=null
    this.syllabus_link=null
    this.grade_link=null
    this.assignment_link=null
    // console.log(this.overview_branchId)
    // console.log(this.syllabus_branchId)

    if (!this.alreadyLoadAllCourses){
      this.loadAllCourses()
    }
    if (this.courseIdsArray==[]){
      this.forceUpdate()
    }
      let found = false
    this.trueList.forEach(e=>{
      if (e===this.activeSection && found===false){
        found=true
      }
    });
    if ( this.DoneLoading===true && found===false && this.activeSection!=null){
      this.activeSection=this.trueList[0]
      this.updateLocationBar() // this make sure it has the correct URL
    }
    

>>>>>>> 78513848
    if (this.newChange===true){
      this.ToggleList();
      }
      let overview_class = "SectionContainer";
      let syllabus_class = "SectionContainer";
      let grade_class = "SectionContainer";
      let assignment_class = "SectionContainer";

      let overview_class_text = "Section-Text";
      let syllabus_class_text = "Section-Text";
      let grade_class_text = "Section-Text";
      let assignment_class_text = "Section-Text";
      if (!this.enableOverview){
        overview_class_text+=" disabled"
      }
      if (!this.enableSyllabus){
        syllabus_class_text+=" disabled"
      }
      if (!this.enableGrade){
        grade_class_text+=" disabled"
      }
      if (!this.enableAssignment){
        assignment_class_text+=" disabled"
      }
      if (this.activeSection==="overview"){
        overview_class = "SectionContainer-Active";
      } else if (this.activeSection === "syllabus"){
        syllabus_class = "SectionContainer-Active";
      } else if (this.activeSection === "grade"){
        grade_class = "SectionContainer-Active";
      } else if (this.activeSection === "assignments"){
        assignment_class = "SectionContainer-Active";
      }
    if (this.rightToEdit || (this.rightToView && this.enableOverview)){
      this.overview_link = (
        <div className={overview_class}>
      <Link to={'/overview'}
      data-cy="overviewNavItem" 
      onClick={()=>{this.activeSection="overview";
      this.thisAssignmentInfo="";
      this.loadSection();
      this.componentLoadedFromNavigationBar=null;
      this.forceUpdate()}}>
        <span className={overview_class_text}>Overview</span>       
        </Link>
        {this.rightToEdit?(<React.Fragment><span className="Section-Icon-Box">         
          <FontAwesomeIcon className="Section-Icon" onClick={()=>window.location.href="/editor/?branchId="+this.overview_branchId} icon={faEdit}/></span>
          <label className="switch">
            <input checked={this.enableOverview} onChange={(e)=>{this.enableOverview=!this.enableOverview;
              this.newChange = true;
              this.findEnabledCategory();
              }} type="checkbox"/>
          <span className="slider round"></span>
      </label></React.Fragment>):null}
        </div>)
    }
    if(this.rightToEdit || (this.rightToView && this.enableSyllabus)){
      this.syllabus_link = (
        <div className={syllabus_class}>
      <Link to={'/syllabus'} 
      data-cy="syllabusNavItem"
      onClick={()=>{this.activeSection="syllabus";
      this.thisAssignmentInfo="";
      this.loadSection();
      this.componentLoadedFromNavigationBar=null;this.forceUpdate()}}>
      <span className={syllabus_class_text}>Syllabus</span>      
      </Link>
        {this.rightToEdit?(<React.Fragment><span className="Section-Icon-Box">         
      <FontAwesomeIcon className="Section-Icon"
      onClick={()=>window.location.href="/editor/?branchId="+this.syllabus_branchId} 
      icon={faEdit}/></span>
      <label className="switch">
          <input checked={this.enableSyllabus} onChange={(e)=>{this.enableSyllabus = !this.enableSyllabus;this.newChange=true;this.findEnabledCategory();}} type="checkbox"/>
        <span className="slider round"></span>
      </label></React.Fragment>):null}
      </div>
      )
    }
    if (this.rightToEdit || (this.rightToView && this.enableGrade)){
      this.grade_link = (
        <div className={grade_class}>
      <Link to={'/grades'} 
      data-cy="gradesNavItem"
      onClick={()=>{this.activeSection="grade";
      this.thisAssignmentInfo="";
      this.componentLoadedFromNavigationBar=null;this.forceUpdate()}}>
      <span className={grade_class_text}>Grade</span>
      </Link>
      {this.rightToEdit?(<React.Fragment><span className="Section-Icon-Box">         
      <FontAwesomeIcon className="Section-Icon" icon={faEdit}/></span>
      <label className="switch">
            <input checked={this.enableGrade} onChange={(e)=>{this.enableGrade=e.target.checked;this.newChange=true;this.findEnabledCategory();}} type="checkbox"/>
          <span className="slider round"></span>
        </label></React.Fragment>):null}
        </div>
      )
      this.grade_route=(
        <Route key="grade" exact path="/grades">
                  <Grades parentFunction={(e)=>{this.activeSection="assignments";this.loadAssignmentFromGrade=true;this.makeTreeVisible({loadSpecificId:e})}}/>
                  {/* //this.props.student, this.props.sections, this.props.group,
                  // this.props.gradeCategories, this.props.score, this.props.subtotal
                  // this.props.total */}
                  {/* {this.gradeComponent} */}
                </Route>
      )
    }
    if (this.rightToEdit || (this.rightToView && this.enableAssignment)){
      this.assignment_link = (
        <div className={assignment_class}>
      <Link to={'/assignments'}  data-cy="assignmentsNavItem"
      onClick={()=>{this.assignmentIsClicked=true;this.activeSection="assignments";
      this.showsAllAssignment=!this.showsAllAssignment;
      this.assignmentOnScreen = false;
      this.treeOnScreen = true;
      this.thisAssignmentInfo=""
      this.componentLoadedFromNavigationBar=null;
      this.makeTreeVisible({loadSpecificId:""})}}>
      <span className={assignment_class_text}>Assignments</span>
        
      </Link>
      {this.rightToEdit?(<React.Fragment><span className="Section-Icon-Box">         
          <FontAwesomeIcon className="Section-Icon" onClick={()=>window.location.href="/editor/?branchId="+this.overview_branchId} icon={faEdit}/></span>
          <label className="switch">
            <input checked={this.enableAssignment} onChange={(e)=>{this.enableAssignment=!this.enableAssignment;this.newChange=true;this.findEnabledCategory();}} type="checkbox"/>
          <span className="slider round"></span>
        </label></React.Fragment>):null}
      </div>
      )
    }
    // if (this.AssignmentInfoPackageReady){
    //   this.buildRightSideInfoColumn()
    // }
    // this.roles=(<select
    // onChange={(e)=>{
    //   if (e.target.value==="Student"){
    //     this.rightToEdit=false
    //   }
    //   if (e.target.value==="Instructor"){
    //     this.rightToEdit=true
    //   }
    //   this.alreadyLoadAssignment=[]
    //   this.alreadyMadeLink=[]
    //   this.tree_route=[]
    //   this.overview_link=null
    //   this.syllabus_link=null
    //   this.grade_link=null
    //   this.assignment_link=null
    //   this.forceUpdate()
    // }}>
    //   {this.rightToView?(<option selected = {!this.rightToEdit?true:false} value="Student">Student</option>):null}
    //   {this.instructorRights?(<option selected = {this.rightToEdit?true:false} value="Instructor">Instructor</option>):null}
    // </select>)

    if (this.AssignmentInfoChanged){
      this.AssignmentInfoChanged=false;
      this.saveAssignmentInfo()
    }
    
    // not yet implemented
    // if (this.state.newChange===true){
    // this.ToggleList();
    // }
    return (
    <React.Fragment>
      <div className="courseContainer">
<<<<<<< HEAD
        {(this.courseIdsArray!=[] && this.courseInfo!={}?
=======
        {(this.courseIdsArray!=[] && this.courseInfo!={} ?
>>>>>>> 78513848
          (<DoenetHeader 
            key={"doenetHeader"+(this.updateNumber++)}
            toolTitle="Course" 
            headingTitle = {this.courseName}
           
            rights = {
              {rightToEdit:this.rightToEdit,
                rightToView:this.rightToView,
                instructorRights : this.instructorRights,
                downloadPermission : this.parentUpdateDownloadPermission,
                permissions : this.coursesPermissions,
                arrayIds : this.courseIdsArray,
                courseInfo : this.courseInfo,
                defaultId : this.currentCourseId,
<<<<<<< HEAD
                defaultRole: (this.rightToEdit&&this.rightToView?"Instructor":(this.rightToView?"Student":"N/A")),
=======
>>>>>>> 78513848
                permissionCallBack :(e)=>{
                  if (e==="Student"){
                    this.rightToEdit=false
                  }
                  if (e==="Instructor"){
                    this.rightToEdit=true
                    this.instructorRights = true
                  }
    
                  this.makeTreeArray=[]
                  this.alreadyLoadOverview = false
                  this.alreadyLoadSyllabus = false
                  this.Overview_doenetML = ""
                  this.Syllabus_doenetML = ""
                  this.assignmentTree = null
    
                  this.alreadyLoadAssignment=[]
                  this.alreadyMadeLink=[]
                  this.tree_route=[]
                  this.overview_link=null
                  this.syllabus_link=null
                  this.grade_link=null
                  this.assignment_link=null
                  if (this.activeSection==="assignments" && this.enableAssignment){
                    this.makeTreeVisible({loadSpecificId:""})
                  }
                  this.forceUpdate()
                },
                parentFunction:(e)=>{
                  this.updateNumber+=1
                  this.alreadyHasCourseInfo=false
                  this.alreadyLoadAssignment=[]
                  this.alreadyMadeLink=[]
                  this.tree_route=[]
    
                  this.overview_branchId=""
                  this.syllabus_branchId=""
    
                  this.overview_link=null
                  this.syllabus_link=null
                  this.grade_link=null
                  this.assignment_link=null
    
                  this.currentCourseId = e;
                  this.accessAllowed = this.coursesPermissions['courseInfo'][this.currentCourseId]['accessAllowed'];
                  this.adminAccess=this.coursesPermissions['courseInfo'][this.currentCourseId]['adminAccess'];
                  this.rightToView = false
                  this.rightToEdit = false
                  this.instructorRights = false
                  if (this.accessAllowed==="1"){
                    this.rightToView = true
                    if (this.adminAccess==="1"){
                      this.rightToEdit = true
                      this.instructorRights = true
                    }
                  }
                  this.usingDefaultCourseId = false
                  this.alreadyLoadAllCourses = false
    
                  // this.AssignmentInfoChanged=true;
                  this.forceUpdate()
                  }
              }
            }
            // rightToEdit = {this.rightToEdit}
            // rightToView = {this.rightToView}
            
            
            
             
            />):null
          )}
        
        <Router>
          <>
         {/* {this.activeSection==="overview"?this.loadOverview:this.loadSyllabus} */}
<<<<<<< HEAD
            <div style={phone_homeLeftNav_style} className="homeLeftNav">
=======
            <div className="homeLeftNav">
>>>>>>> 78513848
              {this.roles}
              {this.overview_link}
              {this.syllabus_link}
              {this.grade_link}

              {this.assignment_link}
<<<<<<< HEAD
              {this.activeSection==="assignments"&&this.enableAssignment?this.assignmentTree:null}
              

            </div>
            {this.state.deviceGivenWidth!="phone"?<div className="homeActiveSection">

<Switch>
  <Route key="overview" exact path="/overview">
    {this.Overview_doenetML!="" && this.Overview_doenetML!=undefined?<Overview doenetML={this.Overview_doenetML}/>:null}
  </Route>
  <Route key="syllabus" exact path="/syllabus">
    {this.Syllabus_doenetML!="" && this.Syllabus_doenetML!=undefined?<Syllabus doenetML={this.Syllabus_doenetML}/>:null}             
  </Route>
  {this.grade_route}
  <Route key="/" exact path="/">
  {this.loadFirstTrue}
  </Route>
  <Route key ="assignments" exact path='/assignments'>
  <div>
    </div>
  </Route>
  {this.tree_route}
</Switch>
</div>:null}
            
            
          </>
        </Router>
=======

              

              {this.rightToEdit && this.activeSection==="assignments"?
              (<div>
                
                {/* <button className={this.enableMode==="position"?"selectedEnableButton":"button"} data-cy="modifyTree"
              onClick={()=>{this.enableMode='position';this.activeSection="assignments";this.buildTree();this.makeTreeVisible({loadSpecificId:""})
              }}>Modify position</button> */}

              <button className={this.enableMode==="remove"?"selectedEnableButton":"button"} data-cy="removeTree"
              onClick={()=>{this.enableMode='remove';this.activeSection="assignments";this.buildTree();this.makeTreeVisible({loadSpecificId:""})}}>Remove tree</button>

              <button className={this.enableMode==='header'?"selectedEnableButton":"button"} data-cy="addHeader"
              onClick={()=>{this.enableMode='header';this.activeSection="assignments";this.buildTree();this.makeTreeVisible({loadSpecificId:""})}}>Add Header</button>

              <button className={this.enableMode==='assignments'?"selectedEnableButton":"button"} data-cy="addAssignment"
              onClick={()=>{this.enableMode='assignments';this.activeSection="assignments";this.buildTree();this.makeTreeVisible({loadSpecificId:""})}}>Add Assignment</button>
              </div>)
              :null}

              {/* {this.enableAssignment?this.assignment_link:null} */}
              {/* <Link to={'/overview'} className="homeMainMenuItem" data-cy="overviewNavItem" onClick={()=>{this.activeSection="overview";this.loadSection();this.componentLoadedFromNavigationBar=null;this.forceUpdate()}}>{this.activeSection === "overview" ? "* " : null}Overview4</Link> */}
              {/* <Link to={'/syllabus'} className="homeMainMenuItem" data-cy="syllabusNavItem"onClick={()=>{this.activeSection="syllabus";this.loadSection();this.componentLoadedFromNavigationBar=null;this.forceUpdate()}}>{this.activeSection === "syllabus" ? "* " : null}Syllabus2</Link> */}
              {/* <Link to={'/grades'} className="homeMainMenuItem" data-cy="gradesNavItem"onClick={()=>{this.activeSection="grade";this.componentLoadedFromNavigationBar=null;this.loadSection()}}>{this.activeSection === "grades" ? "* " : null}Grades</Link> */}
              {/* <Link to={'/assignments'} className="homeMainMenuItem" data-cy="assignmentsNavItem"onClick={()=>{this.activeSection="assignments";this.showsAllAssignment=!this.showsAllAssignment;this.componentLoadedFromNavigationBar=null;this.makeTreeVisible({loadSpecificId:""})}}>{this.activeSection === "assignments" ? "* " : null}Assignments</Link> */}
              {/* {this.assignmentTree!=null?(this.activeSection==="assignments"?):null} */}
              
              {/* {this.activeSection==="assignments" && this.assignmentIsClicked?(this.assignmentTree!=null?this.assignmentTree:<p>Empty tree</p>):null} */}
            </div>
            <div className="homeActiveSection">
            
            

            {/* TO-DO(me): ask Kevin if he wants assignment loaded here 
            when an assignment is selected as instructor and students */}
            {/* {this.componentLoadedFromNavigationBar} */}
              <Switch>
                {/* <Route path="/:id" children={<Child />}> */}
                <Route key="overview" exact path="/overview">
                  {this.Overview_doenetML!="" && this.Overview_doenetML!=undefined?<Overview doenetML={this.Overview_doenetML}/>:null}
                </Route>
                <Route key="syllabus" exact path="/syllabus">
                  {this.Syllabus_doenetML!="" && this.Syllabus_doenetML!=undefined?<Syllabus doenetML={this.Syllabus_doenetML}/>:null}             
                </Route>
                {this.grade_route}
                <Route key="/" exact path="/">
                {this.loadFirstTrue}
                {/* {this.Overview_doenetML!=""?<Overview doenetML={this.Overview_doenetML}/>:null} */}
                </Route>
                <Route key ="assignments" exact path='/assignments'>
                <div>
                  {this.assignmentTree}
                {/* {this.activeSection==="assignments" && this.assignmentIsClicked?
              (this.assignmentTree!=null?
                (this.treeOnScreen?this.assignmentTree:null):
                (!this.assignmentOnScreen?
                  <p>Empty tree</p>:null)):
                  null} */}
                  </div>
                  {/* <div>Select an Assignment</div> */}
                </Route>
                {this.tree_route}
              </Switch>
            </div>
            
          </>
        </Router>
        {/* <Router>
          <Route key="overview" exact path="/overview">
            <div>HELLO</div>
          </Route>
        </Router> */}
        {/* {this.thisAssignmentInfo!=""?

  this.rightSideInfoColumn:null} */}
        {/* <div className="homeLeftNav">
          {overview_component}
          {syllabus_component}
          {grade_component}

          {this.enableAssignment?ModifyTreeInsertAssignmentHeadingModeComponent:null}
          {this.enableAssignment?tree_component:null}

          
        <select style={{marginTop:"10px"}} onChange={this.EnableThese}>
          <option>Enable Section</option>
          {this.enableThese }
        </select>
        </div> */}
>>>>>>> 78513848

      </div>
      {/* <div id="pageNavPhone">
          <div className="pageNav">
            <button className="selected" onClick={()=>this.setState({phone_panel_active:"Context Panel"})} ><span>Context Panel</span></button>
            <button  className="selected" onClick={()=>this.setState({phone_panel_active:"Editor"})}><span>Editor</span></button>
            <button  className="selected" onClick={()=>this.setState({phone_panel_active:"Viewer"})} ><span>Viewer</span></button>
          </div>
        </div> */}
    </React.Fragment>)
    
  }
}



export default DoenetCourse;<|MERGE_RESOLUTION|>--- conflicted
+++ resolved
@@ -592,22 +592,14 @@
   constructor(props) {
     super(props);
     this.assignmentDoenetML = this.props.assignmentDoenetML
-<<<<<<< HEAD
-    console.log("RUNNING Assignments constructor")
-    console.log(this.props.style)
-=======
-    // console.log("RUNNING Assignments constructor")
-    // console.log(this.assignmentDoenetML)
->>>>>>> 78513848
+
   }
   render() {
     return (
       // <React.Fragment>
-<<<<<<< HEAD
+
       <div style={this.props.style} className="homeActiveSectionMain" data-cy="syllabusNavItem">
-=======
-      <div className="homeActiveSectionMain" data-cy="syllabusNavItem">
->>>>>>> 78513848
+
         {/* <span className="Section-Text">Assignment is loading if not already here</span> */}
         {this.assignmentDoenetML!="" && this.assignmentDoenetML!=null?
         
@@ -665,10 +657,9 @@
     const envurl='/api/env01.php';
     this.adminAccess = 0;
     this.accessAllowed = 0;
-<<<<<<< HEAD
+
     this.phone_info_style = {}
-=======
->>>>>>> 78513848
+
 
     this.coursesPermissions = {}
     axios.get(envurl)
@@ -690,11 +681,7 @@
           this.forceUpdate();
       });
       // todo: a select button to switch between students and instructor
-<<<<<<< HEAD
-=======
-      
-     
->>>>>>> 78513848
+
       
      
     // let deviceGivenWidth = this.widthToDevice();    
@@ -741,11 +728,7 @@
     this.componentLoadedFromNavigationBar=null;
     this.newChange= false
     this.state = {
-<<<<<<< HEAD
-      // deviceGivenWidth:deviceGivenWidth,
-=======
-
->>>>>>> 78513848
+
       courseId: "",
       error: null,
       errorInfo: null,
@@ -1198,12 +1181,10 @@
             this.buildRightSideInfoColumn()
             // console.log("link is "+link)
           this.makeTreeRoute({link:link,assignmentId:this.thisAssignmentInfo})
-<<<<<<< HEAD
+
           this.makeTreeVisible({loadSpecificId:this.thisAssignmentInfo})
             // this.forceUpdate();
-=======
-            this.forceUpdate();
->>>>>>> 78513848
+
         });
   }
   changeCurrentAssignmentRoute({id}){
@@ -1883,7 +1864,7 @@
   if (this.enableMode==='header'){
     this.tree.push(addHeaderToTheEndOfUltimateHeader)
   }
-<<<<<<< HEAD
+
 }
 
 saveTree(){
@@ -2120,244 +2101,6 @@
 }else {
   this.heading_obj[myNewParentId]["headingId"].unshift(currentHeaderId)
 }
-=======
-}
-
-saveTree(){
-  // console.log("saving the tree")
-  /**
-   * here passing in a payload of
-   * for UPDATE:
-   *  a assignment set where all row in assignment match the id will be updated in parent
-   * for DELETE:
-   *  a header set where all row in course's heading match the id will be deleted
-   * for INSERT:
-   *  for inserting into assignment
-   *   a set of assignment id
-   *   a list of parent id as 1 header Id can have multiple assignment id
-   *   index of children id associated with index of assignment id
-   *  for inserting into heading
-   *    a list of header id where duplicate may occur as a header may contain several different children id
-   *    a set of children id as no children Id can be owned by 2 different parents
-   * 
-   * delete multiple rows: DELETE FROM table WHERE col1 IN (1,2,3,4,5)
-      insert multiple rows:
-      INSERT INTO 
-            projects(name, start_date, end_date)
-      VALUES
-            ('AI for Marketing','2019-08-01','2019-12-31'),
-            ('ML for Sales','2019-05-15','2019-11-20');
-   */
-  let assignmentId_parentID_array = [];
-  let assignmentId_array = Object.keys(this.assignment_obj)
-  assignmentId_array.forEach(id=>{
-    assignmentId_parentID_array.push(this.assignment_obj[id]['parent']);
-  })
-  let headerID_array = Object.keys(this.heading_obj);
-  let headerID_array_to_payload = []
-  let headerID_childrenId_array_to_payload=[]
-  let headerID_parentId_array_to_payload = []
-  let headerID_name = []
-  headerID_array.forEach(currentHeaderId=>{
-    let currentHeaderObj=this.heading_obj[currentHeaderId]
-    let name = currentHeaderObj['name']
-    if (name==null){
-      name="NULL"
-    }
-    let currentHeaderObjHeadingIdArray = currentHeaderObj['headingId']
-    let lengthOfHeadingId = currentHeaderObjHeadingIdArray.length
-    let currentHeaderObjAssignmentIdArray = currentHeaderObj['assignmentId']
-    let currentHeaderObjParentId = currentHeaderObj['parent']
-    let lengthOfAssigmentId = currentHeaderObjAssignmentIdArray.length
-    let iterator = 0
-    if (lengthOfHeadingId==0 && lengthOfAssigmentId==0){
-      headerID_array_to_payload.push(currentHeaderId)
-      if (currentHeaderObjParentId==null){
-        headerID_parentId_array_to_payload.push("NULL")
-      } else {
-      headerID_parentId_array_to_payload.push(currentHeaderObjParentId)
-      }
-      headerID_childrenId_array_to_payload.push("NULL")
-      headerID_name.push(name);
-    }
-    while (iterator < lengthOfHeadingId){
-      headerID_array_to_payload.push(currentHeaderId)
-      headerID_childrenId_array_to_payload.push(currentHeaderObjHeadingIdArray[iterator])
-      headerID_name.push(name);
-      if (currentHeaderObjParentId==null){
-        headerID_parentId_array_to_payload.push("NULL")
-      } else {
-      headerID_parentId_array_to_payload.push(currentHeaderObjParentId)
-      }
-      iterator+=1
-    }
-    iterator = 0
-    while (iterator < lengthOfAssigmentId){
-      headerID_array_to_payload.push(currentHeaderId)
-      headerID_childrenId_array_to_payload.push(currentHeaderObjAssignmentIdArray[iterator])
-      headerID_name.push(name);
-      if (currentHeaderObjParentId==null){
-        headerID_parentId_array_to_payload.push("NULL")
-      } else {
-      headerID_parentId_array_to_payload.push(currentHeaderObjParentId)
-      }
-      iterator+=1
-    }
-  })
-  //JSON.stringify()
-  // assignmentId_array =JSON.stringify(assignmentId_array) 
-  // assignmentId_parentID_array = JSON.stringify(assignmentId_parentID_array) 
-  // headerID_array_to_payload = JSON.stringify(headerID_array_to_payload) 
-  // headerID_childrenId_array_to_payload = JSON.stringify(headerID_childrenId_array_to_payload) 
-  // console.log(headerID_name)
-  //   console.log("headerID_array_to_payload..")
-  //   console.log(headerID_array_to_payload)
-  //   console.log("headerID_childrenId_array_to_payload..")
-  //   console.log(headerID_childrenId_array_to_payload)
-  //   console.log("headerID_parentId_array_to_payload")
-  //   console.log(headerID_parentId_array_to_payload)
-    const urlGetCode = '/api/saveTree.php';
-    const data = {
-      assignmentId_array: assignmentId_array,
-      assignmentId_parentID_array: assignmentId_parentID_array,
-      headerID_array_to_payload:headerID_array_to_payload,
-      headerID_name:headerID_name,
-      headerID_parentId_array_to_payload:headerID_parentId_array_to_payload,
-      headerID_childrenId_array_to_payload:headerID_childrenId_array_to_payload,
-      courseId:"aI8sK4vmEhC5sdeSP3vNW"
-    }
-
-    axios.post(urlGetCode,data)
-    .then(resp=>{
-      // console.log(resp.data)
-    })
-    .catch(error=>{this.setState({error:error})});
-
-}
-moveHeaderUp({headerObj}){
-/**
-* posses up arrow iff your id not first appear inside your parentId's headerId array
-* get the id of the current header
-* find current header parentId in this.header_obj
-* find current header parent obj in this.header_obj base on parentId
-* get current header index inside current header parent obj headerId
-* swap it with the element whose index before
-*/
-
-let currentHeaderId = headerObj["id"]
-
-let myParentId = this.heading_obj[currentHeaderId]["parent"]
-let parentObj = this.heading_obj[myParentId];
-
-let currentHeaderIndexInParentHeaderIdArray = parentObj["headingId"].indexOf(currentHeaderId)
-let previousIndex = currentHeaderIndexInParentHeaderIdArray+1;
-
-let previousId = parentObj["headingId"][previousIndex]
-let temp = previousId;
-// swapping
-parentObj["headingId"][previousIndex]=currentHeaderId;
-parentObj["headingId"][currentHeaderIndexInParentHeaderIdArray] = temp;
-
-this.buildTreeArray();
-this.buildTree();
-this.forceUpdate();
-this.saveTree();
-}
-moveAssignmentUp({assignmentObj}){
-/**
-* posses up arrow iff your id not first appear inside your parentId's assignment array
-* get the id of the current assignment
-* find current assignment parentId in this.header_obj
-* find current assignment's parent obj in this.header_obj base on parentId
-* get current assignment index inside current header's parent obj assignmentId
-* swap it with the element whose index before
-*/
-let currentAssignmentId = assignmentObj["id"]
-let myParentId = this.assignment_obj[currentAssignmentId]["parent"]
-let parentObj = this.heading_obj[myParentId];
-let currentHeaderIndexInParentHeaderIdArray = parentObj["assignmentId"].indexOf(currentAssignmentId)
-let previousIndex = currentHeaderIndexInParentHeaderIdArray+1;
-let previousId = parentObj["assignmentId"][previousIndex]
-let temp = previousId;
-// swapping
-parentObj["assignmentId"][previousIndex]=currentAssignmentId;
-parentObj["assignmentId"][currentHeaderIndexInParentHeaderIdArray] = temp;
-this.buildTreeArray();
-this.buildTree();
-this.forceUpdate();
-this.saveTree();
-}
-moveHeaderDown({headerObj}){
-/**
- * posses down arrow iff your id not last appear inside your parentId's headerId array
- * get the id of the current header
- * find current header parentId in this.header_obj
- * find current header parent obj in this.header_obj base on parentId
- * get current header index inside current header parent obj headerId
- * swap it with the element whose index after
- */
-let currentHeaderId = headerObj["id"]
-let myParentId = this.heading_obj[currentHeaderId]["parent"]
-let parentObj = this.heading_obj[myParentId];
-let currentHeaderIndexInParentHeaderIdArray = parentObj["headingId"].indexOf(currentHeaderId)
-let previousIndex = currentHeaderIndexInParentHeaderIdArray-1;
-let previousId = parentObj["headingId"][previousIndex]
-let temp = previousId;
-// swapping
-parentObj["headingId"][previousIndex]=currentHeaderId;
-parentObj["headingId"][currentHeaderIndexInParentHeaderIdArray] = temp;
-this.buildTreeArray();
-this.buildTree();
-this.forceUpdate();
-this.saveTree();
-}
-moveAssignmentDown({assignmentObj}){
-  /**
- * posses down arrow iff your id not lasr appear inside your parentId's assignment array
- * get the id of the current assignment
- * find current assignment parentId in this.header_obj
- * find current assignment's parent obj in this.header_obj base on parentId
- * get current assignment index inside current header's parent obj assignmentId
- * swap it with the element whose index after
- */
-let currentAssignmentId = assignmentObj["id"]
-let myParentId = this.assignment_obj[currentAssignmentId]["parent"]
-let parentObj = this.heading_obj[myParentId];
-let currentHeaderIndexInParentHeaderIdArray = parentObj["assignmentId"].indexOf(currentAssignmentId)
-let previousIndex = currentHeaderIndexInParentHeaderIdArray-1;
-let previousId = parentObj["assignmentId"][previousIndex]
-let temp = previousId;
-// swapping
-parentObj["assignmentId"][previousIndex]=currentAssignmentId;
-parentObj["assignmentId"][currentHeaderIndexInParentHeaderIdArray] = temp;
-this.buildTreeArray();
-this.buildTree();
-this.forceUpdate();
-this.saveTree();
-
-}
-moveHeaderLeft({headerObj}){
-/**
- * possess a left arrow when exists parent that not "UltimateHeader"
- * get the id of the current header as currentHeaderId
- * find currentHeaderId's parentId in this.header_obj
- * splice currentHeaderId out of currentHeaderId's parentId headingId array
- * store parentId of currentHeaderId's parentId as newParentId
- * change currentHeaderId's parentId attribute value to newParentId
- */
-let currentHeaderId = headerObj["id"]
-let myparentId = this.heading_obj[currentHeaderId]["parent"]
-let myNewParentId = this.heading_obj[myparentId]["parent"]
-let myParentHeaderIdArray = this.heading_obj[myparentId]["headingId"]
-let currentHeaderIdIndexInsidemyParentHeaderIdArray = myParentHeaderIdArray.indexOf(currentHeaderId)
-this.heading_obj[myparentId]["headingId"].splice(currentHeaderIdIndexInsidemyParentHeaderIdArray,1)
-this.heading_obj[currentHeaderId]["parent"] = myNewParentId;
-if (currentHeaderIdIndexInsidemyParentHeaderIdArray===(myParentHeaderIdArray-1)){
-  this.heading_obj[myNewParentId]["headingId"].push(currentHeaderId)   // when u last
-}else {
-  this.heading_obj[myNewParentId]["headingId"].unshift(currentHeaderId)
-}
->>>>>>> 78513848
 // console.log("moveHeaderLeft")
 // console.log(this.heading_obj)
 this.buildTreeArray();
@@ -2669,11 +2412,9 @@
   (
     <Route key={link} exact path={link}>
       <React.Fragment>
-<<<<<<< HEAD
+
      <Assignments style={this.phone_info_style} assignmentDoenetML={this.assignmentDoenetML}/>
-=======
-     <Assignments assignmentDoenetML={this.assignmentDoenetML}/>
->>>>>>> 78513848
+
      {this.rightSideInfoColumn}
      </React.Fragment>
     </Route>
@@ -3396,7 +3137,7 @@
     // }
     // this.buildTree()
   }
-<<<<<<< HEAD
+
   // windowResizeHandler(){
   //   let deviceGivenWidth = this.widthToDevice();
   //   if (this.state.deviceGivenWidth !== deviceGivenWidth){
@@ -3459,38 +3200,6 @@
     }
     
 
-=======
-  render() {
-    // console.log("====RENDER====");
-    // if (!this.assignmentTree && this.activeSection==="assignments"){
-    //   this.makeTreeVisible({loadSpecificId:""})
-    // }
-    this.overview_link=null
-    this.syllabus_link=null
-    this.grade_link=null
-    this.assignment_link=null
-    // console.log(this.overview_branchId)
-    // console.log(this.syllabus_branchId)
-
-    if (!this.alreadyLoadAllCourses){
-      this.loadAllCourses()
-    }
-    if (this.courseIdsArray==[]){
-      this.forceUpdate()
-    }
-      let found = false
-    this.trueList.forEach(e=>{
-      if (e===this.activeSection && found===false){
-        found=true
-      }
-    });
-    if ( this.DoneLoading===true && found===false && this.activeSection!=null){
-      this.activeSection=this.trueList[0]
-      this.updateLocationBar() // this make sure it has the correct URL
-    }
-    
-
->>>>>>> 78513848
     if (this.newChange===true){
       this.ToggleList();
       }
@@ -3656,11 +3365,9 @@
     return (
     <React.Fragment>
       <div className="courseContainer">
-<<<<<<< HEAD
+
         {(this.courseIdsArray!=[] && this.courseInfo!={}?
-=======
-        {(this.courseIdsArray!=[] && this.courseInfo!={} ?
->>>>>>> 78513848
+
           (<DoenetHeader 
             key={"doenetHeader"+(this.updateNumber++)}
             toolTitle="Course" 
@@ -3675,10 +3382,9 @@
                 arrayIds : this.courseIdsArray,
                 courseInfo : this.courseInfo,
                 defaultId : this.currentCourseId,
-<<<<<<< HEAD
+
                 defaultRole: (this.rightToEdit&&this.rightToView?"Instructor":(this.rightToView?"Student":"N/A")),
-=======
->>>>>>> 78513848
+
                 permissionCallBack :(e)=>{
                   if (e==="Student"){
                     this.rightToEdit=false
@@ -3755,18 +3461,16 @@
         <Router>
           <>
          {/* {this.activeSection==="overview"?this.loadOverview:this.loadSyllabus} */}
-<<<<<<< HEAD
+
             <div style={phone_homeLeftNav_style} className="homeLeftNav">
-=======
-            <div className="homeLeftNav">
->>>>>>> 78513848
+
               {this.roles}
               {this.overview_link}
               {this.syllabus_link}
               {this.grade_link}
 
               {this.assignment_link}
-<<<<<<< HEAD
+
               {this.activeSection==="assignments"&&this.enableAssignment?this.assignmentTree:null}
               
 
@@ -3795,98 +3499,6 @@
             
           </>
         </Router>
-=======
-
-              
-
-              {this.rightToEdit && this.activeSection==="assignments"?
-              (<div>
-                
-                {/* <button className={this.enableMode==="position"?"selectedEnableButton":"button"} data-cy="modifyTree"
-              onClick={()=>{this.enableMode='position';this.activeSection="assignments";this.buildTree();this.makeTreeVisible({loadSpecificId:""})
-              }}>Modify position</button> */}
-
-              <button className={this.enableMode==="remove"?"selectedEnableButton":"button"} data-cy="removeTree"
-              onClick={()=>{this.enableMode='remove';this.activeSection="assignments";this.buildTree();this.makeTreeVisible({loadSpecificId:""})}}>Remove tree</button>
-
-              <button className={this.enableMode==='header'?"selectedEnableButton":"button"} data-cy="addHeader"
-              onClick={()=>{this.enableMode='header';this.activeSection="assignments";this.buildTree();this.makeTreeVisible({loadSpecificId:""})}}>Add Header</button>
-
-              <button className={this.enableMode==='assignments'?"selectedEnableButton":"button"} data-cy="addAssignment"
-              onClick={()=>{this.enableMode='assignments';this.activeSection="assignments";this.buildTree();this.makeTreeVisible({loadSpecificId:""})}}>Add Assignment</button>
-              </div>)
-              :null}
-
-              {/* {this.enableAssignment?this.assignment_link:null} */}
-              {/* <Link to={'/overview'} className="homeMainMenuItem" data-cy="overviewNavItem" onClick={()=>{this.activeSection="overview";this.loadSection();this.componentLoadedFromNavigationBar=null;this.forceUpdate()}}>{this.activeSection === "overview" ? "* " : null}Overview4</Link> */}
-              {/* <Link to={'/syllabus'} className="homeMainMenuItem" data-cy="syllabusNavItem"onClick={()=>{this.activeSection="syllabus";this.loadSection();this.componentLoadedFromNavigationBar=null;this.forceUpdate()}}>{this.activeSection === "syllabus" ? "* " : null}Syllabus2</Link> */}
-              {/* <Link to={'/grades'} className="homeMainMenuItem" data-cy="gradesNavItem"onClick={()=>{this.activeSection="grade";this.componentLoadedFromNavigationBar=null;this.loadSection()}}>{this.activeSection === "grades" ? "* " : null}Grades</Link> */}
-              {/* <Link to={'/assignments'} className="homeMainMenuItem" data-cy="assignmentsNavItem"onClick={()=>{this.activeSection="assignments";this.showsAllAssignment=!this.showsAllAssignment;this.componentLoadedFromNavigationBar=null;this.makeTreeVisible({loadSpecificId:""})}}>{this.activeSection === "assignments" ? "* " : null}Assignments</Link> */}
-              {/* {this.assignmentTree!=null?(this.activeSection==="assignments"?):null} */}
-              
-              {/* {this.activeSection==="assignments" && this.assignmentIsClicked?(this.assignmentTree!=null?this.assignmentTree:<p>Empty tree</p>):null} */}
-            </div>
-            <div className="homeActiveSection">
-            
-            
-
-            {/* TO-DO(me): ask Kevin if he wants assignment loaded here 
-            when an assignment is selected as instructor and students */}
-            {/* {this.componentLoadedFromNavigationBar} */}
-              <Switch>
-                {/* <Route path="/:id" children={<Child />}> */}
-                <Route key="overview" exact path="/overview">
-                  {this.Overview_doenetML!="" && this.Overview_doenetML!=undefined?<Overview doenetML={this.Overview_doenetML}/>:null}
-                </Route>
-                <Route key="syllabus" exact path="/syllabus">
-                  {this.Syllabus_doenetML!="" && this.Syllabus_doenetML!=undefined?<Syllabus doenetML={this.Syllabus_doenetML}/>:null}             
-                </Route>
-                {this.grade_route}
-                <Route key="/" exact path="/">
-                {this.loadFirstTrue}
-                {/* {this.Overview_doenetML!=""?<Overview doenetML={this.Overview_doenetML}/>:null} */}
-                </Route>
-                <Route key ="assignments" exact path='/assignments'>
-                <div>
-                  {this.assignmentTree}
-                {/* {this.activeSection==="assignments" && this.assignmentIsClicked?
-              (this.assignmentTree!=null?
-                (this.treeOnScreen?this.assignmentTree:null):
-                (!this.assignmentOnScreen?
-                  <p>Empty tree</p>:null)):
-                  null} */}
-                  </div>
-                  {/* <div>Select an Assignment</div> */}
-                </Route>
-                {this.tree_route}
-              </Switch>
-            </div>
-            
-          </>
-        </Router>
-        {/* <Router>
-          <Route key="overview" exact path="/overview">
-            <div>HELLO</div>
-          </Route>
-        </Router> */}
-        {/* {this.thisAssignmentInfo!=""?
-
-  this.rightSideInfoColumn:null} */}
-        {/* <div className="homeLeftNav">
-          {overview_component}
-          {syllabus_component}
-          {grade_component}
-
-          {this.enableAssignment?ModifyTreeInsertAssignmentHeadingModeComponent:null}
-          {this.enableAssignment?tree_component:null}
-
-          
-        <select style={{marginTop:"10px"}} onChange={this.EnableThese}>
-          <option>Enable Section</option>
-          {this.enableThese }
-        </select>
-        </div> */}
->>>>>>> 78513848
 
       </div>
       {/* <div id="pageNavPhone">
