body{
  background-color: rgb(246, 248, 255);
  padding: 0;
  margin: 0;
  overflow: hidden;
}
button{
  outline:none;
}

.leftpanel{
  position: relative;
  display: flex;
  flex-direction: column;
  min-height: 1vh;
  overflow: hidden;
  /* background-color: #e3d2d2; */

  /* background-color: #6de5ff; */
}

.middlepanel{
  position: relative;
  display: flex;
  flex-direction: column;
  min-height: 1vh;
  overflow: hidden;
}

.rightpanel{
  position: relative;
  display: flex;
  flex-direction: column;
  min-height: 1vh; 
  overflow: hidden;
}

.column-resizer{
  cursor: col-resize;
}

.left-resizer{
  cursor: e-resize;

}

.right-resizer{
  cursor: w-resize;
}

.resizer{
<<<<<<< HEAD
  width: 3px;
  padding-left: 1px;
  padding-right: 1px;
=======
  width: 6px;
  /* border-left:1px solid #E3E2E2; */
  background-color: #E3E2E2;
>>>>>>> fc5f3a80
  position:relative;
  flex-shrink: 0;
  background-color: white;

}
.horizontal-seperator {
  width: 5px;
  height: 1px;
  background-color: #e3e2e2;
  position: absolute;
  top: 40px;
  left: 0px;
}
.vertical-seperator {
  height: 100%;
  width: 1px;
  background: #e3e2e2;
  margin: 0 auto;
}
.resizer:hover{
  background-color: #E3E2E2;

<<<<<<< HEAD
}
.panels-header-content{
  /* display:flex; */
  max-height: 40px;
=======
.menucontent{
  /* display:flex; */
  min-height: 40px;
>>>>>>> fc5f3a80
  margin:0px;
  /* padding:10px 0px 10px 0px; */
  /* background-color:rgba(232,236,238,.5); */
  z-index: 3;
  background-color: white;
  border-bottom: 1px solid #E3E2E2;
  align-content: space-between;
    align-items: center;
}
<<<<<<< HEAD
.panels-header-controls{
  margin: 10px 10px;
  display: inline-block;
}

.leftCloseButton{
  width: 25px;
  height:25px;
  background-color: #E3E2E2;
  border-radius: 20px 0 0 20px;
  margin: 8px 0 10px 0;
  float: right;
}
.rightCloseButton{
  width: 25px;
  height:25px;
  background-color: #E3E2E2;
  border-radius: 0 20px 20px 0;
  margin: 8px 0 10px 0;

}
.middleLeftButton{
  width: 25px;
  height:25px;
  background-color: #E3E2E2;
  border-radius: 0 20px 20px 0;
  margin: 10px 0 10px 0;

}
.middleRightButton{
  width: 25px;
  height:25px;
  background-color: #E3E2E2;
  border-radius: 20px 0 0 20px;
  margin: 10px 0 10px 0;
  float: right;

=======
.menuControls{
  margin: 10px 0;
  display: inline-block;
>>>>>>> fc5f3a80
}


@media only screen and (max-width: 767px) {
  .footer-on {
    margin-bottom: 30px;
  }

 .phonebuttoncontainer{
  display : flex;
  width: 100%;
  bottom: 0.1px;
  left: 0px;
  position: fixed;
  z-index:5;
  text-align: center;
}

.phonebutton{
    color: white;
    background-color: black;
    width: 100%;
} 
<<<<<<< HEAD
.tool-footer{
  height:60px;
  ;
}

.leftCloseButton{
  display:none;
}
.rightCloseButton{
  display: none;
}
.middleLeftButton{
display: none;

}
.middleRightButton{
  display: none;

}

=======
.virtual-footer{
  height:60px;
  background-color:#E3E2E2;
  ;
}
>>>>>>> fc5f3a80
}
 <|MERGE_RESOLUTION|>--- conflicted
+++ resolved
@@ -49,15 +49,9 @@
 }
 
 .resizer{
-<<<<<<< HEAD
   width: 3px;
   padding-left: 1px;
   padding-right: 1px;
-=======
-  width: 6px;
-  /* border-left:1px solid #E3E2E2; */
-  background-color: #E3E2E2;
->>>>>>> fc5f3a80
   position:relative;
   flex-shrink: 0;
   background-color: white;
@@ -80,16 +74,10 @@
 .resizer:hover{
   background-color: #E3E2E2;
 
-<<<<<<< HEAD
 }
 .panels-header-content{
   /* display:flex; */
   max-height: 40px;
-=======
-.menucontent{
-  /* display:flex; */
-  min-height: 40px;
->>>>>>> fc5f3a80
   margin:0px;
   /* padding:10px 0px 10px 0px; */
   /* background-color:rgba(232,236,238,.5); */
@@ -99,7 +87,6 @@
   align-content: space-between;
     align-items: center;
 }
-<<<<<<< HEAD
 .panels-header-controls{
   margin: 10px 10px;
   display: inline-block;
@@ -137,11 +124,6 @@
   margin: 10px 0 10px 0;
   float: right;
 
-=======
-.menuControls{
-  margin: 10px 0;
-  display: inline-block;
->>>>>>> fc5f3a80
 }
 
 
@@ -165,7 +147,6 @@
     background-color: black;
     width: 100%;
 } 
-<<<<<<< HEAD
 .tool-footer{
   height:60px;
   ;
@@ -186,12 +167,5 @@
 
 }
 
-=======
-.virtual-footer{
-  height:60px;
-  background-color:#E3E2E2;
-  ;
-}
->>>>>>> fc5f3a80
 }
  