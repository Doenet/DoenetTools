import React, { Component } from 'react';
import nanoid from 'nanoid';
import axios from 'axios';
import './admin.css';
import DoenetHeader from './DoenetHeader';
<<<<<<< HEAD

=======
import { faWindowClose, faEdit, faArrowUp,faArrowDown,faArrowLeft,faArrowRight,faPlus,faFolderPlus} from '@fortawesome/free-solid-svg-icons';
import { FontAwesomeIcon } from '@fortawesome/react-fontawesome';

function hashStringToInteger(s) {
  var hash = 0, i, chr;
  if (s.length === 0) return hash;
  for (i = 0; i < s.length; i++) {
    chr   = s.charCodeAt(i);
    hash  = ((hash << 5) - hash) + chr;
    hash |= 0; // Convert to 32bit integer
  }
  return hash;
};

let assignmentID = null;
>>>>>>> 223f0239

class DoenetAdmin extends Component {
  constructor(props) {
    super(props);
    this.state = {
      branchIdsSelected: [],
      assignments: [],
      courseId: "aI8sK4vmEhC5sdeSP3vNW",
      keyStorageStatus: null,
      rename: {},
      edit: {},
    };
    const url='/api/env.php';
        axios.get(url)
        .then(resp=>{
            this.username = resp.data.user;
            this.access = resp.data.access;
            console.log("FROM ENV.PHP")
            console.log(this.username)
            console.log(resp.data)
            this.forceUpdate();
        });
<<<<<<< HEAD

    this.sharedContent = {}; //both have this
    this.loadSharedContent();//both have this
    this.sharedContent.documentOrder = [];//both have this
    this.courseInfo = {};



    this.gradeCategories = ['Gateway', 'Problem Sets', 'Projects', 'Exams', 'Participation'];

    this.updateAssignmentName = this.updateAssignmentName.bind(this);
    this.addAssignments = this.addAssignments.bind(this);
    this.handleContentChange = this.handleContentChange.bind(this);
    // this.deleteAssignment = this.deleteAssignment.bind(this);
    this.buildEditOutline = this.buildEditOutline.bind(this);
    this.insertHeading = this.insertHeading.bind(this);
    this.moveHeadingDown = this.moveHeadingDown.bind(this);
    this.moveHeadingUp = this.moveHeadingUp.bind(this);
    this.moveHeadingRight = this.moveHeadingRight.bind(this);
    this.moveHeadingLeft = this.moveHeadingLeft.bind(this);
    this.handleRenameHeading = this.handleRenameHeading.bind(this);
    this.saveHeadingName = this.saveHeadingName.bind(this);
    this.handleEditAssignment = this.handleEditAssignment.bind(this);
    this.handleAssignmentSave = this.handleAssignmentSave.bind(this);
    this.handleAssignmentMove = this.handleAssignmentMove.bind(this);
    this.saveCourseOutlineToAPI = this.saveCourseOutlineToAPI.bind(this);
    this.storeAccessKeyLocally = this.storeAccessKeyLocally.bind(this);
    this.saveAccessKeyIntoIndexDB = this.saveAccessKeyIntoIndexDB.bind(this);
    this.loadSharedContent = this.loadSharedContent.bind(this);//newly added for separation
    this.assignmentDataToCourseInfo = this.assignmentDataToCourseInfo.bind(this);
    
  }
  assignmentDataToCourseInfo({courseId,data}){ //newly added
        
        
    let parentHeadingIds = [];
=======
     
      
    let url_string = window.location.href;
    var url = new URL(url_string);
    
    this.username = "";
    this.courseId = "aI8sK4vmEhC5sdeSP3vNW"; //Temporary TODO: Choose courses
    this.courseName = "Calculus and Dynamical Systems in Biology";
    this.gradeCategories = ['Gateway','Problem Sets','Projects','Exams','Participation'];
    this.assignmentId = url.searchParams.get("assignmentId");
    this.activeSection = url.searchParams.get("active");
    this.assignment_state_1 = url.searchParams.get("assignment"); // get false
    // if (this.activeSection==='grade'){
    //   this.loadGrades()
    // } 
    this.enableThese=[]
    this.overview_branchId=""
    this.syllabus_branchId=""
    this.selectedAssignmentId=""
    this.state = {
      courseId: "",
      error: null,
      errorInfo: null,
      outlineType:"outline",
      overview:null,
      grade:null,
      assignment:null,
      syllabus:null,
      newChange:false,
      loadingTree:false,
      changeToTree:false,
      enableMode:"position",
      showTree:false,
      selectedAssignmentId:"",
    };
    if (this.assignment_state_1===undefined || this.assignment_state_1===null){
      this.assignment_state_1=true
    } else {
      this.assignment_state_1=false
    }


    this.assignmentsData = null;
    this.DoneLoading=false;
    /**
         * to construct a tree:
         * construct an array that contains objects 
         * (key is id with no pId, value is level, which is 0)
         * secondly,
         *  place pointer at first Id and find what id that it is a pId.
         *  level is value of first id +1. if found
         *  then add that right after the first Id with the current level
         *  when reach the end of this.arr_return, place pointer at second.
         * thirdly, we level is value of second id +1, it will find its children
         */

    // getting info for creating tree from DB
     this.result_arr=[];
    console.log("CREATING SOME ID");
    console.log(nanoid())
    const url_header_assignment = "/api/getHeaderAndAssignmentInfo.php";
     this.arr_return=[];
     this.id_arr=[];
     this.assignmentName="";
     this.assignment_branchId = null;
     this.dueDate=null;
     this.assignedDate=null;
     this.numberOfAttemptsAllowed=null;

     this.AddedAssignmentObjArray = [ 
       // this contains contentIds NOT assignmentId,
      // assignmentId created 
       'T0XvjDItzSs_GXBixY8fa',
       'z3rOQm9o6XXjInAZrz6tV',
       'nwrAL9TIEup9ItRdqYhfR'       
      ]
     this.makeTreeArray=[]; // filled in buildTreeArray
     this.tree=[] // made in buildTree
     this.headerId_arr = []
     this.assignmentId_arr=[]
     console.log("inside CONSTRUCTOR")
      // this.buildTreeArray()
      // this.buildTree()
      this.obj_return={};
      this.heading_obj={};
      this.assignment_obj={};
      this.listOfAssignmentIdNeedDeletingFromDB = []
      this.enableMode='position'
    axios (url_header_assignment)
      .then (resp=>{
        console.log("RUNNING PHP")
        this.obj_return = resp.data;
        //let lengthOfReturnArray = (this.obj_return.length)
        console.log("obj is")
        console.log(resp.data )
        let iterator=0;      
        let keys = (Object.keys(this.obj_return));
        let length = keys.length;
        while (iterator<length){
          let currentId = keys[iterator];
          let name = this.obj_return[currentId]['name'];
          let parent = this.obj_return[currentId]['parent']
          if (parent==null || parent=="null" || parent==""){
            parent=null;
          }
          console.log("checking..")
          let currentIdAttribute = this.obj_return[currentId]['attribute']
          console.log(currentIdAttribute)
          if (currentIdAttribute==='header'){
            let assignmentId = this.obj_return[currentId]['headingId']
            let headingId = this.obj_return[currentId]['assignmentId']
            let childrenArray = this.obj_return[currentId]['childrenId'];
            
              childrenArray.forEach(element=>{
                if (element!=null && element!=""){
                  let childAttribute = this.obj_return[element]['attribute']
                  console.log("still checking..")
                  console.log(childAttribute)
                  if (childAttribute==="header"){
                    headingId.push(element)
                  } else {
                    assignmentId.push(element)
                  }
                }               
              })
                                   
            this.heading_obj [currentId]={name:name,attribute:"header",parent:parent,headingId:headingId,assignmentId:assignmentId}
          } else {
            let contentId = this.obj_return[currentId]['contentId']
            let branchId = this.obj_return[currentId]['branchId']
            let assignedDate = this.obj_return[currentId]['assignedDate']
            let dueDate = this.obj_return[currentId]['dueDate']
            let numberOfAttemptsAllowed = this.obj_return[currentId]['numberOfAttemptsAllowed']
            this.assignment_obj [currentId]={name:name,attribute:"assignment",
            parent:parent,branchId:branchId,contentId:contentId,
            assignedDate:assignedDate,dueDate:dueDate,numberOfAttemptsAllowed:numberOfAttemptsAllowed
          }
          }
          iterator++;
        }
        console.log("DONE LOOPING YES")
        console.log(this.assignment_obj)
          this.buildTreeArray()
          this.buildTree()
          this.forceUpdate();
        
      }).catch(error=>{this.setState({error:error})});
      



>>>>>>> 223f0239
    
    let prevLoopLevel = 1;
    let potentialParentHeadingId = "";
    for(let i = 0; i < data.headingText.length; i++){

<<<<<<< HEAD
        let headingText = data.headingText[i];
        let headingLevel = data.headingLevel[i];
        let headingId = data.headingId[i];
        if (prevLoopLevel < headingLevel){
            if (potentialParentHeadingId !== ""){
                parentHeadingIds.push(potentialParentHeadingId);
            }
        }else if (prevLoopLevel > headingLevel){
            for (var x = 0; x < (prevLoopLevel - headingLevel); x++){
                parentHeadingIds.pop();
            }
        }
        
=======
      const loadUrl = '/api/loadEnable.php'
      this.payLoad = {
        overview:0,
        syllabus:0,
        grade:0,
        assignment:0
      }
      
      axios.get(loadUrl,this.payLoad)
        .then (resp=>{
         
               //!!+ is to convert string to boolean
          this.payLoad.overview=+(resp.data["overview"])
          this.payLoad.grade=+(resp.data["grade"])
          this.payLoad.syllabus=+(resp.data["syllabus"])
          this.payLoad.assignment=+(resp.data["assignment"])
          this.overview_branchId=resp.data["overview_branchId"]
          this.syllabus_branchId=resp.data["syllabus_branchId"]
          // assignment_state =+(resp.data["assignment"])
          // this.enabledDisabledArray = {
          //   overview:!!+payLoad.overview,
          //   syllabus:!!+payLoad.grade,
          //   grade:!!+payLoad.syllabus,
          //   assignment:!!+payLoad.assignment,
          // }


          this.setState({overview:+(resp.data["overview"])})
          this.setState({syllabus:+(resp.data["syllabus"])})
          this.setState({grade:+(resp.data["grade"])})
          this.setState({assignment:+(resp.data["assignment"])})

          // this.state.grade=+(resp.data["grade"])
          // this.state.syllabus=+(resp.data["syllabus"])
          // this.state.assignment=+(resp.data["assignment"])

          // if (!this.assignment_state_1){
          //   this.state.assignment=false;
          // }

          // let foundit=false
          Object.keys(this.payLoad).map((e)=>{
                console.log("looping payload here")
                if (this.payLoad[e]===1 && this.activeSection===null ){
                    console.log("finding")
                    console.log(e)
                    this.activeSection=e
                    this.updateLocationBar()
                    // foundit=true
                    //window.location.href="/admin/?active="+e
                    }
                })
          console.log("ACTIVE is..."+this.activeSection)
          console.log(`The courseId id is ${this.courseId}`);
          if (this.assignment_state_1===false){
            this.state.newChange=true;
          }
          this.DoneLoading=true;
          if(this.activeSection==='overview'){
            this.loadOverview();
          }else if(this.activeSection==='syllabus'){
            this.loadSyllabus();
          } else if (this.activeSection==='grade'){
            this.loadGrades()
          } else if (this.activeSection==="assignment"){
            this.LoadAssignmentFromTheBeginning({location:location})            
          }
          // console.log("done")
          // this.forceUpdate()
>>>>>>> 223f0239

        let baseObj = this.courseInfo[courseId];
        for (let headingId of parentHeadingIds){
            baseObj = baseObj.heading[headingId];
        }
        if (baseObj.headingsOrder === undefined){
            baseObj.headingsOrder = [];
            baseObj.heading = {};
        }
        
        // Add the heading information to the base object
        baseObj.headingsOrder.push({
                courseHeadingId:headingId,
                headingText:headingText,
            });
        baseObj.heading[headingId] = {};
        if (data.assignments[headingId] !== undefined){
                baseObj.heading[headingId].assignmentOrder = [];
                baseObj.heading[headingId].assignments = {};
                for (let assignmentInfo of data.assignments[headingId]){
                    if(assignmentInfo.individualize === "1"){
                        assignmentInfo.individualize = true;
                    }else if(assignmentInfo.individualize === "0"){
                        assignmentInfo.individualize = false;
                    }
                    if(assignmentInfo.multipleAttempts === "1"){
                        assignmentInfo.multipleAttempts = true;
                    }else if(assignmentInfo.multipleAttempts === "0"){
                        assignmentInfo.multipleAttempts = false;
                    }
                    if(assignmentInfo.showSolution === "1"){
                        assignmentInfo.showSolution = true;
                    }else if(assignmentInfo.showSolution === "0"){
                        assignmentInfo.showSolution = false;
                    }
                    if(assignmentInfo.showFeedback === "1"){
                        assignmentInfo.showFeedback = true;
                    }else if(assignmentInfo.showFeedback === "0"){
                        assignmentInfo.showFeedback = false;
                    }
                    if(assignmentInfo.showHints === "1"){
                        assignmentInfo.showHints = true;
                    }else if(assignmentInfo.showHints === "0"){
                        assignmentInfo.showHints = false;
                    }
                    if(assignmentInfo.showCorrectness === "1"){
                        assignmentInfo.showCorrectness = true;
                    }else if(assignmentInfo.showCorrectness === "0"){
                        assignmentInfo.showCorrectness = false;
                    }
                    if(assignmentInfo.proctorMakesAvailable === "1"){
                        assignmentInfo.proctorMakesAvailable = true;
                    }else if(assignmentInfo.proctorMakesAvailable === "0"){
                        assignmentInfo.proctorMakesAvailable = false;
                    }
                baseObj.heading[headingId].assignmentOrder.push(assignmentInfo.assignmentId);
                baseObj.heading[headingId].assignments[assignmentInfo.assignmentId] = {
                    documentName:assignmentInfo.assignmentName,
                    docTags:[],
                    contentId:assignmentInfo.contentId,
                    sourceBranchId:assignmentInfo.sourceBranchId,
                    assignedDate:assignmentInfo.assignedDate,
                    dueDate:assignmentInfo.dueDate,
                    gradeCategory:assignmentInfo.gradeCategory,
                    totalPointsOrPercent:assignmentInfo.totalPointsOrPercent,
                    coverPageHTML:assignmentInfo.coverPageHTML,
                    latestPublishedContentTest:assignmentInfo.latestPublishedContentTest,
                    individualize:assignmentInfo.individualize,
                    multipleAttempts:assignmentInfo.multipleAttempts,
                    showSolution:assignmentInfo.showSolution,
                    showFeedback:assignmentInfo.showFeedback,
                    showHints:assignmentInfo.showHints,
                    showCorrectness:assignmentInfo.showCorrectness,
                    proctorMakesAvailable:assignmentInfo.proctorMakesAvailable,
                    
                };
            }
            
        }


        prevLoopLevel = headingLevel;
        potentialParentHeadingId = headingId;
    }

<<<<<<< HEAD
}
loadAllCoursesAndTheirAssignments(){ //newly added

  //Hard coded Duane's Math 1241 course for now
  //Expect in the future we will load just the instructor's current courses here
  this.courseInfo["aI8sK4vmEhC5sdeSP3vNW"] = {};
  this.courseInfo.courses = [{courseId:"aI8sK4vmEhC5sdeSP3vNW",shortName:"math1241"}];
const url='/api/loadCourseOutline.php';
const data={
courseId: "aI8sK4vmEhC5sdeSP3vNW",
//   courseId:this.state.courseId,
}
const payload = {
params: data
}
//console.log("load Course Outline data");
//console.log(data);


axios.get(url,payload)
.then(resp=>{
  this.assignmentDataToCourseInfo({courseId:"aI8sK4vmEhC5sdeSP3vNW",data:resp.data});
    this.numberLoaded = this.numberLoaded + 1;
    this.forceUpdate();
});
  //   this.courseInfo.courses = [{courseId:"aI8sK4vmEhC5sdeSP3vNW",shortName:"math1241"}];

  //   //Replace this with an axios call
  // //   this.courseInfo["aI8sK4vmEhC5sdeSP3vNW"] = {};
  // //   this.courseInfo["aI8sK4vmEhC5sdeSP3vNW"].assignmentOrder = [];
  // //   this.courseInfo["aI8sK4vmEhC5sdeSP3vNW"].assignments = {};

  
  
}
  loadSharedContent(){ //newly added for separation //newly added
    console.log("-----running load shared content-------")
   const url='/api/loadWithKeywords.php';
   axios.get(url)
   .then(resp=>{

   //reset data
  // console.log("please work..."+resp.data);
   this.sharedContent = {};
   this.sharedContent.documentOrder = [];

   for (let data of resp.data){

     let docTags = [];
     if (data.docTags[0] !== null){
       docTags = data.docTags;
     }

     this.sharedContent[data.branchId] = {
       documentName:data.title,
       code:data.doenetML,
       docTags:docTags,
       contentId:data.contentId,  //TODO: Remove this from all areas
       publishedContentId:data.contentId,
   };
   //console.log("please work..."+this.sharedContent);
   //console.log("-----PUSHING------")
   this.sharedContent.documentOrder.push(data.branchId);

   }
   this.numberLoaded = this.numberLoaded + 1;
   
   this.forceUpdate();
 })
 .catch(error=>{this.setState({error:error})});
   
 //console.log("please work..."+this.sharedContent);
}
  handleContentChange(e) {
    let branchIdsArray = [];
    for (let option of e.target.options) {
      if (option.selected) { branchIdsArray.push(option.value); }
    }
    this.setState({ branchIdsSelected: branchIdsArray });
  }

  updateAssignmentName({ e, assignmentId }) {
    let newValue = e.target.value;
    this.courseInfo[this.state.courseId].assignments[assignmentId].documentName = newValue;
    this.forceUpdate();
  }

  addAssignments({ headingIdArray }) {
    // //if none selected select the first one
    // let editObj = this.state.edit;
    // if (editObj[assignmentId].gradeCategory === undefined || editObj[assignmentId].gradeCategory === null){
    //   editObj[assignmentId].gradeCategory = this.gradeCategories[0];
=======
    


    this.updateNumber = 0;
    this.updateLocationBar = this.updateLocationBar.bind(this);
    this.buildAssignmentGrades = this.buildAssignmentGrades.bind(this);
    this.buildItemGrade = this.buildItemGrade.bind(this);
    this.buildAttemptItemGradesHelper = this.buildAttemptItemGradesHelper.bind(this);
    this.assignmentDataToCourseInfo = this.assignmentDataToCourseInfo.bind(this);
    this.generateNewAttempt = this.generateNewAttempt.bind(this);
    this.creditUpdate = this.creditUpdate.bind(this);
    this.ToggleList = this.ToggleList.bind(this);
    this.loadGrades = this.loadGrades.bind(this);
    this.EnableThese = this.EnableThese.bind(this);
    this.loadOverview = this.loadOverview.bind(this);
    this.buildTree = this.buildTree.bind(this);
    this.deleteHeader = this.deleteHeader.bind(this);
    this.deleteAssignment = this.deleteAssignment.bind(this);
    this.moveHeaderDown = this.moveHeaderDown.bind(this);
    this.moveHeaderUp = this.moveHeaderUp.bind(this);
    this.addAssignmentIdsUnderHeader = this.addAssignmentIdsUnderHeader.bind(this)
    this.axiosDeleteAssignmentFromDB = this.axiosDeleteAssignmentFromDB.bind(this)
  }

  buildTreeArray(){
    //console.log(this.arr_return[this.id_arr.indexOf(this.id_arr[0])][this.id_arr[0]])
    // first get pId that is null
    // this.result_arr.splice(index,0,obj);=
    this.makeTreeArray=[]
    if (this.heading_obj.length!=1){

    // let assignmentObjectLength = this.assignmentId_arr.length;
    let iterator = 0;
    this.headerId_arr=[]
    let already_built_header_id = {}
    this.assignmentId_arr=[]
    this.makeTreeArray=[]
    // create a header_id_arr to access header_obj

    this.headerId_arr = Object.keys(this.heading_obj)
    let headerObjectLength = this.headerId_arr.length;

    iterator=0;
    this.assignmentId_arr = Object.keys(this.assignment_obj)

    iterator = 0;
    // establish level 0
    this.heading_obj["UltimateHeader"]["headingId"].forEach(element=>{
      element= element.toString()
      console.log("loop 1")
      console.log(this.heading_obj[element])
      let name = this.heading_obj[element]["name"]
      let object = {id:element,name:name,attribute:"header",level:0}
      this.makeTreeArray.unshift(object)
    })

    // add header first, level = level's parent + 1
    iterator = 0;
    
    // .splice(index,0,obj)
     while (iterator < this.makeTreeArray.length){

      //let indexOfHeader = this.headerId_arr.indexOf(this.makeTreeArray[iterator]["id"])
      let currentHeaderObject = 
      this.heading_obj[this.makeTreeArray[iterator]["id"]];

      if (currentHeaderObject["headingId"]!=undefined){
        (currentHeaderObject["headingId"]).forEach(header=>{
          header = header.toString();
          console.log("loop 2")
          console.log(this.heading_obj[header])
            let name = this.heading_obj[header]["name"];
            let attribute = "header"
            let newLevel = this.makeTreeArray[iterator]["level"]+1;
            let object = {id:header,name:name,attribute:attribute,level:newLevel}
            this.makeTreeArray.splice(iterator+1,0,object)
            already_built_header_id[header]=true;
          //}
        })
      }
      
      iterator++;
    }
   //add assignments
   // add arrow when this.enableMode==='assignment'
    iterator = 0;
    while (iterator < this.makeTreeArray.length){
      if (this.makeTreeArray[iterator]["attribute"]==="header"){
        let indexOfHeader = this.headerId_arr.indexOf(this.makeTreeArray[iterator]["id"])
        let currentHeaderObject = 
        this.heading_obj[this.makeTreeArray[iterator]["id"]];
      let assignment_list = currentHeaderObject["assignmentId"]
      console.log("assignment list..")
      console.log(assignment_list)
      if (assignment_list!=[]) {
      (assignment_list).forEach(e=>{
        // assume unique assignment has unique headers
        console.log("loop 3")
        console.log(e)
        console.log(this.assignment_obj[e.toString()])
          let name = this.assignment_obj[e.toString()]["name"];
          let newLevel = this.makeTreeArray[iterator]["level"]+1;
          let attribute = "assignment"
          let object1 = {id:e.toString(),name:name,attribute:attribute,level:newLevel}
          this.makeTreeArray.splice(iterator+1,0,object1)
      })
    }
      }
      iterator++;
    }
    }
    
  }
  LoadAssignmentFromTheBeginning ({location}){
    console.log("LoadAssignmentFromTheBeginning")
    console.log(window.location)
    // let path ="/admin/?active=assignment&assignmentId="
    // let index = path.length
    // if (location.length == (path.length+21)){
    // // console.log(location.substring(index))
    // let currentAssignmentId = location.substring(index)
    // console.log("currentAssignmentId")
    // console.log(currentAssignmentId)
    // this.LoadAssignmentFromTheBeginningFlag = true
    // // TODO(me): add IF ASSIGNMENT CAN BE LOADED
    // this.makeTreeVisible({loadSpecificId:currentAssignmentId})
    // // this.loadAssignmentContent({contentId:null,branchId:null,assignmentId:currentAssignmentId})
    // // this.forceUpdate()
    // }
    // else {
    //   this.forceUpdate()
    // }
  }
buildTree(){
  console.log("inside build tree")
  console.log(this.assignment_obj)
  console.log(this.heading_obj)
  console.log(this.makeTreeArray)
  let ClassName = "headerSelection"
  let countChildrenOfUltimate=0
  let lengthChildrenOfUltimate=0
  // making space
  this.tree = [];
  let addHeaderToTheEndOfUltimateHeader=(<span className="Section-Icon-Box">         
      <FontAwesomeIcon className="Section-Icon" 
       onClick ={()=>{this.addNewHeaderAtTheEndUltimateHeader()}} icon={faPlus}/></span>);
  let addingAssignmentArray = this.AddedAssignmentObjArray 
  if (this.makeTreeArray.length>0) {
    this.makeTreeArray.forEach((element,index)=>{
      let name = element["name"]
      let level = element["level"];
      let id = element["id"]; // id of either header or assignment
      let type = element ["attribute"]
      let headerParentId=null;
      if (type==='header'){
        headerParentId=this.heading_obj[id]['parent']
      }
      let leftMargin = `${level*20}px`;
      let leftArrow = null;
      let rightArrow=null;
      let upArrow=null;
      let downArrow=null;
      let addHeaderPlus = null;
      let addAssignmentPlus=null;
      let remove = null;
      let addingArrowAfterAssignment = null;
      let addingArrowUnderHeader=null;
      let contentID=null;
      let branchID=null;
      let addHeaderPlusUnderUltimateHeader=null;
      if (level==0) { // only header can have level 0
        if (this.enableMode==='header'){
          addHeaderPlusUnderUltimateHeader=(<span className="Section-Icon-Box">         
        <FontAwesomeIcon className="Section-Icon" data-cy ="plus"
         onClick ={()=>{this.addNewHeaderUnderUltimateHeader({headerObj:element})}} icon={faPlus}/></span>)
      }}
      // making up, down Arrow
      if (type==='header'){
        let id1 = element["id"];
        //console.log("id1 is "+id1)
        if (this.enableMode==='position'){
          let myParent = this.heading_obj[id1]['parent']
        let myParentHeadingIdArray = this.heading_obj[myParent]['headingId']
        if (myParentHeadingIdArray.indexOf(id1)!=(myParentHeadingIdArray.length-1)){
          upArrow=(<span className="Section-Icon-Box">         
        <FontAwesomeIcon className="Section-Icon" data-cy={"arrowUp"+index}
         onClick ={()=>{this.moveHeaderUp({headerObj:element})}} icon={faArrowUp}/></span>)
        }
        if (myParentHeadingIdArray.indexOf(id)!=0){
          downArrow=(<span className="Section-Icon-Box">         
        <FontAwesomeIcon className="Section-Icon" data-cy={"arrowDown"+index}
         onClick ={()=>{this.moveHeaderDown({headerObj:element})}} icon={faArrowDown}/></span>)
        }
        if (myParentHeadingIdArray.length>=2
          && myParentHeadingIdArray.indexOf(id)!=(myParentHeadingIdArray.length-1)){
            rightArrow = (<span className="Section-Icon-Box">         
        <FontAwesomeIcon className="Section-Icon" data-cy={"arrowRight"+index}
         onClick ={()=>{this.moveHeaderRight({headerObj:element})}} icon={faArrowRight}/></span>)
          }
          console.log(this.heading_obj[id])
        if (this.heading_obj[id]['parent']!="UltimateHeader"){
            leftArrow = (<span className="Section-Icon-Box">         
            <FontAwesomeIcon className="Section-Icon" data-cy={"arrowLeft"+index}
             onClick ={()=>{this.moveHeaderLeft({headerObj:element})}} icon={faArrowLeft}/></span>)
          }  
      } else if (this.enableMode==='remove'){
        remove=(<span className="Section-Icon-Box">         
      <FontAwesomeIcon className="Section-Icon" data-cy={"close"+index}
       onClick ={()=>{this.deleteHeader({headerObj:element});this.buildTreeArray();
       this.buildTree();
       this.forceUpdate();}} icon={faWindowClose}/></span>)
      } else if (this.enableMode==='header'){
          addHeaderPlus=(<span className="Section-Icon-Box">         
        <FontAwesomeIcon className="Section-Icon" data-cy={"plus"+index}
         onClick ={()=>{this.addNewHeaderToHeader({headerObj:element})}} icon={faPlus}/></span>)
        } 
        else if (this.enableMode==='assignment'){
          id = element["id"];
          let parentId = this.heading_obj[id]['parent']
          addingArrowUnderHeader=(<div style={{marginLeft:leftMargin}}><span className="Section-Icon-Box">         
          <FontAwesomeIcon className="Section-Icon" data-cy={"arrowLeft"+index}
           onClick ={
             ()=>{this.addAssignmentIdsUnderHeader({currentHeaderId:id,arrayOfIncomingAssignments:this.AddedAssignmentObjArray})}}
           icon={faArrowLeft}/></span></div>)
        }
      }else {
        let myParent = this.assignment_obj[id]['parent']
        ClassName = "AssignmentSelection"
        contentID = this.assignment_obj[id]['contentId']
        branchID = this.assignment_obj[id]['branchId']
        // branchID = this.assignment_obj[id]['branchId']
        let myParentHeadingIdArray = this.heading_obj[myParent]['assignmentId']
        if (this.enableMode==='position'){
          if (myParentHeadingIdArray.indexOf(id)!=((myParentHeadingIdArray.length)-1)){
            upArrow=(<span className="Section-Icon-Box">         
            <FontAwesomeIcon className="Section-Icon" data-cy={"arrowUp"+index}
             onClick ={()=>{this.moveAssignmentUp({assignmentObj:element})}} icon={faArrowUp}/></span>)
          }
          if (myParentHeadingIdArray.indexOf(id)!=0){
            downArrow=(<span className="Section-Icon-Box">         
          <FontAwesomeIcon className="Section-Icon" data-cy={"arrowDown"+index}
           onClick ={()=>{this.moveAssignmentDown({assignmentObj:element})}} icon={faArrowDown}/></span>)
          }
        } else if (this.enableMode==='remove'){
          remove=(<span className="Section-Icon-Box">         
        <FontAwesomeIcon className="Section-Icon" data-cy={"close"+index}
         onClick ={()=>{this.deleteAssignment({assignmentObj:element})}} icon={faWindowClose}/></span>)
        } else if (this.enableMode==='assignment'){
          id = element["id"];
          addingArrowAfterAssignment=(<div style={{marginLeft:leftMargin}}><span className="Section-Icon-Box">         
        <FontAwesomeIcon className="Section-Icon" data-cy={"arrowLeft"+index}
         onClick =
         {()=>{this.addAssignmentIdsAfterAnAssignment({currentAssignmentId:id,arrayOfIncomingAssignments:this.AddedAssignmentObjArray})}}
         icon={faArrowLeft}/></span></div>)
        }       
      }
      let data_cy=type+index
      let styleAssignment={marginLeft:leftMargin,display:"flex"}
      if (this.selectedAssignmentId===id) {
        styleAssignment={marginLeft:leftMargin,display:"flex",backgroundColor: "#979B97"}
      }
      let tree_branch = 
      (
        <div key={"tree_branch"+index} data-cy={data_cy} className={ClassName} style={styleAssignment}>
        <span className="Section-Text" onClick={()=>{this.loadAssignmentContent({contentId:contentID,branchId:branchID,assignmentId:id})}}>
            {name}
            </span>
            {leftArrow}
            {rightArrow}
            {upArrow}
            {downArrow}
            {addHeaderPlus}
            {remove}
             </div>
      
      )
      if (addHeaderPlusUnderUltimateHeader!=null && type==='header'){
        this.tree.push(addHeaderPlusUnderUltimateHeader)
      }
      this.tree.push(tree_branch)
      if (addingArrowAfterAssignment!=null && type==='assignment'){
        this.tree.push(addingArrowAfterAssignment)
      } 
      
      if (addingArrowUnderHeader!=null && type==='header'
      && headerParentId!=null){
        this.tree.push(addingArrowUnderHeader);
      }
      
      // if (addingArrow!=null && type==='assignment'){
      //   this.tree.push(addingArrow)
      // }
      })
  } else {
    console.log("EMPTY TREE")
  }
  if (this.enableMode==='header'){
    console.log("yes plzzz")
    this.tree.push(addHeaderToTheEndOfUltimateHeader)
  }
  console.log("finish building tree")
}
  saveTree(){
    console.log("saving the tree")
    /**
     * here passing in a payload of
     * for UPDATE:
     *  a assignment set where all row in assignment match the id will be updated in parent
     * for DELETE:
     *  a header set where all row in course's heading match the id will be deleted
     * for INSERT:
     *  for inserting into assignment
     *   a set of assignment id
     *   a list of parent id as 1 header Id can have multiple assignment id
     *   index of children id associated with index of assignment id
     *  for inserting into heading
     *    a list of header id where duplicate may occur as a header may contain several different children id
     *    a set of children id as no children Id can be owned by 2 different parents
     * 
     * delete multiple rows: DELETE FROM table WHERE col1 IN (1,2,3,4,5)
        insert multiple rows:
        INSERT INTO 
              projects(name, start_date, end_date)
        VALUES
              ('AI for Marketing','2019-08-01','2019-12-31'),
              ('ML for Sales','2019-05-15','2019-11-20');
     */
    let assignmentId_parentID_array = [];
    let assignmentId_array = Object.keys(this.assignment_obj)
    assignmentId_array.forEach(id=>{
      assignmentId_parentID_array.push(this.assignment_obj[id]['parent']);
    })
    let headerID_array = Object.keys(this.heading_obj);
    let headerID_array_to_payload = []
    let headerID_childrenId_array_to_payload=[]
    let headerID_parentId_array_to_payload = []
    let headerID_name = []
    headerID_array.forEach(currentHeaderId=>{
      let currentHeaderObj=this.heading_obj[currentHeaderId]
      let name = currentHeaderObj['name']
      if (name==null){
        name="NULL"
      }
      let currentHeaderObjHeadingIdArray = currentHeaderObj['headingId']
      let lengthOfHeadingId = currentHeaderObjHeadingIdArray.length
      let currentHeaderObjAssignmentIdArray = currentHeaderObj['assignmentId']
      let currentHeaderObjParentId = currentHeaderObj['parent']
      let lengthOfAssigmentId = currentHeaderObjAssignmentIdArray.length
      let iterator = 0
      if (lengthOfHeadingId==0 && lengthOfAssigmentId==0){
        headerID_array_to_payload.push(currentHeaderId)
        if (currentHeaderObjParentId==null){
          headerID_parentId_array_to_payload.push("NULL")
        } else {
        headerID_parentId_array_to_payload.push(currentHeaderObjParentId)
        }
        headerID_childrenId_array_to_payload.push("NULL")
        headerID_name.push(name);
      }
      while (iterator < lengthOfHeadingId){
        headerID_array_to_payload.push(currentHeaderId)
        headerID_childrenId_array_to_payload.push(currentHeaderObjHeadingIdArray[iterator])
        headerID_name.push(name);
        if (currentHeaderObjParentId==null){
          headerID_parentId_array_to_payload.push("NULL")
        } else {
        headerID_parentId_array_to_payload.push(currentHeaderObjParentId)
        }
        iterator+=1
      }
      iterator = 0
      while (iterator < lengthOfAssigmentId){
        headerID_array_to_payload.push(currentHeaderId)
        headerID_childrenId_array_to_payload.push(currentHeaderObjAssignmentIdArray[iterator])
        headerID_name.push(name);
        if (currentHeaderObjParentId==null){
          headerID_parentId_array_to_payload.push("NULL")
        } else {
        headerID_parentId_array_to_payload.push(currentHeaderObjParentId)
        }
        iterator+=1
      }
    })
    //JSON.stringify()
    // assignmentId_array =JSON.stringify(assignmentId_array) 
    // assignmentId_parentID_array = JSON.stringify(assignmentId_parentID_array) 
    // headerID_array_to_payload = JSON.stringify(headerID_array_to_payload) 
    // headerID_childrenId_array_to_payload = JSON.stringify(headerID_childrenId_array_to_payload) 
    // console.log(headerID_name)
    //   console.log("headerID_array_to_payload..")
    //   console.log(headerID_array_to_payload)
    //   console.log("headerID_childrenId_array_to_payload..")
    //   console.log(headerID_childrenId_array_to_payload)
    //   console.log("headerID_parentId_array_to_payload")
    //   console.log(headerID_parentId_array_to_payload)
      const urlGetCode = '/api/saveTree.php';
      const data = {
        assignmentId_array: assignmentId_array,
        assignmentId_parentID_array: assignmentId_parentID_array,
        headerID_array_to_payload:headerID_array_to_payload,
        headerID_name:headerID_name,
        headerID_parentId_array_to_payload:headerID_parentId_array_to_payload,
        headerID_childrenId_array_to_payload:headerID_childrenId_array_to_payload,
        courseId:"aI8sK4vmEhC5sdeSP3vNW"
      }
  
      axios.post(urlGetCode,data)
      .then(resp=>{
        console.log(resp.data)
      })
      .catch(error=>{this.setState({error:error})});
  
}
moveHeaderUp({headerObj}){
/**
 * posses up arrow iff your id not first appear inside your parentId's headerId array
 * get the id of the current header
 * find current header parentId in this.header_obj
 * find current header parent obj in this.header_obj base on parentId
 * get current header index inside current header parent obj headerId
 * swap it with the element whose index before
 */

let currentHeaderId = headerObj["id"]

let myParentId = this.heading_obj[currentHeaderId]["parent"]
let parentObj = this.heading_obj[myParentId];

let currentHeaderIndexInParentHeaderIdArray = parentObj["headingId"].indexOf(currentHeaderId)
let previousIndex = currentHeaderIndexInParentHeaderIdArray+1;

let previousId = parentObj["headingId"][previousIndex]
let temp = previousId;
// swapping
parentObj["headingId"][previousIndex]=currentHeaderId;
parentObj["headingId"][currentHeaderIndexInParentHeaderIdArray] = temp;

this.buildTreeArray();
this.buildTree();
this.forceUpdate();
this.saveTree();
}
moveAssignmentUp({assignmentObj}){
  /**
 * posses up arrow iff your id not first appear inside your parentId's assignment array
 * get the id of the current assignment
 * find current assignment parentId in this.header_obj
 * find current assignment's parent obj in this.header_obj base on parentId
 * get current assignment index inside current header's parent obj assignmentId
 * swap it with the element whose index before
 */
let currentAssignmentId = assignmentObj["id"]
let myParentId = this.assignment_obj[currentAssignmentId]["parent"]
let parentObj = this.heading_obj[myParentId];
let currentHeaderIndexInParentHeaderIdArray = parentObj["assignmentId"].indexOf(currentAssignmentId)
let previousIndex = currentHeaderIndexInParentHeaderIdArray+1;
let previousId = parentObj["assignmentId"][previousIndex]
let temp = previousId;
// swapping
parentObj["assignmentId"][previousIndex]=currentAssignmentId;
parentObj["assignmentId"][currentHeaderIndexInParentHeaderIdArray] = temp;
this.buildTreeArray();
this.buildTree();
this.forceUpdate();
this.saveTree();
}
moveHeaderDown({headerObj}){
  /**
   * posses down arrow iff your id not last appear inside your parentId's headerId array
   * get the id of the current header
   * find current header parentId in this.header_obj
   * find current header parent obj in this.header_obj base on parentId
   * get current header index inside current header parent obj headerId
   * swap it with the element whose index after
   */
let currentHeaderId = headerObj["id"]
let myParentId = this.heading_obj[currentHeaderId]["parent"]
let parentObj = this.heading_obj[myParentId];
let currentHeaderIndexInParentHeaderIdArray = parentObj["headingId"].indexOf(currentHeaderId)
let previousIndex = currentHeaderIndexInParentHeaderIdArray-1;
let previousId = parentObj["headingId"][previousIndex]
let temp = previousId;
// swapping
parentObj["headingId"][previousIndex]=currentHeaderId;
parentObj["headingId"][currentHeaderIndexInParentHeaderIdArray] = temp;
this.buildTreeArray();
this.buildTree();
this.forceUpdate();
this.saveTree();
}
moveAssignmentDown({assignmentObj}){
    /**
   * posses down arrow iff your id not lasr appear inside your parentId's assignment array
   * get the id of the current assignment
   * find current assignment parentId in this.header_obj
   * find current assignment's parent obj in this.header_obj base on parentId
   * get current assignment index inside current header's parent obj assignmentId
   * swap it with the element whose index after
   */
  let currentAssignmentId = assignmentObj["id"]
  let myParentId = this.assignment_obj[currentAssignmentId]["parent"]
  let parentObj = this.heading_obj[myParentId];
  let currentHeaderIndexInParentHeaderIdArray = parentObj["assignmentId"].indexOf(currentAssignmentId)
  let previousIndex = currentHeaderIndexInParentHeaderIdArray-1;
  let previousId = parentObj["assignmentId"][previousIndex]
  let temp = previousId;
  // swapping
  parentObj["assignmentId"][previousIndex]=currentAssignmentId;
  parentObj["assignmentId"][currentHeaderIndexInParentHeaderIdArray] = temp;
  this.buildTreeArray();
  this.buildTree();
  this.forceUpdate();
  this.saveTree();

}
moveHeaderLeft({headerObj}){
  /**
   * possess a left arrow when exists parent that not "UltimateHeader"
   * get the id of the current header as currentHeaderId
   * find currentHeaderId's parentId in this.header_obj
   * splice currentHeaderId out of currentHeaderId's parentId headingId array
   * store parentId of currentHeaderId's parentId as newParentId
   * change currentHeaderId's parentId attribute value to newParentId
   */
  let currentHeaderId = headerObj["id"]
  let myparentId = this.heading_obj[currentHeaderId]["parent"]
  let myNewParentId = this.heading_obj[myparentId]["parent"]
  let myParentHeaderIdArray = this.heading_obj[myparentId]["headingId"]
  let currentHeaderIdIndexInsidemyParentHeaderIdArray = myParentHeaderIdArray.indexOf(currentHeaderId)
  this.heading_obj[myparentId]["headingId"].splice(currentHeaderIdIndexInsidemyParentHeaderIdArray,1)
  this.heading_obj[currentHeaderId]["parent"] = myNewParentId;
  if (currentHeaderIdIndexInsidemyParentHeaderIdArray===(myParentHeaderIdArray-1)){
    this.heading_obj[myNewParentId]["headingId"].push(currentHeaderId)   // when u last
  }else {
    this.heading_obj[myNewParentId]["headingId"].unshift(currentHeaderId)
  }
  console.log("moveHeaderLeft")
  console.log(this.heading_obj)
  this.buildTreeArray();
  this.buildTree();
  this.forceUpdate();
  this.saveTree();

}
moveHeaderRight({headerObj}){
  /**
   * possess right arrow when my id not the only in my parentID's headerId
   * get the id of the current header as id
   * find the next header inside the current header's parent headingId
   * find the index of the previous header inside headerId_arr
   * continue to seek previous header by decreasing the index
   * when found a header where its level is at least current header
   *    then store the header Id as newParentID. Then look parentID up in header_obj
   *    then access its headerId array and append id to the array
   * change id's parent to newParentID
   */
  let currentHeaderId = headerObj['id']
  let myParentId = this.heading_obj[currentHeaderId]['parent']
  let myParentHeadingIdArray = this.heading_obj[myParentId]["headingId"]
  let prevHeaderIndexInsidemyParentHeadingIdArray = myParentHeadingIdArray.indexOf(currentHeaderId)+1
  if (prevHeaderIndexInsidemyParentHeadingIdArray===myParentHeadingIdArray.length){
    prevHeaderIndexInsidemyParentHeadingIdArray=myParentHeadingIdArray.indexOf(currentHeaderId)-1
  }
  let prevHeaderId = myParentHeadingIdArray[prevHeaderIndexInsidemyParentHeadingIdArray]
  let prevHeaderObj = this.heading_obj[prevHeaderId]
  let currentHeaderIdIndexInsideParentObjHeadingIdArray = this.heading_obj[myParentId]['headingId'].indexOf(currentHeaderId)
  if (currentHeaderIdIndexInsideParentObjHeadingIdArray==this.heading_obj[myParentId]['headingId'].length-1){
  prevHeaderObj['headingId'].push(currentHeaderId)  // when u last
  } else {
    prevHeaderObj['headingId'].unshift(currentHeaderId)  // when u not last
  }
  this.heading_obj[currentHeaderId]['parent']=prevHeaderId
  this.heading_obj[myParentId]['headingId'].splice(currentHeaderIdIndexInsideParentObjHeadingIdArray,1)
  this.buildTreeArray();
  this.buildTree();
  this.forceUpdate();
this.saveTree();

}
addAssignmentIdsAfterAnAssignment({currentAssignmentId,arrayOfIncomingAssignments}){
  /**
   * create a fake assignment array of assignment obj
   * get the parentId of the current assignment
   * look up parentId obj in header_obj
   * iterate thru the each element and add the key id to parentId obj's assignmentId array
   */

let arr = arrayOfIncomingAssignments
let myParentID = this.assignment_obj[currentAssignmentId]['parent'];
let myParentObj = this.heading_obj[myParentID];
let assignmentIdArray = myParentObj['assignmentId']
let length = arr.length;
let currentAssignmentIdIndexInsideParentAssignmentIdArray = 
            myParentObj['assignmentId'].indexOf(currentAssignmentId)
let addAtIndex=currentAssignmentIdIndexInsideParentAssignmentIdArray
let iterator =0;
while (iterator<length){
  let addedAssignmentId = arr[iterator];
  let ID = nanoid();
  this.heading_obj[myParentID]['assignmentId'].splice(addAtIndex,0,ID)
  console.log("NEW ID is.."+ID)
  let name = "untitle assignment "+iterator;
  this.assignment_obj [ID]={name:name,parent:myParentID,contentId:addedAssignmentId}
iterator+=1;
}
// change enableMode to "position" .Adding duplicate assignmentId will break the rule of adding arrow
// as one ID can both a middle and first element at the same time
this.buildTreeArray();
this.buildTree();
this.forceUpdate();
this.saveTree();

}
addAssignmentIdsUnderHeader({currentHeaderId,arrayOfIncomingAssignments}){
/**
 * get headerId as id
 * look up id to get the id obj in header_obj
 * iterate thru the each element and add the key id to id obj's assignmentId array
 */
/*Assume AddedAssignmentIdsArray is fully filled and 
stores only {IdOfAssignment:<someID>,name:<someName>} */
let arr = arrayOfIncomingAssignments
let currentHeaderObj = this.heading_obj[currentHeaderId];
let iterator=arr.length-1; // last index of Adding AssignmentID
while (iterator>=0){
  let ID = nanoid();
  console.log("NEW ID is.."+ID)
  let name = "untitle assignment "+iterator;
  this.assignment_obj [ID]={name:name,parent:currentHeaderId,contentId:arr[iterator]}
  // adding ID to currentHeaderId's assignmentId array
  this.heading_obj[currentHeaderId]['assignmentId'].push(ID);
  iterator--;
}
this.buildTreeArray();
this.buildTree();
this.forceUpdate();
this.saveTree();

}
addNewHeaderUnderUltimateHeader ({headerObj}){
let currentHeaderId = headerObj['id']
let myParentObj = this.heading_obj["UltimateHeader"];
let length = myParentObj['headingId'].length
let currentHeaderIdIndexInsideParentHeadingIdArray = 
            myParentObj['headingId'].indexOf(currentHeaderId)
let addAtIndex=currentHeaderIdIndexInsideParentHeadingIdArray
let ID = nanoid();

  if (addAtIndex===0){
    console.log("case 1")
    this.heading_obj["UltimateHeader"]['headingId'].unshift(ID)
  } else if (addAtIndex===(length-1)){
    console.log("case 2")
    this.heading_obj["UltimateHeader"]['headingId'].push(ID)
  } else {
    console.log("case 3")
    this.heading_obj["UltimateHeader"]['headingId'].splice(addAtIndex+1,0,ID)
  }
  this.heading_obj [ID]={name:"untitled header",parent:"UltimateHeader",assignmentId:[],headingId:[]}

// change enableMode to "position" .Adding duplicate assignmentId will break the rule of adding arrow
// as one ID can both a middle and first element at the same time
this.buildTreeArray();
this.buildTree();
this.forceUpdate();
this.saveTree();

}
addNewHeaderAtTheEndUltimateHeader(){
let ID = nanoid();
  this.heading_obj["UltimateHeader"]['headingId'].unshift(ID)
  this.heading_obj [ID]={name:"untitled header",parent:"UltimateHeader",assignmentId:[],headingId:[]}
  this.buildTreeArray();
this.buildTree();
this.forceUpdate();
this.saveTree();

}
addNewHeaderToHeader({headerObj}){
  /**
   * create a new id from nanoid as newId
   * add a new header object to header_obj with newId empty headerId and assignmentId
   * get the current header id as id
   * add newId to id's headerId array
   */
  /*Assume addedHeader is fully filled and 
  stores only {IdOfAssignment:<someID>,name:<someName>} */
  // TODO: header can't be added under UltimateHeader
  console.log("running addNewHeaderToHeader")
  let currentHeaderId = headerObj['id']
  let newHeaderId = nanoid();
  let newHeaderName = "untitled header";
  this.heading_obj [newHeaderId] = {name:newHeaderName,assignmentId:[],headingId:[],parent:currentHeaderId}
  this.heading_obj[currentHeaderId]['headingId'].unshift(newHeaderId)
  this.buildTreeArray();
  this.buildTree();
  this.forceUpdate();
this.saveTree();

}
deleteHeader ({headerObj}){
  /**
   * delete header will delete its children including header and assignment
   */
  console.log("deleting obj")
  console.log(headerObj)
let id = headerObj['id']
// delete it as heading, get parent
// let indexOfHeader = this.headerId_arr.indexOf(id)
let currentHeaderObject = 
      this.heading_obj[id];
let parentId;
//if (currentHeaderObject["parent"]!="UltimateHeader"){
parentId = currentHeaderObject["parent"]
  
//}
let listOfMyAssignment = currentHeaderObject["assignmentId"]
let listOfDeletingAssignment = []
listOfMyAssignment.forEach (element=>{
  listOfDeletingAssignment.push(element.toString())
})
// before deleting myself, delete all my assignment object
this.deleteChildrenAssignment({list:listOfDeletingAssignment})
// before deleting myself, delete all my header object
let listOfMyHeaders = currentHeaderObject["headingId"]
console.log("listOfMyHeaders")
console.log(listOfMyHeaders)
let listOfDeletingHeader = []
listOfMyHeaders.forEach (element=>{
  let currentChildHeaderObjID = element
  let name = this.heading_obj[element]['name']
  let attribute = "header"
  let parent = this.heading_obj[element]['parent']
  let currentChildHeaderObjHeadingId = this.heading_obj[element]["headingId"]
  let currentChildHeaderObjAssignmentId = this.heading_obj[element]["assignmentId"]

  let currentChildHeaderObj = {id:currentChildHeaderObjID,name:name,attribute:attribute,parent:parent,headingId:currentChildHeaderObjHeadingId,assignmentId:currentChildHeaderObjAssignmentId}
  this.deleteHeader({headerObj:currentChildHeaderObj})
})
//delete myself
//this.heading_obj.splice(indexOfHeader,1)
delete this.heading_obj[id]
//if (currentHeaderObject["parent"]!="UltimateHeader"){
// let indexOfHeaderParent = this.headerId_arr.indexOf(parentId)  
let currentHeaderObjectParentHeadingId = 
      this.heading_obj[parentId]["headingId"];
let indexOfCurrentHeaderInsideItsParentHeadingId = currentHeaderObjectParentHeadingId.indexOf(id)
  this.heading_obj[parentId]["headingId"].splice(indexOfCurrentHeaderInsideItsParentHeadingId,1)

//}
// deleting it inside the parent headingId

console.log("delete header")
console.log(this.heading_obj)
console.log(this.assignment_obj)
this.axiosDeleteAssignmentFromDB({listOfAssignment:this.listOfAssignmentIdNeedDeletingFromDB})

// this.buildTreeArray();
// this.buildTree();
// this.forceUpdate();
// this.saveTree();

}
deleteChildrenAssignment({list}){
  // let listOfAssignmentIdNeedDeletingFromDB = []
list.forEach(element=>{
  this.listOfAssignmentIdNeedDeletingFromDB.push(element);
  delete this.assignment_obj[element]
})
}
deleteAssignment ({assignmentObj}){
  let id = assignmentObj['id']
  let indexOfAssignment = this.assignmentId_arr.indexOf(id)
  let myParentId = this.assignment_obj[id]["parent"]
  //delete me from parent
  let indexOfHeaderParent = this.headerId_arr.indexOf(myParentId)
  let currentHeaderObjectParentAssignmentId = 
  this.heading_obj[myParentId]["assignmentId"]
  delete this.assignment_obj[id]
  //this.assignment_obj.splice(indexOfAssignment,1)

  this.heading_obj[myParentId]["assignmentId"].splice(currentHeaderObjectParentAssignmentId.indexOf(id),1)
  this.listOfAssignmentIdNeedDeletingFromDB = [id]
  this.axiosDeleteAssignmentFromDB({listOfAssignment:this.listOfAssignmentIdNeedDeletingFromDB})
  // here write axios called to delete one selected assignment
  // const urlGetCode = '/api/deleteAssignment.php';
  // const data = {
  //   branchId: ["b2branchid"],
  //   contentId: ["268edfaf6999ea0182e6ac360854c7d739e35eccbb6384dd193b301de845b707"],
  // }
  // const payload = {
  //   params: data
  // }
  // axios.get(urlGetCode,payload)
  // .then(resp=>{
  //   let doenetML = resp.data.doenetML;
  //   console.log("doenetML !")
  //   console.log(resp.data)
  //   this.updateNumber++;
  //   this.doenetML=doenetML;
  //   this.forceUpdate();
  // })

  // this.buildTreeArray();
  // this.buildTree();
  // this.saveTree();
  //this.forceUpdate();

  

}
axiosDeleteAssignmentFromDB ({listOfAssignment}) {
  // listOfAssignment.forEach(element=>{
  console.log("axios here")
  //   console.log(element)
  // })
    // here write axios called to delete one selected assignment
  let list = listOfAssignment
  const urlGetCode1 = '/api/deleteAssignment.php';
  const data = {
    list : list
  }

  axios.post(urlGetCode1,data)
  .then(resp=>{
    console.log(resp.data)
    this.buildTreeArray();
    this.buildTree();
    this.forceUpdate();
    this.saveTree();
  })
  .catch(error=>{this.setState({error:error})});
}
EnableThese(e){
  let name = e.target.value
  if (name==="overview"){
    this.state.overview = true
  } else if (name==="syllabus") {
    this.state.syllabus = true
  }else if (name==="grade") {
    this.state.grade = true
  }else if (name==="assignment") {
    this.state.assignment = true
  }
  e.target.value="adding back"
  // if (this.assignment_state_1===false){
  //   window.location.href="/admin"
  // }
  this.setState({newChange:true})
  this.forceUpdate()
}
loadAssignmentContent({contentId,branchId,assignmentId}) {
  console.log("trying to load content")
  console.log(contentId)
  console.log(branchId)
  console.log(assignmentId)
  // given contentId, get me doenetML
  if (contentId!=null && branchId!=null){
    this.selectedAssignmentId = assignmentId
    this.assignmentName = this.assignment_obj[assignmentId]['name']
    this.assignment_branchId = this.assignment_obj[assignmentId]['branchId']
    this.dueDate = this.assignment_obj[assignmentId]['dueDate']
    this.assignedDate = this.assignment_obj[assignmentId]['assignedDate']
    this.numberOfAttemptsAllowed = this.assignment_obj[assignmentId]['numberOfAttemptsAllowed']

    console.log("exists both")
    const urlGetCode2 = '/api/getDoenetML.php';
    const data = {
      branchId:branchId,
      contentId:contentId
      // branchId: "9gBr0dW6tFqqA1UyLEBVD",
      // contentId: "268edfaf6999ea0182e6ac360854c7d739e35eccbb6384dd193b301de845b707",
    }
    const payload = {
      params: data
    }
    axios.get(urlGetCode2,payload)
    .then(resp=>{
      let doenetML = resp.data.doenetML;
      console.log("doenetML !")
      console.log(resp.data)
      this.updateNumber++;
      //this.doenetML=doenetML
      this.doenetML=(doenetML?doenetML:"<p>Empty</p>");
      this.mainSection=(<DoenetViewer 
              key={"doenetviewer"+this.updateNumber} //each component has their own key, change the key will trick Reach to look for new component
              free={{doenetCode: this.doenetML}} 
              mode={{
                solutionType:this.state.solutionType,
                allowViewSolutionWithoutRoundTrip:this.state.allowViewSolutionWithoutRoundTrip,
                showHints:this.state.showHints,
                showFeedback:this.state.showFeedback,
                showCorrectness:this.state.showCorrectness,
              }}           
            />)
            this.activeSection="assignment"
            console.log("here in loading assignment content")
            this.updateLocationBar({assignmentId:assignmentId,activeSection:this.activeSection})
            this.forceUpdate();
    })
    .catch(error=>{this.setState({error:error})});
  } else {
    this.mainSection=(<DoenetViewer 
      key={"doenetviewer"+this.updateNumber} //each component has their own key, change the key will trick Reach to look for new component
      free={{doenetCode: "<p>Empty</p>"}} 
      mode={{
        solutionType:this.state.solutionType,
        allowViewSolutionWithoutRoundTrip:this.state.allowViewSolutionWithoutRoundTrip,
        showHints:this.state.showHints,
        showFeedback:this.state.showFeedback,
        showCorrectness:this.state.showCorrectness,
      }}           
    />)
  }
  
}
  ToggleList(){
    console.log("=====TOGGLE=====")
    // this.enabledDisabledArray[this.activeSection]=!this.enabledDisabledArray[this.activeSection];
    // //console.log("active section is..."+this.activeSection)
    // if (this.activeSection==="overview"){
    //   this.setState({overview:this.enabledDisabledArray[this.activeSection]})
    // }else if (this.activeSection==="grade"){
    //   this.setState({grade:this.enabledDisabledArray[this.activeSection]})
    // }else if (this.activeSection==="assignment"){
    //   this.setState({assignment:this.enabledDisabledArray[this.activeSection]})
    // }else if (this.activeSection==="syllabus"){
    //   this.setState({syllabus:this.enabledDisabledArray[this.activeSection]})
>>>>>>> 223f0239
    // }

    if (this.state.branchIdsSelected.length === 0) { alert("You need to select content to make an assignment"); return; }
    let documentNameArray = [];
    let assignmentIdArray = [];
    let branchIdArray = [];
    let gradeCategory = this.gradeCategories[0];
    let baseObj = this.courseInfo[this.state.courseId];
    //Adjust the baseObj so it is at the current heading level
    for (let headingId of headingIdArray) {
      baseObj = baseObj.heading[headingId];
    }
<<<<<<< HEAD
    //define assignmentOrder and assignments
    if (baseObj.assignmentOrder === undefined) {
      baseObj.assignmentOrder = [];
      baseObj.assignments = {};
=======
    console.log(data)
    axios.post(url, data)
    .then(function (response) {
      // console.log(response);
      // console.log("-------DATA is---------")
      // console.log(response.data);
      
    })
    .catch(function (error) {
      this.setState({error:error});

    })
    // adding list
    this.setState({newChange:false})

    //this.forceUpdate()
    if (data[this.activeSection]===0){
      if (data.overview===1){
        this.loadOverview();
        this.buildOverview();
        this.updateLocationBar({});
      }else if (data.syllabus===1){
        this.loadSyllabus();
        this.buildSyllabus();
        this.updateLocationBar({});
      }else if (data.grade===1){
        this.loadGrades();
        this.buildGrades();
        this.updateLocationBar({});
      }else if (data.assignment===1){
        this.mainSection=(<p>Pick an Assignment</p>);
        this.updateLocationBar({});
      }else {
        this.updateLocationBar({activeSection:null})
      }
>>>>>>> 223f0239
    }
    for (let branchId of this.state.branchIdsSelected) {
      let assignmentId = nanoid();

      baseObj.assignmentOrder.push(assignmentId);
      baseObj.assignments[assignmentId] = {};

<<<<<<< HEAD
      let documentName = this.sharedContent[branchId].documentName;
      baseObj.assignments[assignmentId].documentName = documentName;
=======
  updateLocationBar(assignmentId=this.assignmentId, activeSection=this.activeSection){
    console.log("inside updateLocationBar")
    history.replaceState({},"title","?active="+activeSection);
    if (assignmentId!=undefined && assignmentId!=null){
      assignmentId=assignmentId['assignmentId']
    }
    console.log(this.activeSection)
    if (this.activeSection === "assignment") {
      console.log("assignmentId in")
      console.log(assignmentId)
      history.replaceState({},"title","?active="+activeSection+"&assignmentId="+assignmentId);
    }
    this.buildTree()
  }
>>>>>>> 223f0239

      let code = this.sharedContent[branchId].code;
      baseObj.assignments[assignmentId].code = code;

<<<<<<< HEAD
      let revisionNumber = this.
      sharedContent[branchId].revisionNumber;
      baseObj.assignments[assignmentId].revisionNumber = revisionNumber;
=======
  buildOverview(){
    this.mainSection = this.loadingScreen;
    //talk to database to load fresh info
    this.overview = (<div className="assignmentContent">
      {/* <h2 data-cy="sectionTitle">Overview</h2>  */}
      {this.doenetML!=""?
      
      <DoenetViewer 
              key={"doenetviewer"+this.updateNumber} //each component has their own key, change the key will trick Reach to look for new component
              free={{doenetCode: this.doenetML}} 
              mode={{
                solutionType:this.state.solutionType,
                allowViewSolutionWithoutRoundTrip:this.state.allowViewSolutionWithoutRoundTrip,
                showHints:this.state.showHints,
                showFeedback:this.state.showFeedback,
                showCorrectness:this.state.showCorrectness,
              }}           
            />:null}
    </div>)

    this.mainSection = this.overview;
  }
>>>>>>> 223f0239

      baseObj.assignments[assignmentId].sourceBranchId = branchId;

<<<<<<< HEAD
      baseObj.assignments[assignmentId].gradeCategory = gradeCategory;
      baseObj.assignments[assignmentId].coverPageHTML = "";
      baseObj.assignments[assignmentId].totalPointsOrPercent = 0;
      baseObj.assignments[assignmentId].showCorrectness = 1;
      baseObj.assignments[assignmentId].showHints = 1;
      baseObj.assignments[assignmentId].showFeedback = 1;

=======
  buildSyllabus(){
    this.mainSection = this.loadingScreen;

    //talk to database to load fresh info
    this.overview = (<React.Fragment>
      {/* <h2 data-cy="sectionTitle">Syllabus</h2>  */}
      {this.doenetML!=""?
      <div><DoenetViewer 
              key={"doenetviewer"+this.updateNumber} //each component has their own key, change the key will trick Reach to look for new component
              free={{doenetCode: this.doenetML}} 
              mode={{
                solutionType:this.state.solutionType,
                allowViewSolutionWithoutRoundTrip:this.state.allowViewSolutionWithoutRoundTrip,
                showHints:this.state.showHints,
                showFeedback:this.state.showFeedback,
                showCorrectness:this.state.showCorrectness,
              }}           
            /></div>:null}   
    </React.Fragment>)

    this.mainSection = this.overview;
  }

  buildAssignment() {
    this.mainSection = this.loadingScreen;
    this.activeSection="assignment"; // this is kept
    this.selectedAssignmentId=""
    if (this.finishedContructor === false) {return null;}
>>>>>>> 223f0239

      documentNameArray.push(documentName);
      assignmentIdArray.push(assignmentId);
      branchIdArray.push(branchId);
    }

    //Save in Database
    // console.log(documentNameArray);
    // console.log(assignmentIdArray);
    // console.log(branchIdArray);


<<<<<<< HEAD
=======
    this.mainSection = this.assignmentFragment;
    console.log("from build assignment")
    this.updateLocationBar(this.assignmentObj.assignmentId);
    this.forceUpdate();
  }
>>>>>>> 223f0239

      this.saveCourseOutlineToAPI();

    this.forceUpdate();
  }

  // deleteAssignment({assignmentId}){
  //   this.props.courseInfo[this.state.courseId].assignmentOrder =
  //       this.props.courseInfo[this.state.courseId].assignmentOrder.filter(value => value !== assignmentId);
  //   delete this.props.courseInfo[this.state.courseId].assignments[assignmentId];
  //   this.forceUpdate();
  // }


  saveCourseOutlineToAPI() {
    const url = '/api/saveCourseOutline.php';
    const data = {
      courseInfo: this.courseInfo[this.state.courseId],
      courseId: this.state.courseId,
    }

    console.log("save course outline data");
    console.log(data);


    axios.post(url, data)
      .then(resp => {
        console.log("Saved course outline!");
        console.log(resp);
        console.log(resp.data);


      })
      .catch(error => { this.setState({ error: error }) });
  }



  insertHeading({ headingIdArray }) {
    let baseObj = this.courseInfo[this.state.courseId];
    //Adjust the baseObj so it is at the current heading level
    for (let headingId of headingIdArray) {
      baseObj = baseObj.heading[headingId];
    }
    //define assignmentOrder and assignments
    if (baseObj.headingsOrder === undefined) {
      baseObj.headingsOrder = [];
      baseObj.heading = {};
    }
    let courseHeadingId = nanoid();
    let defaultHeadingText = "Untitled Heading";
    baseObj.headingsOrder.unshift({
      courseHeadingId: courseHeadingId,
      headingText: defaultHeadingText
    });
    baseObj.heading[courseHeadingId] = {};
    let headingLevel = headingIdArray.length + 1;
    let parentHeadingId = headingIdArray[(headingIdArray.length - 1)];

      this.saveCourseOutlineToAPI();

    this.forceUpdate();
  }

  moveHeadingDown({ courseId, headingIdArray, index }) {
    let baseObj = this.courseInfo[courseId];
    //Adjust the baseObj so it is at the current heading level
    for (let headingId of headingIdArray) {
      baseObj = baseObj.heading[headingId];
    }
    let indexHeadingObj = baseObj.headingsOrder[index];


    let prevHeadingId = indexHeadingObj.courseHeadingId;
    let courseHeadingId = baseObj.headingsOrder[index + 1].courseHeadingId;
    let nextHeadingId = "";
    //If there is a nextHeading at this level set nextHeadingId
    if (Number(index) + 2 < baseObj.headingsOrder.length) {
      nextHeadingId = baseObj.headingsOrder[index + 2].courseHeadingId;
    }
    //copy heading below to index's position
    baseObj.headingsOrder[index] = baseObj.headingsOrder[index + 1];
    //put index into heading below
    baseObj.headingsOrder[index + 1] = indexHeadingObj;



      this.saveCourseOutlineToAPI();


    this.forceUpdate();
  }

<<<<<<< HEAD
  moveHeadingUp({ courseId, headingIdArray, index }) {
    let baseObj = this.courseInfo[courseId];
    //Adjust the baseObj so it is at the current heading level
    for (let headingId of headingIdArray) {
      baseObj = baseObj.heading[headingId];
    }
    let indexHeadingObj = baseObj.headingsOrder[index];

    let courseHeadingId = indexHeadingObj.courseHeadingId;
    let prevHeadingId = baseObj.headingsOrder[index - 1].courseHeadingId;
    let nextHeadingId = "";
    //If there is a nextHeading at this level set nextHeadingId
    if (Number(index) + 1 < baseObj.headingsOrder.length) {
      nextHeadingId = baseObj.headingsOrder[index + 1].courseHeadingId;
    }
=======
  setAssignmentObj({outlineType}){
    if (outlineType === "outline"){
      this.assignmentObj = this.assignmentIdList[this.assignmentIndex];
    } else if (outlineType === "assignment"){
      this.assignmentObj = this.assignmentAssignedList[this.assignmentIndex];
    } else if (outlineType === "due"){
      this.assignmentObj = this.assignmentDueList[this.assignmentIndex];
    } 
  }



  updateAssignmentList({outlineType}) {
    if (outlineType === "outline"){
      this.buildOutline({courseId:this.courseId});
    }else if (outlineType === "assignment"){
      this.buildAssignmentList({courseId:this.courseId});
    }else{
      this.buildDueList();
    } 
  }
>>>>>>> 223f0239

    //copy heading below to index's position
    baseObj.headingsOrder[index] = baseObj.headingsOrder[index - 1];
    //put index into heading below
    baseObj.headingsOrder[index - 1] = indexHeadingObj;



      this.saveCourseOutlineToAPI();


    this.forceUpdate();
  }

  //Find index of parentHeadingId then test if there is one more heading below
  findNextHeadingId({ courseId, headingIdArray, lastHeadingId }) {

    let nextHeadingId = "";

    let baseObj = this.courseInfo[courseId];

    //Find the next heading if it exists for each level until we find the closest one
    for (let i = 0; i <= headingIdArray.length; i++) {

      let headingId = headingIdArray[i];
      if (i == headingIdArray.length) { headingId = lastHeadingId; }

      if (baseObj.headingsOrder !== undefined) {
        for (let [index, headingObj] of baseObj.headingsOrder.entries()) {
          let headingOrderId = headingObj.courseHeadingId;

          if (headingId === headingOrderId) {

            if (baseObj.headingsOrder[index + 1] !== undefined) {
              nextHeadingId = baseObj.headingsOrder[index + 1].courseHeadingId;

            }
            break;
          }
        }
        baseObj = baseObj.heading[headingId];
      }


    }


    return nextHeadingId;
  }

<<<<<<< HEAD
  moveHeadingLeft({ courseId, headingIdArray, index }) {

    let baseObj = this.courseInfo[courseId];
    //Adjust the baseObj so it is at the current heading level
    for (let headingId of headingIdArray) {
      baseObj = baseObj.heading[headingId];
    }

    let parentHeadingObj = this.courseInfo[courseId];
    //Adjust the parentHeadingObj so it is at the current heading level
    for (let i = 0; i < headingIdArray.length - 1; i++) {
      let headingId = headingIdArray[i];
      parentHeadingObj = parentHeadingObj.heading[headingId];
    }
    let parentHeadingId = headingIdArray[headingIdArray.length - 1];
    let movingHeadingObj = baseObj.headingsOrder[index];
    let movingHeadingId = movingHeadingObj.courseHeadingId;

    let nextHeadingId = this.findNextHeadingId({ courseId: courseId, headingIdArray: headingIdArray, lastHeadingId: movingHeadingId });


    //***** 
    //add to headingOrder and headings to the parent.
    //***** 

    //find the index to insert it into the parent headingOrder
    let parentInsertIndex = 0;
    for (let [index, obj] of parentHeadingObj.headingsOrder.entries()) {
      if (obj.courseHeadingId === parentHeadingId) { parentInsertIndex = index; break; }

    }
    parentHeadingObj.headingsOrder.splice(parentInsertIndex + 1, 0, movingHeadingObj);
    parentHeadingObj.heading[movingHeadingId] = JSON.parse(JSON.stringify(baseObj.heading[movingHeadingId]));

    //***** 
    //Remove from headingOrder and headings of the base.
    //***** 
    delete baseObj.heading[movingHeadingId];
    baseObj.headingsOrder.splice(index, 1);


      this.saveCourseOutlineToAPI();

    this.forceUpdate();

  }

  moveHeadingRight({ courseId, headingIdArray, index }) {
    let baseObj = this.courseInfo[courseId];
    //Adjust the baseObj so it is at the current heading level
    for (let headingId of headingIdArray) {
      baseObj = baseObj.heading[headingId];
    }
    let parentHeadingId = baseObj.headingsOrder[index - 1].courseHeadingId;
    let parentHeadingObj = baseObj.heading[parentHeadingId];
    let movingHeadingObj = baseObj.headingsOrder[index];
    let movingHeadingId = movingHeadingObj.courseHeadingId;
    let nextHeadingId = this.findNextHeadingId({ courseId: courseId, headingIdArray: headingIdArray, lastHeadingId: movingHeadingId });

    //***** 
    //add to headingOrder and headings to the parent.
    //***** 
    if (parentHeadingObj.headingsOrder === undefined) {
      parentHeadingObj.headingsOrder = [];
      parentHeadingObj.heading = {};
    }
    parentHeadingObj.headingsOrder.push(movingHeadingObj);
    parentHeadingObj.heading[movingHeadingId] = JSON.parse(JSON.stringify(baseObj.heading[movingHeadingId]));
    //***** 
    //Remove from headingOrder and headings of the base.
    //***** 
    delete baseObj.heading[movingHeadingId];
    baseObj.headingsOrder.splice(index, 1);

      this.saveCourseOutlineToAPI();

    this.forceUpdate();

  }

  handleRenameHeading({ headingId, initialName }) {
    let rename = this.state.rename;
    rename[headingId] = {
      value: initialName,
      renameMode: true,
    }

    this.setState({ rename: rename });
  }
=======
>>>>>>> 223f0239

  saveHeadingName({ headingId, value }) {
      const url = '/api/renameHeading.php';
      const data = {
        headingId: headingId,
        value: value,
      }
      const payload = {
        params: data
      }
      console.log("data");
      console.log(data);


      axios.get(url, payload)
        .then(resp => {
          console.log("Saved!");
          console.log(resp);
          console.log(resp.data);
<<<<<<< HEAD


        })
        .catch(error => { this.setState({ error: error }) });
    
  }

  handleAssignmentSave({
    assignmentId,
    assignmentName,
    dueDate,
    assignedDate,
    gradeCategory,
    totalPointsOrPercent,
    coverPageHTML,
    individualize,
    multipleAttempts,
    showSolution,
    showFeedback,
    showHints,
    showCorrectness,
    proctorMakesAvailable,
  }) {
    let formattedAssignedDate = "null";
    if (!isNaN(Date.parse(assignedDate))) {
      console.log("here");

      formattedAssignedDate = new Date(assignedDate).toISOString().slice(0, 19).replace('T', ' ');
    }
    let formattedDueDate = "null";
    if (!isNaN(Date.parse(dueDate))) {
      formattedDueDate = new Date(dueDate).toISOString().slice(0, 19).replace('T', ' ');
    }


      const url = '/api/saveAssignmentInfo.php';
      const data = {
        assignmentId: assignmentId,
        assignmentName: assignmentName,
        dueDate: formattedDueDate,
        assignedDate: formattedAssignedDate,
        gradeCategory,
        totalPointsOrPercent,
        coverPageHTML,
        individualize,
        multipleAttempts,
        showSolution,
        showFeedback,
        showHints,
        showCorrectness,
        proctorMakesAvailable,
      }
      const payload = {
        params: data
      }
      console.log("data");
      console.log(data);


      axios.get(url, payload)
        .then(resp => {
          console.log("Saved!");
          console.log(resp);
          console.log(resp.data);


        })
        .catch(error => { this.setState({ error: error }) });
    
  }

  handleEditAssignment({ assignmentId,
    assignmentName,
    dueDate,
    assignedDate,
    gradeCategory,
    totalPointsOrPercent,
    coverPageHTML,
    individualize,
    multipleAttempts,
    showSolution,
    showFeedback,
    showHints,
    showCorrectness,
    proctorMakesAvailable,

  }) {
    let editObj = this.state.edit;
    let editMode = true;
    if (editObj[assignmentId] !== undefined && editObj[assignmentId].editMode) {
      editMode = false;
    }


    editObj[assignmentId] = {
      assignmentName: assignmentName,
      assignedDate: assignedDate,
      dueDate: dueDate,
      editMode: editMode,
      gradeCategory,
      totalPointsOrPercent,
      coverPageHTML,
      individualize,
      multipleAttempts,
      showSolution,
      showFeedback,
      showHints,
      showCorrectness,
      proctorMakesAvailable,
    };
    console.log("editObj[assignmentId]");

    console.log(editObj[assignmentId]);


    this.forceUpdate();
  }

  handleAssignmentMove({ courseId, headingIdArray, assignmentHeadingId, direction, index }) {
    let baseObj = this.courseInfo[courseId];
    //Adjust the baseObj so it is at the current heading level
    for (let headingId of headingIdArray) {
      baseObj = baseObj.heading[headingId];
    }
    baseObj = baseObj.heading[assignmentHeadingId];
    let swap1 = baseObj.assignmentOrder[index];
    let swap2;
    if (direction === "up") {
      swap2 = baseObj.assignmentOrder[index - 1];
      [baseObj.assignmentOrder[index - 1], baseObj.assignmentOrder[index]] =
        [baseObj.assignmentOrder[index], baseObj.assignmentOrder[index - 1]]

    } else {
      swap2 = baseObj.assignmentOrder[index + 1];
      [baseObj.assignmentOrder[index + 1], baseObj.assignmentOrder[index]] =
        [baseObj.assignmentOrder[index], baseObj.assignmentOrder[index + 1]]
    }



      this.saveCourseOutlineToAPI();

    this.forceUpdate();

  }

  handleAssignmentUpdate({ courseId, headingIdArray, assignmentHeadingId, assignmentId }) {
    let baseObj = this.courseInfo[courseId];
    //Adjust the baseObj so it is at the current heading level
    for (let headingId of headingIdArray) {
      baseObj = baseObj.heading[headingId];
    }
    baseObj = baseObj.heading[assignmentHeadingId];
    let assignmentInfo = baseObj.assignments[assignmentId];
    let contentInfo = this.sharedContent[assignmentInfo.sourceBranchId];
    assignmentInfo.revisionNumber = contentInfo.revisionNumber;
    assignmentInfo.code = contentInfo.code;

      const url = '/api/useMostRecentAssignment.php';
      const data = {
        assignmentId: assignmentId,
      }
      const payload = {
        params: data
      }
      console.log("data");
      console.log(data);


      axios.get(url, payload)
        .then(resp => {
          console.log("Saved!");
          console.log(resp);
          console.log(resp.data);


        })
        .catch(error => { this.setState({ error: error }) });
    

    this.forceUpdate();

  }

  //recursively build the editable outline of the course
  buildEditOutline({ courseId, headingIdArray = [] }) {




    let indentPx = "20";
    if (headingIdArray.length === 0) {
      this.courseOutlineList.push(
        <div key={"TopInsertHeading"} style={{ marginBottom: "10px" }}>
          <button onClick={() => this.insertHeading({ headingIdArray: [] })}>Insert Heading</button><br />
        </div>
      );
    }

    let baseObj = this.courseInfo[courseId];
    //Adjust the baseObj so it is at the current heading level
    for (let headingId of headingIdArray) {
      baseObj = baseObj.heading[headingId];
    }
    if (baseObj.headingsOrder !== undefined) {
      let headingIndent = headingIdArray.length * Number(indentPx);
      for (let [index, headingObj] of baseObj.headingsOrder.entries()) {
        // for(let headingObj of baseObj.headingsOrder){
        let headingId = headingObj.courseHeadingId;

        let headingText = headingObj.headingText;

        if (this.state.rename[headingId] !== undefined && this.state.rename[headingId].renameMode) {

          headingText = <React.Fragment>
            <input type="text" value={this.state.rename[headingId].value} onChange={(e) => {
              let renameObj = this.state.rename;
              renameObj[headingId].value = e.target.value;
              this.setState({ rename: renameObj });
            }} />
            <button onClick={() => {
              let renameObj = this.state.rename;
              headingObj.headingText = renameObj[headingId].value;
              renameObj[headingId].renameMode = false;
              this.saveHeadingName({ headingId: headingId, value: renameObj[headingId].value });
              this.setState({ rename: renameObj })
            }}>done</button>
            <button onClick={() => {
              let renameObj = this.state.rename;
              renameObj[headingId].renameMode = false;
              this.setState({ rename: renameObj })
            }
            }>cancel</button>
          </React.Fragment>
        }

        let headingUpButton = <button
          onClick={() => this.moveHeadingUp({ courseId: courseId, headingIdArray: headingIdArray, index: index })}>
          up</button>;
        // if (index === 0 && headingIdArray.length == 0){
        if (index === 0) { headingUpButton = null; }
        let headingDownButton = <button
          onClick={() => this.moveHeadingDown({ courseId: courseId, headingIdArray: headingIdArray, index: index })}>
          down</button>;
        if (index === baseObj.headingsOrder.length - 1) { headingDownButton = null; }
        let headingLeftButton = <button
          onClick={() => this.moveHeadingLeft({ courseId: courseId, headingIdArray: headingIdArray, index: index })}>
          left</button>;
        if (headingIdArray.length === 0) { headingLeftButton = null; }
        let headingRightButton = <button
          onClick={() => this.moveHeadingRight({ courseId: courseId, headingIdArray: headingIdArray, index: index })}>
          right</button>;
        if (index === 0) { headingRightButton = null; }

        this.courseOutlineList.push(
          <div key={"OutlineHeading" + headingId} style={{ display: "flex" }}>
            <span style={{ marginLeft: headingIndent + "px", fontWeight: "bold", marginRight: "10px", display: "block", minWidth: "160px" }} >
              {headingText}
            </span>
            {headingUpButton}
            {headingDownButton}
            {headingLeftButton}
            {headingRightButton}
            <button onClick={() => this.handleRenameHeading({ headingId: headingId, initialName: headingText })}>rename</button>
          </div>
        );

        //heading has assignments
        let assignmentIndent = Number(headingIdArray.length * indentPx) + Number(indentPx);
        if (baseObj.heading[headingId].assignmentOrder !== undefined) {

          for (let [index, assignmentId] of baseObj.heading[headingId].assignmentOrder.entries()) {
            let assignmentInfo = baseObj.heading[headingId].assignments[assignmentId];
            console.log(assignmentInfo);

            let assignmentName = assignmentInfo.documentName;
            let editBox = null;
            //{assignmentInfo.assignedDate.toLocaleDateString("en-US", { weekday: 'long', year: 'numeric', month: 'long', day: 'numeric' })}
            if (this.state.edit[assignmentId] !== undefined && this.state.edit[assignmentId].editMode) {
              assignmentName = <React.Fragment>
                <input type="text" value={this.state.edit[assignmentId].assignmentName} onChange={
                  (e) => {
                    let editObj = this.state.edit;
                    editObj[assignmentId].assignmentName = e.target.value;
                    this.setState({ edit: editObj });
                  }
                } />
              </React.Fragment>

              editBox = <div style={{ width: "400px", padding: "10px", marginBottom: "10px", marginLeft: assignmentIndent + "px", backgroundColor: "#e8e8e8" }}>
                <div>Date Format: 6/10/2019, 11:37:26 AM or null</div><br />
                <div>Assigned Date: <input style={{ width: "200px" }}
                  type='text'
                  value={this.state.edit[assignmentId].assignedDate}
                  onChange={(e) => {
                    let editObj = this.state.edit;
                    editObj[assignmentId].assignedDate = e.target.value;
                    this.setState({ edit: editObj });
                  }}
                /></div>
                <div>Due Date: <input style={{ width: "200px" }}
                  type='text'
                  value={this.state.edit[assignmentId].dueDate}
                  onChange={(e) => {
                    let editObj = this.state.edit;
                    editObj[assignmentId].dueDate = e.target.value;
                    this.setState({ edit: editObj });
                  }}
                /></div>
                <div>Time Limit: N/A</div>
                <div>Individualize by Student:
                  <input style={{ marginLeft: "4px" }} type="checkbox"
                    checked={this.state.edit[assignmentId].individualize}
                    onChange={(e) => {
                      let editObj = this.state.edit;
                      editObj[assignmentId].individualize = e.target.checked;
                      this.setState({ edit: editObj });
                    }}
                  />
                </div>
                <div>Allow Multiple Attempts:
                <input style={{ marginLeft: "4px" }} type="checkbox"
                    checked={this.state.edit[assignmentId].multipleAttempts}
                    onChange={(e) => {
                      let editObj = this.state.edit;
                      editObj[assignmentId].multipleAttempts = e.target.checked;
                      this.setState({ edit: editObj });
                    }}
                  />
                </div>
                <div>Show Solution:
                <input style={{ marginLeft: "4px" }} type="checkbox"
                    checked={this.state.edit[assignmentId].showSolution}
                    onChange={(e) => {
                      let editObj = this.state.edit;
                      editObj[assignmentId].showSolution = e.target.checked;
                      this.setState({ edit: editObj });
                    }}
                  />
                </div>
                <div>Show Feedback:
                <input style={{ marginLeft: "4px" }} type="checkbox"
                    checked={this.state.edit[assignmentId].showFeedback}
                    onChange={(e) => {
                      let editObj = this.state.edit;
                      editObj[assignmentId].showFeedback = e.target.checked;
                      this.setState({ edit: editObj });
                    }}
                  />
                </div>
                <div>Show Hints:
                <input style={{ marginLeft: "4px" }} type="checkbox"
                    checked={this.state.edit[assignmentId].showHints}
                    onChange={(e) => {
                      let editObj = this.state.edit;
                      editObj[assignmentId].showHints = e.target.checked;
                      this.setState({ edit: editObj });
                    }}
                  />
                </div>
                <div>Show Correctness:
                <input style={{ marginLeft: "4px" }} type="checkbox"
                    checked={this.state.edit[assignmentId].showCorrectness}
                    onChange={(e) => {
                      let editObj = this.state.edit;
                      editObj[assignmentId].showCorrectness = e.target.checked;
                      this.setState({ edit: editObj });
                    }}
                  />
                </div>
                <div>Proctor Makes Available:
                <input style={{ marginLeft: "4px" }} type="checkbox"
                    checked={this.state.edit[assignmentId].proctorMakesAvailable}
                    onChange={(e) => {
                      let editObj = this.state.edit;
                      editObj[assignmentId].proctorMakesAvailable = e.target.checked;
                      this.setState({ edit: editObj });
                    }}
                  />
                </div>
               

                <div>Grade Category:
                  <select onChange={(e) => {
                    let editObj = this.state.edit;
                    editObj[assignmentId].gradeCategory = e.target.value;
                    this.setState({ edit: editObj });
                  }}
                    value={this.state.edit[assignmentId].gradeCategory}
                  >
                    {this.gradeCategories.map(cat => <option key={'option' + assignmentId + cat}>{cat}</option>)}

                  </select></div>
                  <div>Total points or percent: <input style={{ width: "200px" }}
                  type='text'
                  value={this.state.edit[assignmentId].totalPointsOrPercent}
                  onChange={(e) => {
                    let editObj = this.state.edit;
                    editObj[assignmentId].totalPointsOrPercent = e.target.value;
                    this.setState({ edit: editObj });
                  }}
                /></div>
                  <div>Cover Page HTML<br />
                    <textarea onChange={(e) => {
                    let editObj = this.state.edit;
                    editObj[assignmentId].coverPageHTML = e.target.value;
                    this.setState({ edit: editObj });
                  }} 
                    value={this.state.edit[assignmentId].coverPageHTML}
                  />

                  </div>

                <br />
                <br />
                <button onClick={
                  () => {
                    let editObj = this.state.edit;
                    editObj[assignmentId].editMode = false;
                    this.setState({ edit: editObj });
                  }
                }>cancel</button>
                <button onClick={
                  () => {
                    let editObj = this.state.edit;
                    baseObj.heading[headingId].assignments[assignmentId].documentName = editObj[assignmentId].assignmentName;
                    baseObj.heading[headingId].assignments[assignmentId].dueDate = new Date(editObj[assignmentId].dueDate);
                    baseObj.heading[headingId].assignments[assignmentId].assignedDate = new Date(editObj[assignmentId].assignedDate);
                    baseObj.heading[headingId].assignments[assignmentId].gradeCategory = editObj[assignmentId].gradeCategory; 
                    baseObj.heading[headingId].assignments[assignmentId].totalPointsOrPercent = editObj[assignmentId].totalPointsOrPercent; 
                    baseObj.heading[headingId].assignments[assignmentId].coverPageHTML = editObj[assignmentId].coverPageHTML; 
                    baseObj.heading[headingId].assignments[assignmentId].individualize = editObj[assignmentId].individualize;
                    baseObj.heading[headingId].assignments[assignmentId].multipleAttempts = editObj[assignmentId].multipleAttempts;
                    baseObj.heading[headingId].assignments[assignmentId].showSolution = editObj[assignmentId].showSolution;
                    baseObj.heading[headingId].assignments[assignmentId].showFeedback = editObj[assignmentId].showFeedback;
                    baseObj.heading[headingId].assignments[assignmentId].showHints = editObj[assignmentId].showHints;
                    baseObj.heading[headingId].assignments[assignmentId].showCorrectness = editObj[assignmentId].showCorrectness;
                    baseObj.heading[headingId].assignments[assignmentId].proctorMakesAvailable = editObj[assignmentId].proctorMakesAvailable;

                    let individualize = 0;
                    if (editObj[assignmentId].individualize) {
                      individualize = 1;
                    }
                    let multipleAttempts = 0;
                    if (editObj[assignmentId].multipleAttempts) {
                      multipleAttempts = 1;
                    }
                    let showSolution = 0;
                    if (editObj[assignmentId].showSolution) {
                      showSolution = 1;
                    }
        
                    
                    let showFeedback = 0;
                    if (editObj[assignmentId].showFeedback) {
                      showFeedback = 1;
                    }
                    let showHints = 0;
                    if (editObj[assignmentId].showHints) {
                      showHints = 1;
                    }
                    let showCorrectness = 0;
                    if (editObj[assignmentId].showCorrectness) {
                      showCorrectness = 1;
                    }
                    let proctorMakesAvailable = 0;
                    if (editObj[assignmentId].proctorMakesAvailable) {
                      proctorMakesAvailable = 1;
                    }
                    this.handleAssignmentSave({
                      assignmentId: assignmentId,
                      assignmentName: editObj[assignmentId].assignmentName,
                      assignedDate: editObj[assignmentId].assignedDate,
                      dueDate: editObj[assignmentId].dueDate,
                      gradeCategory: editObj[assignmentId].gradeCategory, 
                      totalPointsOrPercent: editObj[assignmentId].totalPointsOrPercent, 
                      coverPageHTML: editObj[assignmentId].coverPageHTML, 
                      individualize,
                      multipleAttempts,
                      showSolution,
                      showFeedback,
                      showHints,
                      showCorrectness,
                      proctorMakesAvailable,
                    })
                    editObj[assignmentId].editMode = false;
                    console.log("Save Pushed!");
                    console.log(editObj[assignmentId]);
                    this.setState({ edit: editObj });
                  }
                }>save</button>
              </div>
            }

            let updateButton = <button onClick={
              () => { this.handleAssignmentUpdate({ courseId: courseId, headingIdArray: headingIdArray, assignmentHeadingId: headingId, assignmentId: assignmentId }); }
            }>update assignment</button>;
            let sourceBranchId = baseObj.heading[headingId].assignments[assignmentId].sourceBranchId;
            // console.log(baseObj.heading[headingId].assignments[assignmentId]);

            // console.log(`assignment revision num ${baseObj.heading[headingId].assignments[assignmentId].revisionNumber}`);
            // console.log(`source ID ${sourceBranchId}`);
            // console.log(`content revision num ${this.props.sharedContent[sourceBranchId].revisionNumber}`);

            if (baseObj.heading[headingId].assignments[assignmentId].latestPublishedContentTest !== "0") {
              updateButton = null;
            }
            let assignmentUp = <button onClick={() => {
              this.handleAssignmentMove({ courseId: courseId, headingIdArray: headingIdArray, assignmentHeadingId: headingId, direction: "up", index: index });
            }}>up</button>;
            if (index === 0) { assignmentUp = null; }
            let assignmentDown = <button onClick={() => {
              this.handleAssignmentMove({ courseId: courseId, headingIdArray: headingIdArray, assignmentHeadingId: headingId, direction: "down", index: index });
            }}>down</button>;
            if (index === baseObj.heading[headingId].assignmentOrder.length - 1) {
              assignmentDown = null;
            }

            let editAssignedDate = "null";
            if (!isNaN(Date.parse(assignmentInfo.assignedDate))) {
              editAssignedDate = assignmentInfo.assignedDate.toLocaleString("en-US");
            }
            let editDueDate = "null";
            if (!isNaN(Date.parse(assignmentInfo.dueDate))) {
              editDueDate = assignmentInfo.dueDate.toLocaleString("en-US");
            }
=======
        });
        
      this.forceUpdate();
  }
  loadAssignment({assignmentId,outlineType=this.state.outlineType}){
    this.updateAssignmentIndex({outlineType:outlineType,assignmentId:assignmentId});
    this.courseOutlineList = [];
    this.updateNumber++;
    this.assignmentId = assignmentId;
    this.setAssignmentObj({outlineType:this.state.outlineType});
    this.resolveVariant({outlineType:this.state.outlineType});
    this.updateAssignmentList({outlineType:this.state.outlineType});
    console.log("from loadAssignment")
    this.updateLocationBar();
    this.forceUpdate();
  }

  handlePrev(){
    if (this.assignmentIndex > 0) this.assignmentIndex = this.assignmentIndex-1;
    this.courseOutlineList = [];
    this.updateNumber++;
    this.setAssignmentObj({outlineType:this.state.outlineType});
    this.resolveVariant({outlineType:this.state.outlineType});
    this.updateAssignmentList({outlineType:this.state.outlineType});
    console.log("from handlePrev")
    this.updateLocationBar();
    this.forceUpdate();
  }

  handleNext(){
    if (this.assignmentIndex < this.assignmentIdList.length - 1) this.assignmentIndex = this.assignmentIndex+1;
    console.log(this.assignmentIndex);
    console.log(this.assignmentIdList.length);
    this.courseOutlineList = [];
    this.updateNumber++;
    this.setAssignmentObj({outlineType:this.state.outlineType});
    this.resolveVariant({outlineType:this.state.outlineType});
    this.updateAssignmentList({outlineType:this.state.outlineType});
    console.log("from handleNext")
    this.updateLocationBar();
    this.forceUpdate();
  }
>>>>>>> 223f0239



            this.courseOutlineList.push(
              <React.Fragment key={"assignmentEditPanel" + assignmentId}>
                <div key={"assignmentInput" + assignmentId} style={{ display: "flex" }}>
                  <span style={{ marginLeft: assignmentIndent + "px", marginRight: "10px", display: "block", minWidth: "140px" }} >
                    {assignmentName}
                  </span>
                  {updateButton}
                  {assignmentUp}
                  {assignmentDown}
                  <button onClick={() => {
                    this.handleEditAssignment({
                      assignmentName: assignmentName,
                      assignmentId: assignmentId,
                      assignedDate: editAssignedDate,
                      dueDate: editDueDate,
                      gradeCategory: assignmentInfo.gradeCategory,
                      totalPointsOrPercent: assignmentInfo.totalPointsOrPercent,
                      coverPageHTML: assignmentInfo.coverPageHTML,
                      individualize: assignmentInfo.individualize,
                      multipleAttempts: assignmentInfo.multipleAttempts,
                      showSolution: assignmentInfo.showSolution,
                      showFeedback: assignmentInfo.showFeedback,
                      showHints: assignmentInfo.showHints,
                      showCorrectness: assignmentInfo.showCorrectness,
                      proctorMakesAvailable: assignmentInfo.proctorMakesAvailable,
                    });
                  }}>edit</button>
                </div>
                {editBox}
              </React.Fragment>
            );
          }
        }
        let nextLevelHeadingIdArray = []; //break the association for recursion
        for (let headingId of headingIdArray) {
          nextLevelHeadingIdArray.push(headingId);
        }
        nextLevelHeadingIdArray.push(headingId);

        this.courseOutlineList.push(
          <div key={"OutlineHeadingButtons" + headingId} style={{ marginLeft: assignmentIndent + "px", marginBottom: "10px" }}>
            <button onClick={() => this.insertHeading({ headingIdArray: nextLevelHeadingIdArray })}>Insert Heading</button><br />
            <button onClick={() => this.addAssignments({ headingIdArray: nextLevelHeadingIdArray })}>Insert Assignments</button>
          </div>
        );
        if (baseObj.headingsOrder !== undefined && baseObj.headingsOrder.length > 0) {

          this.buildEditOutline({ courseId: courseId, headingIdArray: nextLevelHeadingIdArray })
        }
      }
    }

  }

  saveAccessKeyIntoIndexDB(courseId,accessKey){

    var request = window.indexedDB.open("DoenetAccess");
    request.onsuccess = (e) => {
      let db = e.target.result;
      var accessKeyObjectStore = db.transaction("accessKeys", "readwrite").objectStore("accessKeys");
      let request = accessKeyObjectStore.get(courseId);
      request.onsuccess = (e)=>{
        let data = e.target.result;

<<<<<<< HEAD
        if (data === undefined){
          let requestAdd = accessKeyObjectStore.add({courseId,accessKey})
          requestAdd.onsuccess = (e)=>{
            this.setState({keyStorageStatus:"Access Key Saved!"});
          }
          requestAdd.onerror = (e)=>{
            this.setState({keyStorageStatus:"Error!"})
          }
        }else{
          data.accessKey = accessKey;
          let requestUpdate = accessKeyObjectStore.put(data);
          requestUpdate.onsuccess = (e)=>{
            this.setState({keyStorageStatus:"Access Key Updated!"});
          }
          requestUpdate.onerror = (e)=>{
            this.setState({keyStorageStatus:"Error!"})
          }

        }
        
      }
      
    }
    request.onupgradeneeded = (e) => {
      let db = e.target.result;
      db.createObjectStore("accessKeys", { keyPath: "courseId" });
=======
  render() {

    console.log("====RENDER====");
    if (this.state.newChange===true){
    this.ToggleList();
    }

    this.enableThese=[]
    this.enabledDisabledArray = {
      "overview":!!+this.state.overview,
      "syllabus":!!+this.state.syllabus,
      "grade":!!+this.state.grade,
      "assignment":!!+this.state.assignment,
>>>>>>> 223f0239
    }
  }

  storeAccessKeyLocally(){
      const url = '/api/getAccessKey.php';
      const data = {
        courseId: this.state.courseId,
      }
      const payload = {
        params: data
      }
<<<<<<< HEAD
      console.log("data");
      console.log(data);


      axios.get(url, payload)
        .then(resp => {
          console.log("Saved!");
          console.log(resp);
          console.log(resp.data);
          this.saveAccessKeyIntoIndexDB(this.state.courseId,resp.data);

        })
        .catch(error => { this.setState({ error: error }) });
  
    
  }

  render() {
    this. loadAllCoursesAndTheirAssignments();
    //if (this.username === ""){ return null;}
    //if (this.access !== 1){ return "No Access for "+this.username;}
    if (this.numberLoaded < 2){ return null;} //wait for the content to load
    console.log("courseInfo");
    console.log(this.courseInfo);
    const contentOptions = [];
    for (let branchId of this.sharedContent.documentOrder) {
      contentOptions.push(<option key={"addAssignment" + branchId} value={branchId}>{this.sharedContent[branchId].documentName}</option>);
    }

    this.courseOutlineList = [];
    // for (let course of this.props.courseInfo.courses){
    //   console.log(course);
    // }
    let courseId = this.courseInfo.courses[0].courseId;
    this.buildEditOutline({ courseId: courseId });
    // for (let assignmentId of this.props.courseInfo[courseId].assignmentOrder ){
    //   let documentName = this.props.courseInfo[courseId].assignments[assignmentId].documentName;

    //   courseOutlineList.push(
    //     <div key={"assignmentInput"+assignmentId}>
    //       <input 
    //       style={{marginLeft:"10px",margineRight:"10px"}} 
    //       type="text" 
    //       placeholder="Assignment Name" 
    //       onChange={(e) => this.updateAssignmentName({e:e,courseId:courseId,assignmentId:assignmentId})}
    //       value={documentName}></input>
    //       <button>up</button>
    //       <button>down</button>
    //       <button>left</button>
    //       <button>right</button>
    //       <button onClick={()=>this.deleteAssignment({assignmentId:assignmentId})}>delete</button>
    //     </div>
    //       );
    // }
=======
    });
    if ( this.DoneLoading===true && temp===false && this.activeSection!=null){
      this.activeSection=this.TrueList[0]
      console.log("this might")
      this.updateLocationBar() // this make sure it has the correct URL
    }

    //We have an error so doen't show the viewer
    if (this.state.error){

      return (<React.Fragment>
        <p style={{color: "red"}}>{this.state.error && this.state.error.toString()}</p>
        </React.Fragment>);
    }

    if (this.activeSection === "overview"){
       this.buildOverview();
    } else if (this.activeSection === "syllabus"){
      this.buildSyllabus();
    } else if (this.activeSection === "grade"){
      this.buildGrades();
    }
    let overview_component=null;
    let syllabus_component=null;
    let grade_component=null;
    let assignment_component=null;
    let overview_class = "SectionContainer";
    let syllabus_class = "SectionContainer";
    let grade_class = "SectionContainer";
    let assignment_class = "SectionContainer";
    /**
     * how can we tell that the current tree is saved ?
     * answer: maybe we need a flag to indicate you have saved the current tree
     * for now: we havent have such flag yet
     */
    if (this.activeSection==="overview"){
      overview_class = "SectionContainer-Active";
    } else if (this.activeSection === "syllabus"){
      syllabus_class = "SectionContainer-Active";
    } else if (this.activeSection === "grade"){
      grade_class = "SectionContainer-Active";
    } else if (this.activeSection === "assignment"){
      assignment_class = "SectionContainer-Active";
    }
    let ModifyTreeInsertAssignmentHeadingModeComponent=
    (<div>
      <div className={assignment_class} onClick={()=>{
      this.activeSection = "assignment";
      this.updateLocationBar({});
      this.forceUpdate()
      this.mainSection=(<div><h4>Assignments</h4><p>Select an assignment</p></div>);
    }}>
      <span className="Section-Text">Assignments</span>
      <span className="Section-Icon-Box">         
        <FontAwesomeIcon className="Section-Icon" onClick={()=>window.location.href="/editor/?branchId="+this.overview_branchId} icon={faEdit}/></span>
      <span className="Section-Icon-Box">         
        <FontAwesomeIcon className="Section-Icon" onClick={()=>{this.setState({assignment:false,newChange:true});}} icon={faWindowClose}/></span>
        </div>

      <button className={this.enableMode==="position"?"selectedEnableButton":"button"} data-cy="modifyTree"
      onClick={()=>{this.enableMode='position';this.buildTree();this.forceUpdate()}}>Modify position</button>

      <button className={this.enableMode==="remove"?"selectedEnableButton":"button"} data-cy="removeTree"
      onClick={()=>{this.enableMode='remove';this.buildTree();this.forceUpdate()}}>Remove tree</button>

      <button className={this.enableMode==='header'?"selectedEnableButton":"button"} data-cy="addHeader"
      onClick={()=>{this.enableMode='header';this.buildTree();this.forceUpdate()}}>Add Header</button>

      <button className={this.enableMode==='assignment'?"selectedEnableButton":"button"} data-cy="addAssignment"
      onClick={()=>{this.enableMode='assignment';this.buildTree();this.forceUpdate()}}>Add Assignment</button>

    </div>);
      let tree_component = (<div >{this.tree}</div>)

    if (this.state.overview){
       overview_component = (<div className={overview_class} data-cy="overviewNavItem" onClick={() => {
        this.activeSection = "overview";
        this.selectedAssignmentId=""
        this.loadOverview();
        this.updateLocationBar({});
        this.forceUpdate();
      }}><span className="Section-Text">Overview</span>
      <span className="Section-Icon-Box">         
        <FontAwesomeIcon className="Section-Icon" onClick={()=>window.location.href="/editor/?branchId="+this.overview_branchId} icon={faEdit}/></span>
      <span className="Section-Icon-Box">         
        <FontAwesomeIcon className="Section-Icon" onClick={()=>{this.setState({overview:false,newChange:true});}} icon={faWindowClose}/></span>
      </div>)
    }
    if (this.state.syllabus){
       syllabus_component =(
        <div className={syllabus_class} data-cy="syllabusNavItem" onClick={() => {
          this.activeSection = "syllabus";
          this.loadSyllabus();
          this.updateLocationBar({});
          this.selectedAssignmentId=""
          this.buildTree()
          this.forceUpdate();
        }}><span className="Section-Text">Syllabus</span>
          <span className="Section-Icon-Box">         
        <FontAwesomeIcon className="Section-Icon" onClick={()=>window.location.href="/editor/?branchId="+this.syllabus_branchId} icon={faEdit}/></span>
      <span className="Section-Icon-Box">         
        <FontAwesomeIcon className="Section-Icon" onClick={()=>{this.setState({syllabus:false,newChange:true});}} icon={faWindowClose}/></span>
        </div>)
    }
    if (this.state.grade){
       grade_component = (<div className={grade_class} data-cy="gradesNavItem" onClick={() => {
        this.activeSection="grade";
        this.selectedAssignmentId=""
        this.loadGrades();
        this.updateLocationBar({});
         this.forceUpdate();
        // className="GradeDisableButton" onClick={()=>{this.setState({grade:false,newChange:true});}}
      }}><span className="Section-Text">Grade</span>
      <span className="Section-Icon-Box">         
    <FontAwesomeIcon className="Section-Icon" icon={faEdit}/></span>
  <span className="Section-Icon-Box">
    <FontAwesomeIcon className="Section-Icon" onClick={()=>{this.setState({grade:false,newChange:true});}} icon={faWindowClose}/></span>
      </div>)
    }

  
    return (<React.Fragment>
      <div className="courseContainer">
        
        <DoenetHeader toolTitle="Admin" headingTitle={this.courseName} />
        <div className="homeLeftNav">
          {overview_component}
          {syllabus_component}
          {grade_component}
          {/* {assignment_component} */}
          {this.state.assignment?ModifyTreeInsertAssignmentHeadingModeComponent:null}
          {this.state.assignment?tree_component:null}
          
        <select style={{marginTop:"10px"}} onChange={this.EnableThese}>
          <option>Enable Section</option>
          {this.enableThese }
        </select>
        </div>
        <div className="homeActiveSection">
          {this.mainSection}
          {/* {this.state.loading ? (<div>Loading...</div>): this.mainSection} */}
        </div>
        <div className="info">
        <span className="Section-Icon-Box">         
        <FontAwesomeIcon className="Section-Icon" onClick={()=>window.location.href="/editor/?branchId="+this.assignment_branchId} icon={faEdit}/></span>
          <p>Assignment Name: {this.assignmentName?this.assignmentName:"not yet assigned"}</p>
          <p>Due Date: {this.dueDate?this.dueDate:"not yet assigned"}</p>
          <p>assigned Date: {this.assignedDate?this.assignedDate:"not yet assigned"}</p>
          <p>number Of Attempts Allowed: {this.numberOfAttemptsAllowed?this.numberOfAttemptsAllowed:"not yet assigned"}</p>
        </div>
      </div>
      
    </React.Fragment>);
>>>>>>> 223f0239



<<<<<<< HEAD
    return (<React.Fragment>
      <DoenetHeader toolTitle="Course Administration" headingTitle={this.courseInfo.courses[0].shortName} />

      <div className="appAdminPanel">
        <div style={{ display: "flex", marginLeft: "10px" }}>
          <div style={{
            display: "flex",
            flexDirection: "column",
            justifyContent: "space-between",
            height: "440px",
          }}>
            <div>
              <h2>Assignments</h2>
            </div>
            <div>
              <input style={{ margin: "10px" }} type="text" placeholder="CSV tags"></input><button>filter</button>
            </div>
            <div>
              <select onChange={this.handleContentChange} style={{ width: "300px" }} size="20" multiple>
                {contentOptions}
              </select>
            </div>
          </div>


          <div style={{ paddingLeft: "30px" }}>
            <h2>Course Outline</h2>
            {this.courseOutlineList}

          </div>
        </div>


      </div>

      {/* <div className="appBottomInfo">
      </div>

      <div className="doenetappSelectionPanel">
        <h2>Course Select</h2>
        <select style={{ width: "180px" }} size="30" >
          <option value="math1241">math1241</option>
        </select>
        <button>Change Course</button>

        <button style={{marginTop:"100px"}} onClick={this.storeAccessKeyLocally}>Store Access Key</button>
        <div>{this.state.keyStorageStatus}</div>

      </div> */}

      
    </React.Fragment>);
  }
}
=======



>>>>>>> 223f0239

export default DoenetAdmin;<|MERGE_RESOLUTION|>--- conflicted
+++ resolved
@@ -1,11 +1,10 @@
 import React, { Component } from 'react';
+import DoenetViewer from '../React/DoenetViewer';
+import axios from 'axios';
+import MersenneTwister from 'mersenne-twister';
+import './admin.css';
 import nanoid from 'nanoid';
-import axios from 'axios';
-import './admin.css';
 import DoenetHeader from './DoenetHeader';
-<<<<<<< HEAD
-
-=======
 import { faWindowClose, faEdit, faArrowUp,faArrowDown,faArrowLeft,faArrowRight,faPlus,faFolderPlus} from '@fortawesome/free-solid-svg-icons';
 import { FontAwesomeIcon } from '@fortawesome/react-fontawesome';
 
@@ -21,21 +20,16 @@
 };
 
 let assignmentID = null;
->>>>>>> 223f0239
 
 class DoenetAdmin extends Component {
-  constructor(props) {
+  constructor(props){
     super(props);
-    this.state = {
-      branchIdsSelected: [],
-      assignments: [],
-      courseId: "aI8sK4vmEhC5sdeSP3vNW",
-      keyStorageStatus: null,
-      rename: {},
-      edit: {},
-    };
-    const url='/api/env.php';
-        axios.get(url)
+     console.log("===RESTART===")
+    this.assignmentIndex = 0;
+    this.loadingScreen = (<React.Fragment><p>Loading...</p></React.Fragment>);
+
+      const envurl='/api/env.php';
+      axios.get(envurl)
         .then(resp=>{
             this.username = resp.data.user;
             this.access = resp.data.access;
@@ -44,44 +38,6 @@
             console.log(resp.data)
             this.forceUpdate();
         });
-<<<<<<< HEAD
-
-    this.sharedContent = {}; //both have this
-    this.loadSharedContent();//both have this
-    this.sharedContent.documentOrder = [];//both have this
-    this.courseInfo = {};
-
-
-
-    this.gradeCategories = ['Gateway', 'Problem Sets', 'Projects', 'Exams', 'Participation'];
-
-    this.updateAssignmentName = this.updateAssignmentName.bind(this);
-    this.addAssignments = this.addAssignments.bind(this);
-    this.handleContentChange = this.handleContentChange.bind(this);
-    // this.deleteAssignment = this.deleteAssignment.bind(this);
-    this.buildEditOutline = this.buildEditOutline.bind(this);
-    this.insertHeading = this.insertHeading.bind(this);
-    this.moveHeadingDown = this.moveHeadingDown.bind(this);
-    this.moveHeadingUp = this.moveHeadingUp.bind(this);
-    this.moveHeadingRight = this.moveHeadingRight.bind(this);
-    this.moveHeadingLeft = this.moveHeadingLeft.bind(this);
-    this.handleRenameHeading = this.handleRenameHeading.bind(this);
-    this.saveHeadingName = this.saveHeadingName.bind(this);
-    this.handleEditAssignment = this.handleEditAssignment.bind(this);
-    this.handleAssignmentSave = this.handleAssignmentSave.bind(this);
-    this.handleAssignmentMove = this.handleAssignmentMove.bind(this);
-    this.saveCourseOutlineToAPI = this.saveCourseOutlineToAPI.bind(this);
-    this.storeAccessKeyLocally = this.storeAccessKeyLocally.bind(this);
-    this.saveAccessKeyIntoIndexDB = this.saveAccessKeyIntoIndexDB.bind(this);
-    this.loadSharedContent = this.loadSharedContent.bind(this);//newly added for separation
-    this.assignmentDataToCourseInfo = this.assignmentDataToCourseInfo.bind(this);
-    
-  }
-  assignmentDataToCourseInfo({courseId,data}){ //newly added
-        
-        
-    let parentHeadingIds = [];
-=======
      
       
     let url_string = window.location.href;
@@ -233,27 +189,8 @@
 
 
 
->>>>>>> 223f0239
     
-    let prevLoopLevel = 1;
-    let potentialParentHeadingId = "";
-    for(let i = 0; i < data.headingText.length; i++){
-
-<<<<<<< HEAD
-        let headingText = data.headingText[i];
-        let headingLevel = data.headingLevel[i];
-        let headingId = data.headingId[i];
-        if (prevLoopLevel < headingLevel){
-            if (potentialParentHeadingId !== ""){
-                parentHeadingIds.push(potentialParentHeadingId);
-            }
-        }else if (prevLoopLevel > headingLevel){
-            for (var x = 0; x < (prevLoopLevel - headingLevel); x++){
-                parentHeadingIds.pop();
-            }
-        }
-        
-=======
+
       const loadUrl = '/api/loadEnable.php'
       this.payLoad = {
         overview:0,
@@ -323,186 +260,24 @@
           }
           // console.log("done")
           // this.forceUpdate()
->>>>>>> 223f0239
-
-        let baseObj = this.courseInfo[courseId];
-        for (let headingId of parentHeadingIds){
-            baseObj = baseObj.heading[headingId];
-        }
-        if (baseObj.headingsOrder === undefined){
-            baseObj.headingsOrder = [];
-            baseObj.heading = {};
-        }
-        
-        // Add the heading information to the base object
-        baseObj.headingsOrder.push({
-                courseHeadingId:headingId,
-                headingText:headingText,
-            });
-        baseObj.heading[headingId] = {};
-        if (data.assignments[headingId] !== undefined){
-                baseObj.heading[headingId].assignmentOrder = [];
-                baseObj.heading[headingId].assignments = {};
-                for (let assignmentInfo of data.assignments[headingId]){
-                    if(assignmentInfo.individualize === "1"){
-                        assignmentInfo.individualize = true;
-                    }else if(assignmentInfo.individualize === "0"){
-                        assignmentInfo.individualize = false;
-                    }
-                    if(assignmentInfo.multipleAttempts === "1"){
-                        assignmentInfo.multipleAttempts = true;
-                    }else if(assignmentInfo.multipleAttempts === "0"){
-                        assignmentInfo.multipleAttempts = false;
-                    }
-                    if(assignmentInfo.showSolution === "1"){
-                        assignmentInfo.showSolution = true;
-                    }else if(assignmentInfo.showSolution === "0"){
-                        assignmentInfo.showSolution = false;
-                    }
-                    if(assignmentInfo.showFeedback === "1"){
-                        assignmentInfo.showFeedback = true;
-                    }else if(assignmentInfo.showFeedback === "0"){
-                        assignmentInfo.showFeedback = false;
-                    }
-                    if(assignmentInfo.showHints === "1"){
-                        assignmentInfo.showHints = true;
-                    }else if(assignmentInfo.showHints === "0"){
-                        assignmentInfo.showHints = false;
-                    }
-                    if(assignmentInfo.showCorrectness === "1"){
-                        assignmentInfo.showCorrectness = true;
-                    }else if(assignmentInfo.showCorrectness === "0"){
-                        assignmentInfo.showCorrectness = false;
-                    }
-                    if(assignmentInfo.proctorMakesAvailable === "1"){
-                        assignmentInfo.proctorMakesAvailable = true;
-                    }else if(assignmentInfo.proctorMakesAvailable === "0"){
-                        assignmentInfo.proctorMakesAvailable = false;
-                    }
-                baseObj.heading[headingId].assignmentOrder.push(assignmentInfo.assignmentId);
-                baseObj.heading[headingId].assignments[assignmentInfo.assignmentId] = {
-                    documentName:assignmentInfo.assignmentName,
-                    docTags:[],
-                    contentId:assignmentInfo.contentId,
-                    sourceBranchId:assignmentInfo.sourceBranchId,
-                    assignedDate:assignmentInfo.assignedDate,
-                    dueDate:assignmentInfo.dueDate,
-                    gradeCategory:assignmentInfo.gradeCategory,
-                    totalPointsOrPercent:assignmentInfo.totalPointsOrPercent,
-                    coverPageHTML:assignmentInfo.coverPageHTML,
-                    latestPublishedContentTest:assignmentInfo.latestPublishedContentTest,
-                    individualize:assignmentInfo.individualize,
-                    multipleAttempts:assignmentInfo.multipleAttempts,
-                    showSolution:assignmentInfo.showSolution,
-                    showFeedback:assignmentInfo.showFeedback,
-                    showHints:assignmentInfo.showHints,
-                    showCorrectness:assignmentInfo.showCorrectness,
-                    proctorMakesAvailable:assignmentInfo.proctorMakesAvailable,
-                    
-                };
-            }
-            
-        }
-
-
-        prevLoopLevel = headingLevel;
-        potentialParentHeadingId = headingId;
-    }
-
-<<<<<<< HEAD
-}
-loadAllCoursesAndTheirAssignments(){ //newly added
-
-  //Hard coded Duane's Math 1241 course for now
-  //Expect in the future we will load just the instructor's current courses here
-  this.courseInfo["aI8sK4vmEhC5sdeSP3vNW"] = {};
-  this.courseInfo.courses = [{courseId:"aI8sK4vmEhC5sdeSP3vNW",shortName:"math1241"}];
-const url='/api/loadCourseOutline.php';
-const data={
-courseId: "aI8sK4vmEhC5sdeSP3vNW",
-//   courseId:this.state.courseId,
-}
-const payload = {
-params: data
-}
-//console.log("load Course Outline data");
-//console.log(data);
-
-
-axios.get(url,payload)
-.then(resp=>{
-  this.assignmentDataToCourseInfo({courseId:"aI8sK4vmEhC5sdeSP3vNW",data:resp.data});
-    this.numberLoaded = this.numberLoaded + 1;
-    this.forceUpdate();
-});
-  //   this.courseInfo.courses = [{courseId:"aI8sK4vmEhC5sdeSP3vNW",shortName:"math1241"}];
-
-  //   //Replace this with an axios call
-  // //   this.courseInfo["aI8sK4vmEhC5sdeSP3vNW"] = {};
-  // //   this.courseInfo["aI8sK4vmEhC5sdeSP3vNW"].assignmentOrder = [];
-  // //   this.courseInfo["aI8sK4vmEhC5sdeSP3vNW"].assignments = {};
-
-  
-  
-}
-  loadSharedContent(){ //newly added for separation //newly added
-    console.log("-----running load shared content-------")
-   const url='/api/loadWithKeywords.php';
-   axios.get(url)
-   .then(resp=>{
-
-   //reset data
-  // console.log("please work..."+resp.data);
-   this.sharedContent = {};
-   this.sharedContent.documentOrder = [];
-
-   for (let data of resp.data){
-
-     let docTags = [];
-     if (data.docTags[0] !== null){
-       docTags = data.docTags;
-     }
-
-     this.sharedContent[data.branchId] = {
-       documentName:data.title,
-       code:data.doenetML,
-       docTags:docTags,
-       contentId:data.contentId,  //TODO: Remove this from all areas
-       publishedContentId:data.contentId,
-   };
-   //console.log("please work..."+this.sharedContent);
-   //console.log("-----PUSHING------")
-   this.sharedContent.documentOrder.push(data.branchId);
-
-   }
-   this.numberLoaded = this.numberLoaded + 1;
-   
-   this.forceUpdate();
- })
- .catch(error=>{this.setState({error:error})});
-   
- //console.log("please work..."+this.sharedContent);
-}
-  handleContentChange(e) {
-    let branchIdsArray = [];
-    for (let option of e.target.options) {
-      if (option.selected) { branchIdsArray.push(option.value); }
-    }
-    this.setState({ branchIdsSelected: branchIdsArray });
-  }
-
-  updateAssignmentName({ e, assignmentId }) {
-    let newValue = e.target.value;
-    this.courseInfo[this.state.courseId].assignments[assignmentId].documentName = newValue;
-    this.forceUpdate();
-  }
-
-  addAssignments({ headingIdArray }) {
-    // //if none selected select the first one
-    // let editObj = this.state.edit;
-    // if (editObj[assignmentId].gradeCategory === undefined || editObj[assignmentId].gradeCategory === null){
-    //   editObj[assignmentId].gradeCategory = this.gradeCategories[0];
-=======
+
+        });
+         
+    this.courseInfo = {};
+    this.finishedContructor = false;
+ 
+
+
+    
+      //Get code and mode from the database
+    const loadOutlineUrl='/api/loadOutline.php';
+    const data={
+      courseId: this.courseId,
+    }
+    const payload = {
+      params: data
+    }
+
     
 
 
@@ -1431,25 +1206,19 @@
     //   this.setState({assignment:this.enabledDisabledArray[this.activeSection]})
     // }else if (this.activeSection==="syllabus"){
     //   this.setState({syllabus:this.enabledDisabledArray[this.activeSection]})
->>>>>>> 223f0239
     // }
-
-    if (this.state.branchIdsSelected.length === 0) { alert("You need to select content to make an assignment"); return; }
-    let documentNameArray = [];
-    let assignmentIdArray = [];
-    let branchIdArray = [];
-    let gradeCategory = this.gradeCategories[0];
-    let baseObj = this.courseInfo[this.state.courseId];
-    //Adjust the baseObj so it is at the current heading level
-    for (let headingId of headingIdArray) {
-      baseObj = baseObj.heading[headingId];
-    }
-<<<<<<< HEAD
-    //define assignmentOrder and assignments
-    if (baseObj.assignmentOrder === undefined) {
-      baseObj.assignmentOrder = [];
-      baseObj.assignments = {};
-=======
+    const url = '/api/save_enable_disable_category.php'
+    console.log(this.state.overview)
+    console.log(this.state.grade)
+    console.log(this.state.syllabus)
+    console.log(this.state.assignment)
+
+    const data = {
+      overview:Number(this.state.overview),
+      grade:Number(this.state.grade),
+      syllabus:Number(this.state.syllabus),
+      assignment:Number(this.state.assignment)
+    }
     console.log(data)
     axios.post(url, data)
     .then(function (response) {
@@ -1485,18 +1254,10 @@
       }else {
         this.updateLocationBar({activeSection:null})
       }
->>>>>>> 223f0239
-    }
-    for (let branchId of this.state.branchIdsSelected) {
-      let assignmentId = nanoid();
-
-      baseObj.assignmentOrder.push(assignmentId);
-      baseObj.assignments[assignmentId] = {};
-
-<<<<<<< HEAD
-      let documentName = this.sharedContent[branchId].documentName;
-      baseObj.assignments[assignmentId].documentName = documentName;
-=======
+    }
+
+  }
+
   updateLocationBar(assignmentId=this.assignmentId, activeSection=this.activeSection){
     console.log("inside updateLocationBar")
     history.replaceState({},"title","?active="+activeSection);
@@ -1511,16 +1272,29 @@
     }
     this.buildTree()
   }
->>>>>>> 223f0239
-
-      let code = this.sharedContent[branchId].code;
-      baseObj.assignments[assignmentId].code = code;
-
-<<<<<<< HEAD
-      let revisionNumber = this.
-      sharedContent[branchId].revisionNumber;
-      baseObj.assignments[assignmentId].revisionNumber = revisionNumber;
-=======
+
+  loadOverview(){
+    this.doenetML="";
+    const phpUrl='/api/getDoenetML.php';
+    const data={        
+      branchId: this.overview_branchId,
+      contentId:"",
+      ListOfContentId:"", //this is to store all contentID of one branchID for publish indication 
+      List_Of_Recent_doenetML:[], // this is to store list of (date:doenetML) 
+    }
+    const payload = {
+      params: data
+    }
+    axios.get(phpUrl,payload)
+      .then(resp=>{
+        let doenetML = resp.data.doenetML;
+        this.updateNumber++;
+        this.doenetML=doenetML;
+        this.forceUpdate();
+      })
+      .catch(error=>{this.setState({error:error})});
+  }
+
   buildOverview(){
     this.mainSection = this.loadingScreen;
     //talk to database to load fresh info
@@ -1543,19 +1317,34 @@
 
     this.mainSection = this.overview;
   }
->>>>>>> 223f0239
-
-      baseObj.assignments[assignmentId].sourceBranchId = branchId;
-
-<<<<<<< HEAD
-      baseObj.assignments[assignmentId].gradeCategory = gradeCategory;
-      baseObj.assignments[assignmentId].coverPageHTML = "";
-      baseObj.assignments[assignmentId].totalPointsOrPercent = 0;
-      baseObj.assignments[assignmentId].showCorrectness = 1;
-      baseObj.assignments[assignmentId].showHints = 1;
-      baseObj.assignments[assignmentId].showFeedback = 1;
-
-=======
+
+  loadSyllabus(){
+    console.log("LOAD Syllabus")
+    this.doenetML="";
+    console.log("branch id...")
+    console.log(this.syllabus_branchId)
+    const phpUrl='/api/getDoenetML.php';
+    const data={        
+      branchId: this.syllabus_branchId,
+      contentId:"",
+      ListOfContentId:"", //this is to store all contentID of one branchID for publish indication 
+      List_Of_Recent_doenetML:[], // this is to store list of (date:doenetML) 
+    }
+    const payload = {
+      params: data
+    }
+    axios.get(phpUrl,payload)
+      .then(resp=>{
+        let doenetML = resp.data.doenetML;
+        console.log("doenetML!!!!!!!!!!!!");
+        console.log(doenetML);
+        this.updateNumber++;
+        this.doenetML=doenetML;
+        this.forceUpdate();
+      })
+      .catch(error=>{this.setState({error:error})});
+  }
+
   buildSyllabus(){
     this.mainSection = this.loadingScreen;
 
@@ -1584,137 +1373,384 @@
     this.activeSection="assignment"; // this is kept
     this.selectedAssignmentId=""
     if (this.finishedContructor === false) {return null;}
->>>>>>> 223f0239
-
-      documentNameArray.push(documentName);
-      assignmentIdArray.push(assignmentId);
-      branchIdArray.push(branchId);
-    }
-
-    //Save in Database
-    // console.log(documentNameArray);
-    // console.log(assignmentIdArray);
-    // console.log(branchIdArray);
-
-
-<<<<<<< HEAD
-=======
+
+    let disablePrev = false;
+    if (this.assignmentIndex === 0){disablePrev = true;}
+    let disableNext = false;
+    if (this.assignmentIndex === (this.assignmentIdList.length - 1)){disableNext = true;}
+
+    console.log("-----------this.assignmentObj-------------");
+    
+    console.log(this.assignmentObj);
+
+    let solutionType = "button";
+    if (Number(this.assignmentObj.showSolution) === 0){
+      solutionType = "none";
+    }
+    let showHints = true;
+    if (Number(this.assignmentObj.showHints) === 0){
+      showHints = false;
+    }
+    let showFeedback = true;
+    if (Number(this.assignmentObj.showFeedback) === 0){
+      showFeedback = false;
+    }
+    let showCorrectness = true;
+    if (Number(this.assignmentObj.showCorrectness) === 0){
+      showCorrectness = false;
+    }
+    // TODO: what assignment get un-publish ?
+    console.log("assignment ID OVER HERE !!!!")
+    assignmentID = this.assignmentObj.assignmentId;
+    this.assignmentFragment = <React.Fragment>
+      <div className="assignmentContainer">     
+        <div className="assignmentActivity">
+              {this.assignmentObj.assignmentId?<DoenetViewer 
+              key={"doenetviewer"+this.updateNumber} 
+              free={{
+                doenetCode: this.assignmentObj.code,
+                doenetState: this.assignmentObj.latestDocumentState,
+                requestedVariant:{index:this.assignmentObj.assignedVariant},
+              }} 
+              assignmentId={this.assignmentObj.assignmentId}
+              creditUpdate={this.creditUpdate}
+              attemptNumber={this.assignmentObj.attemptNumber}
+              mode={{
+                solutionType:solutionType,
+                allowViewSolutionWithoutRoundTrip:false,
+                showHints,
+                showFeedback,
+                showCorrectness,
+              }}
+              course={true}
+              />:<p>Loading...</p>}
+        </div>
+      </div>
+    </React.Fragment>;
+
     this.mainSection = this.assignmentFragment;
     console.log("from build assignment")
     this.updateLocationBar(this.assignmentObj.assignmentId);
     this.forceUpdate();
   }
->>>>>>> 223f0239
-
-      this.saveCourseOutlineToAPI();
+
+  loadGrades(){
+    this.scores = {};
+    this.subTotals = {};
+      
+      const loadGradsUrl='/api/loadGradsLearner.php';
+      
+      // this.courseId
+      const data={
+        courseId: this.courseId,
+      }
+      const payload = {
+        params: data
+      }
+      
+      
+      axios.get(loadGradsUrl,payload)
+        .then(resp=>{
+          this.assignmentsData = resp.data.grades;
+          this.student = resp.data.student;
+          this.course = resp.data.course;
+          this.section = resp.data.section;
+          this.group = resp.data.group;
+          this.forceUpdate();
+          
+        })
+        .catch(error=>{this.setState({error:error})});
+  }
+  
+  buildGrades(){
+    
+    if (this.assignmentsData === null){
+      this.mainSection = this.loadingScreen;
+    }else{
+      this.buildGradesHelper();
+    }
+
+    
+  }
+
+  buildGradesHelper(){
+    
+    this.total = {possible:0,score:0,percentage:'0%'}
+
+    for (let gcat of this.gradeCategories){
+      this.scores[gcat] = [];
+      this.subTotals[gcat] = {possible:0,score:0,percentage:'0%'};
+
+      for (let dObj of this.assignmentsData){
+        if (dObj.gradeCategory === gcat){
+          let possible = dObj.totalPointsOrPercent;
+          let percentFLAG = false;
+          if (possible === null){
+            possible = '--';
+            percentFLAG = true;
+          }else{
+            possible = Number(possible);
+            this.subTotals[gcat].possible += possible;
+          }
+          let score = dObj.credit;
+          if (score === null || possible === null){
+            score = '--';
+            percentFLAG = true;
+          }else{
+            score = Number(score)*possible;
+            if (!isNaN(score)){
+              this.subTotals[gcat].score += score;
+            }
+          }
+          let percentage;
+          if (percentFLAG){
+            percentage = '--';
+          }else{
+            percentage = Math.round(score/possible*1000)/10 + '%';
+          }
+
+          if (isNaN(score)){
+            score = "--";
+          }
+
+          this.scores[gcat].push({gradeItem:dObj.assignmentName,
+            assignmentId:dObj.assignmentId,
+            possible:possible,
+            score:score,
+            percentage:percentage
+          });
+        }
+      }
+
+      if (this.subTotals[gcat].score > 0 && this.subTotals[gcat].possible > 0){
+        this.subTotals[gcat].percentage = Math.round(this.subTotals[gcat].score / this.subTotals[gcat].possible*1000)/10 + '%';
+        this.total.score += Number(this.subTotals[gcat].score);
+        this.total.possible += Number(this.subTotals[gcat].possible);
+      }
+      
+    }
+    this.total.percentage = '0%';
+    if(!isNaN(this.total.score / this.total.possible*1000)/10){
+      this.total.percentage = Math.round(this.total.score / this.total.possible*1000)/10 + '%';
+    }
+ 
+    //talk to database to load fresh info
+    this.overview = (<React.Fragment>
+      <h2 data-cy="sectionTitle">Grades</h2>
+      <div style={{marginLeft:"10px"}}>
+        <div>Student: {this.student}</div>
+        {/* <div>Course: {this.course}</div> */}
+        <div>Section: {this.section}</div>
+        {this.group !== '' ? <div>Group: {this.group}</div> : null}
+      </div>
+      
+      
+
+      <table id="grades">
+      <tbody>
+        <tr className="colHeadingsRow">
+          <th width="581">Grade item</th>
+          <th width="75">Possible points</th>
+          <th width="56">Score</th>
+          <th width="95">Percentage</th>
+        </tr>
+
+      { this.gradeCategories.map( cat => <React.Fragment key={'option'+cat}>
+      
+        <tr>
+          <td className="typeHeadingRow" colSpan="4">{cat}</td>
+        </tr>
+     
+
+        {this.scores[cat].map(
+          (score)=><React.Fragment key={'score_row'+score.assignmentId}>
+          <tr className="typeDataRow"> 
+            <td><span className="assignmentLink" onClick={()=>{
+              this.buildAssignmentGrades({assignment:score});
+              
+            }}>{score.gradeItem}</span></td>
+            <td>{score.possible}</td>
+            <td>{score.score}</td>
+            <td>{score.percentage}</td>
+          </tr>
+          </React.Fragment>
+        )}
+
+        <tr className="typeSubTotalDataRow"> 
+          <td><span>Subtotal for {cat}</span></td>
+          <td>{this.subTotals[cat].possible}</td>
+          <td>{this.subTotals[cat].score}</td>
+          <td>{this.subTotals[cat].percentage}</td>
+        </tr>
+        
+
+      </React.Fragment>)}
+
+        
+        <tr className="colTotalRow">
+          <td>Total</td>
+          <td>{this.total.possible}</td>
+          <td>{this.total.score}</td>
+          <td>{this.total.percentage}</td>
+        </tr>
+       
+        </tbody>
+      </table>
+    </React.Fragment>)
+    this.mainSection = this.overview;
+  }
+
+  buildAssignmentGrades({assignment}){
+    this.mainSection = this.loadingScreen;
+    this.assignment = assignment;
+    this.assignmentId = assignment.assignmentId;
+
+      const url='/api/loadItemGrades.php';
+      
+      const data={
+        courseId: this.courseId,
+        assignmentId: assignment.assignmentId,
+      }
+      const payload = {
+        params: data
+      }
+      
+      
+      axios.get(url,payload)
+        .then(resp=>{
+          this.assignmentItems = resp.data.assignmentItems;
+
+          this.latestAttemptNumber = resp.data.attemptNumber;
+          this.latestAttemptCredit = resp.data.attemptCredit;
+
+          this.buildAssignmentGradesHelper();
+        })
+        .catch(error=>{this.setState({error:error})});
+  }
+
+  buildAssignmentGradesHelper(){
+    let latestAttemptPercentage = Math.round(Number(this.latestAttemptCredit)*10000,2)/100;
+    latestAttemptPercentage = `${latestAttemptPercentage}%`;
+    for (var item of this.assignmentItems){
+      let percentage = Math.round(Number(item.credit)*10000,2)/100;
+      item.percentage = `${percentage}%`;
+      
+    }
+
+
+    this.mainSection = (<React.Fragment>
+      <button onClick={()=>{
+        this.buildGradesHelper({data:this.assignmentsData});
+      }}>Back to grades</button>
+      <h2 style={{marginLeft:"10px"}}>{this.assignment.gradeItem}</h2>
+      {this.latestAttemptNumber > 1 ? <p style={{marginLeft:"10px",fontSize:"16px"}}>Attempt Number: {this.latestAttemptNumber} </p>: null }
+
+      <table id="grades" style={{width:"400px"}}>
+      <tbody>
+        <tr className="colHeadingsRow">
+          <th width="581">Grade item</th>
+          <th width="95">Percentage</th>
+        </tr>
+
+        {this.assignmentItems.map(
+          (item)=><React.Fragment key={'assignmentItem'+item.title}>
+          <tr className="typeDataRow"> 
+            <td><span className="assignmentLink" onClick={()=>{
+              // this.buildAssignmentGrades({assignment:score});
+              this.buildItemGrade({item});
+              
+            }}>{item.title}</span></td>
+            <td>{item.percentage}</td>
+          </tr>
+          </React.Fragment>
+        )}
+
+        
+        {this.latestAttemptNumber > 1 ? 
+          <tr className="colTotalRow">
+            <td>Total for attempt {this.latestAttemptNumber}</td>
+          <td>{latestAttemptPercentage}</td>
+          </tr>
+          : null }
+          
+        <tr className="colTotalRow">
+          <td>Total</td>
+          <td>{this.assignment.percentage}</td>
+        </tr>
+        </tbody>
+        </table>
+      </React.Fragment>);
 
     this.forceUpdate();
-  }
-
-  // deleteAssignment({assignmentId}){
-  //   this.props.courseInfo[this.state.courseId].assignmentOrder =
-  //       this.props.courseInfo[this.state.courseId].assignmentOrder.filter(value => value !== assignmentId);
-  //   delete this.props.courseInfo[this.state.courseId].assignments[assignmentId];
-  //   this.forceUpdate();
-  // }
-
-
-  saveCourseOutlineToAPI() {
-    const url = '/api/saveCourseOutline.php';
-    const data = {
-      courseInfo: this.courseInfo[this.state.courseId],
-      courseId: this.state.courseId,
-    }
-
-    console.log("save course outline data");
-    console.log(data);
-
-
-    axios.post(url, data)
-      .then(resp => {
-        console.log("Saved course outline!");
-        console.log(resp);
-        console.log(resp.data);
-
-
-      })
-      .catch(error => { this.setState({ error: error }) });
-  }
-
-
-
-  insertHeading({ headingIdArray }) {
-    let baseObj = this.courseInfo[this.state.courseId];
-    //Adjust the baseObj so it is at the current heading level
-    for (let headingId of headingIdArray) {
-      baseObj = baseObj.heading[headingId];
-    }
-    //define assignmentOrder and assignments
-    if (baseObj.headingsOrder === undefined) {
-      baseObj.headingsOrder = [];
-      baseObj.heading = {};
-    }
-    let courseHeadingId = nanoid();
-    let defaultHeadingText = "Untitled Heading";
-    baseObj.headingsOrder.unshift({
-      courseHeadingId: courseHeadingId,
-      headingText: defaultHeadingText
-    });
-    baseObj.heading[courseHeadingId] = {};
-    let headingLevel = headingIdArray.length + 1;
-    let parentHeadingId = headingIdArray[(headingIdArray.length - 1)];
-
-      this.saveCourseOutlineToAPI();
-
+
+  }
+
+  buildItemGrade({item}){
+
+
+    const url='/api/loadItemAttemptGrades.php';
+      
+      // this.courseId
+      const data={
+        assignmentId: this.assignmentId,
+        itemNumber: item.itemNumber,
+        attemptNumber: this.latestAttemptNumber,
+      }
+      const payload = {
+        params: data
+      }
+      
+      
+      axios.get(url,payload)
+        .then(resp=>{
+          
+          this.buildAttemptItemGradesHelper({
+            itemTitle:item.title,
+            itemState:resp.data.itemState,
+            submissionNumber:resp.data.submissionNumber,
+            submittedDate:resp.data.submittedDate,
+            valid:resp.data.valid,
+            });
+        })
+        .catch(error=>{this.setState({error:error})});
+    
+  }
+
+  buildAttemptItemGradesHelper({itemTitle, itemState, submissionNumber, submittedDate, valid, }){
+    console.log('itemState');
+    console.log(itemState);
+    
+    this.mainSection = (<React.Fragment>
+      <button onClick={()=>{
+        this.buildGradesHelper({data:this.assignmentsData});
+      }}>Back to grades</button>
+      <button onClick={()=>{
+        this.buildAssignmentGradesHelper();
+      }}>Back to {this.assignment.gradeItem}</button>
+    <h2 style={{marginLeft:"10px"}}>{this.assignment.gradeItem}: {itemTitle}</h2>
+      {this.latestAttemptNumber > 1 ? <p style={{marginLeft:"10px",fontSize:"16px"}}>Attempt Number: {this.latestAttemptNumber} </p>: null }
+
+            <DoenetViewer 
+            key={"doenetviewer"} 
+            free={{
+            doenetState: itemState,
+          }} 
+          course={true}
+            attemptNumber={this.latestAttemptNumber}
+              mode={{
+                solutionType:"displayed",
+                allowViewSolutionWithoutRoundTrip:false,
+                showHints:false,
+                showFeedback:true,
+                showCorrectness:true,
+                interactive:false,
+              }}
+            />
+
+    </React.Fragment>);
     this.forceUpdate();
   }
 
-  moveHeadingDown({ courseId, headingIdArray, index }) {
-    let baseObj = this.courseInfo[courseId];
-    //Adjust the baseObj so it is at the current heading level
-    for (let headingId of headingIdArray) {
-      baseObj = baseObj.heading[headingId];
-    }
-    let indexHeadingObj = baseObj.headingsOrder[index];
-
-
-    let prevHeadingId = indexHeadingObj.courseHeadingId;
-    let courseHeadingId = baseObj.headingsOrder[index + 1].courseHeadingId;
-    let nextHeadingId = "";
-    //If there is a nextHeading at this level set nextHeadingId
-    if (Number(index) + 2 < baseObj.headingsOrder.length) {
-      nextHeadingId = baseObj.headingsOrder[index + 2].courseHeadingId;
-    }
-    //copy heading below to index's position
-    baseObj.headingsOrder[index] = baseObj.headingsOrder[index + 1];
-    //put index into heading below
-    baseObj.headingsOrder[index + 1] = indexHeadingObj;
-
-
-
-      this.saveCourseOutlineToAPI();
-
-
-    this.forceUpdate();
-  }
-
-<<<<<<< HEAD
-  moveHeadingUp({ courseId, headingIdArray, index }) {
-    let baseObj = this.courseInfo[courseId];
-    //Adjust the baseObj so it is at the current heading level
-    for (let headingId of headingIdArray) {
-      baseObj = baseObj.heading[headingId];
-    }
-    let indexHeadingObj = baseObj.headingsOrder[index];
-
-    let courseHeadingId = indexHeadingObj.courseHeadingId;
-    let prevHeadingId = baseObj.headingsOrder[index - 1].courseHeadingId;
-    let nextHeadingId = "";
-    //If there is a nextHeading at this level set nextHeadingId
-    if (Number(index) + 1 < baseObj.headingsOrder.length) {
-      nextHeadingId = baseObj.headingsOrder[index + 1].courseHeadingId;
-    }
-=======
   setAssignmentObj({outlineType}){
     if (outlineType === "outline"){
       this.assignmentObj = this.assignmentIdList[this.assignmentIndex];
@@ -1736,696 +1772,176 @@
       this.buildDueList();
     } 
   }
->>>>>>> 223f0239
-
-    //copy heading below to index's position
-    baseObj.headingsOrder[index] = baseObj.headingsOrder[index - 1];
-    //put index into heading below
-    baseObj.headingsOrder[index - 1] = indexHeadingObj;
-
-
-
-      this.saveCourseOutlineToAPI();
-
-
-    this.forceUpdate();
-  }
-
-  //Find index of parentHeadingId then test if there is one more heading below
-  findNextHeadingId({ courseId, headingIdArray, lastHeadingId }) {
-
-    let nextHeadingId = "";
-
-    let baseObj = this.courseInfo[courseId];
-
-    //Find the next heading if it exists for each level until we find the closest one
-    for (let i = 0; i <= headingIdArray.length; i++) {
-
-      let headingId = headingIdArray[i];
-      if (i == headingIdArray.length) { headingId = lastHeadingId; }
-
-      if (baseObj.headingsOrder !== undefined) {
-        for (let [index, headingObj] of baseObj.headingsOrder.entries()) {
-          let headingOrderId = headingObj.courseHeadingId;
-
-          if (headingId === headingOrderId) {
-
-            if (baseObj.headingsOrder[index + 1] !== undefined) {
-              nextHeadingId = baseObj.headingsOrder[index + 1].courseHeadingId;
-
+
+  resolveVariant({outlineType}){
+    
+    if (this.assignmentObj.assignedVariant === undefined || this.assignmentObj.assignedVariant === null){
+      this.assignmentObj.attemptNumber = 1;
+
+      if (Number(this.assignmentObj.multipleAttempts) === 1){
+
+        //VariantIndex is the same offline and online
+        this.assignmentObj.assignedVariant = this.variantNumberFromAttemptNumber();
+      }else{
+        this.assignmentObj.assignedVariant = 0;
+      }
+
+     
+      //Save assignedVariant to DB
+      // no saveVariant.php
+    //   const url='/api/saveVariant.php';
+    // const data={
+    //   assignmentId: this.assignmentObj.assignmentId,
+    //   assignedVariant:this.assignmentObj.assignedVariant,
+    //   attemptNumber:this.assignmentObj.attemptNumber,
+    //   contentId:this.assignmentObj.contentId,
+    // }
+    // const payload = {
+    //   params: data
+    // }
+    // console.log("saveVariant data");
+    // console.log(data);
+    
+    
+    // axios.get(url,payload)
+    //   .then(resp=>{
+    //     console.log(resp.data);
+    //   });
+      
+    }
+    
+
+  }
+
+  variantNumberFromAttemptNumber(){
+    let preseed = this.assignmentObj.attemptNumber+this.assignmentObj.assignmentId
+    if(Number(this.assignmentObj.individualize) === 1){
+      preseed += this.username;
+    }
+    let seed = hashStringToInteger(preseed);
+
+    let rng = new MersenneTwister(seed);
+    let randomNumber = rng.random();
+    return Math.floor(randomNumber * 1000000000);
+  }
+
+  assignmentDataToCourseInfo({courseId,data}){
+        
+    this.courseInfo[courseId] = {};
+    this.courseInfo[courseId].heading = {};
+    let parentHeadingIds = [];
+    
+    let prevLoopLevel = 1;
+    let potentialParentHeadingId = "";
+    for(let i = 0; i < data.headingText.length; i++){
+
+        let headingText = data.headingText[i];
+        let headingLevel = data.headingLevel[i];
+        let headingId = data.headingId[i];
+        if (prevLoopLevel < headingLevel){
+            if (potentialParentHeadingId !== ""){
+                parentHeadingIds.push(potentialParentHeadingId);
             }
-            break;
-          }
+        }else if (prevLoopLevel > headingLevel){
+            for (var x = 0; x < (prevLoopLevel - headingLevel); x++){
+                parentHeadingIds.pop();
+            }
         }
-        baseObj = baseObj.heading[headingId];
-      }
-
-
-    }
-
-
-    return nextHeadingId;
-  }
-
-<<<<<<< HEAD
-  moveHeadingLeft({ courseId, headingIdArray, index }) {
-
-    let baseObj = this.courseInfo[courseId];
-    //Adjust the baseObj so it is at the current heading level
-    for (let headingId of headingIdArray) {
-      baseObj = baseObj.heading[headingId];
-    }
-
-    let parentHeadingObj = this.courseInfo[courseId];
-    //Adjust the parentHeadingObj so it is at the current heading level
-    for (let i = 0; i < headingIdArray.length - 1; i++) {
-      let headingId = headingIdArray[i];
-      parentHeadingObj = parentHeadingObj.heading[headingId];
-    }
-    let parentHeadingId = headingIdArray[headingIdArray.length - 1];
-    let movingHeadingObj = baseObj.headingsOrder[index];
-    let movingHeadingId = movingHeadingObj.courseHeadingId;
-
-    let nextHeadingId = this.findNextHeadingId({ courseId: courseId, headingIdArray: headingIdArray, lastHeadingId: movingHeadingId });
-
-
-    //***** 
-    //add to headingOrder and headings to the parent.
-    //***** 
-
-    //find the index to insert it into the parent headingOrder
-    let parentInsertIndex = 0;
-    for (let [index, obj] of parentHeadingObj.headingsOrder.entries()) {
-      if (obj.courseHeadingId === parentHeadingId) { parentInsertIndex = index; break; }
-
-    }
-    parentHeadingObj.headingsOrder.splice(parentInsertIndex + 1, 0, movingHeadingObj);
-    parentHeadingObj.heading[movingHeadingId] = JSON.parse(JSON.stringify(baseObj.heading[movingHeadingId]));
-
-    //***** 
-    //Remove from headingOrder and headings of the base.
-    //***** 
-    delete baseObj.heading[movingHeadingId];
-    baseObj.headingsOrder.splice(index, 1);
-
-
-      this.saveCourseOutlineToAPI();
-
-    this.forceUpdate();
-
-  }
-
-  moveHeadingRight({ courseId, headingIdArray, index }) {
-    let baseObj = this.courseInfo[courseId];
-    //Adjust the baseObj so it is at the current heading level
-    for (let headingId of headingIdArray) {
-      baseObj = baseObj.heading[headingId];
-    }
-    let parentHeadingId = baseObj.headingsOrder[index - 1].courseHeadingId;
-    let parentHeadingObj = baseObj.heading[parentHeadingId];
-    let movingHeadingObj = baseObj.headingsOrder[index];
-    let movingHeadingId = movingHeadingObj.courseHeadingId;
-    let nextHeadingId = this.findNextHeadingId({ courseId: courseId, headingIdArray: headingIdArray, lastHeadingId: movingHeadingId });
-
-    //***** 
-    //add to headingOrder and headings to the parent.
-    //***** 
-    if (parentHeadingObj.headingsOrder === undefined) {
-      parentHeadingObj.headingsOrder = [];
-      parentHeadingObj.heading = {};
-    }
-    parentHeadingObj.headingsOrder.push(movingHeadingObj);
-    parentHeadingObj.heading[movingHeadingId] = JSON.parse(JSON.stringify(baseObj.heading[movingHeadingId]));
-    //***** 
-    //Remove from headingOrder and headings of the base.
-    //***** 
-    delete baseObj.heading[movingHeadingId];
-    baseObj.headingsOrder.splice(index, 1);
-
-      this.saveCourseOutlineToAPI();
-
-    this.forceUpdate();
-
-  }
-
-  handleRenameHeading({ headingId, initialName }) {
-    let rename = this.state.rename;
-    rename[headingId] = {
-      value: initialName,
-      renameMode: true,
-    }
-
-    this.setState({ rename: rename });
-  }
-=======
->>>>>>> 223f0239
-
-  saveHeadingName({ headingId, value }) {
-      const url = '/api/renameHeading.php';
-      const data = {
-        headingId: headingId,
-        value: value,
+        
+
+        let baseObj = this.courseInfo[courseId];
+        for (let headingId of parentHeadingIds){
+            baseObj = baseObj.heading[headingId];
+        }
+        
+        if (baseObj.headingsOrder === undefined){
+            baseObj.headingsOrder = [];
+            baseObj.heading = {};
+        }
+        
+        // Add the heading information to the base object
+        baseObj.headingsOrder.push({
+                courseHeadingId:headingId,
+                headingText:headingText,
+            });
+        baseObj.heading[headingId] = {};
+        if (data.assignments[headingId] !== undefined){
+                baseObj.heading[headingId].assignmentOrder = [];
+                baseObj.heading[headingId].assignments = {};
+                for (let assignmentInfo of data.assignments[headingId]){
+                baseObj.heading[headingId].assignmentOrder.push(assignmentInfo.assignmentId);  
+                
+                  
+                  baseObj.heading[headingId].assignments[assignmentInfo.assignmentId] = {
+                    documentName:assignmentInfo.assignmentName,
+                    code:assignmentInfo.doenetML,
+                    latestDocumentState: assignmentInfo.latestDocumentState,
+                    docTags:[],
+                    contentId:assignmentInfo.contentId,
+                    sourceBranchId:assignmentInfo.sourceBranchId,
+                    dueDate:assignmentInfo.dueDate,
+                    assignedDate:assignmentInfo.assignedDate,
+                    individualize:assignmentInfo.individualize,
+                    multipleAttempts:assignmentInfo.multipleAttempts,
+                    showSolution:assignmentInfo.showSolution,
+                    showFeedback:assignmentInfo.showFeedback,
+                    showHints:assignmentInfo.showHints,
+                    showCorrectness:assignmentInfo.showCorrectness,
+                    proctorMakesAvailable:assignmentInfo.proctorMakesAvailable,
+                    dueDateOverride:assignmentInfo.dueDateOverride,
+                    timeLimitOverride:assignmentInfo.timeLimitOverride,
+                    numberOfAttemptsAllowedOverride:assignmentInfo.numberOfAttemptsAllowedOverride,
+                    attemptNumber:assignmentInfo.attemptNumber,
+                    assignedVariant:assignmentInfo.assignedVariant,
+                    generatedVariant:assignmentInfo.generatedVariant,
+                    totalPointsOrPercent:assignmentInfo.totalPointsOrPercent,
+                    credit:assignmentInfo.credit,
+                    proctorMakesAvailable:assignmentInfo.proctorMakesAvailable,
+
+
+                };
+              
+                
+            }
+            
+        }
+
+
+        prevLoopLevel = headingLevel;
+        potentialParentHeadingId = headingId;
+    }
+
+  }
+
+  componentDidCatch(error, info){
+    this.setState({error:error,errorInfo:info});
+  }
+
+
+  generateNewAttempt(){
+      this.assignmentObj.attemptNumber++;
+      this.assignmentObj.assignedVariant = this.variantNumberFromAttemptNumber();
+      this.assignmentObj.latestDocumentState = null;
+      this.updateNumber++;
+      //Save attempt number to database
+        //Save assignedVariant to DB
+        const url='/api/saveVariant.php';
+      const data={
+        assignmentId: this.assignmentObj.assignmentId,
+        assignedVariant:this.assignmentObj.assignedVariant,
+        attemptNumber:this.assignmentObj.attemptNumber,
+        contentId:this.assignmentObj.contentId,
       }
       const payload = {
         params: data
       }
-      console.log("data");
+      console.log("saveVariant on Generate New Attempt data");
       console.log(data);
-
-
-      axios.get(url, payload)
-        .then(resp => {
-          console.log("Saved!");
-          console.log(resp);
+      
+      
+      axios.get(url,payload)
+        .then(resp=>{
           console.log(resp.data);
-<<<<<<< HEAD
-
-
-        })
-        .catch(error => { this.setState({ error: error }) });
-    
-  }
-
-  handleAssignmentSave({
-    assignmentId,
-    assignmentName,
-    dueDate,
-    assignedDate,
-    gradeCategory,
-    totalPointsOrPercent,
-    coverPageHTML,
-    individualize,
-    multipleAttempts,
-    showSolution,
-    showFeedback,
-    showHints,
-    showCorrectness,
-    proctorMakesAvailable,
-  }) {
-    let formattedAssignedDate = "null";
-    if (!isNaN(Date.parse(assignedDate))) {
-      console.log("here");
-
-      formattedAssignedDate = new Date(assignedDate).toISOString().slice(0, 19).replace('T', ' ');
-    }
-    let formattedDueDate = "null";
-    if (!isNaN(Date.parse(dueDate))) {
-      formattedDueDate = new Date(dueDate).toISOString().slice(0, 19).replace('T', ' ');
-    }
-
-
-      const url = '/api/saveAssignmentInfo.php';
-      const data = {
-        assignmentId: assignmentId,
-        assignmentName: assignmentName,
-        dueDate: formattedDueDate,
-        assignedDate: formattedAssignedDate,
-        gradeCategory,
-        totalPointsOrPercent,
-        coverPageHTML,
-        individualize,
-        multipleAttempts,
-        showSolution,
-        showFeedback,
-        showHints,
-        showCorrectness,
-        proctorMakesAvailable,
-      }
-      const payload = {
-        params: data
-      }
-      console.log("data");
-      console.log(data);
-
-
-      axios.get(url, payload)
-        .then(resp => {
-          console.log("Saved!");
-          console.log(resp);
-          console.log(resp.data);
-
-
-        })
-        .catch(error => { this.setState({ error: error }) });
-    
-  }
-
-  handleEditAssignment({ assignmentId,
-    assignmentName,
-    dueDate,
-    assignedDate,
-    gradeCategory,
-    totalPointsOrPercent,
-    coverPageHTML,
-    individualize,
-    multipleAttempts,
-    showSolution,
-    showFeedback,
-    showHints,
-    showCorrectness,
-    proctorMakesAvailable,
-
-  }) {
-    let editObj = this.state.edit;
-    let editMode = true;
-    if (editObj[assignmentId] !== undefined && editObj[assignmentId].editMode) {
-      editMode = false;
-    }
-
-
-    editObj[assignmentId] = {
-      assignmentName: assignmentName,
-      assignedDate: assignedDate,
-      dueDate: dueDate,
-      editMode: editMode,
-      gradeCategory,
-      totalPointsOrPercent,
-      coverPageHTML,
-      individualize,
-      multipleAttempts,
-      showSolution,
-      showFeedback,
-      showHints,
-      showCorrectness,
-      proctorMakesAvailable,
-    };
-    console.log("editObj[assignmentId]");
-
-    console.log(editObj[assignmentId]);
-
-
-    this.forceUpdate();
-  }
-
-  handleAssignmentMove({ courseId, headingIdArray, assignmentHeadingId, direction, index }) {
-    let baseObj = this.courseInfo[courseId];
-    //Adjust the baseObj so it is at the current heading level
-    for (let headingId of headingIdArray) {
-      baseObj = baseObj.heading[headingId];
-    }
-    baseObj = baseObj.heading[assignmentHeadingId];
-    let swap1 = baseObj.assignmentOrder[index];
-    let swap2;
-    if (direction === "up") {
-      swap2 = baseObj.assignmentOrder[index - 1];
-      [baseObj.assignmentOrder[index - 1], baseObj.assignmentOrder[index]] =
-        [baseObj.assignmentOrder[index], baseObj.assignmentOrder[index - 1]]
-
-    } else {
-      swap2 = baseObj.assignmentOrder[index + 1];
-      [baseObj.assignmentOrder[index + 1], baseObj.assignmentOrder[index]] =
-        [baseObj.assignmentOrder[index], baseObj.assignmentOrder[index + 1]]
-    }
-
-
-
-      this.saveCourseOutlineToAPI();
-
-    this.forceUpdate();
-
-  }
-
-  handleAssignmentUpdate({ courseId, headingIdArray, assignmentHeadingId, assignmentId }) {
-    let baseObj = this.courseInfo[courseId];
-    //Adjust the baseObj so it is at the current heading level
-    for (let headingId of headingIdArray) {
-      baseObj = baseObj.heading[headingId];
-    }
-    baseObj = baseObj.heading[assignmentHeadingId];
-    let assignmentInfo = baseObj.assignments[assignmentId];
-    let contentInfo = this.sharedContent[assignmentInfo.sourceBranchId];
-    assignmentInfo.revisionNumber = contentInfo.revisionNumber;
-    assignmentInfo.code = contentInfo.code;
-
-      const url = '/api/useMostRecentAssignment.php';
-      const data = {
-        assignmentId: assignmentId,
-      }
-      const payload = {
-        params: data
-      }
-      console.log("data");
-      console.log(data);
-
-
-      axios.get(url, payload)
-        .then(resp => {
-          console.log("Saved!");
-          console.log(resp);
-          console.log(resp.data);
-
-
-        })
-        .catch(error => { this.setState({ error: error }) });
-    
-
-    this.forceUpdate();
-
-  }
-
-  //recursively build the editable outline of the course
-  buildEditOutline({ courseId, headingIdArray = [] }) {
-
-
-
-
-    let indentPx = "20";
-    if (headingIdArray.length === 0) {
-      this.courseOutlineList.push(
-        <div key={"TopInsertHeading"} style={{ marginBottom: "10px" }}>
-          <button onClick={() => this.insertHeading({ headingIdArray: [] })}>Insert Heading</button><br />
-        </div>
-      );
-    }
-
-    let baseObj = this.courseInfo[courseId];
-    //Adjust the baseObj so it is at the current heading level
-    for (let headingId of headingIdArray) {
-      baseObj = baseObj.heading[headingId];
-    }
-    if (baseObj.headingsOrder !== undefined) {
-      let headingIndent = headingIdArray.length * Number(indentPx);
-      for (let [index, headingObj] of baseObj.headingsOrder.entries()) {
-        // for(let headingObj of baseObj.headingsOrder){
-        let headingId = headingObj.courseHeadingId;
-
-        let headingText = headingObj.headingText;
-
-        if (this.state.rename[headingId] !== undefined && this.state.rename[headingId].renameMode) {
-
-          headingText = <React.Fragment>
-            <input type="text" value={this.state.rename[headingId].value} onChange={(e) => {
-              let renameObj = this.state.rename;
-              renameObj[headingId].value = e.target.value;
-              this.setState({ rename: renameObj });
-            }} />
-            <button onClick={() => {
-              let renameObj = this.state.rename;
-              headingObj.headingText = renameObj[headingId].value;
-              renameObj[headingId].renameMode = false;
-              this.saveHeadingName({ headingId: headingId, value: renameObj[headingId].value });
-              this.setState({ rename: renameObj })
-            }}>done</button>
-            <button onClick={() => {
-              let renameObj = this.state.rename;
-              renameObj[headingId].renameMode = false;
-              this.setState({ rename: renameObj })
-            }
-            }>cancel</button>
-          </React.Fragment>
-        }
-
-        let headingUpButton = <button
-          onClick={() => this.moveHeadingUp({ courseId: courseId, headingIdArray: headingIdArray, index: index })}>
-          up</button>;
-        // if (index === 0 && headingIdArray.length == 0){
-        if (index === 0) { headingUpButton = null; }
-        let headingDownButton = <button
-          onClick={() => this.moveHeadingDown({ courseId: courseId, headingIdArray: headingIdArray, index: index })}>
-          down</button>;
-        if (index === baseObj.headingsOrder.length - 1) { headingDownButton = null; }
-        let headingLeftButton = <button
-          onClick={() => this.moveHeadingLeft({ courseId: courseId, headingIdArray: headingIdArray, index: index })}>
-          left</button>;
-        if (headingIdArray.length === 0) { headingLeftButton = null; }
-        let headingRightButton = <button
-          onClick={() => this.moveHeadingRight({ courseId: courseId, headingIdArray: headingIdArray, index: index })}>
-          right</button>;
-        if (index === 0) { headingRightButton = null; }
-
-        this.courseOutlineList.push(
-          <div key={"OutlineHeading" + headingId} style={{ display: "flex" }}>
-            <span style={{ marginLeft: headingIndent + "px", fontWeight: "bold", marginRight: "10px", display: "block", minWidth: "160px" }} >
-              {headingText}
-            </span>
-            {headingUpButton}
-            {headingDownButton}
-            {headingLeftButton}
-            {headingRightButton}
-            <button onClick={() => this.handleRenameHeading({ headingId: headingId, initialName: headingText })}>rename</button>
-          </div>
-        );
-
-        //heading has assignments
-        let assignmentIndent = Number(headingIdArray.length * indentPx) + Number(indentPx);
-        if (baseObj.heading[headingId].assignmentOrder !== undefined) {
-
-          for (let [index, assignmentId] of baseObj.heading[headingId].assignmentOrder.entries()) {
-            let assignmentInfo = baseObj.heading[headingId].assignments[assignmentId];
-            console.log(assignmentInfo);
-
-            let assignmentName = assignmentInfo.documentName;
-            let editBox = null;
-            //{assignmentInfo.assignedDate.toLocaleDateString("en-US", { weekday: 'long', year: 'numeric', month: 'long', day: 'numeric' })}
-            if (this.state.edit[assignmentId] !== undefined && this.state.edit[assignmentId].editMode) {
-              assignmentName = <React.Fragment>
-                <input type="text" value={this.state.edit[assignmentId].assignmentName} onChange={
-                  (e) => {
-                    let editObj = this.state.edit;
-                    editObj[assignmentId].assignmentName = e.target.value;
-                    this.setState({ edit: editObj });
-                  }
-                } />
-              </React.Fragment>
-
-              editBox = <div style={{ width: "400px", padding: "10px", marginBottom: "10px", marginLeft: assignmentIndent + "px", backgroundColor: "#e8e8e8" }}>
-                <div>Date Format: 6/10/2019, 11:37:26 AM or null</div><br />
-                <div>Assigned Date: <input style={{ width: "200px" }}
-                  type='text'
-                  value={this.state.edit[assignmentId].assignedDate}
-                  onChange={(e) => {
-                    let editObj = this.state.edit;
-                    editObj[assignmentId].assignedDate = e.target.value;
-                    this.setState({ edit: editObj });
-                  }}
-                /></div>
-                <div>Due Date: <input style={{ width: "200px" }}
-                  type='text'
-                  value={this.state.edit[assignmentId].dueDate}
-                  onChange={(e) => {
-                    let editObj = this.state.edit;
-                    editObj[assignmentId].dueDate = e.target.value;
-                    this.setState({ edit: editObj });
-                  }}
-                /></div>
-                <div>Time Limit: N/A</div>
-                <div>Individualize by Student:
-                  <input style={{ marginLeft: "4px" }} type="checkbox"
-                    checked={this.state.edit[assignmentId].individualize}
-                    onChange={(e) => {
-                      let editObj = this.state.edit;
-                      editObj[assignmentId].individualize = e.target.checked;
-                      this.setState({ edit: editObj });
-                    }}
-                  />
-                </div>
-                <div>Allow Multiple Attempts:
-                <input style={{ marginLeft: "4px" }} type="checkbox"
-                    checked={this.state.edit[assignmentId].multipleAttempts}
-                    onChange={(e) => {
-                      let editObj = this.state.edit;
-                      editObj[assignmentId].multipleAttempts = e.target.checked;
-                      this.setState({ edit: editObj });
-                    }}
-                  />
-                </div>
-                <div>Show Solution:
-                <input style={{ marginLeft: "4px" }} type="checkbox"
-                    checked={this.state.edit[assignmentId].showSolution}
-                    onChange={(e) => {
-                      let editObj = this.state.edit;
-                      editObj[assignmentId].showSolution = e.target.checked;
-                      this.setState({ edit: editObj });
-                    }}
-                  />
-                </div>
-                <div>Show Feedback:
-                <input style={{ marginLeft: "4px" }} type="checkbox"
-                    checked={this.state.edit[assignmentId].showFeedback}
-                    onChange={(e) => {
-                      let editObj = this.state.edit;
-                      editObj[assignmentId].showFeedback = e.target.checked;
-                      this.setState({ edit: editObj });
-                    }}
-                  />
-                </div>
-                <div>Show Hints:
-                <input style={{ marginLeft: "4px" }} type="checkbox"
-                    checked={this.state.edit[assignmentId].showHints}
-                    onChange={(e) => {
-                      let editObj = this.state.edit;
-                      editObj[assignmentId].showHints = e.target.checked;
-                      this.setState({ edit: editObj });
-                    }}
-                  />
-                </div>
-                <div>Show Correctness:
-                <input style={{ marginLeft: "4px" }} type="checkbox"
-                    checked={this.state.edit[assignmentId].showCorrectness}
-                    onChange={(e) => {
-                      let editObj = this.state.edit;
-                      editObj[assignmentId].showCorrectness = e.target.checked;
-                      this.setState({ edit: editObj });
-                    }}
-                  />
-                </div>
-                <div>Proctor Makes Available:
-                <input style={{ marginLeft: "4px" }} type="checkbox"
-                    checked={this.state.edit[assignmentId].proctorMakesAvailable}
-                    onChange={(e) => {
-                      let editObj = this.state.edit;
-                      editObj[assignmentId].proctorMakesAvailable = e.target.checked;
-                      this.setState({ edit: editObj });
-                    }}
-                  />
-                </div>
-               
-
-                <div>Grade Category:
-                  <select onChange={(e) => {
-                    let editObj = this.state.edit;
-                    editObj[assignmentId].gradeCategory = e.target.value;
-                    this.setState({ edit: editObj });
-                  }}
-                    value={this.state.edit[assignmentId].gradeCategory}
-                  >
-                    {this.gradeCategories.map(cat => <option key={'option' + assignmentId + cat}>{cat}</option>)}
-
-                  </select></div>
-                  <div>Total points or percent: <input style={{ width: "200px" }}
-                  type='text'
-                  value={this.state.edit[assignmentId].totalPointsOrPercent}
-                  onChange={(e) => {
-                    let editObj = this.state.edit;
-                    editObj[assignmentId].totalPointsOrPercent = e.target.value;
-                    this.setState({ edit: editObj });
-                  }}
-                /></div>
-                  <div>Cover Page HTML<br />
-                    <textarea onChange={(e) => {
-                    let editObj = this.state.edit;
-                    editObj[assignmentId].coverPageHTML = e.target.value;
-                    this.setState({ edit: editObj });
-                  }} 
-                    value={this.state.edit[assignmentId].coverPageHTML}
-                  />
-
-                  </div>
-
-                <br />
-                <br />
-                <button onClick={
-                  () => {
-                    let editObj = this.state.edit;
-                    editObj[assignmentId].editMode = false;
-                    this.setState({ edit: editObj });
-                  }
-                }>cancel</button>
-                <button onClick={
-                  () => {
-                    let editObj = this.state.edit;
-                    baseObj.heading[headingId].assignments[assignmentId].documentName = editObj[assignmentId].assignmentName;
-                    baseObj.heading[headingId].assignments[assignmentId].dueDate = new Date(editObj[assignmentId].dueDate);
-                    baseObj.heading[headingId].assignments[assignmentId].assignedDate = new Date(editObj[assignmentId].assignedDate);
-                    baseObj.heading[headingId].assignments[assignmentId].gradeCategory = editObj[assignmentId].gradeCategory; 
-                    baseObj.heading[headingId].assignments[assignmentId].totalPointsOrPercent = editObj[assignmentId].totalPointsOrPercent; 
-                    baseObj.heading[headingId].assignments[assignmentId].coverPageHTML = editObj[assignmentId].coverPageHTML; 
-                    baseObj.heading[headingId].assignments[assignmentId].individualize = editObj[assignmentId].individualize;
-                    baseObj.heading[headingId].assignments[assignmentId].multipleAttempts = editObj[assignmentId].multipleAttempts;
-                    baseObj.heading[headingId].assignments[assignmentId].showSolution = editObj[assignmentId].showSolution;
-                    baseObj.heading[headingId].assignments[assignmentId].showFeedback = editObj[assignmentId].showFeedback;
-                    baseObj.heading[headingId].assignments[assignmentId].showHints = editObj[assignmentId].showHints;
-                    baseObj.heading[headingId].assignments[assignmentId].showCorrectness = editObj[assignmentId].showCorrectness;
-                    baseObj.heading[headingId].assignments[assignmentId].proctorMakesAvailable = editObj[assignmentId].proctorMakesAvailable;
-
-                    let individualize = 0;
-                    if (editObj[assignmentId].individualize) {
-                      individualize = 1;
-                    }
-                    let multipleAttempts = 0;
-                    if (editObj[assignmentId].multipleAttempts) {
-                      multipleAttempts = 1;
-                    }
-                    let showSolution = 0;
-                    if (editObj[assignmentId].showSolution) {
-                      showSolution = 1;
-                    }
-        
-                    
-                    let showFeedback = 0;
-                    if (editObj[assignmentId].showFeedback) {
-                      showFeedback = 1;
-                    }
-                    let showHints = 0;
-                    if (editObj[assignmentId].showHints) {
-                      showHints = 1;
-                    }
-                    let showCorrectness = 0;
-                    if (editObj[assignmentId].showCorrectness) {
-                      showCorrectness = 1;
-                    }
-                    let proctorMakesAvailable = 0;
-                    if (editObj[assignmentId].proctorMakesAvailable) {
-                      proctorMakesAvailable = 1;
-                    }
-                    this.handleAssignmentSave({
-                      assignmentId: assignmentId,
-                      assignmentName: editObj[assignmentId].assignmentName,
-                      assignedDate: editObj[assignmentId].assignedDate,
-                      dueDate: editObj[assignmentId].dueDate,
-                      gradeCategory: editObj[assignmentId].gradeCategory, 
-                      totalPointsOrPercent: editObj[assignmentId].totalPointsOrPercent, 
-                      coverPageHTML: editObj[assignmentId].coverPageHTML, 
-                      individualize,
-                      multipleAttempts,
-                      showSolution,
-                      showFeedback,
-                      showHints,
-                      showCorrectness,
-                      proctorMakesAvailable,
-                    })
-                    editObj[assignmentId].editMode = false;
-                    console.log("Save Pushed!");
-                    console.log(editObj[assignmentId]);
-                    this.setState({ edit: editObj });
-                  }
-                }>save</button>
-              </div>
-            }
-
-            let updateButton = <button onClick={
-              () => { this.handleAssignmentUpdate({ courseId: courseId, headingIdArray: headingIdArray, assignmentHeadingId: headingId, assignmentId: assignmentId }); }
-            }>update assignment</button>;
-            let sourceBranchId = baseObj.heading[headingId].assignments[assignmentId].sourceBranchId;
-            // console.log(baseObj.heading[headingId].assignments[assignmentId]);
-
-            // console.log(`assignment revision num ${baseObj.heading[headingId].assignments[assignmentId].revisionNumber}`);
-            // console.log(`source ID ${sourceBranchId}`);
-            // console.log(`content revision num ${this.props.sharedContent[sourceBranchId].revisionNumber}`);
-
-            if (baseObj.heading[headingId].assignments[assignmentId].latestPublishedContentTest !== "0") {
-              updateButton = null;
-            }
-            let assignmentUp = <button onClick={() => {
-              this.handleAssignmentMove({ courseId: courseId, headingIdArray: headingIdArray, assignmentHeadingId: headingId, direction: "up", index: index });
-            }}>up</button>;
-            if (index === 0) { assignmentUp = null; }
-            let assignmentDown = <button onClick={() => {
-              this.handleAssignmentMove({ courseId: courseId, headingIdArray: headingIdArray, assignmentHeadingId: headingId, direction: "down", index: index });
-            }}>down</button>;
-            if (index === baseObj.heading[headingId].assignmentOrder.length - 1) {
-              assignmentDown = null;
-            }
-
-            let editAssignedDate = "null";
-            if (!isNaN(Date.parse(assignmentInfo.assignedDate))) {
-              editAssignedDate = assignmentInfo.assignedDate.toLocaleString("en-US");
-            }
-            let editDueDate = "null";
-            if (!isNaN(Date.parse(assignmentInfo.dueDate))) {
-              editDueDate = assignmentInfo.dueDate.toLocaleString("en-US");
-            }
-=======
         });
         
       this.forceUpdate();
@@ -2468,102 +1984,46 @@
     this.updateLocationBar();
     this.forceUpdate();
   }
->>>>>>> 223f0239
-
-
-
-            this.courseOutlineList.push(
-              <React.Fragment key={"assignmentEditPanel" + assignmentId}>
-                <div key={"assignmentInput" + assignmentId} style={{ display: "flex" }}>
-                  <span style={{ marginLeft: assignmentIndent + "px", marginRight: "10px", display: "block", minWidth: "140px" }} >
-                    {assignmentName}
-                  </span>
-                  {updateButton}
-                  {assignmentUp}
-                  {assignmentDown}
-                  <button onClick={() => {
-                    this.handleEditAssignment({
-                      assignmentName: assignmentName,
-                      assignmentId: assignmentId,
-                      assignedDate: editAssignedDate,
-                      dueDate: editDueDate,
-                      gradeCategory: assignmentInfo.gradeCategory,
-                      totalPointsOrPercent: assignmentInfo.totalPointsOrPercent,
-                      coverPageHTML: assignmentInfo.coverPageHTML,
-                      individualize: assignmentInfo.individualize,
-                      multipleAttempts: assignmentInfo.multipleAttempts,
-                      showSolution: assignmentInfo.showSolution,
-                      showFeedback: assignmentInfo.showFeedback,
-                      showHints: assignmentInfo.showHints,
-                      showCorrectness: assignmentInfo.showCorrectness,
-                      proctorMakesAvailable: assignmentInfo.proctorMakesAvailable,
-                    });
-                  }}>edit</button>
-                </div>
-                {editBox}
-              </React.Fragment>
-            );
-          }
+
+  updateAssignmentIndex({outlineType,assignmentId=this.assignmentObj.assignmentId}){
+    this.assignmentIndex = 0;
+    console.log(assignmentId)
+
+    if (outlineType === "outline"){
+      for (let [index,assignmentObj] of this.assignmentIdList.entries()){
+        if (assignmentObj.assignmentId === assignmentId){
+          this.assignmentIndex = index;
+          break;
         }
-        let nextLevelHeadingIdArray = []; //break the association for recursion
-        for (let headingId of headingIdArray) {
-          nextLevelHeadingIdArray.push(headingId);
+      }
+
+    }else if (outlineType === "assignment"){
+      for (let [index,assignmentObj] of this.assignmentAssignedList.entries()){
+        if (assignmentObj.assignmentId === assignmentId){
+          this.assignmentIndex = index;
+          break;
         }
-        nextLevelHeadingIdArray.push(headingId);
-
-        this.courseOutlineList.push(
-          <div key={"OutlineHeadingButtons" + headingId} style={{ marginLeft: assignmentIndent + "px", marginBottom: "10px" }}>
-            <button onClick={() => this.insertHeading({ headingIdArray: nextLevelHeadingIdArray })}>Insert Heading</button><br />
-            <button onClick={() => this.addAssignments({ headingIdArray: nextLevelHeadingIdArray })}>Insert Assignments</button>
-          </div>
-        );
-        if (baseObj.headingsOrder !== undefined && baseObj.headingsOrder.length > 0) {
-
-          this.buildEditOutline({ courseId: courseId, headingIdArray: nextLevelHeadingIdArray })
+      }
+    }else if (outlineType === "due"){
+      for (let [index,assignmentObj] of this.assignmentDueList.entries()){
+        if (assignmentObj.assignmentId === assignmentId){
+          this.assignmentIndex = index;
+          break;
         }
       }
     }
 
-  }
-
-  saveAccessKeyIntoIndexDB(courseId,accessKey){
-
-    var request = window.indexedDB.open("DoenetAccess");
-    request.onsuccess = (e) => {
-      let db = e.target.result;
-      var accessKeyObjectStore = db.transaction("accessKeys", "readwrite").objectStore("accessKeys");
-      let request = accessKeyObjectStore.get(courseId);
-      request.onsuccess = (e)=>{
-        let data = e.target.result;
-
-<<<<<<< HEAD
-        if (data === undefined){
-          let requestAdd = accessKeyObjectStore.add({courseId,accessKey})
-          requestAdd.onsuccess = (e)=>{
-            this.setState({keyStorageStatus:"Access Key Saved!"});
-          }
-          requestAdd.onerror = (e)=>{
-            this.setState({keyStorageStatus:"Error!"})
-          }
-        }else{
-          data.accessKey = accessKey;
-          let requestUpdate = accessKeyObjectStore.put(data);
-          requestUpdate.onsuccess = (e)=>{
-            this.setState({keyStorageStatus:"Access Key Updated!"});
-          }
-          requestUpdate.onerror = (e)=>{
-            this.setState({keyStorageStatus:"Error!"})
-          }
-
-        }
-        
-      }
-      
-    }
-    request.onupgradeneeded = (e) => {
-      let db = e.target.result;
-      db.createObjectStore("accessKeys", { keyPath: "courseId" });
-=======
+
+  }
+
+  creditUpdate({credit}){
+
+    if (credit > this.assignmentObj.credit || !this.assignmentObj.credit){
+      this.assignmentObj.credit = credit;
+    }
+    this.forceUpdate();
+  }
+
   render() {
 
     console.log("====RENDER====");
@@ -2577,74 +2037,23 @@
       "syllabus":!!+this.state.syllabus,
       "grade":!!+this.state.grade,
       "assignment":!!+this.state.assignment,
->>>>>>> 223f0239
-    }
-  }
-
-  storeAccessKeyLocally(){
-      const url = '/api/getAccessKey.php';
-      const data = {
-        courseId: this.state.courseId,
-      }
-      const payload = {
-        params: data
-      }
-<<<<<<< HEAD
-      console.log("data");
-      console.log(data);
-
-
-      axios.get(url, payload)
-        .then(resp => {
-          console.log("Saved!");
-          console.log(resp);
-          console.log(resp.data);
-          this.saveAccessKeyIntoIndexDB(this.state.courseId,resp.data);
-
-        })
-        .catch(error => { this.setState({ error: error }) });
-  
-    
-  }
-
-  render() {
-    this. loadAllCoursesAndTheirAssignments();
-    //if (this.username === ""){ return null;}
-    //if (this.access !== 1){ return "No Access for "+this.username;}
-    if (this.numberLoaded < 2){ return null;} //wait for the content to load
-    console.log("courseInfo");
-    console.log(this.courseInfo);
-    const contentOptions = [];
-    for (let branchId of this.sharedContent.documentOrder) {
-      contentOptions.push(<option key={"addAssignment" + branchId} value={branchId}>{this.sharedContent[branchId].documentName}</option>);
-    }
-
-    this.courseOutlineList = [];
-    // for (let course of this.props.courseInfo.courses){
-    //   console.log(course);
-    // }
-    let courseId = this.courseInfo.courses[0].courseId;
-    this.buildEditOutline({ courseId: courseId });
-    // for (let assignmentId of this.props.courseInfo[courseId].assignmentOrder ){
-    //   let documentName = this.props.courseInfo[courseId].assignments[assignmentId].documentName;
-
-    //   courseOutlineList.push(
-    //     <div key={"assignmentInput"+assignmentId}>
-    //       <input 
-    //       style={{marginLeft:"10px",margineRight:"10px"}} 
-    //       type="text" 
-    //       placeholder="Assignment Name" 
-    //       onChange={(e) => this.updateAssignmentName({e:e,courseId:courseId,assignmentId:assignmentId})}
-    //       value={documentName}></input>
-    //       <button>up</button>
-    //       <button>down</button>
-    //       <button>left</button>
-    //       <button>right</button>
-    //       <button onClick={()=>this.deleteAssignment({assignmentId:assignmentId})}>delete</button>
-    //     </div>
-    //       );
-    // }
-=======
+    }
+    Object.keys(this.enabledDisabledArray).map(e=>{
+      if (this.enabledDisabledArray[e]===false){
+        this.enableThese.push(<option value={e}>{e}</option>)
+      }
+    });
+        this.TrueList = []
+    Object.keys(this.enabledDisabledArray).map(e=>{
+      if (this.enabledDisabledArray[e]===true){
+        this.TrueList.push(e)
+      }
+    });
+    let temp = false
+    this.TrueList.forEach(e=>{
+      if (e===this.activeSection && temp===false){
+        temp=true
+      }
     });
     if ( this.DoneLoading===true && temp===false && this.activeSection!=null){
       this.activeSection=this.TrueList[0]
@@ -2798,69 +2207,17 @@
       </div>
       
     </React.Fragment>);
->>>>>>> 223f0239
-
-
-
-<<<<<<< HEAD
-    return (<React.Fragment>
-      <DoenetHeader toolTitle="Course Administration" headingTitle={this.courseInfo.courses[0].shortName} />
-
-      <div className="appAdminPanel">
-        <div style={{ display: "flex", marginLeft: "10px" }}>
-          <div style={{
-            display: "flex",
-            flexDirection: "column",
-            justifyContent: "space-between",
-            height: "440px",
-          }}>
-            <div>
-              <h2>Assignments</h2>
-            </div>
-            <div>
-              <input style={{ margin: "10px" }} type="text" placeholder="CSV tags"></input><button>filter</button>
-            </div>
-            <div>
-              <select onChange={this.handleContentChange} style={{ width: "300px" }} size="20" multiple>
-                {contentOptions}
-              </select>
-            </div>
-          </div>
-
-
-          <div style={{ paddingLeft: "30px" }}>
-            <h2>Course Outline</h2>
-            {this.courseOutlineList}
-
-          </div>
-        </div>
-
-
-      </div>
-
-      {/* <div className="appBottomInfo">
-      </div>
-
-      <div className="doenetappSelectionPanel">
-        <h2>Course Select</h2>
-        <select style={{ width: "180px" }} size="30" >
-          <option value="math1241">math1241</option>
-        </select>
-        <button>Change Course</button>
-
-        <button style={{marginTop:"100px"}} onClick={this.storeAccessKeyLocally}>Store Access Key</button>
-        <div>{this.state.keyStorageStatus}</div>
-
-      </div> */}
-
-      
-    </React.Fragment>);
+
+    let disablePrev = false;
+    if (this.assignmentIndex === 0){disablePrev = true;}
+    let disableNext = false;
+    if (this.assignmentIndex === (this.assignmentIdList.length - 1)){disableNext = true;}
   }
 }
-=======
-
-
-
->>>>>>> 223f0239
+
+
+
+
+
 
 export default DoenetAdmin;