import React, { Component, useState } from 'react';
import axios from 'axios';
axios.defaults.withCredentials = true;
import crypto from 'crypto';
import nanoid from 'nanoid';
import "./chooser.css";
import DoenetHeader from './DoenetHeader';
import { FontAwesomeIcon } from '@fortawesome/react-fontawesome';
import { faPlus, faDotCircle, faFileAlt, faEdit, faCaretRight, faCaretDown, 
  faChalkboard, faArrowCircleLeft, faTimesCircle, faPlusCircle, faFolder, faSave} 
  from '@fortawesome/free-solid-svg-icons';
import IndexedDB from '../services/IndexedDB';
import DoenetBranchBrowser from './DoenetBranchBrowser';
import SpinningLoader from './SpinningLoader';


class DoenetChooser extends Component {
  constructor(props) {
    super(props);
    
    this.state = {
      error: null,
      errorInfo: null,
      selectedDrive: "Content",
      selectedCourse: null,
      selectedItems: [],
      selectedItemsType: [],
      showNewButtonMenu: false,
      activeSection: "chooser",
      directoryStack: [],
    };


    this.loadUserContentBranches();
    this.loadUserFoldersAndRepo();
    this.loadAllCourses();

    this.branches_loaded = false;
    this.courses_loaded = false;
    this.folders_loaded = false;

    this.updateNumber = 0;

    this.browser = React.createRef();

    this.handleNewDocument = this.handleNewDocument.bind(this);
    this.saveContentToServer = this.saveContentToServer.bind(this);
    this.getContentId = this.getContentId.bind(this);
    this.toggleManageCourseForm = this.toggleManageCourseForm.bind(this);
    this.saveCourse = this.saveCourse.bind(this);
    this.selectDrive = this.selectDrive.bind(this);
    this.handleNewCourseCreated = this.handleNewCourseCreated.bind(this);
    this.handleNewFolder = this.handleNewFolder.bind(this);
    this.addNewFolder = this.addNewFolder.bind(this);
    this.handleNewRepo = this.handleNewRepo.bind(this);
    this.addNewRepo = this.addNewRepo.bind(this);
    this.addContentToFolder = this.addContentToFolder.bind(this);
    this.removeContentFromFolder = this.removeContentFromFolder.bind(this);
    this.addContentToCourse = this.addContentToCourse.bind(this);
    this.removeContentFromCourse = this.removeContentFromCourse.bind(this);
    this.updateSelectedItems = this.updateSelectedItems.bind(this);
    this.updateDirectoryStack = this.updateDirectoryStack.bind(this);
    this.jumpToDirectory = this.jumpToDirectory.bind(this);
    this.saveUserContent = this.saveUserContent.bind(this);
    this.modifyRepoAccess = this.modifyRepoAccess.bind(this);
    this.modifyFolderChildrenRoot = this.modifyFolderChildrenRoot.bind(this);
    this.flattenFolder = this.flattenFolder.bind(this);
    this.renameFolder = this.renameFolder.bind(this);
    this.modifyPublicState = this.modifyPublicState.bind(this);
    this.addContentToRepo = this.addContentToRepo.bind(this);
    this.loadFilteredContent = this.loadFilteredContent.bind(this);
  }


  buildCourseList() {
    this.courseList = [];
    for(let courseId of this.courseIds){
      let courseCode = this.courseInfo[courseId].courseCode;

      let classes = (this.state.selectedDrive === "Courses") && (courseId === this.state.selectedCourse) ? 
                      "leftNavPanelMenuItem activeLeftNavPanelMenuItem": "leftNavPanelMenuItem";
      this.courseList.push(
        <li className={classes} 
            key={"course" + courseId}
            style={{"padding":"6px 1px 6px 5px","width": "90%"}}
            onClick={() => this.selectDrive("Courses", courseId)}>
            <FontAwesomeIcon className="menuDoughnutIcon" icon={faDotCircle}/>
            <span>{courseCode}</span>
            {this.state.selectedItems.length !== 0 &&
            <div className="addContentToCourseButtonWrapper">
              {this.state.selectedDrive !== "Courses" && 
                <FontAwesomeIcon icon={faPlus} className="addContentButton"
                onClick={() => this.addContentToCourse(courseId, this.state.selectedItems, this.state.selectedItemsType)}/>}
            </div>}
        </li>
      );
    }
  }

  buildLeftNavPanel() {
    this.leftNavPanel = <React.Fragment>
      <div className="leftNavPanel">
        <div id="newContentButtonContainer">
          <div id="newContentButton" data-cy="newContentButton" onClick={this.toggleNewButtonMenu}>
            <FontAwesomeIcon icon={faPlus} style={{"fontSize":"25px", "color":"#43aa90"}}/>
            <span>New</span>
            {this.state.showNewButtonMenu && 
              <div id="newContentButtonMenu" data-cy="newContentMenu">
                <div className="newContentButtonMenuSection">
                  <div className="newContentButtonMenuItem" onClick={this.handleNewDocument} data-cy="newDocumentButton">
                    <FontAwesomeIcon icon={faFileAlt} style={{"fontSize":"18px", "color":"#a7a7a7", "marginRight":"18px"}}/>
                    <span>Document</span>
                  </div>
                  <div className="newContentButtonMenuItem" onClick={this.handleNewFolder} data-cy="newFolderButton">
                    <FontAwesomeIcon icon={faFolder} style={{"fontSize":"18px", "color":"#a7a7a7", "marginRight":"18px"}}/>
                    <span>Folder</span>
                  </div>
                  <div className="newContentButtonMenuItem" onClick={this.handleNewRepo} data-cy="newRepoButton">
                    <FontAwesomeIcon icon={faFolder} style={{"fontSize":"18px", "color":"#3aac90", "marginRight":"18px"}}/>
                    <span>Repository</span>
                  </div>
                </div>
                <div className="newContentButtonMenuSection">
                  <div className="newContentButtonMenuItem" onClick={() => this.toggleManageCourseForm("add_course")} data-cy="newCourseButton">
                    <FontAwesomeIcon icon={faChalkboard} style={{"fontSize":"16px", "color":"#a7a7a7", "marginRight":"13px"}}/>
                    <span>Course</span>
                  </div>
                </div>                
              </div>}
          </div>
        </div>
        <div id="leftNavPanelMenu">
          <div className={"Content" === this.state.selectedDrive ? 
                    "leftNavPanelMenuItem activeLeftNavPanelMenuItem": "leftNavPanelMenuItem"} 
            onClick={() => {this.selectDrive("Content")}}>
            <FontAwesomeIcon className="menuDoughnutIcon" icon={faDotCircle}/>
            <span>Content</span>
          </div>
          <div className="leftNavPanelMenuItem">
            <Accordion>
              <div label="Courses">
                <ul style={{"paddingLeft":"20px","margin":"5px 0 0 0"}}>
                  { this.courseList }
                </ul>
              </div>
            </Accordion>    
          </div>
          <div className={"Global" === this.state.selectedDrive ? 
                    "leftNavPanelMenuItem activeLeftNavPanelMenuItem": "leftNavPanelMenuItem"} 
            onClick={() => {this.selectDrive("Global")}}>
            <FontAwesomeIcon className="menuDoughnutIcon" icon={faDotCircle}/>
            <span>Global</span>
          </div>
        </div>        
      </div>
    </React.Fragment>
  }

  buildTopToolbar() {
    let toolbarTitle = "";

    if (this.state.activeSection === "chooser") {
      // show selectedDrive if chooser is active
      if (this.state.selectedDrive === "Content") {
        toolbarTitle = this.state.selectedDrive;
      } else if (this.state.selectedDrive === "Courses") {
        toolbarTitle = this.courseInfo[this.state.selectedCourse].courseCode + ' - '
        + this.courseInfo[this.state.selectedCourse].courseName;
      }  else if (this.state.selectedDrive === "Global") {
        toolbarTitle = <React.Fragment>
            <FilterPanel loadFilteredContent={this.loadFilteredContent}/>
          </React.Fragment>
      }

    } else if (this.state.activeSection === "add_course") {
      toolbarTitle = "Add New Course";
    } else if (this.state.activeSection === "edit_course") {
      toolbarTitle = "Edit Course - " + this.courseInfo[this.state.selectedCourse].courseCode;
    } 

    this.topToolbar = <React.Fragment>
      <div id="topToolbar">
        <span>{ toolbarTitle }</span>
      </div>
    </React.Fragment>
  }

  handleNewDocument(){
    let newBranchId = nanoid();
    let num = 1;
    let title = "Untitled Document " + num; 
    while (Object.values(this.branchId_info).filter(content => content.title.includes(title)).length != 0) {
      num++;
      title = "Untitled Document " + num; 
    }

    this.saveContentToServer({
      documentName:title,
      code:"",
      branchId:newBranchId,
      publish:true
    }, (branchId) => {
      this.loadUserContentBranches(() => {
        // if not in base dir, add document to current folder
        if (this.state.directoryStack.length !== 0) {
          let currentFolderId = this.state.directoryStack[this.state.directoryStack.length - 1];
          this.addContentToFolder([branchId], ["content"], currentFolderId);
        } else {
          this.saveUserContent([branchId], ["content"], "insert"); // add to user root
        }
      
        // set as selected and redirect to /editor 
        this.setState({
          directoryStack: [],
          selectedItems: [branchId],
          selectedItemsType: ["content"],
          activeSection: "chooser",
          selectedDrive: "Content"
        }, () => {
          // this.forceUpdate();   
          this.updateNumber++;
          setTimeout(function(){ window.location.href=`/editor?branchId=${branchId}`;}, 500);
        });
      })
    });
  }

  toggleNewButtonMenu = () => {
    if (!this.state.showNewButtonMenu) {
      document.addEventListener('click', this.toggleNewButtonMenu, false);
    } else {
      document.removeEventListener('click', this.toggleNewButtonMenu, false);
    }
    
    this.setState(prevState => ({
      showNewButtonMenu: !prevState.showNewButtonMenu
    }));    
  }

  toggleManageCourseForm(mode) {
    if (this.state.activeSection !== mode) {
      this.setState({ activeSection: mode });
    } else {
      this.setState({ activeSection: "chooser" });
    }
  }

  handleNewCourseCreated({courseId, courseName, courseCode, term, description, department, section}, callback=(()=>{})) {
    // create new documents for overview and syllabus, get branchIds
    let overviewId = nanoid();
    let overviewDocumentName = courseName + " Overview";

    let syllabusId = nanoid();
    let syllabusDocumentName = courseName + " Syllabus";    
    
    Promise.all([
      this.saveContentToServer({
        documentName:overviewDocumentName,
        code:"",
        branchId:overviewId,
        publish:true
      }),
      this.saveContentToServer({
        documentName:syllabusDocumentName,
        code:"",
        branchId:syllabusId,
        publish:true
      }),
      this.saveCourse({
        courseName: courseName,
        courseId: courseId,
        courseCode: courseCode,
        term: term,
        description: description,
        department: department,
        section: section,
        overviewId: overviewId,
        syllabusId: syllabusId
      }),
      this.addContentToCourse(courseId, [overviewId, syllabusId], ["content", "content"]),
      this.saveUserContent([overviewId, syllabusId], ["content", "content"], "insert")
    ])
    .then(() => {
      this.loadAllCourses(() => {
        this.selectDrive("Courses", courseId);
        this.forceUpdate();
      })
      callback();
    })
  }

  loadUserContentBranches(callback=(()=>{})) {
    this.branches_loaded = false;

    let currentFolderId = this.state.directoryStack.length === 0 ?
                            "root" : this.state.directoryStack[this.state.directoryStack.length - 1];

    const data={folderId: currentFolderId};
    const payload = {params: data};

    const loadBranchesUrl='/api/loadUserContent.php';
    
    axios.get(loadBranchesUrl, payload)
    .then(resp=>{
      this.branchId_info = Object.assign({}, this.branchId_info, resp.data.branchId_info);
      this.sort_order = resp.data.sort_order;
      this.branches_loaded = true;
      callback();
      this.forceUpdate();
    });
  }

  saveContentToServer({documentName,code,branchId,publish=false}, callback=(()=>{})){
    const url='/api/saveContent.php';
    let ID = this.getContentId({code:code}) //get contentid
    const data={
      title: documentName,
      doenetML: code,
      branchId: branchId,
      contentId:ID,
      author: this.props.username,
      publish: publish,
      change_title_not_code:true,
    }
    axios.post(url, data)
    .then(() => {
      callback(branchId);
    })
    .catch(function (error) {
      this.setState({error:error});
    })
  }

  getContentId ({code}){
    const hash = crypto.createHash('sha256');
    if (code === undefined){
      return;
    }
    
    hash.update(code);
    let contentId = hash.digest('hex');
    return contentId;
  }

  saveCourse({courseId, courseName, courseCode, term, description, department, section, overviewId, syllabusId}, callback=(()=>{})) {
    const url='/api/saveCourse.php';
    const data={
      longName: courseName,
      courseId: courseId,
      shortName: courseCode,
      term: term,
      description: description,
      overviewId: overviewId,
      syllabusId: syllabusId,
      department: department,
      section: section,
    }
    axios.post(url, data)
    .then(resp => {
      // reload list of courses
      this.loadAllCourses(() => {
        this.loadCourseContent(courseId, () => {
          this.setState({
            selectedItems: [],
            activeSection: "chooser",
          });
          this.forceUpdate();
        });
      });
      callback(courseId);
    })
    .catch(function (error) {
      this.setState({error:error});
    })
  }

  loadAllCourses(callback=(()=>{})) {
    const loadCoursesUrl='/api/loadAllCourses.php';
    const data={
    }
    const payload = {
      params: data
    }

    axios.get(loadCoursesUrl,payload)
    .then(resp=>{
      this.courseInfo = resp.data.courseInfo;
      this.courseIds = resp.data.courseIds;
      callback();
      this.courses_loaded = true;
      this.forceUpdate();
    });
  }

  loadCourseContent(courseId, callback=(()=>{})) {
    this.folders_loaded = false;
    this.branches_loaded = false;
    const loadCoursesUrl='/api/loadCourseContent.php';
    const data={
      courseId: courseId
    }
    const payload = {
      params: data
    }

    axios.get(loadCoursesUrl,payload)
    .then(resp=>{
      this.branchId_info = Object.assign({}, this.branchId_info, resp.data.branchInfo);
      // this.folderInfo = Object.assign({}, this.folderInfo, resp.data.folderInfo);
      this.folderInfo = {...this.folderInfo, ...resp.data.folderInfo};
      this.folders_loaded = true;
      this.branches_loaded = true;
      callback();
      this.forceUpdate();
    });
  }

  saveCourseContent(courseId, itemIds, itemTypes, operationType, callback=(()=>{})) {
    const url='/api/saveCourseContent.php';
    const data={
      courseId: courseId,
      itemIds: itemIds,
      itemTypes: itemTypes,
      operationType: operationType,
    }
    axios.post(url, data)
    .then((resp) => {
      callback(courseId);
    })
    .catch(function (error) {
      this.setState({error:error});
    })
  }

  selectDrive(drive, courseId=null) {
    if (drive === "Courses") {      
      this.folders_loaded = false;
      this.branches_loaded = false;
      this.updateIndexedDBCourseContent(courseId);
<<<<<<< HEAD
      this.loadCourseContent(courseId);
    } else if (drive === "Global") {
      this.setState({
        selectedItems: [],
        selectedItemsType: [],
        activeSection: "chooser",
        selectedDrive: drive,
        directoryStack: []});
      this.sort_order = [];
      this.folderIds = [];
=======
      this.loadCourseContent(courseId, () => {
        this.setState({
          selectedItems: [],
          selectedItemsType: [],
          activeSection: "chooser",
          selectedDrive: drive,
          selectedCourse: courseId,
          directoryStack: []});
      });
>>>>>>> 1f023df8
    } else {
      this.setState({
        selectedItems: [],
        selectedItemsType: [],
        activeSection: "chooser",
        selectedDrive: drive,
        directoryStack: []}, () => {
          this.loadUserContentBranches();
          this.loadUserFoldersAndRepo();
      });
    }
    this.updateNumber++;
  }

  addContentToCourse(courseId, itemIds, itemTypes) {
    let operationType = "insert";
    this.saveCourseContent(courseId, itemIds, itemTypes, operationType ,(courseId) => {
      this.loadAllCourses(() => {
        this.selectDrive("Courses", courseId);
      });
    });
  }

  removeContentFromCourse(itemIds) {
    let operationType = "remove";
    let courseId = this.state.selectedCourse;
    this.saveCourseContent(courseId, itemIds, [], operationType ,(courseId) => {
      this.loadAllCourses();
    });
  }

  saveFolder(folderId, title, childContent, childType, operationType, isRepo, isPublic, callback=(()=>{})) {
    // get current directory folderId/root
    let currentFolderId = this.state.directoryStack.length == 0 ? "root" : this.state.directoryStack[this.state.directoryStack.length - 1];
    // setup parent
    let parentId = this.folderInfo[folderId] ? this.folderInfo[folderId].parentId : currentFolderId;
    if (isRepo) parentId = "root";  // repo always at root

    const url='/api/saveFolder.php';
    const data={
      title: title,
      folderId: folderId,
      childContent: childContent,
      childType: childType,
      operationType: operationType,
      parentId: parentId,
      isRepo: isRepo,
      isPublic: isPublic
    }
    axios.post(url, data)
    .then((resp) => {
      callback(folderId);
    })
    .catch(function (error) {
      this.setState({error:error});
    })
  }

  loadUserFoldersAndRepo(callback=(()=>{})) {
    this.folders_loaded = false;

    const loadUserFoldersAndRepoUrl='/api/loadUserFoldersAndRepo.php';
    const payload = {};
    
    axios.get(loadUserFoldersAndRepoUrl,payload)
    .then(resp=>{
      this.folderInfo = Object.assign({}, this.folderInfo, resp.data.folderInfo);
      this.folderIds = resp.data.folderIds;
      this.folders_loaded = true;
      callback();
      this.forceUpdate();
    });
  }

  addNewFolder(title) {
    // generate new folderId
    let folderId = nanoid();

    // check if new folder is private or isPublic
    let isPublic = false;
    // if (this.state.directoryStack.length == 0  // in root
    //   || this.folderInfo(this.state.directoryStack[0])) {       // in private repo
    //   isPrivate = true;
    // }

    this.saveFolder(folderId, title, [], [], "insert", false, false, () => {
      // if not in base dir, add folder to current folder
      if (this.state.directoryStack.length !== 0) {
        let currentFolderId = this.state.directoryStack[this.state.directoryStack.length - 1];
        this.addContentToFolder([folderId], ["folder"], currentFolderId, () => {
          this.loadUserFoldersAndRepo(() => {
            this.setState({
              selectedItems: [folderId],
              selectedItemsType: ["folder"],
              activeSection: "chooser",
              selectedDrive: "Content"
            }, () => { 
              this.updateNumber++;
            });
          });
        });        
      } else {
        this.saveUserContent([folderId], ["folder"], "insert", () => {  // add to user root
          this.loadUserFoldersAndRepo(() => {
            this.setState({
              selectedItems: [folderId],
              selectedItemsType: ["folder"],
              activeSection: "chooser",
              selectedDrive: "Content"
            }, () => { 
              this.updateNumber++;
            });
          });
        });  
      }
    });
  }

  addContentToRepo(childIds, childType, repoId, callback=(()=>{})) {
    let isPublic = this.folderInfo[repoId].isPublic;

    // modify public/private state if parent is repo
    if (isPublic) {
      childIds.forEach(childId => {
        this.modifyPublicState(isPublic, [].concat(this.flattenFolder(childId).itemIds),
          [].concat(this.flattenFolder(childId).itemType));
      });
      this.addContentToFolder(childIds, childType, repoId);
    } else {
      // private (personal / in private repo) -> private allowed
      // public (in public repo) -> private not allowed
      childIds.forEach((childId, i) => {
        if (childType[i] == "folder") {
          // check if public
          if (!this.folderInfo[childId].isPublic) {
            this.modifyPublicState(isPublic, [].concat(this.flattenFolder(childId).itemIds),
              [].concat(this.flattenFolder(childId).itemType));
            this.addContentToFolder([childId], ["folder"], repoId);
          }
        } else {
          // check if public
          if (!this.branchId_info[childId].isPublic) {
            this.modifyPublicState(isPublic, [childId], ["content"]);
            this.addContentToFolder([childId], ["content"], repoId);
          }
        }
      });
    }
  }

  addContentToFolder(childIds, childType, folderId, callback=(()=>{})) {
    let operationType = "insert";
    let title = this.folderInfo[folderId].title;
    let isRepo = this.folderInfo[folderId].isRepo;
    let isPublic = this.folderInfo[folderId].isPublic;

    this.saveFolder(folderId, title, childIds, childType, operationType, isRepo, isPublic, (folderId) => {
      // creating new folder
      //    in a folder ~ set childItem.rootId = folderId.rootId
      //    at root ~ addContentToFolder not invoked
      // moving into folder
      //    from another root ~ set childItem.rootId = folderId.rootId
      //    from same root ~ set childItem.rootId = folderId.rootId
      if (this.folderInfo[folderId].parentId == "root") { 
        this.saveUserContent(childIds, childType, "remove");
      }
      let itemIds = [];
      childIds.forEach(childId => {
          itemIds = itemIds.concat(this.flattenFolder(childId).itemIds);
      });
      this.modifyFolderChildrenRoot(this.folderInfo[folderId].rootId, itemIds, () => {
        this.loadUserFoldersAndRepo();
        this.loadUserContentBranches();
        callback();
      });
    });
  }

  removeContentFromFolder(childIds, childType, folderId, callback=(()=>{})) {
    let operationType = "remove";
    let title = this.folderInfo[folderId].title;
    let isRepo = this.folderInfo[folderId].isRepo;
    let isPublic = this.folderInfo[folderId].isPublic;

    // modify public/private state if parent is repo
    if (isRepo) {
      if (isPublic) {
        return; // public -> private not allowed
      } 
      // private -> private redundant, continue with removing    
    }

    this.saveFolder(folderId, title, childIds, childType, operationType, isRepo, isPublic, (folderId) => {
      // within same root ~ set childItem.rootId = folderId.rootId (unchanged)
      // to diff root ~ set childItem.rootId = folderId.rootId (changed)
      // to root ~ set childItem.rootId = childItem.id
      if (this.folderInfo[folderId].parentId == "root") {
        this.saveUserContent(childIds, childType, "insert");
        childIds.forEach(folderAtRoot => {
          this.modifyFolderChildrenRoot(folderAtRoot, [].concat(this.flattenFolder(folderAtRoot).itemIds), () => {
          });
        });
      }
      this.loadUserContentBranches();
      this.loadUserFoldersAndRepo();
      // this.forceUpdate();
      callback();
    });
  }

  modifyPublicState(isPublic, itemIds, itemType, callback=(()=>{})) {
    const url='/api/modifyPublicState.php';
    const data={
      isPublic: isPublic,
      itemIds: itemIds,
      itemType: itemType
    }
    axios.post(url, data)
    .then((resp) => {
      callback();
    })
    .catch(function (error) {
      this.setState({error:error});
    })
  }

  renameFolder(folderId, newTitle) {
    this.saveFolder(folderId, newTitle, [], [], "", 
      this.folderInfo[folderId].isRepo, this.folderInfo[folderId].isPublic, () => {
      this.loadUserFoldersAndRepo();
    });
  }

  modifyFolderChildrenRoot(newRoot, itemIds, callback=(()=>{})) {
    const url='/api/modifyFolderChildrenRoot.php';
    const data={
      newRoot: newRoot,
      itemIds: itemIds
    }
    axios.post(url, data)
    .then((resp) => {
      callback();
    })
    .catch(function (error) {
      this.setState({error:error});
    })
  }

  flattenFolder(folderId) {
    if (!this.folderInfo[folderId]) return {itemIds: [folderId], itemType: ["content"]};
    let itemIds = [folderId]; 
    let itemType = ["folder"];
    this.folderInfo[folderId].childFolders.forEach((childFolderId) => {
      itemIds = itemIds.concat(this.flattenFolder(childFolderId).itemIds);
      itemType = itemType.concat(this.flattenFolder(childFolderId).itemType);
    })
    this.folderInfo[folderId].childContent.forEach((childContentId) => {
      itemIds.push(childContentId);
      itemType.push("content");
    })
    return {itemIds: itemIds, itemType: itemType};
  }

  saveUserContent(childIds, childType, operationType, callback=(()=>{})) {
    const url='/api/saveUserContent.php';
    const data={
      childIds: childIds,
      childType: childType,
      operationType: operationType
    }
    axios.post(url, data)
    .then(resp => {
      callback();
    })
    .catch(function (error) {
      this.setState({error:error});
    })
  }

  handleNewFolder() {
    // TODO: let user input folder title
    let num = 1;
    let title = "New Folder " + num; 
    while (Object.values(this.folderInfo).filter(folder => 
      folder.title && folder.title.includes(title)).length != 0) {
      num++;
      title = "New Folder " + num; 
    }
    this.addNewFolder(title);
  }

  handleNewRepo() {
    // TODO: let user input repo title
    let title = "New Repository" 
    this.addNewRepo(title);
  }

  addNewRepo(title) {
    let folderId = nanoid();
    this.saveFolder(folderId, title, [], [], "insert", true, false, () => {
      this.modifyRepoAccess(folderId, "insert", true, () => {  // add user to repo_access
        this.loadUserFoldersAndRepo(() => {
          this.setState({
            directoryStack: [],
            selectedItems: [folderId],
            selectedItemsType: ["folder"],
            activeSection: "chooser",
            selectedDrive: "Content"
          }, () => { 
            this.updateNumber++;
          });
        });
      });  
    })
  }

  modifyRepoAccess(folderId, operationType, owner=false, callback=(()=>{})) {
    const url='/api/modifyRepoAccess.php';
    const data={
      repoId: folderId,
      operationType: operationType,
      owner: owner
    }
    axios.post(url, data)
    .then(resp => {
      callback();
    })
    .catch(function (error) {
      this.setState({error:error});
    })
  }

  jumpToDirectory(directoryData) {
    this.setState({
      directoryStack: directoryData,
      selectedItems: directoryData,
      selectedItemsType: ["folder"],
    })
  }

  updateSelectedItems(selectedItems, selectedItemsType) {
    this.setState({
      selectedItems: selectedItems,
      selectedItemsType: selectedItemsType,
    })
  }

  updateDirectoryStack(directoryStack) {
    this.setState({
      directoryStack: directoryStack
    })
    // this.loadUserFoldersAndRepo();
    // this.loadUserContentBranches();
  }

  getAllSelectedItems = () => {
    this.browser.current.getAllSelectedItems();
  }

  updateIndexedDBCourseContent(courseId) {
    // create a new database object
    let indexedDB = new IndexedDB(); 

    // open a connection to the database
    indexedDB.openDB((result) => {
      // update current course content
      indexedDB.insert("course_content_store", { 
        courseId: courseId,
        courseContent: this.courseInfo[courseId].content,
        courseFolders: this.courseInfo[courseId].folders,
      });

      // update last selected course
      indexedDB.insert("tool_state_store", { 
        toolName: "chooser",
        lastSelectedCourse: courseId,
      });
    });
  }

  loadFilteredContent(filters, callback=(()=>{})) {

    const typeToSQLMap = {
      "Folder name" : "title",
      "Content name" : "title",
      "Author" : "author",
      "Creation date" : "timestamp"
    }
    const operatorsToSQLMap = {
      "IS" : "=",
      "IS NOT" : "!=",
      "IS LIKE" : "LIKE",
      "IS NOT LIKE" : "NOT LIKE",
      "ON" : "=",
      "<" : "<",
      "<=" : "<=",
      ">" : ">",
      ">=" : ">="
    }
    // process filters
    this.branches_loaded = false;
    let processedFilters = [];
    let folderOnly = false;
    let contentOnly = false;
    filters.forEach(filter => {
      let sql = "";
      let filterValue = filter.value;
      if (filter.type == "Folder name") folderOnly = true;
      else if (filter.type == "Content name") contentOnly = true;
      else if (filter.type == "Creation date") filterValue = new Date(filterValue).toISOString().slice(0, 19).replace('T', ' ');

      sql += `${typeToSQLMap[filter.type]} ${operatorsToSQLMap[filter.operator]} `;
      if (filter.operator == "IS LIKE" || filter.operator == "IS NOT LIKE") {
        sql += `'%${filterValue}%'`;        
      } else {
        sql += `'${filterValue}'`;
      }
      if (filterValue != null) processedFilters.push(sql);
    })

    if (folderOnly && contentOnly) {
      folderOnly = false;
      contentOnly = false;
    }

    const url='/api/loadFilteredContent.php';
    const data={
      folderOnly: folderOnly,
      contentOnly: contentOnly,
      filters: processedFilters
    }
    axios.post(url, data)
    .then(resp => {
      callback();
      this.branchId_info = Object.assign({}, this.branchId_info, resp.data.branchId_info);
      this.sort_order = resp.data.sort_order;
      this.branches_loaded = true;
      this.forceUpdate();
    })
    .catch(function (error) {
      this.setState({error:error});
    })
  }

  render(){

    if (!this.courses_loaded){
      return <div style={{display:"flex",justifyContent:"center",alignItems:"center", height:"100vh"}}>
                <SpinningLoader/>
             </div>
    }

    this.buildCourseList();
    this.buildLeftNavPanel();
    this.buildTopToolbar();

    // setup mainSection to be chooser / CourseForm
    this.mainSection;
    if (this.state.activeSection === "add_course" || this.state.activeSection === "edit_course") {
      this.mainSection = <CourseForm 
                          mode={this.state.activeSection}
                          handleBack={this.toggleManageCourseForm}
                          handleNewCourseCreated={this.handleNewCourseCreated}
                          saveCourse={this.saveCourse}
                          selectedCourse={this.state.selectedCourse}
                          selectedCourseInfo={this.courseInfo[this.state.selectedCourse]}
                          />;
    }
    else {
      let folderList = [];
      let contentList = [];
      if (this.state.selectedDrive == "Content" || this.state.selectedDrive == "Global") {
        folderList = this.folderIds;
        contentList = this.sort_order;
      } else if (this.state.selectedDrive == "Courses") {
        folderList = this.courseInfo[this.state.selectedCourse].folders;
        contentList = this.courseInfo[this.state.selectedCourse].content;
      }
      this.mainSection = <React.Fragment>
        <DoenetBranchBrowser
          loading={!this.folders_loaded && !this.branches_loaded}
          allContentInfo={this.branchId_info}
          allFolderInfo={this.folderInfo}
          folderList={folderList}
          contentList={contentList}
          ref={this.browser}                                      // optional
          key={"browser"+this.updateNumber}                       // optional
          selectedDrive={this.state.selectedDrive}                // optional
          selectedCourse={this.state.selectedCourse}              // optional
          allCourseInfo={this.courseInfo}                         // optional
          updateSelectedItems={this.updateSelectedItems}          // optional
          updateDirectoryStack={this.updateDirectoryStack}        // optional
          addContentToFolder={this.addContentToFolder}            // optional
          addContentToRepo ={this.addContentToRepo}               // optional
          removeContentFromCourse={this.removeContentFromCourse}  // optional
          removeContentFromFolder={this.removeContentFromFolder}  // optional                  
          directoryData={this.state.directoryStack}               // optional
          selectedItems={this.state.selectedItems}                // optional
          selectedItemsType={this.state.selectedItemsType}        // optional
          renameFolder={this.renameFolder}                        // optional
          openEditCourseForm={() => this.toggleManageCourseForm("edit_course")}
        />
      </React.Fragment>
    }

    return (<React.Fragment>
      <DoenetHeader toolTitle="Chooser" headingTitle={"Choose Branches"} />
      <div id="chooserContainer">
        { this.leftNavPanel }
        { this.topToolbar }
        { this.mainSection }     
      </div>
    </React.Fragment>);
  }
}

class CourseForm extends React.Component {
  static defaultProps = {
    selectedCourse: null,
    selectedCourseInfo: null
  }

  constructor(props) {
    super(props);
    this.state = {
      edited: "",
      courseName: "",
      department: "",
      courseCode: "",
      section: "",
      year: "",
      semester: "Spring",
      description: "",
      roles: [],
    };
    
    this.handleChange = this.handleChange.bind(this);
    this.handleSubmit = this.handleSubmit.bind(this);
    this.handleBack = this.handleBack.bind(this);
    this.addRole = this.addRole.bind(this);
  }

  componentDidMount() {
    if (this.props.mode == "edit_course" && this.props.selectedCourseInfo !== null) {
      let term = this.props.selectedCourseInfo.term.split(" ");
      this.setState({
        courseName: this.props.selectedCourseInfo.courseName,
        department: this.props.selectedCourseInfo.department,
        courseCode: this.props.selectedCourseInfo.courseCode,
        section: this.props.selectedCourseInfo.section,
        semester: term[0],
        year: term[1],
        description: this.props.selectedCourseInfo.description
      });
    }
  }

  handleChange(event) {
    // set edited to true once any input is detected
    this.setState({ edited: true });
    
    let name = event.target.name;
    let value = event.target.value;
    this.setState({[name]: value});
  }

  handleSubmit(event) {
    let term = this.state.semester + " " + this.state.year;
    if (this.props.mode == "add_course") {
      let courseId = nanoid();
      this.props.handleNewCourseCreated({
        courseName:this.state.courseName,
        courseId: courseId,
        courseCode:this.state.courseCode,
        term: term,
        description: this.state.description,
        department: this.state.department,
        section: this.state.section,
        }, () => {
          event.preventDefault();
        });
    } else {
      this.props.saveCourse({
        courseName:this.state.courseName,
        courseId: this.props.selectedCourse,
        courseCode:this.state.courseCode,
        term: term,
        description: this.state.description,
        department: this.state.department,
        section: this.state.section,
        overviewId: this.props.selectedCourseInfo.overviewId,
        syllabusId: this.props.selectedCourseInfo.syllabusId
      });
    }
  }

  handleBack() {
    // popup confirm dialog if form is edited
    if (this.state.edited) {
      if (!window.confirm('All of your input will be discardeed, are you sure you want to proceed?')) {
        return;
      }
    }

    this.props.handleBack(this.props.mode);
  }

  addRole(role) {
    //create a unike key for each new role
    var timestamp = (new Date()).getTime();
    this.state.roles['role-' + timestamp ] = role;
    this.setState({ roles : this.state.roles });
  }


  render() {
    return (
      <div id="newCourseFormContainer">
        <div id="newCourseFormTopbar">
          <div id="newCourseFormBackButton" onClick={this.handleBack} data-cy="newCourseFormBackButton">
            <FontAwesomeIcon icon={faArrowCircleLeft} style={{"fontSize":"17px", "marginRight":"5px"}}/>
            <span>Back to Chooser</span>
          </div>          
        </div>
        <form onSubmit={this.handleSubmit}>
          <div className="newCourseFormGroup-12">
            <label className="newCourseFormLabel">COURSE NAME</label>
            <input className="newCourseFormInput" required type="text" name="courseName" value={this.state.courseName}
              placeholder="Course name goes here." onChange={this.handleChange} data-cy="newCourseFormNameInput"/>
          </div>
          <div className="newCourseFormGroupWrapper">
            <div className="newCourseFormGroup-4" >
              <label className="newCourseFormLabel">DEPARTMENT</label>
              <input className="newCourseFormInput" required type="text" name="department" value={this.state.department}
              placeholder="DEP" onChange={this.handleChange} data-cy="newCourseFormDepInput"/>
            </div>
            <div className="newCourseFormGroup-4">
              <label className="newCourseFormLabel">COURSE CODE</label>
              <input className="newCourseFormInput" required type="text" name="courseCode" value={this.state.courseCode}
                placeholder="MATH 1241" onChange={this.handleChange} data-cy="newCourseFormCodeInput"/>
            </div>
            <div className="newCourseFormGroup-4">
              <label className="newCourseFormLabel">SECTION</label>
              <input className="newCourseFormInput" type="number" name="section" value={this.state.section}
              placeholder="00000" onChange={this.handleChange} data-cy="newCourseFormSectionInput"/>
            </div>
          </div>          
          <div className="newCourseFormGroupWrapper">
            <div className="newCourseFormGroup-4" >
              <label className="newCourseFormLabel">YEAR</label>
              <input className="newCourseFormInput" required type="number" name="year" value={this.state.year}
              placeholder="2019" onChange={this.handleChange} data-cy="newCourseFormYearInput"/>
            </div>
            <div className="newCourseFormGroup-4">
              <label className="newCourseFormLabel">SEMESTER</label>
              <select className="newCourseFormSelect" required name="semester" onChange={this.handleChange} value={this.state.semester}>
                <option value="Spring">Spring</option>
                <option value="Summer">Summer</option>
                <option value="Fall">Fall</option>
              </select>
            </div>
            <div className="newCourseFormGroup-4">
            </div>
          </div> 
          <div className="newCourseFormGroup-12">
            <label className="newCourseFormLabel">DESCRIPTION</label>
            <textarea className="newCourseFormInput" type="text" name="description" value={this.state.description}
              placeholder="Official course description here" onChange={this.handleChange} data-cy="newCourseFormDescInput"/>
          </div>
          <div className="newCourseFormGroup-12">
            <label className="newCourseFormLabel">ROLES</label>
              <AddRoleForm addRole={this.addRole}/>
              <RoleList roles={this.state.roles}/>
          </div>
          <div id="newCourseFormButtonsContainer">
            <button id="newCourseFormSubmitButton" type="submit" data-cy="newCourseFormSubmitButton">
              <div className="newCourseFormButtonWrapper">
                { this.mode == "add_course" ?
                  <React.Fragment>
                    <span>Create Course</span>
                    <FontAwesomeIcon icon={faPlusCircle} style={{"fontSize":"20px", "color":"#fff", "cursor":"pointer", "marginLeft":"8px"}}/>
                  </React.Fragment>                  
                  : 
                  <React.Fragment>
                    <span>Save Changes</span>
                    <FontAwesomeIcon icon={faSave} style={{"fontSize":"20px", "color":"#fff", "cursor":"pointer", "marginLeft":"8px"}}/>
                  </React.Fragment>
                }
              </div>              
            </button>
            <button id="newCourseFormCancelButton" onClick={this.handleBack} data-cy="newCourseFormCancelButton">
              <div className="newCourseFormButtonWrapper">
                <span>Cancel</span>
                <FontAwesomeIcon icon={faTimesCircle} style={{"fontSize":"20px", "color":"#fff", "cursor":"pointer", "marginLeft":"8px"}}/>
              </div>
            </button>
          </div>          
        </form>
      </div>  
    );
  }
}

function RoleList(props){
  return (
    <div className="roleListContainer">
      <ul style={{"fontSize":"16px"}}>{
          Object.keys(props.roles).map(function(key) {
            return <li key={key}>{props.roles[key]}</li>
          })}
      </ul>
      </div>
    );
  };

class AddRoleForm extends React.Component {
  constructor(props) {
    super(props);
    this.state = {
      input: ""
    };

    this.addRole = this.addRole.bind(this);
    this.handleChange = this.handleChange.bind(this);
  }

  addRole(event) {
    this.props.addRole(this.state.input);
    this.setState({ input: ""});
    event.preventDefault();
  };

  handleChange(event) {
    this.setState({ input: event.target.value });
  }

  render() {
    return(
      <div className="newCourseFormGroup-4" style={{"display":"flex"}}>
        <input className="newCourseFormInput" type="text" value={this.state.input} onChange={this.handleChange}
        type="text" placeholder="Admin"/>
        <button type="submit" style={{"whiteSpace":"nowrap"}} onClick={this.addRole}>Add Role</button>
      </div>
    )
  }
}

class Accordion extends Component {

  constructor(props) {
    super(props);
    const openSections = {};
    this.state = { openSections };
  }

  onClick = label => {
    const {
      state: { openSections },
    } = this;

    const isOpen = !!openSections[label];

    this.setState({
      openSections: {
        [label]: !isOpen
      }
    });
  };

  render() {
    const {
      onClick,
      props: { children },
      state: { openSections },
    } = this;

    return (
        <AccordionSection
          isOpen={!!openSections[children.props.label]}
          label={children.props.label}
          onClick={onClick}>
          {children.props.children}
        </AccordionSection>
    );
  }
}

class AccordionSection extends Component {

  onClick = () => {
    this.props.onClick(this.props.label);
  };

  render() {
    const {
      onClick,
      props: { isOpen, label },
    } = this;

    return (
      <div style={{ "width":"100%","height":"100%", "cursor":'pointer'}}>
        <div onClick={onClick} data-cy="coursesAccordion"> 
          {isOpen? <FontAwesomeIcon className="menuTwirlIcon" icon={faCaretDown}/> :
          <FontAwesomeIcon className="menuTwirlIcon" icon={faCaretRight}/>}
          {label}
        </div>
        {isOpen && (
          <div>
            {this.props.children}
          </div>
        )}
      </div>
    );
  }
}

class FilterPanel extends Component {

  constructor(props) {
    super(props);
    this.state = { showFilters: false };

    this.togglePanel = this.togglePanel.bind(this);
  }

  togglePanel = () => {
    this.setState(prevState => ({
      showFilters: !prevState.showFilters
    }));    
  }

  render() {
    return (
      <div id="filterPanel">
        <span>Search Globally</span>
        <button id="editFiltersButton" onClick={this.togglePanel}>Edit Filters</button>
        <FilterForm show={this.state.showFilters} loadFilteredContent={this.props.loadFilteredContent} togglePanel={this.togglePanel}/>
      </div>
    );
  }
}

const FilterForm = (props) => {

  let filterTypes = ["Content name", "Folder name", "Author", "Creation date"];

  let allowedOperators = {
    "Content name" : ["IS LIKE", "IS NOT LIKE", "IS", "IS NOT"],
    "Folder name" : ["IS LIKE", "IS NOT LIKE", "IS", "IS NOT"],
    "Author" : ["IS", "IS NOT"],
    "Creation date" : ["ON", "<", "<=", ">", ">="]
  }
  
  const [filters, setFilters] = useState([{ type: "Content name", operator: "IS LIKE", value: null}]);

  function handleChange(i, event, field) {
    const values = [...filters];
    if (field == "type") {
      values[i].type = event.target.value;
      values[i].operator = allowedOperators[event.target.value][0];
      if (values[i].type == "Creation date") values[i].value = "2020-01-01T00:00";
      else values[i].value = "";
    } else if (field == "operator") {
      values[i].operator = event.target.value;
    } else {
      values[i].value = event.target.value;
    }
    setFilters(values);
  }

  function handleAdd() {
    const values = [...filters];
    values.push({ type: "Content name", operator: "IS LIKE", value: null});
    setFilters(values);
  }

  function handleRemove(i) {
    const values = [...filters];
    if (values.length != 1) {
      values.splice(i, 1);
    }
    setFilters(values);
  }

  function handleSearch() {
    const values = [...filters];
    props.loadFilteredContent(values);
    props.togglePanel();
  }

  return (
    props.show && 
    <div id="filterForm">
      <button id="addFilterButton" type="button" onClick={() => handleAdd()}> + </button>
      {filters.map((filter, idx) => {
        return (
          <div className="filter" key={`${filter}-${idx}`}>
            <select className="filterSelectInput" onChange={e => handleChange(idx, e, "type")} value={filter.type}>
              {filterTypes.map(filterType => {
                return <option key={"filterType" + Math.random() * 50} value={filterType}>{filterType}</option>
              })}
            </select>
            <select className="filterSelectInput" onChange={e => handleChange(idx, e, "operator")} value={filter.operator}>
              {allowedOperators[filter.type].map(operator => {
                return <option key={"filterType" + Math.random() * 50} value={operator}>{operator}</option>
              })}
            </select>
            { filter.type == "Creation date" ?
            <input type="datetime-local" id="meeting-time"
              className="filterValueInput"
              name="meeting-time" onChange={e => handleChange(idx, e, "value")}
              value={filter.value || "2020-01-01T00:00"}
              ></input>
            :
            <input
              type="text"
              className="filterValueInput"
              placeholder={filter.type == "Author" ? "Username/Last or First Name" : ""}
              value={filter.value || ""}
              onChange={e => handleChange(idx, e, "value")}
            />
            }
            <button id="removeFilterButton" type="button" onClick={() => handleRemove(idx)}>
              X
            </button>
          </div>
        );
      })}
      <button id="applyFilterButton" type="button" onClick={() => handleSearch()}> Apply Filters </button>
    </div>
  );
}


export default DoenetChooser;<|MERGE_RESOLUTION|>--- conflicted
+++ resolved
@@ -433,11 +433,17 @@
   }
 
   selectDrive(drive, courseId=null) {
-    if (drive === "Courses") {      
+    if (drive === "Courses") {
+      this.setState({
+        selectedItems: [],
+        selectedItemsType: [],
+        activeSection: "chooser",
+        selectedDrive: drive,
+        selectedCourse: courseId,
+        directoryStack: []});
       this.folders_loaded = false;
       this.branches_loaded = false;
       this.updateIndexedDBCourseContent(courseId);
-<<<<<<< HEAD
       this.loadCourseContent(courseId);
     } else if (drive === "Global") {
       this.setState({
@@ -448,17 +454,6 @@
         directoryStack: []});
       this.sort_order = [];
       this.folderIds = [];
-=======
-      this.loadCourseContent(courseId, () => {
-        this.setState({
-          selectedItems: [],
-          selectedItemsType: [],
-          activeSection: "chooser",
-          selectedDrive: drive,
-          selectedCourse: courseId,
-          directoryStack: []});
-      });
->>>>>>> 1f023df8
     } else {
       this.setState({
         selectedItems: [],
