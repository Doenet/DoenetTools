--- conflicted
+++ resolved
@@ -24,13 +24,10 @@
 } from './chooser/SwitchableContainer';
 import ToolLayout from "./ToolLayout/ToolLayout";
 import ToolLayoutPanel from "./ToolLayout/ToolLayoutPanel";
-<<<<<<< HEAD
 import SplitLayoutPanel from "./ToolLayout/SplitLayoutPanel";
 import DropDownSelect from '../imports/PanelHeaderComponents/DropDownSelect';
 import ButtonGroup from '../imports/PanelHeaderComponents/ButtonGroup';
-=======
 import { throws } from 'assert';
->>>>>>> a6d3d439
 
 
 class DoenetChooser extends Component {
@@ -126,11 +123,8 @@
     this.onBrowserFolderDrop = this.onBrowserFolderDrop.bind(this);
     this.getDataSource = this.getDataSource.bind(this);
     this.switchPanelContainer = this.switchPanelContainer.bind(this);
-<<<<<<< HEAD
     this.toggleSplitPanel = this.toggleSplitPanel.bind(this);
 
-=======
->>>>>>> a6d3d439
     this.tempSet = new Set();
   }
 
@@ -1619,7 +1613,6 @@
     
   }
 
-<<<<<<< HEAD
   // switchPanelContainer(panelId) {
   //   const values = this.state.panelsCollection[panelId].values;
   //   const currentActiveContainer = this.state.panelsCollection[panelId].activeContainer;
@@ -1636,11 +1629,23 @@
   //   })
   // }
 
+
   switchPanelContainer(view) {
     const values = this.state.panelsCollection['first'].values;
-    // const currentActiveContainer = this.state.panelsCollection[panelId].activeContainer;
-    // const nextActiveContainer = values[(values.indexOf(currentActiveContainer) + 1) % values.length];
-=======
+    const newPanelData = {
+      values: values,
+      activeContainer: view
+
+    }
+    this.setState({
+      panelsCollection: {
+        ...this.state.panelsCollection,
+        ["first"]: newPanelData
+      }
+    })
+  }
+
+
   onBrowserFolderDrop ({containerId, droppedId}) {
     // handle dragging folder onto itself
     if (this.state.currentDraggedObject.id == droppedId) return;
@@ -1669,22 +1674,21 @@
     }    
   }
 
-  switchPanelContainer(panelId) {
-    const values = this.state.panelsCollection[panelId].values;
-    const currentActiveContainer = this.state.panelsCollection[panelId].activeContainer;
-    const nextActiveContainer = values[(values.indexOf(currentActiveContainer) + 1) % values.length];
->>>>>>> a6d3d439
-    const newPanelData = {
-      values: values,
-      activeContainer: view
-    }
-    this.setState({
-      panelsCollection: {
-        ...this.state.panelsCollection,
-        "first": newPanelData
-      }
-    })
-  }
+  // switchPanelContainer(panelId) {
+  //   const values = this.state.panelsCollection[panelId].values;
+  //   const currentActiveContainer = this.state.panelsCollection[panelId].activeContainer;
+  //   const nextActiveContainer = values[(values.indexOf(currentActiveContainer) + 1) % values.length];
+  //   const newPanelData = {
+  //     values: values,
+  //     activeContainer: view
+  //   }
+  //   this.setState({
+  //     panelsCollection: {
+  //       ...this.state.panelsCollection,
+  //       "first": newPanelData
+  //     }
+  //   })
+  // }
 
 
   toggleSplitPanel() {
