--- conflicted
+++ resolved
@@ -12,12 +12,9 @@
 import IndexedDB from '../services/IndexedDB';
 import DoenetBranchBrowser from './DoenetBranchBrowser';
 import SpinningLoader from './SpinningLoader';
-<<<<<<< HEAD
 import { SortableTreeView } from './TreeView/SortableTreeView'
 import DoenetCourseOutline from './DoenetCourseOutline'
-=======
 import { ToastContext, useToasts, ToastProvider } from './ToastManager';
->>>>>>> 586c76b6
 
 
 class DoenetChooser extends Component {
@@ -83,13 +80,10 @@
     this.toggleManageUrlForm = this.toggleManageUrlForm.bind(this);
     this.saveUrl = this.saveUrl.bind(this);
     this.handleNewUrlCreated = this.handleNewUrlCreated.bind(this);
-<<<<<<< HEAD
     this.updateHeadingsAndAssignments = this.updateHeadingsAndAssignments.bind(this);
     this.saveTree = this.saveTree.bind(this);
-=======
     this.ToastWrapper = this.ToastWrapper.bind(this);
     this.displayToast = this.displayToast.bind(this);
->>>>>>> 586c76b6
   }
 
   buildCourseList() {
@@ -1065,7 +1059,6 @@
     })
   }
 
-<<<<<<< HEAD
   loadHeadingsAndAssignments() {
     const url = "/api/getHeaderAndAssignmentInfo.php";
     axios(url).then(resp=>{
@@ -1174,7 +1167,8 @@
       // console.log(resp.data)
     })
     .catch(error=>{this.setState({error:error})});
-=======
+  }
+ 
   ToastWrapper() {
     const { add } = useToasts();
     this.addToast = add;
@@ -1183,7 +1177,6 @@
 
   displayToast(message) {
     this.addToast(message);
->>>>>>> 586c76b6
   }
 
   render(){
