--- conflicted
+++ resolved
@@ -63,10 +63,7 @@
     this.jumpToDirectory = this.jumpToDirectory.bind(this);
     this.saveUserContent = this.saveUserContent.bind(this);
     this.modifyRepoAccess = this.modifyRepoAccess.bind(this);
-<<<<<<< HEAD
     this.renameFolder = this.renameFolder.bind(this);
-=======
->>>>>>> 3efb248f
   }
 
 
@@ -438,11 +435,8 @@
     // check if new folder
     let currentFolderId = this.state.directoryStack.length == 0 ? "root" : this.state.directoryStack[this.state.directoryStack.length - 1];
     let parentId = this.folderInfo[folderId] ? this.folderInfo[folderId].parentId : currentFolderId;
-<<<<<<< HEAD
-=======
     if (isRepo) parentId = "root";  // repo always at root
 
->>>>>>> 3efb248f
     const url='/api/saveFolder.php';
     const data={
       title: title,
@@ -491,26 +485,15 @@
         this.addContentToFolder([folderId], ["folder"], currentFolderId);
       } else {
         this.saveUserContent([folderId], ["folder"], "insert", () => {  // add to user root
-<<<<<<< HEAD
-          this.loadUserFoldersAndRepo();
-          this.loadUserContentBranches();
-          // set as selected 
-=======
->>>>>>> 3efb248f
           this.setState({
             selectedItems: [folderId],
             selectedItemsType: ["folder"],
             activeSection: "chooser",
             selectedDrive: "Content",
-<<<<<<< HEAD
-          });
-          this.updateNumber++;
-=======
           }, () => {
             this.loadUserFoldersAndRepo();
             this.loadUserContentBranches();
           });
->>>>>>> 3efb248f
         });  
       }
     });
@@ -539,15 +522,12 @@
     this.saveFolder(folderId, title, childId, childType, operationType, isRepo, (folderId) => {
       this.loadUserFoldersAndRepo();
       this.loadUserContentBranches();
-<<<<<<< HEAD
     });
   }
 
   renameFolder(folderId, newTitle) {
     this.saveFolder(folderId, newTitle, [], [], "", this.folderInfo[folderId].isRepo, () => {
       this.loadUserFoldersAndRepo();
-=======
->>>>>>> 3efb248f
     });
   }
 
@@ -589,18 +569,6 @@
     let folderId = nanoid();
     this.saveFolder(folderId, title, [], [], "insert", true, () => {
       this.modifyRepoAccess(folderId, "insert", true, () => {  // add user to repo_access
-<<<<<<< HEAD
-        this.loadUserFoldersAndRepo();
-        this.loadUserContentBranches();
-        // set as selected 
-        this.setState({
-          selectedItems: [folderId],
-          selectedItemsType: ["folder"],
-          activeSection: "chooser",
-          selectedDrive: "Content",
-        });
-        this.updateNumber++;
-=======
         this.setState({
           directoryStack: [],
           selectedItems: [folderId],
@@ -611,7 +579,6 @@
           this.loadUserFoldersAndRepo();
           this.loadUserContentBranches();
         });
->>>>>>> 3efb248f
       });  
     })
   }
@@ -638,11 +605,6 @@
       selectedItems: directoryData,
       selectedItemsType: ["folder"],
     })
-<<<<<<< HEAD
-    this.updateNumber++;
-    // TODO: update location bar
-=======
->>>>>>> 3efb248f
   }
 
   updateSelectedItems(selectedItems, selectedItemsType) {
@@ -736,10 +698,7 @@
           directoryData={this.state.directoryStack}               // optional
           selectedItems={this.state.selectedItems}                // optional
           selectedItemsType={this.state.selectedItemsType}        // optional
-<<<<<<< HEAD
           renameFolder={this.renameFolder}                        // optional
-=======
->>>>>>> 3efb248f
         />
       </React.Fragment>
     }
