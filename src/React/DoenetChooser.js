--- conflicted
+++ resolved
@@ -7,18 +7,11 @@
 import DoenetHeader from './DoenetHeader';
 import { FontAwesomeIcon } from '@fortawesome/react-fontawesome';
 import { faPlus, faDotCircle, faFileAlt, faEdit, faCaretRight, faCaretDown, 
-<<<<<<< HEAD
   faChalkboard, faArrowCircleLeft, faTimesCircle, faPlusCircle, faFolder} 
   from '@fortawesome/free-solid-svg-icons';
 import IndexedDB from '../services/IndexedDB';
 import DoenetBranchBrowser from './DoenetBranchBrowser';
 import SpinningLoader from './SpinningLoader';
-=======
-  faChalkboard, faArrowCircleLeft, faTimesCircle, faPlusCircle, faFolder,} 
-  from '@fortawesome/free-solid-svg-icons';
-import IndexedDB from '../services/IndexedDB';
-import DoenetBranchBrowser from './DoenetBranchBrowser';
->>>>>>> 9ab81e86
 
 
 class DoenetChooser extends Component {
@@ -38,13 +31,8 @@
     };
 
 
-<<<<<<< HEAD
     this.loadUserContentBranches();
     this.loadUserFoldersAndRepo();
-=======
-    this.loadAllContentBranches();
-    this.loadAllFolders();
->>>>>>> 9ab81e86
     this.loadAllCourses();
 
     this.branches_loaded = false;
@@ -73,11 +61,8 @@
     this.updateSelectedItems = this.updateSelectedItems.bind(this);
     this.updateDirectoryStack = this.updateDirectoryStack.bind(this);
     this.jumpToDirectory = this.jumpToDirectory.bind(this);
-<<<<<<< HEAD
     this.saveUserContent = this.saveUserContent.bind(this);
     this.modifyRepoAccess = this.modifyRepoAccess.bind(this);
-=======
->>>>>>> 9ab81e86
   }
 
 
@@ -196,7 +181,6 @@
       branchId:newBranchId,
       publish:true
     }, (branchId) => {
-<<<<<<< HEAD
       this.loadUserContentBranches(() => {
         // if not in base dir, add document to current folder
         if (this.state.directoryStack.length !== 0) {
@@ -210,23 +194,6 @@
         this.selectDrive("Content");
         window.location.href=`/editor?branchId=${branchId}`;
         this.forceUpdate();   
-=======
-      this.loadAllContentBranches(() => {
-        if (branchId in this.branchId_info) {
-          // successfully created new document
-          // if not in base dir, add document to current folder
-          if (this.state.directoryStack.length !== 0) {
-            let currentFolderId = this.state.directoryStack[this.state.directoryStack.length - 1];
-            this.addContentToFolder([branchId], ["content"], currentFolderId);
-          }
-        
-          // set as selected and redirect to /editor 
-          this.selectDrive("Content");
-          this.setState({selectedItems: [branchId], selectedItemsType: ["content"]});
-          window.location.href=`/editor?branchId=${branchId}`;
-          this.forceUpdate();   
-        }
->>>>>>> 9ab81e86
       })
     });
   }
@@ -270,7 +237,6 @@
     });
   }
 
-<<<<<<< HEAD
   loadUserContentBranches(callback=(()=>{})) {
     this.branches_loaded = false;
 
@@ -286,15 +252,6 @@
     .then(resp=>{
       this.branchId_info = Object.assign({}, this.branchId_info, resp.data.branchId_info);
       this.sort_order = resp.data.sort_order;
-=======
-  loadAllContentBranches(callback=(()=>{})) {
-    const loadBranchesUrl='/api/loadAllBranches.php';
-    
-    axios.get(loadBranchesUrl,{})
-    .then(resp=>{
-      this.branchId_info = resp.data.branchId_info;
-      this.sort_order = this.publishDate_sort_order = resp.data.sort_order;
->>>>>>> 9ab81e86
       this.branches_loaded = true;
       callback();
       this.forceUpdate();
@@ -430,7 +387,6 @@
   }
 
   selectDrive(drive, courseId=null) {
-<<<<<<< HEAD
     if (drive === "Courses") {
       this.setState({
         selectedItems: [],
@@ -453,18 +409,6 @@
           this.loadUserContentBranches();
           this.loadUserFoldersAndRepo();
       });
-=======
-    this.setState({
-      selectedItems: [],
-      selectedItemsType: [],
-      activeSection: "chooser",
-      selectedDrive: drive,
-      selectedCourse: courseId,
-      directoryStack: []});
-    this.updateNumber++;  
-    if (drive === "Courses") {
-      this.updateIndexedDBCourseContent(courseId);
->>>>>>> 9ab81e86
     }
     this.updateNumber++;
   }
@@ -486,19 +430,12 @@
     });
   }
 
-<<<<<<< HEAD
   saveFolder(folderId, title, childContent, childType, operationType, isRepo, callback=(()=>{})) {
     // check if new folder
     let currentFolderId = this.state.directoryStack.length == 0 ? "root" : this.state.directoryStack[this.state.directoryStack.length - 1];
     let parentId = this.folderInfo[folderId] ? this.folderInfo[folderId].parentId : currentFolderId;
     if (isRepo) parentId = "root";  // repo always at root
 
-=======
-  saveFolder(folderId, title, childContent, childType, operationType, callback=(()=>{})) {
-    
-    // check if new folder
-    let parentId = this.folderInfo[folderId] ? this.folderInfo[folderId].parentId : "root";
->>>>>>> 9ab81e86
     const url='/api/saveFolder.php';
     const data={
       title: title,
@@ -506,12 +443,8 @@
       childContent: childContent,
       childType: childType,
       operationType: operationType,
-<<<<<<< HEAD
       parentId: parentId,
       isRepo: isRepo
-=======
-      parentId: parentId
->>>>>>> 9ab81e86
     }
     axios.post(url, data)
     .then((resp) => {
@@ -537,13 +470,13 @@
       this.folderIds = resp.data.folderIds;
       this.folders_loaded = true;
       callback();
+      this.updateNumber++;
       this.forceUpdate();
     });
   }
 
   addNewFolder(title) {
     let folderId = nanoid();
-<<<<<<< HEAD
     this.saveFolder(folderId, title, [], [], "insert", false, () => {
       // if not in base dir, add folder to current folder
       if (this.state.directoryStack.length !== 0) {
@@ -551,44 +484,23 @@
         this.addContentToFolder([folderId], ["folder"], currentFolderId);
       } else {
         this.saveUserContent([folderId], ["folder"], "insert", () => {  // add to user root
-=======
-    this.saveFolder(folderId, title, [], [], "insert", () => {
-      this.loadAllFolders(() => {
-        if (this.folderIds.includes(folderId)) {
-          // successfully created new folder
-          // if not in base dir, add folder to current folder
-          if (this.state.directoryStack.length !== 0) {
-            let currentFolderId = this.state.directoryStack[this.state.directoryStack.length - 1];
-            this.addContentToFolder([folderId], ["folder"], currentFolderId);
-          }
-
-          // set as selected 
->>>>>>> 9ab81e86
           this.setState({
             selectedItems: [folderId],
             selectedItemsType: ["folder"],
             activeSection: "chooser",
             selectedDrive: "Content",
-<<<<<<< HEAD
           }, () => {
             this.loadUserFoldersAndRepo();
             this.loadUserContentBranches();
           });
         });  
       }
-=======
-          });
-          this.updateNumber++;
-        }
-      });
->>>>>>> 9ab81e86
     });
   }
 
   addContentToFolder(childId, childType, folderId) {
     let operationType = "insert";
     let title = this.folderInfo[folderId];
-<<<<<<< HEAD
     let isRepo = this.folderInfo[folderId].isRepo;
     if (this.folderInfo[folderId].parentId == "root") {
       this.saveUserContent(childId, childType, "remove");
@@ -596,18 +508,12 @@
     this.saveFolder(folderId, title, childId, childType, operationType, isRepo, (folderId) => {
       this.loadUserFoldersAndRepo();
       this.loadUserContentBranches();
-=======
-    this.saveFolder(folderId, title, childId, childType, operationType ,(folderId) => {
-      this.loadAllFolders();
-      this.loadAllContentBranches();
->>>>>>> 9ab81e86
     });
   }
 
   removeContentFromFolder(childId, childType, folderId) {
     let operationType = "remove";
     let title = this.folderInfo[folderId];
-<<<<<<< HEAD
     let isRepo = this.folderInfo[folderId].isRepo;
     if (this.folderInfo[folderId].parentId == "root") {
       this.saveUserContent(childId, childType, "insert");
@@ -615,11 +521,6 @@
     this.saveFolder(folderId, title, childId, childType, operationType, isRepo, (folderId) => {
       this.loadUserFoldersAndRepo();
       this.loadUserContentBranches();
-=======
-    this.saveFolder(folderId, title, childId, childType, operationType ,(folderId) => {
-      this.loadAllFolders();
-      this.loadAllContentBranches();
->>>>>>> 9ab81e86
     });
   }
 
@@ -651,7 +552,6 @@
     this.addNewFolder(title);
   }
 
-<<<<<<< HEAD
   handleNewRepo() {
     // TODO: let user input repo title
     let title = "New Repository" 
@@ -692,19 +592,12 @@
     })
   }
 
-=======
->>>>>>> 9ab81e86
   jumpToDirectory(directoryData) {
     this.setState({
       directoryStack: directoryData,
       selectedItems: directoryData,
       selectedItemsType: ["folder"],
     })
-<<<<<<< HEAD
-=======
-    this.updateNumber++;
-    // TODO: update location bar
->>>>>>> 9ab81e86
   }
 
   updateSelectedItems(selectedItems, selectedItemsType) {
@@ -715,7 +608,6 @@
   }
 
   updateDirectoryStack(directoryStack) {
-<<<<<<< HEAD
     this.folders_loaded = false;
     this.branches_loaded = false;
     this.setState({
@@ -723,11 +615,6 @@
     })
     this.loadUserFoldersAndRepo();
     this.loadUserContentBranches();
-=======
-    this.setState({
-      directoryStack: directoryStack
-    })
->>>>>>> 9ab81e86
   }
 
   getAllSelectedItems = () => {
@@ -784,27 +671,15 @@
         folderList = this.courseInfo[this.state.selectedCourse].folders;
         contentList = this.courseInfo[this.state.selectedCourse].content;
       }
-<<<<<<< HEAD
-      console.log(this.folderInfo);
-      console.log(this.updateNumber);
       this.mainSection = <React.Fragment>
         <DoenetBranchBrowser
           loading={!this.folders_loaded && !this.branches_loaded}
-=======
-
-      this.mainSection = <React.Fragment>
-        <DoenetBranchBrowser
->>>>>>> 9ab81e86
           allContentInfo={this.branchId_info}
           allFolderInfo={this.folderInfo}
           folderList={folderList}
           contentList={contentList}
           ref={this.browser}                                      // optional
-<<<<<<< HEAD
           key={"browser"+this.updateNumber}                       // optional
-=======
-          key={"browser"+this.updateNumber}
->>>>>>> 9ab81e86
           selectedDrive={this.state.selectedDrive}                // optional
           selectedCourse={this.state.selectedCourse}              // optional
           allCourseInfo={this.courseInfo}                         // optional
