import React, { Component } from 'react';
import './homepage.css';
import { NBSP } from '../Doenet/components/SingleCharacterComponents';
<<<<<<< HEAD
import { FontAwesomeIcon } from '@fortawesome/react-fontawesome';
import { faUserEdit as userEdit } from '@fortawesome/free-solid-svg-icons';
import { faAddressCard as addressCard } from '@fortawesome/free-solid-svg-icons';
import { faChalkboardTeacher as chalkboardTeacher} from '@fortawesome/free-solid-svg-icons';
import { faSearchPlus as searchPlus} from '@fortawesome/free-solid-svg-icons';
import { faAddressBook as addressBook} from '@fortawesome/free-solid-svg-icons';
import {  faBook as book} from '@fortawesome/free-solid-svg-icons';
import {  faDiagnoses as diagnoses} from '@fortawesome/free-solid-svg-icons';
import {  faChartBar as chartBarGrading} from '@fortawesome/free-solid-svg-icons';
import {  faPlusCircle as plusCircle} from '@fortawesome/free-solid-svg-icons';
import {  faSignInAlt as signInAlt} from '@fortawesome/free-solid-svg-icons';
import {  faDatabase as database} from '@fortawesome/free-solid-svg-icons';
import {  faHandHoldingUsd as handHoldingUsd} from '@fortawesome/free-solid-svg-icons';
import {  faChalkboard as chalkboard} from '@fortawesome/free-solid-svg-icons';
import {  faSearch as Search} from '@fortawesome/free-solid-svg-icons';

import logo from '../media/Doenet_Logo_Frontpage.png';






=======
>>>>>>> acc5ab71

const person = {
  "editor":"this is editor"
}
class DoenetHomePage extends Component {
  constructor(props){
    super(props);

    this.state = {
      error: null,
      errorInfo: null,
      selectedCategory: "instructor",
      Bullets_Text:"editor" ,
      Bullets_image:"",
      Category_Text:"",
      Category_image:"",
      BackgroundColor:"",
      Bullets_link:"",
      activeTab: "editor",
    };

    this.categoryContent = {
      'instructor':{text: 'Instructor Text',
                    bullet_text:"instructor bullet text",
                    link:"#"
                    },
      'author':{text: 'Author Text',
                bullet_text:"author bullet text",
                link:"#"},
                    
      'learner':{text: 'Learner Text',
                bullet_text:"learner bullet text",
                link:"#"},
      'educational-researcher':{text: 'Educational Researcher Text',
                bullet_text:"educational researcher bullet text",
                link:"#"},
    };

    this.tabContent = {
      'editor': {
      text: 'As the instructor you will be able to provide an innovative learning experience for your students.  Doenet has features that will allow you to create assignments, assessment, and learning activities that are not only innovative, but that can also be customized to the students needs. '
      },
      'home': {
        text: 'An an author, you will be directly influencing the learning of students by creating innovate and interactive content for students.  You will also be able to see how students are interacting with your content using our data.'
      },
      'course': {
        text: 'Doenet provides a unique learning experience for students.  As a student, you will have access to a contextual library of high quality content through which you can do you assignments and learning activities.  Doenet will also offer customizable tools so that you can learn in your own way.  '
      },
      'exam': {
        text: 'Doenet will provide several tools for educational researchers, with access to data being teh most powerful.  Using the data from Doenet, you will be able to see exactly how students interact with content, and perform on assessmentsa and activities.  From here, research can be done to improve and expand this already-innovative tool. '
      },
    }
  }

  ChangeColor=(color)=> {
      this.setState({BackgroundColor:color})
      this.ChangeColorDefault()
  }
  ChangeColorDefault=()=>{
    this.setState({BackgroundColor:""})
  }
  changeTextonHover = (text) => {
    if (this.state.selectedCategory==="instructor") {
      text+=" instructor"
    }
    else if (this.state.selectedCategory==="author"){
      text+=" Author"
    }
    else if (this.state.selectedCategory==="learner"){
      text+=" learner"
    }
    else if (this.state.selectedCategory==="educational-researcher"){
      text+=" educational-researcher"
    }
    this.setState ({Bullets_Text:text})
  }
  changeTextandImageonHover = (text,image) => {
    this.setState ({Bullets_Text:text});
    this.setState ({Bullets_image:image});
  }
  Category_ShowTextonClick = (text) =>{
    this.setState ({Category_Text:text})
  }
  showCategoryText=() => {
    return (this.state.Category_Text)
  }
  showDefaultText = () => {
    return (this.state.Bullets_Text)
  }

  changeImageonHover = (what) => {
    this.setState ({Bullets_Text:what})
  }
  Category_ShowImageonClick = (text) =>{
    this.setState ({Category_Text:text})
  }
  showCategoryImage=() => {
    return (this.state.Category_Text)
  }
  showDefaultImage = () => {
    return (this.state.Bullets_image)
  }

  componentDidCatch(error, info){
    this.setState({error:error,errorInfo:info});
  }

  handleCategoryButtonOnClick = (category) => {
    this.setState({selectedCategory: category});
  }

  getCategoryContent = (categoryKey) => {
    return this.categoryContent[categoryKey];   
  }

  handleTabOnClick = (tabId) => {
    this.setState({activeTab: tabId});
  }

  getTabContent = (tabId) => {
    return this.tabContent[tabId];   
  }
  
  render() {
    // console.log(this.state);
     //We have an error so doen't show the viewer
     if (this.state.error){

      return (<React.Fragment>
        <p style={{color: "red"}}>{this.state.error && this.state.error.toString()}</p>
        </React.Fragment>);
    }
    //this opens up the activity with collaboration open (then they can close it if they want)
  //   <ul>
  //   <li><b>Date</b> January 8th, 2020</li>
  //   <li><b>Location</b> Vincent Hall Room 20, University of Minnesota</li>
  //   <li><b>Agenda</b> TBA</li>
  // </ul>
  // Contact us section info@doenet.org
  // Discussions page zoom hangout discussions@doenet.org
  // Try it out section.  indexedDB Stored Editor - one doc . Documentation
    return (
      <React.Fragment>
        <div className="homepage-stripes-container">
           
            <div className="heading-banner">
                <img src={logo} />
            </div>
<<<<<<< HEAD
=======
            <div className="Features">
              {/* <div className="Category-container">
                <ul>
                  <Category title="Instructor" category="instructor" selected={this.state.selectedCategory}
                    onClick={() => this.handleCategoryButtonOnClick("instructor")}/>
                  <Category title="Author" category="author" selected={this.state.selectedCategory}
                    onClick={() => this.handleCategoryButtonOnClick("author")}/>
                  <Category title="Learner" category="learner" selected={this.state.selectedCategory}
                    onClick={() => this.handleCategoryButtonOnClick("learner")}/>
                  <Category title="Educational Researcher" category="educational-researcher" selected={this.state.selectedCategory}
                    onClick={() => this.handleCategoryButtonOnClick("educational-researcher")}/>
                </ul>
              </div>
              <CategoryContent categoryContent={this.getCategoryContent(this.state.selectedCategory)}/> */}
              
>>>>>>> acc5ab71

              <div className="cloud-color section">
                <div className="section-text">
<<<<<<< HEAD
                  <h1 className="section-headline">The Distributed Open Education Network</h1>
                  <h4 style={{marginTop: "0px"}}>The free and open data-driven educational technology platform</h4>
                
                  <p style={{textAlign: "left"}}>The Distributed Open Education Network (Doenet) is, at its core, a mechanism for measuring and
                     sharing student interactions with web pages and storing anonymized data in an open distributed data warehouse.  
                     The Doenet platform will include tools for authoring interactive educational content, conducting educational 
                     research using the content, and discovering the most effective content based on the research results. </p>

                  <p style={{textAlign:"left"}}>The Doenet platform is just getting started.  We are excited to introduce early versions of two projects: DoenetML, a markup language for authoring interactive online activities, and DoenetAPI, a library for connecting web pages to the Doenet data layer, enabling tracking of student data across web pages and multiuser interactives.</p>
                </div>
              </div> 

              <div className="chocolate-color section">
                <div className="section-text">
                  <h1 className="section-headline">Introducing DoenetML</h1>
                  <p style={{textAlign:"left"}}>The markup language DoenetML allows you to build richly interactive activities by focusing on the meaning of the elements you wish to create.  Based on <a href="http://pretextbook.org">PreTeXt</a>, DoenetML looks similar to HTML, with descriptive tags such as <code>&lt;point&gt;</code>, <code>&lt;intersection&gt;</code>, and <code>&lt;answer&gt;</code>.</p>

                  <p style={{textAlign:"left"}}>You can experiment with a preliminary version of DoenetML by clicking the Guest Editor button.  Only a small subset of DoenetML tags are implemented in this version.</p>
                    <button onClick={()=>location.href = "/guestEditor/?contentId=974ce22bae0fa1d313c9aa203e4eb32488c842de1be30780110cd887ce0a3555"}>Guest Editor</button>


                    
                    <p style={{marginTop:"14px",marginBottom:"2px"}}>You can use the guest editor to explore additional sample DoenetML activities.</p>
                    <div style={{display:"inline-flex",flexDirection: "column"}}>
                    <span> <button style={{margin:"3px"}} onClick={()=>location.href = "/guestEditor/?contentId=a11c2db8fcc6280a91e763fcdf01de8b0770afffa4e70c5ef8d2fa670564eda4"}>A line through two points</button> </span>
                    <span> <button style={{margin:"3px"}} onClick={()=>location.href = "/guestEditor/?contentId=19b3992f020a2d6c738eaad37d19a81908e9f7508b51586ad90d6b9af294b4c8"}>The derivative of a quadratic</button> </span>
                    <span><button style={{margin:"3px"}} onClick={()=>location.href = "/guestEditor/?contentId=ea679d587429fbeab982f296857eb856db3214da7327797553f285fe5ce72de3"}>Undamped pendulum simulation</button> </span>
                    </div>
                </div>
              </div> 
              
              <div className="shadow-color section">
                <div className="section-text">
                  <h1 className="section-headline">Introducing DoenetAPI</h1>
                  <p  style={{textAlign:"left"}}>DoenetAPI saves data from web pages, allowing instructors to evaluate student perfomance on any web page using DoenetAPI.  In addition, multiple users can collaborate on content written using DoenetAPI.  Collaboration is started by clicking 
                    on the "Collaborate" button at the top right of interactive content. From there you can join an existing group or create your own.    </p>
                    <p>Click on a button below to navigate to a demo.</p>
                    <div style={{marginBottom:"5px"}}> <button style={{margin:"3px"}} onClick={()=>location.href = "/page/?contentId=4ff81bb91641a2ee576c7ba9a0be61382568b99ca7f166a8520747e60e61cd01"}>Demo 1a</button> 
                    <button style={{margin:"3px"}}  onClick={()=>location.href = "/page/?contentId=9158f1944b46e39d2bcf7bd912c291d9ace59b882c0059615fd002b6e69b66d9"}>Demo 1b</button>
                    <button  style={{margin:"3px"}} onClick={()=>location.href = "/page/?contentId=0184d996a7394bcf9e45cabd1de64cf9e04962e48a2ad952ca149dc4bed8ba63"} >Demo 1c</button></div>
                    <div><button style={{margin:"3px"}} onClick={()=>location.href = "/page/?contentId=aa689f00de1272a608bb731918ba45901567f71b8810955b39cb651ebdc021a8"}>Demo 2a</button> 
                    <button style={{margin:"3px"}}  onClick={()=>location.href = "/page/?contentId=6626b57cc3dcb369ddfb4ef412d514692613701c773ad31f9359d589a2a26674"}>Demo 2b</button>
                    <button  style={{margin:"3px"}} onClick={()=>location.href = "/page/?contentId=e7337aea5a4558326669a88ba737eea65bbe044d16e1c889b793eff94549dded"} >Demo 2c</button></div>
=======
                  <h1 className="section-headline">Deploy and scale seamlessly</h1>
                  <p>Our optimized configuration process saves your team time when running and scaling distributed applications, AI & machine learning workloads, hosted services, client websites, or CI/CD environments.</p>
>>>>>>> acc5ab71
                </div>
              </div> 

              


              
              
             

              {/* <div className="shadow-color section">
                <div className="section-text">
                  <h1 className="section-headline">Doenet Discussions</h1>
                  <p>You are welcome to join our discussion!  We usually meet the second Wednesday of every month to 
                    discuss the progress of the Doenet project, answer questions and discuss related educational technology.
                  </p>
                  <div style={{width:"400px",}}>
                    <a href="/discussion">Next Discussion January 8th, 2020</a>
                 
                  </div>
                  
                </div>
              </div>  */}

              {/* <div className="cloud-color-section">
                <div className="Flex-container">
                  <div className="tabs-container">
                    <ul>
                      <Tab title="Instructor" tabId="editor" activeTab={this.state.activeTab}
                        onClick={() => this.handleTabOnClick("editor")}/>
                      <Tab title="Author" tabId="home" activeTab={this.state.activeTab}
                        onClick={() => this.handleTabOnClick("home")}/>
                      <Tab title="Learner" tabId="course" activeTab={this.state.activeTab}
                        onClick={() => this.handleTabOnClick("course")}/>
                      <Tab title="Educational Researcher" tabId="exam" activeTab={this.state.activeTab}
                        onClick={() => this.handleTabOnClick("exam")}/>
                    </ul>
                  </div>
                  <div className="tab-content-container">
                    <TabContent tabContent={this.getTabContent(this.state.activeTab)} />
                  </div>
              </div>
            </div> */}
              
             
           
            <div className="footer">
              <div className="footer-logo-container">
                <h4 style={{marginBottom: "0px"}}>Contact us</h4> 
                <div style={{marginBottom: "20px"}}><a href="mailto:info@doenet.org">info@doenet.org</a></div>
                <p> 
                  <a rel="license" href="http://creativecommons.org/licenses/by/4.0/">
                    <img alt="Creative Commons License" style={{borderWidth:0}} src="https://i.creativecommons.org/l/by/4.0/88x31.png" /></a>
                    <br />This work is licensed under a <a rel="license" href="http://creativecommons.org/licenses/by/4.0/">Creative Commons Attribution 4.0 International License</a>.
                    </p>
              </div>
            </div>
        </div>
      </React.Fragment>);
  }
}

class Category extends Component {

  render() {
    if (this.props.category === this.props.selected) {
      return(
        <li>
            <button className="selected-category" onClick={this.props.onClick}>{this.props.title}</button>
        </li>
      )
    } else {
      return(
        <li>
          <button className="category" onClick={this.props.onClick}>{this.props.title}</button>
        </li>
      )
    }
  }
}

class CategoryContent extends Component {

  render() {
    return (
      <div className="category-content-wrapper">
        <div className="category-content-text"><h1>{this.props.categoryContent.text}</h1></div>
      </div>
    )
  }
}

class Tab extends Component {
  render() {
    if (this.props.tabId === this.props.activeTab) {
      return(
        <li>
          <button className="active-tab tab" onClick={this.props.onClick}>{this.props.title}</button>
        </li>
      )
    } else {
      return(
        <li>
          <button className="tab" onClick={this.props.onClick}>{this.props.title}</button>
        </li>
      )
    }
  }
}

class TabContent extends Component {

  render() {
    return (
      <div className="tab-content-wrapper">
        <div className="tab-content-text"><a className="tab-content-text">{this.props.tabContent.text}</a></div>
      </div>
    )
  }
}

export default DoenetHomePage;<|MERGE_RESOLUTION|>--- conflicted
+++ resolved
@@ -1,7 +1,6 @@
 import React, { Component } from 'react';
 import './homepage.css';
 import { NBSP } from '../Doenet/components/SingleCharacterComponents';
-<<<<<<< HEAD
 import { FontAwesomeIcon } from '@fortawesome/react-fontawesome';
 import { faUserEdit as userEdit } from '@fortawesome/free-solid-svg-icons';
 import { faAddressCard as addressCard } from '@fortawesome/free-solid-svg-icons';
@@ -18,15 +17,11 @@
 import {  faChalkboard as chalkboard} from '@fortawesome/free-solid-svg-icons';
 import {  faSearch as Search} from '@fortawesome/free-solid-svg-icons';
 
-import logo from '../media/Doenet_Logo_Frontpage.png';
-
-
-
-
-
-
-=======
->>>>>>> acc5ab71
+
+
+
+
+
 
 const person = {
   "editor":"this is editor"
@@ -66,18 +61,97 @@
     };
 
     this.tabContent = {
-      'editor': {
-      text: 'As the instructor you will be able to provide an innovative learning experience for your students.  Doenet has features that will allow you to create assignments, assessment, and learning activities that are not only innovative, but that can also be customized to the students needs. '
-      },
-      'home': {
-        text: 'An an author, you will be directly influencing the learning of students by creating innovate and interactive content for students.  You will also be able to see how students are interacting with your content using our data.'
-      },
-      'course': {
-        text: 'Doenet provides a unique learning experience for students.  As a student, you will have access to a contextual library of high quality content through which you can do you assignments and learning activities.  Doenet will also offer customizable tools so that you can learn in your own way.  '
-      },
-      'exam': {
-        text: 'Doenet will provide several tools for educational researchers, with access to data being teh most powerful.  Using the data from Doenet, you will be able to see exactly how students interact with content, and perform on assessmentsa and activities.  From here, research can be done to improve and expand this already-innovative tool. '
-      },
+      'editor': [
+        {
+          icon: chalkboardTeacher,
+          head:'Create Lessons',
+          body:'Doenet has features that will allow you to create assignments, assessment, and learning activities that are not only innovative, but that can also be customized to the students needs. ',
+        },
+        {
+          icon: diagnoses,
+          head:'Assign work to students',
+          body:'As the instructor you will be able to provide an innovative learning experience for your students. You are able to assign work to students',
+        },
+        {
+          icon: plusCircle,
+          head:'Create Exams to students',
+          body:'Able to create exams to the students. Innovative learning experience for your students.  Doenet has features that will allow you to create learning activities that are not only innovative, but that can also be customized to the students needs. ',
+        },
+        {
+          icon:chartBarGrading,
+          head:' Automatic Grading System',
+          body:'Automatic Grading system based on students exam results ',
+        }
+
+      ],
+      'home': [
+        {
+          icon:chalkboard,
+          head:'Interactive Classes',
+          body:'Organize classroom discussions. Design highly relevant learning activities. Influencing the learning of students by creating innovate and interactive content for students.',
+        }, 
+        {
+          icon: handHoldingUsd,
+          head:'Paid for Creating Content',
+          body:'An an author, you will be directly influencing the learning of students by creating innovate and interactive content for students.  You will also be able to see how students are interacting with your content using our data.',
+        },
+        {
+          icon: signInAlt,
+          head:'Portfolio Feature',
+          body:'An an author, you will be directly influencing the learning of students by creating innovate and interactive content for students.  You will also be able to see how students are interacting with your content using our data.',
+        },
+        {
+          icon: database,
+          head:'Control on your Data',
+          body:'An an author, you will be directly influencing the learning of students by creating innovate and interactive content for students.  You will also be able to see how students are interacting with your content using our data.',
+        }
+      ],
+      
+      'course': [
+        {
+          icon: Search,
+          head:'Find Effective Content',
+          body:'Unique learning experience for students.  As a student, you will have access to a contextual library of high quality content through which you can do you assignments and learning activities.',
+        }, 
+        {
+          icon: addressCard,
+          head:'',
+          body:'Doenet provides a unique learning experience for students.  As a student, you will have access to a contextual library of high quality content through which you can do you assignments and learning activities.  Doenet will also offer customizable tools so that you can learn in your own way.',
+        },
+        {
+          icon: searchPlus,
+          head:'',
+          body:'Doenet provides a unique learning experience for students.  As a student, you will have access to a contextual library of high quality content through which you can do you assignments and learning activities.  Doenet will also offer customizable tools so that you can learn in your own way.',
+        },
+        {
+          icon: searchPlus,
+          head:'',
+          body:'Doenet provides a unique learning experience for students.  As a student, you will have access to a contextual library of high quality content through which you can do you assignments and learning activities.  Doenet will also offer customizable tools so that you can learn in your own way.',
+        }
+
+      ],
+      'exam': [
+        {
+          icon: addressBook,
+          head:'',
+          body:'Doenet will provide several tools for educational researchers, with access to data being teh most powerful.  Using the data from Doenet, you will be able to see exactly how students interact with content, and perform on assessmentsa and activities.  From here, research can be done to improve and expand this already-innovative tool. ',
+        }, 
+        {
+          icon: book,
+          head:'',
+          body:'Doenet will provide several tools for educational researchers, with access to data being teh most powerful.  Using the data from Doenet, you will be able to see exactly how students interact with content, and perform on assessmentsa and activities.  From here, research can be done to improve and expand this already-innovative tool. ',
+        },
+        {
+          icon: searchPlus,
+          head:'',
+          body:'Doenet will provide several tools for educational researchers, with access to data being teh most powerful.  Using the data from Doenet, you will be able to see exactly how students interact with content, and perform on assessmentsa and activities.  From here, research can be done to improve and expand this already-innovative tool. ',
+        },
+        {
+          icon: searchPlus,
+          head:'',
+          body:'Doenet will provide several tools for educational researchers, with access to data being teh most powerful.  Using the data from Doenet, you will be able to see exactly how students interact with content, and perform on assessmentsa and activities.  From here, research can be done to improve and expand this already-innovative tool. ',
+        }
+      ]
     }
   }
 
@@ -151,7 +225,7 @@
   }
   
   render() {
-    // console.log(this.state);
+    console.log(this.state);
      //We have an error so doen't show the viewer
      if (this.state.error){
 
@@ -159,116 +233,28 @@
         <p style={{color: "red"}}>{this.state.error && this.state.error.toString()}</p>
         </React.Fragment>);
     }
-    //this opens up the activity with collaboration open (then they can close it if they want)
-  //   <ul>
-  //   <li><b>Date</b> January 8th, 2020</li>
-  //   <li><b>Location</b> Vincent Hall Room 20, University of Minnesota</li>
-  //   <li><b>Agenda</b> TBA</li>
-  // </ul>
-  // Contact us section info@doenet.org
-  // Discussions page zoom hangout discussions@doenet.org
-  // Try it out section.  indexedDB Stored Editor - one doc . Documentation
+
     return (
       <React.Fragment>
-        <div className="homepage-stripes-container">
            
             <div className="heading-banner">
-                <img src={logo} />
+              <div className="heading-banner-text">
+                <h1 className="heading-title">DOENET</h1>
+                <p className="heading-subtitle">The Distributed Open Education Network</p>
+              </div>
             </div>
-<<<<<<< HEAD
-=======
             <div className="Features">
-              {/* <div className="Category-container">
-                <ul>
-                  <Category title="Instructor" category="instructor" selected={this.state.selectedCategory}
-                    onClick={() => this.handleCategoryButtonOnClick("instructor")}/>
-                  <Category title="Author" category="author" selected={this.state.selectedCategory}
-                    onClick={() => this.handleCategoryButtonOnClick("author")}/>
-                  <Category title="Learner" category="learner" selected={this.state.selectedCategory}
-                    onClick={() => this.handleCategoryButtonOnClick("learner")}/>
-                  <Category title="Educational Researcher" category="educational-researcher" selected={this.state.selectedCategory}
-                    onClick={() => this.handleCategoryButtonOnClick("educational-researcher")}/>
-                </ul>
-              </div>
-              <CategoryContent categoryContent={this.getCategoryContent(this.state.selectedCategory)}/> */}
+         
               
->>>>>>> acc5ab71
-
-              <div className="cloud-color section">
+
+              <div className="container">
                 <div className="section-text">
-<<<<<<< HEAD
-                  <h1 className="section-headline">The Distributed Open Education Network</h1>
-                  <h4 style={{marginTop: "0px"}}>The free and open data-driven educational technology platform</h4>
-                
-                  <p style={{textAlign: "left"}}>The Distributed Open Education Network (Doenet) is, at its core, a mechanism for measuring and
+                  <h1 className="section-headline">Create, Assign and Store Content</h1>
+                  <p>The Distributed Open Education Network (Doenet) that is, at its core, a mechanism for measuring and
                      sharing student interactions with web pages and storing anonymized data in an open distributed data warehouse.  
                      The Doenet platform will include tools for authoring interactive educational content, conducting educational 
                      research using the content, and discovering the most effective content based on the research results. </p>
-
-                  <p style={{textAlign:"left"}}>The Doenet platform is just getting started.  We are excited to introduce early versions of two projects: DoenetML, a markup language for authoring interactive online activities, and DoenetAPI, a library for connecting web pages to the Doenet data layer, enabling tracking of student data across web pages and multiuser interactives.</p>
                 </div>
-              </div> 
-
-              <div className="chocolate-color section">
-                <div className="section-text">
-                  <h1 className="section-headline">Introducing DoenetML</h1>
-                  <p style={{textAlign:"left"}}>The markup language DoenetML allows you to build richly interactive activities by focusing on the meaning of the elements you wish to create.  Based on <a href="http://pretextbook.org">PreTeXt</a>, DoenetML looks similar to HTML, with descriptive tags such as <code>&lt;point&gt;</code>, <code>&lt;intersection&gt;</code>, and <code>&lt;answer&gt;</code>.</p>
-
-                  <p style={{textAlign:"left"}}>You can experiment with a preliminary version of DoenetML by clicking the Guest Editor button.  Only a small subset of DoenetML tags are implemented in this version.</p>
-                    <button onClick={()=>location.href = "/guestEditor/?contentId=974ce22bae0fa1d313c9aa203e4eb32488c842de1be30780110cd887ce0a3555"}>Guest Editor</button>
-
-
-                    
-                    <p style={{marginTop:"14px",marginBottom:"2px"}}>You can use the guest editor to explore additional sample DoenetML activities.</p>
-                    <div style={{display:"inline-flex",flexDirection: "column"}}>
-                    <span> <button style={{margin:"3px"}} onClick={()=>location.href = "/guestEditor/?contentId=a11c2db8fcc6280a91e763fcdf01de8b0770afffa4e70c5ef8d2fa670564eda4"}>A line through two points</button> </span>
-                    <span> <button style={{margin:"3px"}} onClick={()=>location.href = "/guestEditor/?contentId=19b3992f020a2d6c738eaad37d19a81908e9f7508b51586ad90d6b9af294b4c8"}>The derivative of a quadratic</button> </span>
-                    <span><button style={{margin:"3px"}} onClick={()=>location.href = "/guestEditor/?contentId=ea679d587429fbeab982f296857eb856db3214da7327797553f285fe5ce72de3"}>Undamped pendulum simulation</button> </span>
-                    </div>
-                </div>
-              </div> 
-              
-              <div className="shadow-color section">
-                <div className="section-text">
-                  <h1 className="section-headline">Introducing DoenetAPI</h1>
-                  <p  style={{textAlign:"left"}}>DoenetAPI saves data from web pages, allowing instructors to evaluate student perfomance on any web page using DoenetAPI.  In addition, multiple users can collaborate on content written using DoenetAPI.  Collaboration is started by clicking 
-                    on the "Collaborate" button at the top right of interactive content. From there you can join an existing group or create your own.    </p>
-                    <p>Click on a button below to navigate to a demo.</p>
-                    <div style={{marginBottom:"5px"}}> <button style={{margin:"3px"}} onClick={()=>location.href = "/page/?contentId=4ff81bb91641a2ee576c7ba9a0be61382568b99ca7f166a8520747e60e61cd01"}>Demo 1a</button> 
-                    <button style={{margin:"3px"}}  onClick={()=>location.href = "/page/?contentId=9158f1944b46e39d2bcf7bd912c291d9ace59b882c0059615fd002b6e69b66d9"}>Demo 1b</button>
-                    <button  style={{margin:"3px"}} onClick={()=>location.href = "/page/?contentId=0184d996a7394bcf9e45cabd1de64cf9e04962e48a2ad952ca149dc4bed8ba63"} >Demo 1c</button></div>
-                    <div><button style={{margin:"3px"}} onClick={()=>location.href = "/page/?contentId=aa689f00de1272a608bb731918ba45901567f71b8810955b39cb651ebdc021a8"}>Demo 2a</button> 
-                    <button style={{margin:"3px"}}  onClick={()=>location.href = "/page/?contentId=6626b57cc3dcb369ddfb4ef412d514692613701c773ad31f9359d589a2a26674"}>Demo 2b</button>
-                    <button  style={{margin:"3px"}} onClick={()=>location.href = "/page/?contentId=e7337aea5a4558326669a88ba737eea65bbe044d16e1c889b793eff94549dded"} >Demo 2c</button></div>
-=======
-                  <h1 className="section-headline">Deploy and scale seamlessly</h1>
-                  <p>Our optimized configuration process saves your team time when running and scaling distributed applications, AI & machine learning workloads, hosted services, client websites, or CI/CD environments.</p>
->>>>>>> acc5ab71
-                </div>
-              </div> 
-
-              
-
-
-              
-              
-             
-
-              {/* <div className="shadow-color section">
-                <div className="section-text">
-                  <h1 className="section-headline">Doenet Discussions</h1>
-                  <p>You are welcome to join our discussion!  We usually meet the second Wednesday of every month to 
-                    discuss the progress of the Doenet project, answer questions and discuss related educational technology.
-                  </p>
-                  <div style={{width:"400px",}}>
-                    <a href="/discussion">Next Discussion January 8th, 2020</a>
-                 
-                  </div>
-                  
-                </div>
-              </div>  */}
-
-              {/* <div className="cloud-color-section">
                 <div className="Flex-container">
                   <div className="tabs-container">
                     <ul>
@@ -286,22 +272,21 @@
                     <TabContent tabContent={this.getTabContent(this.state.activeTab)} />
                   </div>
               </div>
-            </div> */}
+            </div>
+            
+              
               
              
-           
+            </div>
             <div className="footer">
-              <div className="footer-logo-container">
-                <h4 style={{marginBottom: "0px"}}>Contact us</h4> 
-                <div style={{marginBottom: "20px"}}><a href="mailto:info@doenet.org">info@doenet.org</a></div>
-                <p> 
-                  <a rel="license" href="http://creativecommons.org/licenses/by/4.0/">
-                    <img alt="Creative Commons License" style={{borderWidth:0}} src="https://i.creativecommons.org/l/by/4.0/88x31.png" /></a>
-                    <br />This work is licensed under a <a rel="license" href="http://creativecommons.org/licenses/by/4.0/">Creative Commons Attribution 4.0 International License</a>.
-                    </p>
-              </div>
-            </div>
-        </div>
+              <div className="footer-grid-column">
+                <div className="footer-logo-container">
+
+                  <p>2019 Doenet. All rights reserved.</p>
+                </div>
+                </div>
+                </div>
+
       </React.Fragment>);
   }
 }
@@ -357,12 +342,36 @@
 class TabContent extends Component {
 
   render() {
+    console.log('tab content is', this.props.tabContent)
+    
     return (
-      <div className="tab-content-wrapper">
-        <div className="tab-content-text"><a className="tab-content-text">{this.props.tabContent.text}</a></div>
-      </div>
+      <>
+      
+        {this.props.tabContent.map((tile, value) => (
+          <div className="tab-content-wrapper" key={value}>
+          <div >
+            <FontAwesomeIcon className="fa-2x" icon={tile.icon}/>
+          </div>
+          <div className="tab-content-head">
+            <a className="tab-content-head"></a> 
+            <h2>{tile.head}</h2> 
+           
+          </div>
+          <div className="tab-content-text">
+          <p className="tab-content-text"> 
+            {tile.body}
+          </p>
+          </div>
+        </div>
+        ))}
+      
+      
+      </>
+      
+     
     )
   }
 }
 
+
 export default DoenetHomePage;