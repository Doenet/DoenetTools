--- conflicted
+++ resolved
@@ -1,8 +1,6 @@
 import React, { Component } from 'react';
 import './homepage.css';
 import { NBSP } from '../Doenet/components/SingleCharacterComponents';
-<<<<<<< HEAD
-=======
 import { FontAwesomeIcon } from '@fortawesome/react-fontawesome';
 import { faUserEdit as userEdit } from '@fortawesome/free-solid-svg-icons';
 import { faAddressCard as addressCard } from '@fortawesome/free-solid-svg-icons';
@@ -26,7 +24,6 @@
 
 
 
->>>>>>> 223f0239
 
 const person = {
   "editor":"this is editor"
@@ -66,18 +63,97 @@
     };
 
     this.tabContent = {
-      'editor': {
-      text: 'As the instructor you will be able to provide an innovative learning experience for your students.  Doenet has features that will allow you to create assignments, assessment, and learning activities that are not only innovative, but that can also be customized to the students needs. '
-      },
-      'home': {
-        text: 'An an author, you will be directly influencing the learning of students by creating innovate and interactive content for students.  You will also be able to see how students are interacting with your content using our data.'
-      },
-      'course': {
-        text: 'Doenet provides a unique learning experience for students.  As a student, you will have access to a contextual library of high quality content through which you can do you assignments and learning activities.  Doenet will also offer customizable tools so that you can learn in your own way.  '
-      },
-      'exam': {
-        text: 'Doenet will provide several tools for educational researchers, with access to data being teh most powerful.  Using the data from Doenet, you will be able to see exactly how students interact with content, and perform on assessmentsa and activities.  From here, research can be done to improve and expand this already-innovative tool. '
-      },
+      'editor': [
+        {
+          icon: chalkboardTeacher,
+          head:'Create Lessons',
+          body:'Doenet has features that will allow you to create assignments, assessment, and learning activities that are not only innovative, but that can also be customized to the students needs. ',
+        },
+        {
+          icon: diagnoses,
+          head:'Assign work to students',
+          body:'As the instructor you will be able to provide an innovative learning experience for your students. You are able to assign work to students',
+        },
+        {
+          icon: plusCircle,
+          head:'Create Exams to students',
+          body:'Able to create exams to the students. Innovative learning experience for your students.  Doenet has features that will allow you to create learning activities that are not only innovative, but that can also be customized to the students needs. ',
+        },
+        {
+          icon:chartBarGrading,
+          head:' Automatic Grading System',
+          body:'Automatic Grading system based on students exam results ',
+        }
+
+      ],
+      'home': [
+        {
+          icon:chalkboard,
+          head:'Interactive Classes',
+          body:'Organize classroom discussions. Design highly relevant learning activities. Influencing the learning of students by creating innovate and interactive content for students.',
+        }, 
+        {
+          icon: handHoldingUsd,
+          head:'Paid for Creating Content',
+          body:'An an author, you will be directly influencing the learning of students by creating innovate and interactive content for students.  You will also be able to see how students are interacting with your content using our data.',
+        },
+        {
+          icon: signInAlt,
+          head:'Portfolio Feature',
+          body:'An an author, you will be directly influencing the learning of students by creating innovate and interactive content for students.  You will also be able to see how students are interacting with your content using our data.',
+        },
+        {
+          icon: database,
+          head:'Control on your Data',
+          body:'An an author, you will be directly influencing the learning of students by creating innovate and interactive content for students.  You will also be able to see how students are interacting with your content using our data.',
+        }
+      ],
+      
+      'course': [
+        {
+          icon: Search,
+          head:'Find Effective Content',
+          body:'Unique learning experience for students.  As a student, you will have access to a contextual library of high quality content through which you can do you assignments and learning activities.',
+        }, 
+        {
+          icon: addressCard,
+          head:'',
+          body:'Doenet provides a unique learning experience for students.  As a student, you will have access to a contextual library of high quality content through which you can do you assignments and learning activities.  Doenet will also offer customizable tools so that you can learn in your own way.',
+        },
+        {
+          icon: searchPlus,
+          head:'',
+          body:'Doenet provides a unique learning experience for students.  As a student, you will have access to a contextual library of high quality content through which you can do you assignments and learning activities.  Doenet will also offer customizable tools so that you can learn in your own way.',
+        },
+        {
+          icon: searchPlus,
+          head:'',
+          body:'Doenet provides a unique learning experience for students.  As a student, you will have access to a contextual library of high quality content through which you can do you assignments and learning activities.  Doenet will also offer customizable tools so that you can learn in your own way.',
+        }
+
+      ],
+      'exam': [
+        {
+          icon: addressBook,
+          head:'',
+          body:'Doenet will provide several tools for educational researchers, with access to data being teh most powerful.  Using the data from Doenet, you will be able to see exactly how students interact with content, and perform on assessmentsa and activities.  From here, research can be done to improve and expand this already-innovative tool. ',
+        }, 
+        {
+          icon: book,
+          head:'',
+          body:'Doenet will provide several tools for educational researchers, with access to data being teh most powerful.  Using the data from Doenet, you will be able to see exactly how students interact with content, and perform on assessmentsa and activities.  From here, research can be done to improve and expand this already-innovative tool. ',
+        },
+        {
+          icon: searchPlus,
+          head:'',
+          body:'Doenet will provide several tools for educational researchers, with access to data being teh most powerful.  Using the data from Doenet, you will be able to see exactly how students interact with content, and perform on assessmentsa and activities.  From here, research can be done to improve and expand this already-innovative tool. ',
+        },
+        {
+          icon: searchPlus,
+          head:'',
+          body:'Doenet will provide several tools for educational researchers, with access to data being teh most powerful.  Using the data from Doenet, you will be able to see exactly how students interact with content, and perform on assessmentsa and activities.  From here, research can be done to improve and expand this already-innovative tool. ',
+        }
+      ]
     }
   }
 
@@ -175,31 +251,9 @@
             <div className="heading-banner">
                 <img src={logo} />
             </div>
-<<<<<<< HEAD
-            <div className="Features">
-              {/* <div className="Category-container">
-                <ul>
-                  <Category title="Instructor" category="instructor" selected={this.state.selectedCategory}
-                    onClick={() => this.handleCategoryButtonOnClick("instructor")}/>
-                  <Category title="Author" category="author" selected={this.state.selectedCategory}
-                    onClick={() => this.handleCategoryButtonOnClick("author")}/>
-                  <Category title="Learner" category="learner" selected={this.state.selectedCategory}
-                    onClick={() => this.handleCategoryButtonOnClick("learner")}/>
-                  <Category title="Educational Researcher" category="educational-researcher" selected={this.state.selectedCategory}
-                    onClick={() => this.handleCategoryButtonOnClick("educational-researcher")}/>
-                </ul>
-              </div>
-              <CategoryContent categoryContent={this.getCategoryContent(this.state.selectedCategory)}/> */}
-              
-=======
->>>>>>> 223f0239
 
               <div className="cloud-color section">
                 <div className="section-text">
-<<<<<<< HEAD
-                  <h1 className="section-headline">Deploy and scale seamlessly</h1>
-                  <p>Our optimized configuration process saves your team time when running and scaling distributed applications, AI & machine learning workloads, hosted services, client websites, or CI/CD environments.</p>
-=======
                   <h1 className="section-headline">The Distributed Open Education Network</h1>
                   <h4 style={{marginTop: "0px"}}>The free and open data-driven educational technology platform</h4>
                 
@@ -243,7 +297,6 @@
                     <div><button style={{margin:"3px"}} onClick={()=>location.href = "/page/?contentId=aa689f00de1272a608bb731918ba45901567f71b8810955b39cb651ebdc021a8"}>Demo 2a</button> 
                     <button style={{margin:"3px"}}  onClick={()=>location.href = "/page/?contentId=6626b57cc3dcb369ddfb4ef412d514692613701c773ad31f9359d589a2a26674"}>Demo 2b</button>
                     <button  style={{margin:"3px"}} onClick={()=>location.href = "/page/?contentId=e7337aea5a4558326669a88ba737eea65bbe044d16e1c889b793eff94549dded"} >Demo 2c</button></div>
->>>>>>> 223f0239
                 </div>
               </div> 
 
@@ -357,12 +410,36 @@
 class TabContent extends Component {
 
   render() {
+    console.log('tab content is', this.props.tabContent)
+    
     return (
-      <div className="tab-content-wrapper">
-        <div className="tab-content-text"><a className="tab-content-text">{this.props.tabContent.text}</a></div>
-      </div>
+      <>
+      
+        {this.props.tabContent.map((tile, value) => (
+          <div className="tab-content-wrapper" key={value}>
+          <div >
+            <FontAwesomeIcon className="fa-2x" icon={tile.icon}/>
+          </div>
+          <div className="tab-content-head">
+            <a className="tab-content-head"></a> 
+            <h2>{tile.head}</h2> 
+           
+          </div>
+          <div className="tab-content-text">
+          <p className="tab-content-text"> 
+            {tile.body}
+          </p>
+          </div>
+        </div>
+        ))}
+      
+      
+      </>
+      
+     
     )
   }
 }
 
+
 export default DoenetHomePage;