import React, { Component } from 'react';
import './homepage.css';
import { NBSP } from '../Doenet/components/SingleCharacterComponents';
<<<<<<< HEAD
=======
import { FontAwesomeIcon } from '@fortawesome/react-fontawesome';
import { faUserEdit as userEdit } from '@fortawesome/free-solid-svg-icons';
import { faAddressCard as addressCard } from '@fortawesome/free-solid-svg-icons';
import { faChalkboardTeacher as chalkboardTeacher} from '@fortawesome/free-solid-svg-icons';
import { faSearchPlus as searchPlus} from '@fortawesome/free-solid-svg-icons';
import { faAddressBook as addressBook} from '@fortawesome/free-solid-svg-icons';
import {  faBook as book} from '@fortawesome/free-solid-svg-icons';
import {  faDiagnoses as diagnoses} from '@fortawesome/free-solid-svg-icons';
import {  faChartBar as chartBarGrading} from '@fortawesome/free-solid-svg-icons';
import {  faPlusCircle as plusCircle} from '@fortawesome/free-solid-svg-icons';
import {  faSignInAlt as signInAlt} from '@fortawesome/free-solid-svg-icons';
import {  faDatabase as database} from '@fortawesome/free-solid-svg-icons';
import {  faHandHoldingUsd as handHoldingUsd} from '@fortawesome/free-solid-svg-icons';
import {  faChalkboard as chalkboard} from '@fortawesome/free-solid-svg-icons';
import {  faSearch as Search} from '@fortawesome/free-solid-svg-icons';

import logo from '../media/Doenet_Logo_Frontpage.png';






>>>>>>> d483c539

const person = {
  "editor":"this is editor"
}
class DoenetHomePage extends Component {
  constructor(props){
    super(props);

    this.state = {
      error: null,
      errorInfo: null,
      selectedCategory: "instructor",
      Bullets_Text:"editor" ,
      Bullets_image:"",
      Category_Text:"",
      Category_image:"",
      BackgroundColor:"",
      Bullets_link:"",
      activeTab: "editor",
    };

    this.categoryContent = {
      'instructor':{text: 'Instructor Text',
                    bullet_text:"instructor bullet text",
                    link:"#"
                    },
      'author':{text: 'Author Text',
                bullet_text:"author bullet text",
                link:"#"},
                    
      'learner':{text: 'Learner Text',
                bullet_text:"learner bullet text",
                link:"#"},
      'educational-researcher':{text: 'Educational Researcher Text',
                bullet_text:"educational researcher bullet text",
                link:"#"},
    };

    this.tabContent = {
      'editor': {
      text: 'As the instructor you will be able to provide an innovative learning experience for your students.  Doenet has features that will allow you to create assignments, assessment, and learning activities that are not only innovative, but that can also be customized to the students needs. '
      },
      'home': {
        text: 'An an author, you will be directly influencing the learning of students by creating innovate and interactive content for students.  You will also be able to see how students are interacting with your content using our data.'
      },
      'course': {
        text: 'Doenet provides a unique learning experience for students.  As a student, you will have access to a contextual library of high quality content through which you can do you assignments and learning activities.  Doenet will also offer customizable tools so that you can learn in your own way.  '
      },
      'exam': {
        text: 'Doenet will provide several tools for educational researchers, with access to data being teh most powerful.  Using the data from Doenet, you will be able to see exactly how students interact with content, and perform on assessmentsa and activities.  From here, research can be done to improve and expand this already-innovative tool. '
      },
    }
  }

  ChangeColor=(color)=> {
      this.setState({BackgroundColor:color})
      this.ChangeColorDefault()
  }
  ChangeColorDefault=()=>{
    this.setState({BackgroundColor:""})
  }
  changeTextonHover = (text) => {
    if (this.state.selectedCategory==="instructor") {
      text+=" instructor"
    }
    else if (this.state.selectedCategory==="author"){
      text+=" Author"
    }
    else if (this.state.selectedCategory==="learner"){
      text+=" learner"
    }
    else if (this.state.selectedCategory==="educational-researcher"){
      text+=" educational-researcher"
    }
    this.setState ({Bullets_Text:text})
  }
  changeTextandImageonHover = (text,image) => {
    this.setState ({Bullets_Text:text});
    this.setState ({Bullets_image:image});
  }
  Category_ShowTextonClick = (text) =>{
    this.setState ({Category_Text:text})
  }
  showCategoryText=() => {
    return (this.state.Category_Text)
  }
  showDefaultText = () => {
    return (this.state.Bullets_Text)
  }

  changeImageonHover = (what) => {
    this.setState ({Bullets_Text:what})
  }
  Category_ShowImageonClick = (text) =>{
    this.setState ({Category_Text:text})
  }
  showCategoryImage=() => {
    return (this.state.Category_Text)
  }
  showDefaultImage = () => {
    return (this.state.Bullets_image)
  }

  componentDidCatch(error, info){
    this.setState({error:error,errorInfo:info});
  }

  handleCategoryButtonOnClick = (category) => {
    this.setState({selectedCategory: category});
  }

  getCategoryContent = (categoryKey) => {
    return this.categoryContent[categoryKey];   
  }

  handleTabOnClick = (tabId) => {
    this.setState({activeTab: tabId});
  }

  getTabContent = (tabId) => {
    return this.tabContent[tabId];   
  }
  
  render() {
    // console.log(this.state);
     //We have an error so doen't show the viewer
     if (this.state.error){

      return (<React.Fragment>
        <p style={{color: "red"}}>{this.state.error && this.state.error.toString()}</p>
        </React.Fragment>);
    }
    //this opens up the activity with collaboration open (then they can close it if they want)
  //   <ul>
  //   <li><b>Date</b> January 8th, 2020</li>
  //   <li><b>Location</b> Vincent Hall Room 20, University of Minnesota</li>
  //   <li><b>Agenda</b> TBA</li>
  // </ul>
  // Contact us section info@doenet.org
  // Discussions page zoom hangout discussions@doenet.org
  // Try it out section.  indexedDB Stored Editor - one doc . Documentation
    return (
      <React.Fragment>
        <div className="homepage-stripes-container">
           
            <div className="heading-banner">
                <img src={logo} />
            </div>
<<<<<<< HEAD
            <div className="Features">
              {/* <div className="Category-container">
                <ul>
                  <Category title="Instructor" category="instructor" selected={this.state.selectedCategory}
                    onClick={() => this.handleCategoryButtonOnClick("instructor")}/>
                  <Category title="Author" category="author" selected={this.state.selectedCategory}
                    onClick={() => this.handleCategoryButtonOnClick("author")}/>
                  <Category title="Learner" category="learner" selected={this.state.selectedCategory}
                    onClick={() => this.handleCategoryButtonOnClick("learner")}/>
                  <Category title="Educational Researcher" category="educational-researcher" selected={this.state.selectedCategory}
                    onClick={() => this.handleCategoryButtonOnClick("educational-researcher")}/>
                </ul>
              </div>
              <CategoryContent categoryContent={this.getCategoryContent(this.state.selectedCategory)}/> */}
              
=======
>>>>>>> d483c539

              <div className="cloud-color section">
                <div className="section-text">
<<<<<<< HEAD
                  <h1 className="section-headline">Deploy and scale seamlessly</h1>
                  <p>Our optimized configuration process saves your team time when running and scaling distributed applications, AI & machine learning workloads, hosted services, client websites, or CI/CD environments.</p>
=======
                  <h1 className="section-headline">The Distributed Open Education Network</h1>
                  <h4 style={{marginTop: "0px"}}>The free and open data-driven educational technology platform</h4>
                
                  <p style={{textAlign: "left"}}>The Distributed Open Education Network (Doenet) is, at its core, a mechanism for measuring and
                     sharing student interactions with web pages and storing anonymized data in an open distributed data warehouse.  
                     The Doenet platform will include tools for authoring interactive educational content, conducting educational 
                     research using the content, and discovering the most effective content based on the research results. </p>

                  <p style={{textAlign:"left"}}>The Doenet platform is just getting started.  We are excited to introduce early versions of two projects: DoenetML, a markup language for authoring interactive online activities, and DoenetAPI, a library for connecting web pages to the Doenet data layer, enabling tracking of student data across web pages and multiuser interactives.</p>
                </div>
              </div> 

              <div className="chocolate-color section">
                <div className="section-text">
                  <h1 className="section-headline">Introducing DoenetML</h1>
                  <p style={{textAlign:"left"}}>The markup language DoenetML allows you to build richly interactive activities by focusing on the meaning of the elements you wish to create.  Based on <a href="http://pretextbook.org">PreTeXt</a>, DoenetML looks similar to HTML, with descriptive tags such as <code>&lt;point&gt;</code>, <code>&lt;intersection&gt;</code>, and <code>&lt;answer&gt;</code>.</p>

                  <p style={{textAlign:"left"}}>You can experiment with a preliminary version of DoenetML by clicking the Guest Editor button.  Only a small subset of DoenetML tags are implemented in this version.</p>
                    <button onClick={()=>location.href = "/guestEditor/?contentId=974ce22bae0fa1d313c9aa203e4eb32488c842de1be30780110cd887ce0a3555"}>Guest Editor</button>


                    
                    <p style={{marginTop:"14px",marginBottom:"2px"}}>You can use the guest editor to explore additional sample DoenetML activities.</p>
                    <div style={{display:"inline-flex",flexDirection: "column"}}>
                    <span> <button style={{margin:"3px"}} onClick={()=>location.href = "/guestEditor/?contentId=a11c2db8fcc6280a91e763fcdf01de8b0770afffa4e70c5ef8d2fa670564eda4"}>A line through two points</button> </span>
                    <span> <button style={{margin:"3px"}} onClick={()=>location.href = "/guestEditor/?contentId=19b3992f020a2d6c738eaad37d19a81908e9f7508b51586ad90d6b9af294b4c8"}>The derivative of a quadratic</button> </span>
                    <span><button style={{margin:"3px"}} onClick={()=>location.href = "/guestEditor/?contentId=ea679d587429fbeab982f296857eb856db3214da7327797553f285fe5ce72de3"}>Undamped pendulum simulation</button> </span>
                    </div>
                </div>
              </div> 
              
              <div className="shadow-color section">
                <div className="section-text">
                  <h1 className="section-headline">Introducing DoenetAPI</h1>
                  <p  style={{textAlign:"left"}}>DoenetAPI saves data from web pages, allowing instructors to evaluate student perfomance on any web page using DoenetAPI.  In addition, multiple users can collaborate on content written using DoenetAPI.  Collaboration is started by clicking 
                    on the "Collaborate" button at the top right of interactive content. From there you can join an existing group or create your own.    </p>
                    <p>Click on a button below to navigate to a demo.</p>
                    <div style={{marginBottom:"5px"}}> <button style={{margin:"3px"}} onClick={()=>location.href = "/page/?contentId=4ff81bb91641a2ee576c7ba9a0be61382568b99ca7f166a8520747e60e61cd01"}>Demo 1a</button> 
                    <button style={{margin:"3px"}}  onClick={()=>location.href = "/page/?contentId=9158f1944b46e39d2bcf7bd912c291d9ace59b882c0059615fd002b6e69b66d9"}>Demo 1b</button>
                    <button  style={{margin:"3px"}} onClick={()=>location.href = "/page/?contentId=0184d996a7394bcf9e45cabd1de64cf9e04962e48a2ad952ca149dc4bed8ba63"} >Demo 1c</button></div>
                    <div><button style={{margin:"3px"}} onClick={()=>location.href = "/page/?contentId=aa689f00de1272a608bb731918ba45901567f71b8810955b39cb651ebdc021a8"}>Demo 2a</button> 
                    <button style={{margin:"3px"}}  onClick={()=>location.href = "/page/?contentId=6626b57cc3dcb369ddfb4ef412d514692613701c773ad31f9359d589a2a26674"}>Demo 2b</button>
                    <button  style={{margin:"3px"}} onClick={()=>location.href = "/page/?contentId=e7337aea5a4558326669a88ba737eea65bbe044d16e1c889b793eff94549dded"} >Demo 2c</button></div>
>>>>>>> d483c539
                </div>
              </div> 

              


              
              
             

              {/* <div className="shadow-color section">
                <div className="section-text">
                  <h1 className="section-headline">Doenet Discussions</h1>
                  <p>You are welcome to join our discussion!  We usually meet the second Wednesday of every month to 
                    discuss the progress of the Doenet project, answer questions and discuss related educational technology.
                  </p>
                  <div style={{width:"400px",}}>
                    <a href="/discussion">Next Discussion January 8th, 2020</a>
                 
                  </div>
                  
                </div>
              </div>  */}

              {/* <div className="cloud-color-section">
                <div className="Flex-container">
                  <div className="tabs-container">
                    <ul>
                      <Tab title="Instructor" tabId="editor" activeTab={this.state.activeTab}
                        onClick={() => this.handleTabOnClick("editor")}/>
                      <Tab title="Author" tabId="home" activeTab={this.state.activeTab}
                        onClick={() => this.handleTabOnClick("home")}/>
                      <Tab title="Learner" tabId="course" activeTab={this.state.activeTab}
                        onClick={() => this.handleTabOnClick("course")}/>
                      <Tab title="Educational Researcher" tabId="exam" activeTab={this.state.activeTab}
                        onClick={() => this.handleTabOnClick("exam")}/>
                    </ul>
                  </div>
                  <div className="tab-content-container">
                    <TabContent tabContent={this.getTabContent(this.state.activeTab)} />
                  </div>
              </div>
            </div> */}
              
             
           
            <div className="footer">
              <div className="footer-logo-container">
                <h4 style={{marginBottom: "0px"}}>Contact us</h4> 
                <div style={{marginBottom: "20px"}}><a href="mailto:info@doenet.org">info@doenet.org</a></div>
                <p> 
                  <a rel="license" href="http://creativecommons.org/licenses/by/4.0/">
                    <img alt="Creative Commons License" style={{borderWidth:0}} src="https://i.creativecommons.org/l/by/4.0/88x31.png" /></a>
                    <br />This work is licensed under a <a rel="license" href="http://creativecommons.org/licenses/by/4.0/">Creative Commons Attribution 4.0 International License</a>.
                    </p>
              </div>
            </div>
        </div>
      </React.Fragment>);
  }
}

class Category extends Component {

  render() {
    if (this.props.category === this.props.selected) {
      return(
        <li>
            <button className="selected-category" onClick={this.props.onClick}>{this.props.title}</button>
        </li>
      )
    } else {
      return(
        <li>
          <button className="category" onClick={this.props.onClick}>{this.props.title}</button>
        </li>
      )
    }
  }
}

class CategoryContent extends Component {

  render() {
    return (
      <div className="category-content-wrapper">
        <div className="category-content-text"><h1>{this.props.categoryContent.text}</h1></div>
      </div>
    )
  }
}

class Tab extends Component {
  render() {
    if (this.props.tabId === this.props.activeTab) {
      return(
        <li>
          <button className="active-tab tab" onClick={this.props.onClick}>{this.props.title}</button>
        </li>
      )
    } else {
      return(
        <li>
          <button className="tab" onClick={this.props.onClick}>{this.props.title}</button>
        </li>
      )
    }
  }
}

class TabContent extends Component {

  render() {
    return (
      <div className="tab-content-wrapper">
        <div className="tab-content-text"><a className="tab-content-text">{this.props.tabContent.text}</a></div>
      </div>
    )
  }
}

export default DoenetHomePage;<|MERGE_RESOLUTION|>--- conflicted
+++ resolved
@@ -1,8 +1,6 @@
 import React, { Component } from 'react';
 import './homepage.css';
 import { NBSP } from '../Doenet/components/SingleCharacterComponents';
-<<<<<<< HEAD
-=======
 import { FontAwesomeIcon } from '@fortawesome/react-fontawesome';
 import { faUserEdit as userEdit } from '@fortawesome/free-solid-svg-icons';
 import { faAddressCard as addressCard } from '@fortawesome/free-solid-svg-icons';
@@ -26,7 +24,6 @@
 
 
 
->>>>>>> d483c539
 
 const person = {
   "editor":"this is editor"
@@ -175,31 +172,9 @@
             <div className="heading-banner">
                 <img src={logo} />
             </div>
-<<<<<<< HEAD
-            <div className="Features">
-              {/* <div className="Category-container">
-                <ul>
-                  <Category title="Instructor" category="instructor" selected={this.state.selectedCategory}
-                    onClick={() => this.handleCategoryButtonOnClick("instructor")}/>
-                  <Category title="Author" category="author" selected={this.state.selectedCategory}
-                    onClick={() => this.handleCategoryButtonOnClick("author")}/>
-                  <Category title="Learner" category="learner" selected={this.state.selectedCategory}
-                    onClick={() => this.handleCategoryButtonOnClick("learner")}/>
-                  <Category title="Educational Researcher" category="educational-researcher" selected={this.state.selectedCategory}
-                    onClick={() => this.handleCategoryButtonOnClick("educational-researcher")}/>
-                </ul>
-              </div>
-              <CategoryContent categoryContent={this.getCategoryContent(this.state.selectedCategory)}/> */}
-              
-=======
->>>>>>> d483c539
 
               <div className="cloud-color section">
                 <div className="section-text">
-<<<<<<< HEAD
-                  <h1 className="section-headline">Deploy and scale seamlessly</h1>
-                  <p>Our optimized configuration process saves your team time when running and scaling distributed applications, AI & machine learning workloads, hosted services, client websites, or CI/CD environments.</p>
-=======
                   <h1 className="section-headline">The Distributed Open Education Network</h1>
                   <h4 style={{marginTop: "0px"}}>The free and open data-driven educational technology platform</h4>
                 
@@ -243,7 +218,6 @@
                     <div><button style={{margin:"3px"}} onClick={()=>location.href = "/page/?contentId=aa689f00de1272a608bb731918ba45901567f71b8810955b39cb651ebdc021a8"}>Demo 2a</button> 
                     <button style={{margin:"3px"}}  onClick={()=>location.href = "/page/?contentId=6626b57cc3dcb369ddfb4ef412d514692613701c773ad31f9359d589a2a26674"}>Demo 2b</button>
                     <button  style={{margin:"3px"}} onClick={()=>location.href = "/page/?contentId=e7337aea5a4558326669a88ba737eea65bbe044d16e1c889b793eff94549dded"} >Demo 2c</button></div>
->>>>>>> d483c539
                 </div>
               </div> 
 
