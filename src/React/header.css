.headingContainerWrapper {
  height: 100%;
  /* margin-bottom: 100px; */
}
.ModalPicsContainer {
  display: flex;
  justify-content: center;
  align-items: center;
  flex-wrap: wrap;
  max-height: 30em;
  overflow: scroll;
  margin-top: 1em;
}
.ProfilePicture{
  background-image: linear-gradient(rgba(0, 0, 0, 0), rgba(0, 0, 0, 0)),
  url("/profile_pictures/${props => props.pic}.jpg");
  background-position: center;
  background-repeat: no-repeat;
  background-size: cover;
  width: 10em;
  height: 10em;
  color: rgba(0, 0, 0, 0);
  font-size: 2em;
  display: flex;
  justify-content: center;
  align-items: center;
  grid-row: 1 / span 2;
  margin: auto;
  border-radius: 50%;
  user-select: none;
}
.headingContainer{
  display: flex;
  flex-direction: row;
  box-sizing: border-box;
  background-color: #6de5ff;
  justify-content: space-between;
  padding: 6px;
  width: 100%;
  height: 60px;
  position: fixed;
  top: 0;
  left: 0;
  box-shadow: 0 2px 6px 0 rgba(0,0,0,.28);
  z-index: 5;
}
.select {
  background-color: #6de5ff;
  border-color: #6de5ff;
}

.toolTitle{
  width: 300px;
  display: flex;
  flex-direction: row;
  justify-content: left;
  align-items: center;
  margin: 6px 0px;
  padding: 0px 20px;
}

.toolTitle span {
  font-size: 20px;
  color: #333333;
  /* color: #fff; */
  font-weight: 700;
  margin-left: 10px;
}

.headingTitle{
  flex-grow: 1;
  display:flex;
  padding: 0 10px;
  align-items: center;
  line-height: 2em;
  justify-content: flex-start;
}

.headingTitle span {
  display: block;
  font-size: 20px;
  white-space: nowrap;
  overflow: hidden;
  text-overflow: ellipsis;
  /* color: #6d4445; */
  color: #333333;
}

.headingToolbar {
  position: relative;
  width: 400px;
  display:flex;
  margin-left: 10px;
  flex-direction: row;
  justify-content: flex-end;
  align-items: center;
}

#doenetLogo {
  cursor: pointer;
}

#previousPageButton {
  display: flex;
  flex-direction: row;
  align-items: center;
  text-align: center;
  border-radius: 4px;
  cursor: pointer;
  background-color: none;
  padding: 7px 3px;
  font-size: 13px;
  color: #333333;
  text-transform: none;
  font-weight: 700;
  border: 0.5px solid;
  border-color: #333333;
  transition: 300ms;
  margin: 0px 10px;
}

#previousPageButton:hover, #previousPageButton:hover #previousPageButtonIcon {
  background-color: #fff;
  border-color: #fff;

  color: #6d4445;
}

#previousPageButtonIcon {
  font-size: 12px;
  margin: 1px auto;
  display: inline;
  background: none;
  color: #333333;
  transition: 300ms;
}

#userButton {
    display: flex;
    flex-direction: row;
    font-size: 13px;
    text-align: center;
    width: auto;
    border-radius: 4px;
    cursor: pointer;
    background-color: none;
    padding: 7px 5px;
    color:#333333;
    text-transform: none;
    font-weight: 700;
    border: 0.5px solid;
    border-color: #333333;
    transition: 300ms;
    margin: 0px 10px;
}

#userButton:hover, #userButton:hover #userButtonIcon {
  background-color: #fff;
  border-color: #fff;
  color: #6d4445;
}

#userButtonIcon {
  font-size: 16px;
  margin: 1px auto;
  display: inline;
  background: none;
  color: #333333;
  transition: 300ms;
}

.toolboxContainer {
  position: relative;
  padding-right:0px ;
  padding-left:0px;
  margin:0; 
  cursor: pointer;
}

#toolboxButton {
  font-size: 20px;
  color: #333333;
  transition: all 0.5s ease-in-out 0s;
  cursor: pointer;
}

.toolboxContainer:hover #toolboxButton{
  color: #fff;
}

.toolbox {
  position:absolute;
  width: 225px;
  height: auto;
  top: 45px;
  right: -75px;
  background: #fff;
  border: 1px solid #ccc;
  border-color: rgba(0,0,0,.2);
  box-shadow: 0 2px 10px rgba(0,0,0,.2);
  border-radius: 2px;
  padding: 5px;
}

.toolboxNavLink {
  font-size: 16px;
  text-align: left;
  background: #fff;
  margin: 6px 0px;
  padding: 0px 12px;
  border-radius: 5px;
  text-decoration: none;
  transition: 0.3s;
}

.toolboxNavLink:hover {
  background: rgb(111, 111, 111);
}

.toolboxNavLink a {
  display: block;
  width: 100%;
  line-height: 2em;
  color: rgb(85, 85, 85);
  transition: 0.3s;
  text-decoration: none;
}

.toolboxNavLink a:hover {
  margin-left: 15px;
  color: rgb(240, 240, 240);
}

.selectedToolboxNavLink {
  font-size: 16px;
  text-align: left;
  background: #fff;
  padding: 6px 12px;
  pointer-events: none;
  cursor: default;
}

.selectedToolboxNavLink a{
  display: block;
  width: 100%;
  color: rgb(177, 177, 177);
  text-decoration: none;
}

@media only screen and (max-width: 767px) {

  .toolTitle {
    display: block;
    width: 100%;
    text-align: center;
    padding: 0px;
  }

  .toolTitle span {
    font-size: 18px;
  }

  .headingToolbar {
    display:flex;
    justify-content: space-between;
    /* padding: 0 20px; */
    padding: 0px 40px 0px 40px;
    margin: 0 auto;
    text-align: center;
  }

  .headingTitle {
<<<<<<< HEAD
    display: block;
    width: 100%;
    max-width: none;
    margin: 0 auto;
    text-align: center;
=======
    min-width: 500px;
>>>>>>> f4411e9d
  }

  .headingTitle span {
    font-size: 18px;
  }

  #doenetLogo {
    height: 30px;
    cursor: pointer;
  }

  #toolboxButton {
    font-size: 16px;
  }

  #userIcon {
    font-size: 16px;
  }

  .toolbox {
    width: 160px;
    top: 40px;
    right: -55px;
  }

  .headingContainerWrapper {
    height: 100%;
    position: fixed;
    width:100%;
    /* margin-bottom: 130px; */
  }

  .headingContainer{
    position: absolute;
    flex-direction: column;
    justify-content: space-around;
    height: 120px;
    padding: 0px;
  }

  

}

@media only screen and (max-width: 320px) {
  .headingToolbar {
    width: 100%;
  }

  .toolbox {
    width: 160px;
  }

  #username {
    display: none;
  }
}<|MERGE_RESOLUTION|>--- conflicted
+++ resolved
@@ -270,15 +270,12 @@
   }
 
   .headingTitle {
-<<<<<<< HEAD
     display: block;
     width: 100%;
     max-width: none;
     margin: 0 auto;
     text-align: center;
-=======
     min-width: 500px;
->>>>>>> f4411e9d
   }
 
   .headingTitle span {
