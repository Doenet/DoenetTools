--- conflicted
+++ resolved
@@ -3,17 +3,13 @@
 import doenetImage from '../media/Doenet_Logo_cloud_only.png';
 import { FontAwesomeIcon } from '@fortawesome/react-fontawesome';
 import { faTh , faUser, faArrowLeft } from '@fortawesome/free-solid-svg-icons';
-<<<<<<< HEAD
+
 import {animated,useSpring} from 'react-spring';
 import Menu from './menu.js'
 // import IndexedDB from '../services/IndexedDB';
 // import axios from 'axios';
 // import ConstrainToAngles from '../Doenet/components/ConstrainToAngles';
-=======
-import IndexedDB from '../services/IndexedDB';
-import axios from 'axios';
-import ConstrainToAngles from '../Doenet/components/ConstrainToAngles';
->>>>>>> 78513848
+
 
 
 class DoenetHeader extends Component {
@@ -25,28 +21,24 @@
       showToolbox: false,
     }
     this.select=null
-<<<<<<< HEAD
+
     this.updateNumber = 0;
     this.roles=[]
-=======
-    this.mounted=false;
-    this.updateNumber = 0;
->>>>>>> 78513848
+
     this.adminAccess = 0;
     this.accessAllowed = 0;
     if (this.props.rights){
       this.rightToView = this.props.rights.rightToView
       this.rightToEdit = this.props.rights.rightToEdit
       this.instructorRights = this.props.rights.instructorRights
-<<<<<<< HEAD
+
       if (this.instructorRights){
         this.roles.push("Instructor")
       }
       if (this.rightToView){
         this.roles.push("Student")
       }
-=======
->>>>>>> 78513848
+
       this.coursesPermissions = this.props.rights.permissions  
     } else {
       this.rightToView = false
@@ -61,13 +53,7 @@
     this.currentCourseId = this.props.rights.defaultId
     }
 
-<<<<<<< HEAD
-
-
-=======
-
-
->>>>>>> 78513848
+
     this.options = []
     if (this.props.rights && this.props.rights.arrayIds!=[]){
       this.props.rights.arrayIds.map((id,index)=>{
@@ -108,44 +94,11 @@
       "Documentation" : "/docs/",
       "Gradebook": "/gradebook/",
     }
-<<<<<<< HEAD
-=======
-
-    // this.username = "";
-    // this.access = 0;
-    // const url='/api/env.php';
-    //     axios.get(url)
-    //     .then(resp=>{
-    //         this.username = resp.data.user;
-    //         this.access = resp.data.access;
-    //         this.forceUpdate();
-    //     });
-
-    // this.setupDatabase();
->>>>>>> 78513848
+
   }
   // componentDidMount(){
 
-<<<<<<< HEAD
-=======
-    // const envurl='/api/env01.php';
-    // const CancelToken = axios.CancelToken;
-    // const source = CancelToken.source();
-    // if (this.props.rights && this.props.rights.downloadPermission){
-    //   axios.get(envurl)
-    //   .then(resp=>{
-    //       // console.log("downloading header permission")
-    //       this.coursesPermissions = resp.data
-    //       if (this.coursesPermissions['courseInfo'][this.currentCourseId]){
-    //         this.accessAllowed = this.coursesPermissions['courseInfo'][this.currentCourseId]['accessAllowed'];
-    //       this.adminAccess=this.coursesPermissions['courseInfo'][this.currentCourseId]['adminAccess'];
-    //       }
-
-    //       this.forceUpdate();
-    //   });
-    // }
-  // }
->>>>>>> 78513848
+
   componentWillUnmount(){
     this.select = undefined
     this.selectPermission =undefined
@@ -160,42 +113,25 @@
     this.props.rights.instructorRights = undefined
     this.props.rights.downloadPermission = undefined
     this.props.rights.permissions = undefined
-<<<<<<< HEAD
+
     this.props.rights.arrayIds = undefined
     this.props.rights.courseInfo = undefined
     this.props.rights.defaultId = undefined
     this.props.rights.defaultRole = undefined
-=======
-    // this.props.toolTitle = undefined
-    this.props.rights.arrayIds = undefined
-    this.props.rights.courseInfo = undefined
-    // this.props.headingTitle = undefined
-    this.props.rights.defaultId = undefined
->>>>>>> 78513848
+
     this.props.rights.permissionCallBack = undefined
     this.props.rights.parentFunction = undefined
     }
     
   }
-<<<<<<< HEAD
+
   makePermissionList({menuBarAnimation}){
-    // console.log("making list for header")
-
-    /*if (this.instructorRights){
-=======
-  makePermissionList(){
-    // console.log("making list for header")
-    if (this.instructorRights){
->>>>>>> 78513848
-      this.selectPermission=(
+
+      /*this.selectPermission=(
         <select 
         value={!this.rightToEdit?"Student":"Instructor"}
         onChange={(e)=>{
-<<<<<<< HEAD
-            
-=======
-          {
->>>>>>> 78513848
+
             if (e.target.value==="Student"){
               this.rightToEdit=false
             }
@@ -204,19 +140,13 @@
             }
             this.props.rights.permissionCallBack(e.target.value);
             this.forceUpdate()
-<<<<<<< HEAD
+
           
         }}>
         {this.rightToView?(<option key={this.updateNumber++} value="Student">Student</option>):null}
         {(<option key={this.updateNumber++} value="Instructor">Instructor</option>)}
           
-=======
-          }
-        }}>
-        {this.rightToView?(<option key={this.updateNumber++} value="Student">Student</option>):null}
-        {(<option key={this.updateNumber++} value="Instructor">Instructor</option>)}
-          
->>>>>>> 78513848
+
           </select>  
       )
     }
@@ -238,11 +168,9 @@
           
           </span>  
       )
-<<<<<<< HEAD
+
     }*/
-=======
-    }
->>>>>>> 78513848
+
     
   }
 
@@ -261,26 +189,7 @@
 
 
   render() {
-<<<<<<< HEAD
-    // const { toolTitle, headingTitle} = this.props;
-    // if(this.coursesPermissions!={}){
-      // const menuBarAnimation = useSpring({
-      //   from : {opacity : 0 ,transform: 'translateY(-100%)'},
-      //   opacity: this.state.menuVisble ? 1 : 0,
-      //   transform: this.state.menuVisble ? 'translateY(0)' : 'translateY(-100%)',
-      // })
-      // this.makePermissionList()
-    // }
-    
-=======
-    // console.log("header render")
-    // console.log(this.select)
-    // console.log(this.props)
-    // const { toolTitle, headingTitle} = this.props;
-    if(this.coursesPermissions!={}){
-      this.makePermissionList()
-    }
->>>>>>> 78513848
+
     return (
       <React.Fragment>
         <div className="headingContainerWrapper">
@@ -294,12 +203,10 @@
               <span>{ this.select }</span>
             </div>}
             <div className="headingToolbar">
-<<<<<<< HEAD
+
               <Menu showThisRole={this.props.rights?this.props.rights.defaultRole:""} roles={this.roles} permissionCallback={this.props.rights?this.props.rights.permissionCallBack:null}/>
             {/* {this.selectPermission}           */}
-=======
-            {this.selectPermission}          
->>>>>>> 78513848
+
               <div className="toolboxContainer" data-cy="toolboxButton" onClick={this.toogleToolbox}>  
               <FontAwesomeIcon id="toolboxButton" icon={faTh}/>
                 {this.state.showToolbox && 
