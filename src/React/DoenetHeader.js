--- conflicted
+++ resolved
@@ -105,11 +105,7 @@
         <div className="headingContainerWrapper">
           <div className="headingContainer">
             <div className="toolTitle">
-<<<<<<< HEAD
-              <img id="doenetLogo" onClick={()=>location.href = "/"}  src={doenetImage} height='45px' />
-=======
               <img id="doenetLogo" onClick={()=>{location.href = "/";}} src={doenetImage} height='45px' />
->>>>>>> 9b365b29
               <span>{ toolTitle }</span>
             </div>
             {headingTitle && <div className="headingTitle">
