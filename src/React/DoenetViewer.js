--- conflicted
+++ resolved
@@ -50,18 +50,12 @@
     this.leaveGroup = this.leaveGroup.bind(this);
     this.continueConstruction = this.continueConstruction.bind(this);
 
-<<<<<<< HEAD
-
-    //Integration with Doenet Library
-    this.worksheet = new window.doenet.Worksheet();
-=======
     this.doenetAPIAvailable = false;
     if (window.doenet){
       //Integration with DoenetAPI
       this.worksheet = new window.doenet.Worksheet();
       this.doenetAPIAvailable = true;
     
->>>>>>> 223f0239
 
 
     let collaborationPanelState = "join or create";
@@ -79,8 +73,6 @@
       collaborationPanelState: collaborationPanelState,
     }
 
-<<<<<<< HEAD
-=======
   }else{
     this.state = {
       apiStateReady: false,
@@ -89,7 +81,6 @@
   }
 
 
->>>>>>> 223f0239
     if (this.props.functionsSuppliedByChild) {
 
       this.props.functionsSuppliedByChild.submitAllAnswers = () => this.core.document.submitAllAnswers();
@@ -98,8 +89,6 @@
 
   }
 
-<<<<<<< HEAD
-=======
   componentDidMount(){
     if (!this.doenetAPIAvailable){
       this.continueConstruction();
@@ -107,35 +96,12 @@
     
   }
 
->>>>>>> 223f0239
   continueConstruction(event, state) {
 
 
     if(this.core) {
       return;
     }
-<<<<<<< HEAD
-
-    if (this.group) {
-
-      if (!this.worksheet.globalState.users) {
-        this.worksheet.globalState.users = [];
-      }
-
-      let index = this.worksheet.globalState.users.indexOf(this.worksheet.userId);
-      if (index === -1) {
-        this.worksheet.globalState.users.push(this.worksheet.userId);
-        this.playerNumber = this.worksheet.globalState.users.length;
-      } else {
-        this.playerNumber = index + 1;
-      }
-      // let numberOfPlayers = this.worksheet.globalState.users.length;
-      console.log(`Your userid ${this.worksheet.userId}`);
-      console.log(this.worksheet.globalState.users);
-    }
-
-
-=======
     if (this.doenetAPIAvailable){
 
       if (this.group) {
@@ -157,7 +123,6 @@
       }
     }
 
->>>>>>> 223f0239
     //Modes Listed:
     //Gradebook
     //Offline
@@ -180,15 +145,10 @@
     this.flags.showCorrectness = true;
     this.flags.solutionType = "button";
 
-<<<<<<< HEAD
-    if (this.group) {
-      this.flags.collaboration = { numberOfGroups: 3, groupNumber: this.playerNumber }
-=======
     if (this.doenetAPIAvailable){
       if (this.group) {
         this.flags.collaboration = { numberOfGroups: 3, groupNumber: this.playerNumber }
       }
->>>>>>> 223f0239
     }
 
     this.allowViewSolutionWithoutRoundTrip = true;
@@ -230,11 +190,8 @@
       postConstructionCallBack: this.update
     });
 
-<<<<<<< HEAD
-=======
     if (this.doenetAPIAvailable){
 
->>>>>>> 223f0239
     if (this.group) {
       this.worksheet.addEventListener('globalState', this.remoteStateChanged);
       this.remoteStateChanged(null, this.worksheet.globalState)
@@ -275,11 +232,8 @@
       }
 
     }
-<<<<<<< HEAD
-=======
   }
   
->>>>>>> 223f0239
 
 
     this.setState({ apiStateReady: true });
@@ -338,40 +292,6 @@
     // this.worksheet.state = {};
     // console.log("CLEAR!!!");
     // return;
-<<<<<<< HEAD
-
-    let theState;
-
-    if (this.group) {
-      this.worksheet.globalState.contentId = contentId;
-      theState = this.worksheet.globalState.doenetMLState;
-
-      if (theState === undefined) {
-        theState = this.worksheet.globalState.doenetMLState = {};
-      }
-    } else {
-      this.worksheet.state.contentId = contentId;
-      theState = this.worksheet.state.doenetMLState;
-
-      if (theState === undefined) {
-        theState = this.worksheet.state.doenetMLState = {};
-      }
-    }
-
-
-    for (let componentName in newStateVariableValues) {
-      let componentState = theState[componentName];
-      if (componentState === undefined) {
-        componentState = theState[componentName] = {};
-      }
-
-      //Stringify for serializing when functions that are in variables
-      for (let varName in newStateVariableValues[componentName]) {
-        componentState[varName] = JSON.stringify(newStateVariableValues[componentName][varName], serializedStateReplacer);
-      }
-    }
-
-=======
     if (this.doenetAPIAvailable){
       
     let theState;
@@ -407,7 +327,6 @@
     }
 
 
->>>>>>> 223f0239
   }
 
   delayedSaveSerializedState({ document, contentId }) {
@@ -480,21 +399,12 @@
 
         let retrievedDoenetMLs = resp.data.doenetMLs;
         let retrievedContentIds = resp.data.retrievedContentIds;
-<<<<<<< HEAD
 
         let doenetMLByContentId = {};
         for (let [ind, doenetML] of retrievedDoenetMLs.entries()) {
           doenetMLByContentId[retrievedContentIds[ind]] = doenetML;
         }
 
-=======
-
-        let doenetMLByContentId = {};
-        for (let [ind, doenetML] of retrievedDoenetMLs.entries()) {
-          doenetMLByContentId[retrievedContentIds[ind]] = doenetML;
-        }
-
->>>>>>> 223f0239
         let success = true;
         let message = ""
         let doenetMLs = [];
