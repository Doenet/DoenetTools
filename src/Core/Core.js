import * as ComponentTypes from './ComponentTypes'
import readOnlyProxyHandler from './ReadOnlyProxyHandler';
import ParameterStack from './ParameterStack';
import Numerics from './Numerics';
import { prng_alea } from 'esm-seedrandom';
import me from 'math-expressions';
import { createUniqueName, getNamespaceFromName } from './utils/naming';
import * as serializeFunctions from './utils/serializedStateProcessing';
import { deepCompare, deepClone } from './utils/deepFunctions';
import createStateProxyHandler from './StateProxyHandler';
import { convertAttributesForComponentType, postProcessCopy } from './utils/copy';
import { flattenDeep, mapDeep } from './utils/array';
import { DependencyHandler } from './Dependencies';
import sha256 from 'crypto-js/sha256';
import Hex from 'crypto-js/enc-hex'
import { preprocessMathInverseDefinition } from './utils/math';
<<<<<<< HEAD
import { returnDefaultGetArrayKeysFromVarName } from './utils/stateVariables';
=======
>>>>>>> 4301b569

// string to componentClass: this.allComponentClasses["string"]
// componentClass to string: componentClass.componentType
// validTags: Object.keys(this.standardComponentClasses);


export default class Core {
  constructor({ doenetML, parameters, requestedVariant,
    externalFunctions, flags = {},
    stateVariableChanges = {},
    coreReadyCallback, coreUpdatedCallback, coreId }) {
    // console.time('start up time');

    this.coreId = coreId;

    this.numerics = new Numerics();
    this.flags = new Proxy(flags, readOnlyProxyHandler); //components shouldn't modify flags

    this.externalFunctions = externalFunctions;
    if (externalFunctions === undefined) {
      this.externalFunctions = {};
    }

    this.executeProcesses = this.executeProcesses.bind(this);
    this.requestUpdate = this.requestUpdate.bind(this);
    this.performUpdate = this.performUpdate.bind(this);
    this.requestAction = this.requestAction.bind(this);
    this.performAction = this.performAction.bind(this);
    this.triggerChainedActions = this.triggerChainedActions.bind(this);
    this.requestRecordEvent = this.requestRecordEvent.bind(this);
    this.requestAnimationFrame = this.requestAnimationFrame.bind(this);
    this._requestAnimationFrame = this._requestAnimationFrame.bind(this);
    this.cancelAnimationFrame = this.cancelAnimationFrame.bind(this);
    this.calculateScoredItemNumberOfContainer = this.calculateScoredItemNumberOfContainer.bind(this);

    this.finishCoreConstruction = this.finishCoreConstruction.bind(this);
    this.getStateVariableValue = this.getStateVariableValue.bind(this);
    // this.submitResponseCallBack = this.submitResponseCallBack.bind(this);

    this.coreUpdatedCallback = coreUpdatedCallback;
    this.coreReadyCallback = function () {
      coreReadyCallback(this);

      this.requestRecordEvent({
        verb: "experienced",
        object: {
          componentName: this.document.componentName,
          componentType: "document",
        },
      })
    }.bind(this);


    this._standardComponentClasses = ComponentTypes.standardComponentClasses();
    this._allComponentClasses = ComponentTypes.allComponentClasses();
    this._componentTypesCreatingVariants = ComponentTypes.componentTypesCreatingVariants();
    this._componentTypeWithPotentialVariants = ComponentTypes.componentTypeWithPotentialVariants();

    this.componentTypeLowerCaseMapping = {};
    for (let componentType in this._allComponentClasses) {
      this.componentTypeLowerCaseMapping[componentType.toLowerCase()] = componentType;
    }

    this.stateVariableInfo = {};
    for (let componentType in this.allComponentClasses) {
      Object.defineProperty(this.stateVariableInfo, componentType, {
        get: function () {
          let info = this.allComponentClasses[componentType].returnStateVariableInfo({ flags: this.flags });
          delete this.stateVariableInfo[componentType];
          return this.stateVariableInfo[componentType] = info;
        }.bind(this),
        configurable: true
      })
    }

    this.publicStateVariableInfo = {};
    for (let componentType in this.allComponentClasses) {
      Object.defineProperty(this.publicStateVariableInfo, componentType, {
        get: function () {
          let info = this.allComponentClasses[componentType].returnStateVariableInfo({
            onlyPublic: true, flags: this.flags
          });
          delete this.publicStateVariableInfo[componentType];
          return this.publicStateVariableInfo[componentType] = info;
        }.bind(this),
        configurable: true
      })
    }


    this.componentInfoObjects = {
      standardComponentClasses: this.standardComponentClasses,
      allComponentClasses: this.allComponentClasses,
      componentTypesCreatingVariants: this.componentTypesCreatingVariants,
      componentTypeWithPotentialVariants: this.componentTypeWithPotentialVariants,
      componentTypeLowerCaseMapping: this.componentTypeLowerCaseMapping,
      isInheritedComponentType: this.isInheritedComponentType,
      isCompositeComponent: this.isCompositeComponent,
      stateVariableInfo: this.stateVariableInfo,
      publicStateVariableInfo: this.publicStateVariableInfo,
    };

    this.coreFunctions = {
      requestUpdate: this.requestUpdate,
      performUpdate: this.performUpdate,
      requestAction: this.requestAction,
      performAction: this.performAction,
      triggerChainedActions: this.triggerChainedActions,
      requestRecordEvent: this.requestRecordEvent,
      requestAnimationFrame: this.requestAnimationFrame,
      cancelAnimationFrame: this.cancelAnimationFrame,
      calculateScoredItemNumberOfContainer: this.calculateScoredItemNumberOfContainer,
      recordSolutionView: this.externalFunctions.recordSolutionView,
      contentIdsToDoenetMLs: this.externalFunctions.contentIdsToDoenetMLs,
    }

    this.updateInfo = {
      componentsTouched: [],
      compositesToExpand: new Set([]),
      compositesToUpdateReplacements: [],
      inactiveCompositesToUpdateReplacements: [],
      componentsToUpdateActionChaining: {},

      unresolvedDependencies: {},
      unresolvedByDependent: {},
      deletedStateVariables: {},
      deletedComponents: {},
      recreatedComponents: {},
      // parentsToUpdateDescendants: new Set(),
      compositesBeingExpanded: [],
      // stateVariableUpdatesForMissingComponents: deepClone(stateVariableChanges),
      stateVariableUpdatesForMissingComponents: JSON.parse(JSON.stringify(stateVariableChanges, serializeFunctions.serializedComponentsReplacer), serializeFunctions.serializedComponentsReviver),
    }

    this.animationIDs = {};
    this.lastAnimationID = 0;
    this.requestedVariant = requestedVariant;

    // console.time('serialize doenetML');

    this.parameterStack = new ParameterStack(parameters);

    this.parameterStack.parameters.rngClass = prng_alea;

    let contentId = Hex.stringify(sha256(doenetML));
    serializeFunctions.expandDoenetMLsToFullSerializedComponents({
      contentIds: [contentId],
      doenetMLs: [doenetML],
      componentInfoObjects: this.componentInfoObjects,
      flags: this.flags,
      contentIdsToDoenetMLs: this.externalFunctions.contentIdsToDoenetMLs
    }).then(this.finishCoreConstruction)
  }

  async finishCoreConstruction({
    contentIds,
    fullSerializedComponents,
  }) {

    this.contentId = contentIds[0];

    let serializedComponents = fullSerializedComponents[0];

    serializeFunctions.addDocumentIfItsMissing(serializedComponents);

    serializeFunctions.createComponentNames({
      serializedComponents,
      componentInfoObjects: this.componentInfoObjects,
    });

    // console.log(`serialized components at the beginning`)
    // console.log(deepClone(serializedComponents));


    this.documentName = serializedComponents[0].componentName;
    serializedComponents[0].doenetAttributes.contentId = this.contentId;

    this._components = {};
    this.renderedComponentInstructions = {};
    this.componentsWithChangedChildrenToRender = new Set([]);

    this.stateVariableChangeTriggers = {};
    this.actionsChangedToActions = {};
    this.originsOfActionsChangedToActions = {};


    this._renderComponents = [];
    this._renderComponentsByName = {};
    this._graphRenderComponents = [];

    this.processQueue = [];

    this.dependencies = new DependencyHandler({
      _components: this._components,
      componentInfoObjects: this.componentInfoObjects,
      core: this,
    });

    this.unmatchedChildren = {};


    // console.timeEnd('serialize doenetML');

    if (this.requestedVariant !== undefined) {
      this.parameterStack.parameters.variant = this.requestedVariant;
    }
    serializedComponents[0].variants = {
      desiredVariant: this.parameterStack.parameters.variant
    }

    //Make these variables available for cypress
    window.state = {
      components: this._components,
      renderedComponentInstructions: this.renderedComponentInstructions,
      renderedComponentTypes: this.renderedComponentTypes,
      dependencies: this.dependencies,
      core: this,
      componentInfoObjects: this.componentInfoObjects,
    }

    this.changedStateVariables = {};

    await this.addComponents({
      serializedComponents,
      initialAdd: true,
    })

    this.updateInfo.componentsTouched = [];

    this.rendererTypesInDocument = this.document.allPotentialRendererTypes;


    // evalute itemCreditAchieved so that will be fresh
    // and can detect changes when it is marked stale
    await this.document.stateValues.itemCreditAchieved;

    // console.log(serializedComponents)
    // console.timeEnd('start up time');
    // console.log("** components at the end of the core constructor **");
    // console.log(this._components);


    this.coreReadyCallback()

  }


  async addComponents({ serializedComponents, parentName,
    indexOfDefiningChildren, initialAdd = false,
    assignNamesOffset
  }) {

    if (!Array.isArray(serializedComponents)) {
      serializedComponents = [serializedComponents];
    }

    let parent;
    let ancestors = [];
    let createNameContext = "";

    if (!initialAdd) {

      parent = this._components[parentName];
      if (!parent) {
        console.warn(`Cannot add children to parent ${parentName} as ${parentName} does not exist`)
        return [];
      }

      if (parent.isShadow) {
        console.warn(`Cannot add children to parent ${parentName} as it is a shadow component.`);
        return [];
      }

      ancestors = [
        {
          componentName: parentName,
          componentClass: parent.constructor,
        },
        ...parent.ancestors
      ];

      this.parameterStack.push(parent.sharedParameters, false);

      if (!this.nTimesAddedComponents) {
        this.nTimesAddedComponents = 1;
      } else {
        this.nTimesAddedComponents++;
      }

      createNameContext = `addComponents${this.nTimesAddedComponents}`;

    }

    let createResult = await this.createIsolatedComponents({
      serializedComponents, ancestors, createNameContext,
    });

    if (!initialAdd) {
      this.parameterStack.pop();
    }

    if (createResult.success !== true) {
      throw Error(createResult.message);
    }

    const newComponents = createResult.components;

    let deletedComponents = {};
    let addedComponents = {};
    newComponents.forEach(x => addedComponents[x.componentName] = x);

    if (initialAdd) {
      if (newComponents.length !== 1) {
        throw Error("Initial components need to be an array of just one component.");
      }
      // this.setAncestors(newComponents[0]);
      this.document = newComponents[0];

      await this.expandAllComposites(this.document);
      await this.expandAllComposites(this.document, true);

      // calculate any replacement changes on composites touched
      await this.replacementChangesFromCompositesToUpdate();

      await this.initializeRenderedComponentInstruction(this.document);
      await this.processStateVariableTriggers();

    } else {
      if (parent === undefined) {
        throw Error("Must specify parent when adding components.");
      }
      if (indexOfDefiningChildren === undefined) {
        indexOfDefiningChildren = parent.definingChildren.length;
      }

      let addResults = await this.addChildrenAndRecurseToShadows({
        parent,
        indexOfDefiningChildren: indexOfDefiningChildren,
        newChildren: newComponents,
        assignNamesOffset
      });
      if (!addResults.success) {
        throw Error("Couldn't satisfy child logic result.  Need informative error message");
      }
      Object.assign(addedComponents, addResults.addedComponents);
      Object.assign(deletedComponents, addResults.deletedComponents);

      await this.expandAllComposites(this.document);
      await this.expandAllComposites(this.document, true);

      // calculate any replacement changes on composites touched
      await this.replacementChangesFromCompositesToUpdate();

      await this.updateRendererInstructions({ componentNames: await this.componentAndRenderedDescendants(parent) });
      await this.processStateVariableTriggers();

    }

    this.finishUpdate({
      addedComponents,
      deletedComponents,
      init: initialAdd,
    });

    return newComponents;
  }


  async updateRendererInstructions({ componentNames, sourceOfUpdate, recreatedComponents = {} }) {

    let renderersToUpdate = [];
    let deletedRenderers = [];

    let instructions = [];

    for (let componentName of componentNames) {
      if (componentName in this.renderedComponentInstructions) {
        renderersToUpdate.push(componentName);
      }
    }


    for (let componentName of this.componentsWithChangedChildrenToRender) {
      if (componentName in this.renderedComponentInstructions) {
        // check to see if current children who render are
        // different from last time rendered

        let currentChildNames = [];
        let currentChildIdentifiers = [];
        let currentChildren = [];
        let unproxiedComponent = this._components[componentName];
        if (unproxiedComponent && unproxiedComponent.constructor.renderChildren) {
          if (!unproxiedComponent.childrenMatched) {
            await this.deriveChildResultsFromDefiningChildren({
              parent: unproxiedComponent, expandComposites: true, forceExpandComposites: true,
            });
          }

          let activeChildrenToRender = [];
          let indicesToRender = await this.returnActiveChildrenIndicesToRender(unproxiedComponent);
          for (let [ind, child] of unproxiedComponent.activeChildren.entries()) {
            if (indicesToRender.includes(ind)) {
              activeChildrenToRender.push(child);
            }
          }

          currentChildNames = unproxiedComponent.activeChildren
            .filter((x, i) => indicesToRender.includes(i))
            .filter(x => x.rendererType)
            .map(x => x.componentName);

          let renderedInd = 0;
          for (let [ind, child] of unproxiedComponent.activeChildren.entries()) {
            if (indicesToRender.includes(ind)) {
              if (child.rendererType) {
                currentChildIdentifiers.push(`componentName:${child.componentName}`)
                currentChildren.push({ componentName: child.componentName });
                renderedInd++;
              } else if (typeof child === "string") {
                currentChildIdentifiers.push(`string${renderedInd}:${child}`)
                currentChildren.push(child);
                renderedInd++;
              } else if (typeof child === "number") {
                currentChildIdentifiers.push(`string${renderedInd}:${child.toString()}`)
                currentChildren.push(child.toString());
                renderedInd++;
              }
            }
          }

        }


        let instructionChildren = this.renderedComponentInstructions[componentName].children;
        let previousChildNames = instructionChildren.map(x => x.componentName).filter(x => x);

        let previousChildren = [];
        for (let [ind, child] of instructionChildren.entries()) {
          if (child.componentName) {
            previousChildren.push({ componentName: child.componentName })
          } else {
            previousChildren.push(`string${ind}:${child}`)
          }
        }

        // first delete previous children that are no longer in children
        // and create instructions to delete the renderers

        let keptChildIdentifiers = [];
        let keptChildComponentNames = [];
        let deletedChildren = [];

        for (let [ind, child] of previousChildren.entries()) {
          if (child.componentName) {
            let childName = child.componentName;
            if (currentChildNames.includes(childName) && !recreatedComponents[childName]) {
              keptChildIdentifiers.push(`componentName:${childName}`);
              keptChildComponentNames.push(childName);
            } else {
              deletedChildren.push({ childName, ind })
            }
          } else {
            if (currentChildIdentifiers.includes(child)) {
              keptChildIdentifiers.push(child);
            } else {
              deletedChildren.push({ ind });
            }
          }
        }

        for (let { childName, ind } of deletedChildren.reverse()) {
          let deletedComponentNames = [];

          if (childName) {
            deletedComponentNames = this.deleteFromRenderedComponentInstructions({
              componentName: childName,
              recurseToChildren: true
            });
          }

          instructionChildren.splice(ind, 1);

          instructions.push({
            instructionType: "deleteRenderers",
            parentName: componentName,
            firstIndexInParent: ind,
            numberChildrenDeleted: 1,
            deletedComponentNames
          })

          deletedRenderers.push(...deletedComponentNames);
        }


        // next permute the kept children to be in the order of the current children
        // and create instructions for the same permutations of the renderers

        let desiredOrderForKeptChildren = currentChildIdentifiers.filter(
          x => keptChildIdentifiers.includes(x)
        )

        for (let i = 0; i < desiredOrderForKeptChildren.length; i++) {
          if (keptChildIdentifiers[i] !== desiredOrderForKeptChildren[i]) {
            let prevIndex = keptChildIdentifiers.indexOf(desiredOrderForKeptChildren[i]);
            // swap in renderedComponentInstructions
            [instructionChildren[i], instructionChildren[prevIndex]]
              = [instructionChildren[prevIndex], instructionChildren[i]];

            // swap in keptChildIdentifiers
            [keptChildIdentifiers[i], keptChildIdentifiers[prevIndex]]
              = [keptChildIdentifiers[prevIndex], keptChildIdentifiers[i]];

            instructions.push({
              instructionType: "swapChildRenderers",
              parentName: componentName,
              index1: i,
              index2: prevIndex
            })

          }
        }


        // last, add the new children and create instructions to add the renderers
        for (let [ind, child] of currentChildren.entries()) {
          if (child.componentName) {
            let childName = child.componentName;
            if (!previousChildNames.includes(childName) || recreatedComponents[childName]) {

              let comp = this._components[childName];
              if (comp && comp.rendererType) {

                let childToRender = await this.initializeRenderedComponentInstruction(comp);
                instructionChildren.splice(ind, 0, childToRender);

                instructions.push({
                  instructionType: "addRenderer",
                  componentName: comp.componentName,
                  parentName: componentName,
                  indexForParent: ind,
                })

              }
            }
          } else if (!previousChildren.includes(`string${ind}:${child}`)) {

            instructionChildren.splice(ind, 0, child);

            instructions.push({
              instructionType: "addRenderer",
              parentName: componentName,
              indexForParent: ind,
            })

          }

        }

      }
    }


    // reset for next time
    this.componentsWithChangedChildrenToRender = new Set([]);

    renderersToUpdate = renderersToUpdate.filter(x => !deletedRenderers.includes(x))

    if (renderersToUpdate.length > 0) {
      let instruction = {
        instructionType: "updateStateVariable",
        renderersToUpdate,
        sourceOfUpdate,
      }
      instructions.push(instruction);
    }

    for (let componentName of renderersToUpdate) {
      let component = this._components[componentName];
      let stateValuesForRenderer = {};
      for (let stateVariable in component.state) {
        if (component.state[stateVariable].forRenderer) {
          let value = await component.state[stateVariable].value;
          if (value !== null && typeof value === 'object') {
            value = new Proxy(value, readOnlyProxyHandler)
          }
          stateValuesForRenderer[stateVariable] = value;
        }
      }
      Object.assign(this.renderedComponentInstructions[componentName].stateValues,
        stateValuesForRenderer)

    }

    this.coreUpdatedCallback(instructions)

  }

  async initializeRenderedComponentInstruction(component) {

    if (component.rendererType === undefined) {
      return;
    }

    if (!component.childrenMatched) {
      await this.deriveChildResultsFromDefiningChildren({
        parent: component, expandComposites: true, //forceExpandComposites: true,
      });
    }


    let stateValuesForRenderer = {};
    for (let stateVariable in component.state) {
      if (component.state[stateVariable].forRenderer) {
        let value = await component.state[stateVariable].value;
        if (value !== null && typeof value === 'object') {
          value = new Proxy(value, readOnlyProxyHandler)
        }
        stateValuesForRenderer[stateVariable] = value;
      }
    }


    let componentName = component.componentName;

    let childInstructions = [];
    if (component.constructor.renderChildren) {
      let indicesToRender = await this.returnActiveChildrenIndicesToRender(component);
      for (let [ind, child] of component.activeChildren.entries()) {
        if (indicesToRender.includes(ind)) {
          if (child.rendererType) {
            childInstructions.push(
              await this.initializeRenderedComponentInstruction(child)
            )
          } else if (typeof child === "string") {
            childInstructions.push(child);
          } else if (typeof child === "number") {
            childInstructions.push(child.toString())
          }
        }
      }
    }

    this.componentsWithChangedChildrenToRender.delete(componentName);


    let requestActions = {};
    for (let actionName in component.actions) {
      requestActions[actionName] = args => this.requestAction({
        componentName: component.componentName,
        actionName,
        args,
      })
    }

    for (let actionName in component.externalActions) {
      let action = await component.externalActions[actionName];
      if (action) {
        requestActions[actionName] = args => this.requestAction({
          componentName: action.componentName,
          actionName: action.actionName,
          args,
        })
      }
    }

    this.renderedComponentInstructions[componentName] = {
      componentName: componentName,
      componentType: component.componentType,
      rendererType: component.rendererType,
      stateValues: stateValuesForRenderer,
      children: childInstructions,
      actions: requestActions,
    };


    return this.renderedComponentInstructions[componentName];
  }

  deleteFromRenderedComponentInstructions({
    componentName,
    recurseToChildren = true,
  }) {
    let deletedComponentNames = [componentName]
    if (recurseToChildren) {
      let componentInstruction = this.renderedComponentInstructions[componentName];
      if (componentInstruction) {
        for (let child of componentInstruction.children) {
          let additionalDeleted = this.deleteFromRenderedComponentInstructions({
            componentName: child.componentName,
            recurseToChildren,
          })
          deletedComponentNames.push(...additionalDeleted);
        }
      }
    }
    delete this.renderedComponentInstructions[componentName];

    return deletedComponentNames;
  }

  async processStateVariableTriggers() {

    // TODO: can we make this more efficient by only checking components that changed?
    // componentsTouched is close, but it includes only rendered components
    // and we could have components with triggers that are not rendered

    for (let componentName in this.stateVariableChangeTriggers) {
      let component = this._components[componentName];
      for (let stateVariable in this.stateVariableChangeTriggers[componentName]) {
        let triggerInstructions = this.stateVariableChangeTriggers[componentName][stateVariable];

        let value = await component.state[stateVariable].value;

        if (value !== triggerInstructions.previousValue) {
          let previousValue = triggerInstructions.previousValue;
          triggerInstructions.previousValue = value;
          let action = component.actions[triggerInstructions.action];
          if (action) {
            await this.performAction({
              componentName,
              actionName: triggerInstructions.action,
              args: {
                stateValues: { [stateVariable]: value },
                previousValues: { [stateVariable]: previousValue }
              }
            })
          }
        }

      }
    }

  }

  async expandAllComposites(component, force = false) {
    // console.log(`*****expand all composites force=${force} *****`)

    let parentsWithCompositesNotReady = await this.expandCompositesOfDescendants(component, force);

    let expandedAnother = true;

    while (expandedAnother) {
      expandedAnother = false;

      for (let parentName of parentsWithCompositesNotReady) {
        let parent = this._components[parentName]
        let foundReady = false;
        for (let compositeName of parent.unexpandedCompositesNotReady) {
          let composite = this._components[compositeName];
          if (composite.state.readyToExpandWhenResolved.isResolved) {
            foundReady = true;
            break;
          } else {
            let resolveResult = await this.dependencies.resolveItem({
              componentName: composite.componentName,
              type: "stateVariable",
              stateVariable: "readyToExpandWhenResolved",
              force,
              recurseUpstream: true
            })

            if (resolveResult.success) {
              foundReady = true;
              break;
            }

          }
        }

        if (foundReady) {
          let parent = this._components[parentName]
          await this.deriveChildResultsFromDefiningChildren({
            parent, expandComposites: true, forceExpandComposites: force
          });
          expandedAnother = true;

        }
      }
    }

    // console.log(`*********finished expanding all composites*****`)

  }

  async expandCompositesOfDescendants(component, forceExpandComposites = false) {

    // console.log(`expand composites of descendants of ${component.componentName}, forceExpandComposites = ${forceExpandComposites}`)

    // attempt to expand the composites of all descendants
    // include attributes with children

    let parentsWithCompositesNotReady = [];

    if (!component.childrenMatched) {
      await this.deriveChildResultsFromDefiningChildren({
        parent: component, expandComposites: true, forceExpandComposites,
      });
      if (component.unexpandedCompositesNotReady.length > 0) {
        parentsWithCompositesNotReady.push(component.componentName);
      } else {
        // console.log(`resolving blockers from changed active children of ${component.componentName}`)
        await this.dependencies.resolveBlockersFromChangedActiveChildren(component, forceExpandComposites)
        // console.log(`done resolving blockers from changed active children of ${component.componentName}`)
      }
    }

    for (let attrName in component.attributes) {
      let attrComp = component.attributes[attrName].component;
      if (attrComp) {
        let additionalParentsWithNotReady = await this.expandCompositesOfDescendants(attrComp, forceExpandComposites);
        parentsWithCompositesNotReady.push(...additionalParentsWithNotReady);
      }
    }

    for (let childName in component.allChildren) {
      let child = component.allChildren[childName].component;
      if (typeof child !== "object") {
        continue;
      }

      let additionalParentsWithNotReady = await this.expandCompositesOfDescendants(child, forceExpandComposites);
      parentsWithCompositesNotReady.push(...additionalParentsWithNotReady);
    }
    // console.log(`done expanding composites of descendants of ${component.componentName}`)

    return parentsWithCompositesNotReady;

  }

  async componentAndRenderedDescendants(component) {
    if (component === undefined) {
      return [];
    }

    let componentNames = [component.componentName];
    if (component.constructor.renderChildren) {
      if (!component.childrenMatched) {
        await this.deriveChildResultsFromDefiningChildren({
          parent: component, expandComposites: true, //forceExpandComposites: true,
        });
      }
      for (let child of component.activeChildren) {
        componentNames.push(...await this.componentAndRenderedDescendants(child));
      }
    }
    return componentNames;
  }

  async createIsolatedComponents({ serializedComponents, ancestors,
    applyAdapters = true, shadow = false, createNameContext = "" }
  ) {

    let namespaceForUnamed = "/";

    if (ancestors.length > 0) {
      let parentName = ancestors[0].componentName;
      let parent = this.components[parentName];
      if (parent.attributes.newNamespace && parent.attributes.newNamespace.primitive) {
        namespaceForUnamed = parent.componentName + "/";
      } else {
        namespaceForUnamed = getNamespaceFromName(parent.componentName);
      }
    }

    let createResult = await this.createIsolatedComponentsSub({
      serializedComponents,
      ancestors,
      applyAdapters,
      shadow,
      namespaceForUnamed,
      createNameContext
    });

    let componentsTouched = [...new Set(this.updateInfo.componentsTouched)];

    return {
      success: true,
      components: createResult.components,
      componentsTouched
    }


  }

  async createIsolatedComponentsSub({ serializedComponents, ancestors,
    applyAdapters = true, shadow = false,
    createNameContext = "", namespaceForUnamed = "/", componentsReplacementOf,
  }
  ) {

    let newComponents = [];

    //TODO: last message
    let lastMessage = "";

    for (let [componentInd, serializedComponent] of serializedComponents.entries()) {

      if (typeof serializedComponent !== "object") {
        newComponents.push(serializedComponent);
        continue;
      }

      // if already corresponds to a created component
      // add to array
      if (serializedComponent.createdComponent === true) {
        let newComponent = this._components[serializedComponent.componentName];
        newComponents.push(newComponent);

        // set ancestors, in case component has been moved
        // TODO: do we still need with since removed sugar?
        this.setAncestors(newComponent, ancestors);
        // skip rest of processing, as they already occured for this component
        continue;
      }

      let componentClass = this.allComponentClasses[serializedComponent.componentType];
      if (componentClass === undefined) {
        throw Error("Cannot create component of type " + serializedComponent.componentType);
      }

      if (!serializedComponent.doenetAttributes) {
        serializedComponent.doenetAttributes = {};
      }

      // if have a componentName, use that for componentName
      // otherwise generate automatic name
      let componentName = serializedComponent.componentName;
      if (componentName === undefined) {
        // Note: assuming that document always has a name
        // so we never get here without an ancestor
        let parentName = ancestors[0].componentName;
        let longNameId = parentName + "|" + createNameContext + "|";

        if (serializedComponent.uniqueIdentifier) {
          longNameId += serializedComponent.uniqueIdentifier;
        } else {
          longNameId += componentInd;
        }

        componentName = createUniqueName(serializedComponent.componentType.toLowerCase(), longNameId);

        // add namespace
        componentName = namespaceForUnamed + componentName;
      }

      let createResult = await this.createChildrenThenComponent({
        serializedComponent,
        componentName,
        ancestors,
        componentClass,
        applyAdapters, shadow,
        namespaceForUnamed,
        componentsReplacementOf,
      });

      let newComponent = createResult.newComponent;
      newComponents.push(newComponent);


      // TODO: need to get message
      //lastMessage = createResult.lastMessage;

    }

    let results = { components: newComponents };

    return results;

  }

  async createChildrenThenComponent({ serializedComponent, componentName,
    ancestors, componentClass,
    applyAdapters = true, shadow = false,
    namespaceForUnamed = "/", componentsReplacementOf
  }) {

    // first recursively create children and attribute components
    let serializedChildren = serializedComponent.children;
    let definingChildren = [];
    let childrenToRemainSerialized = [];

    let ancestorsForChildren = [{ componentName, componentClass }, ...ancestors];

    // add a new level to parameter stack;
    let parentSharedParameters = this.parameterStack.parameters;
    this.parameterStack.push();
    let sharedParameters = this.parameterStack.parameters;

    if (componentClass.descendantCompositesMustHaveAReplacement) {
      sharedParameters.compositesMustHaveAReplacement = true;
      sharedParameters.compositesDefaultReplacementType = componentClass.descendantCompositesDefaultReplacementType;
    } else if (componentClass.descendantCompositesMustHaveAReplacement === false) {
      sharedParameters.compositesMustHaveAReplacement = false;
    }


    if (componentClass.modifySharedParameters) {
      componentClass.modifySharedParameters({ sharedParameters, serializedComponent });
    }

    if (serializedComponent.doenetAttributes.pushSharedParameters) {
      for (let parInstruction of serializedComponent.doenetAttributes.pushSharedParameters) {
        let pName = parInstruction.parameterName;
        if (pName in sharedParameters) {
          sharedParameters[pName] = [...sharedParameters[pName]];
        }
        else {
          sharedParameters[pName] = [];
        }
        sharedParameters[pName].push(parInstruction.value);
      }
    }

    if (serializedComponent.doenetAttributes.addToSharedParameters) {
      for (let parInstruction of serializedComponent.doenetAttributes.addToSharedParameters) {
        let pName = parInstruction.parameterName;
        if (pName in sharedParameters) {
          sharedParameters[pName] = Object.assign({}, sharedParameters[pName]);
        }
        else {
          sharedParameters[pName] = {};
        }
        sharedParameters[pName][parInstruction.key] = parInstruction.value;
      }
    }


    if (serializedChildren !== undefined) {

      let setUpVariant = false;
      let variantControlInd;
      let variantControlChild;

      if (componentClass.alwaysSetUpVariant || componentClass.setUpVariantIfVariantControlChild) {
        // look for variantControl child
        for (let [ind, child] of serializedChildren.entries()) {
          if (child.componentType === "variantControl" || (
            child.createdComponent && this._components[child.componentName].componentType === "variantControl"
          )) {
            variantControlInd = ind;
            variantControlChild = child;
            break;
          }
        }

        if (variantControlInd !== undefined || componentClass.alwaysSetUpVariant) {
          setUpVariant = true;
        }
      }

      if (!setUpVariant && componentClass.setUpVariantUnlessAttributePrimitive) {
        let attribute = componentClass.setUpVariantUnlessAttributePrimitive;

        if (!(serializedComponent.attributes && serializedComponent.attributes[attribute]
          && serializedComponent.attributes[attribute].primitive)) {
          setUpVariant = true;
        }
      }

      if (setUpVariant) {

        let descendantVariantComponents = serializeFunctions.gatherVariantComponents({
          serializedComponents: serializedChildren,
          componentInfoObjects: this.componentInfoObjects,
        });

        if (variantControlInd !== undefined) {
          // if have desired variant name or index
          // add that information to variantControl child

          if (serializedComponent.variants) {
            let desiredVariant = serializedComponent.variants.desiredVariant;
            if (desiredVariant !== undefined) {
              if (desiredVariant.index !== undefined) {
                variantControlChild.variants = {
                  desiredVariantIndex: desiredVariant.index
                }
              } else if (desiredVariant.name !== undefined) {
                variantControlChild.variants = {
                  desiredVariantName: desiredVariant.name
                }
              }
            }

            if (serializedComponent.variants.uniqueVariants) {
              sharedParameters.numberOfVariants = serializedComponent.variants.numberOfVariants;
            }
          }

          // create variant control child
          let childrenResult = await this.createIsolatedComponentsSub({
            serializedComponents: [variantControlChild],
            ancestors: ancestorsForChildren,
            applyAdapters, shadow,
            createNameContext: "variantControl",
            namespaceForUnamed,
          });

          definingChildren[variantControlInd] = childrenResult.components[0];

        }

        await componentClass.setUpVariant({
          serializedComponent,
          sharedParameters,
          definingChildrenSoFar: definingChildren,
          allComponentClasses: this.allComponentClasses,
          descendantVariantComponents
        });

        let indicesToCreate = [...serializedChildren.keys()].filter(v => v !== variantControlInd);
        let childrenToCreate = serializedChildren.filter((v, i) => i !== variantControlInd);

        let childrenResult = await this.createIsolatedComponentsSub({
          serializedComponents: childrenToCreate,
          ancestors: ancestorsForChildren,
          applyAdapters, shadow,
          namespaceForUnamed,
        });

        for (let [createInd, locationInd] of indicesToCreate.entries()) {
          definingChildren[locationInd] = childrenResult.components[createInd];
        }

      } else if (componentClass.keepChildrenSerialized) {
        let childrenAddressed = new Set([]);

        let keepSerializedInds = componentClass.keepChildrenSerialized({
          serializedComponent,
          componentInfoObjects: this.componentInfoObjects,
        });

        for (let ind of keepSerializedInds) {
          if (childrenAddressed.has(Number(ind))) {
            throw Error("Invalid instructions to keep children serialized from " + componentClass.componentType
              + ": child repeated");
          }
          childrenAddressed.add(Number(ind));
          childrenToRemainSerialized.push(serializedChildren[ind]);
        }

        // create any remaining children
        let childrenToCreate = [];
        for (let [ind, child] of serializedChildren.entries()) {
          if (!(childrenAddressed.has(ind))) {
            childrenToCreate.push(child)
          }
        }

        if (childrenToCreate.length > 0) {
          let childrenResult = await this.createIsolatedComponentsSub({
            serializedComponents: childrenToCreate,
            ancestors: ancestorsForChildren,
            applyAdapters, shadow,
            namespaceForUnamed,
          });

          definingChildren = childrenResult.components;

        }

      } else {

        //create all children

        let childrenResult = await this.createIsolatedComponentsSub({
          serializedComponents: serializedChildren,
          ancestors: ancestorsForChildren,
          applyAdapters, shadow,
          namespaceForUnamed,
        });

        definingChildren = childrenResult.components;
      }
    }


    let attributes = {};

    if (serializedComponent.attributes) {

      for (let attrName in serializedComponent.attributes) {
        let attribute = serializedComponent.attributes[attrName];

        if (attribute.component) {

          let attrResult = await this.createIsolatedComponentsSub({
            serializedComponents: [serializedComponent.attributes[attrName].component],
            ancestors: ancestorsForChildren,
            applyAdapters, shadow,
            namespaceForUnamed,
            createNameContext: `attribute|${attrName}`
          });

          attributes[attrName] = { component: attrResult.components[0] };
        } else {
          attributes[attrName] = serializedComponent.attributes[attrName];
        }
      }
    }

    let prescribedDependencies = {};

    if (serializedComponent.downstreamDependencies) {
      Object.assign(prescribedDependencies, serializedComponent.downstreamDependencies);
    }

    let stateVariableDefinitions = await this.createStateVariableDefinitions({
      componentClass,
      prescribedDependencies,
    });

    // in case component with same name was deleted before, delete from deleteComponents and deletedStateVariable
    if (this.updateInfo.deletedComponents[componentName]) {
      this.updateInfo.recreatedComponents[componentName] = true;
    }
    delete this.updateInfo.deletedComponents[componentName];
    delete this.updateInfo.deletedStateVariables[componentName];

    // create component itself
    let newComponent = new componentClass({
      componentName,
      ancestors,
      definingChildren,
      stateVariableDefinitions,
      serializedChildren: childrenToRemainSerialized,
      serializedComponent,
      attributes,
      componentInfoObjects: this.componentInfoObjects,
      coreFunctions: this.coreFunctions,
      flags: this.flags,
      shadow,
      numerics: this.numerics,
      sharedParameters,
      parentSharedParameters,
    });

    this.registerComponent(newComponent);

    if (componentsReplacementOf) {
      newComponent.replacementOf = componentsReplacementOf
    }

    if (serializedComponent.adaptedFrom) {
      // record adapter relationship
      newComponent.adaptedFrom = this._components[serializedComponent.adaptedFrom];
      newComponent.adaptedFrom.adapterUsed = newComponent;
    }

    for (let name in prescribedDependencies) {
      let depArray = prescribedDependencies[name];
      for (let dep of depArray) {
        if (dep.dependencyType === "referenceShadow") {
          let shadowInfo = {
            componentName: name
          }
          Object.assign(shadowInfo, dep);
          delete shadowInfo.dependencyType;
          newComponent.shadows = new Proxy(shadowInfo, readOnlyProxyHandler);

          let shadowedComponent = this._components[name];
          if (!shadowedComponent.shadowedBy) {
            shadowedComponent.shadowedBy = [];
          }
          shadowedComponent.shadowedBy.push(newComponent);

          break;
        }
      }
    }


    await this.deriveChildResultsFromDefiningChildren({ parent: newComponent, expandComposites: false });

    await this.initializeComponentStateVariables(newComponent);

    await this.dependencies.setUpComponentDependencies(newComponent);

    let variablesChanged = await this.dependencies.checkForDependenciesOnNewComponent(
      componentName,
    )

    for (let varDescription of variablesChanged) {
      await this.recordActualChangeInStateVariable({
        componentName: varDescription.componentName,
        varName: varDescription.varName,
      });
    }

    await this.checkForStateVariablesUpdatesForNewComponent(componentName)

    await this.dependencies.resolveStateVariablesIfReady({ component: newComponent });

    await this.checkForActionChaining({ component: newComponent });

    // this.dependencies.collateCountersAndPropagateToAncestors(newComponent);

    // remove a level from parameter stack;
    this.parameterStack.pop();

    let results = { newComponent: newComponent };

    return results;

  }

  async checkForStateVariablesUpdatesForNewComponent(componentName) {

    if (componentName in this.updateInfo.stateVariableUpdatesForMissingComponents) {
      await this.processNewStateVariableValues({
        [componentName]: this.updateInfo.stateVariableUpdatesForMissingComponents[componentName]
      });

      delete this.updateInfo.stateVariableUpdatesForMissingComponents[componentName]
    }

  }

  async deriveChildResultsFromDefiningChildren({ parent, expandComposites = true,
    forceExpandComposites = false
  }) {

    // console.log(`derive child results for ${parent.componentName}, ${expandComposites}, ${forceExpandComposites}`)

    if (!this.derivingChildResults) {
      this.derivingChildResults = [];
    }
    if (this.derivingChildResults.includes(parent.componentName)) {
      // console.log(`not deriving child results of ${parent.componentName} while in the middle of deriving them already`)
      return { success: false, skipping: true };
    }
    this.derivingChildResults.push(parent.componentName);

    // create allChildren and activeChildren from defining children
    // apply child logic and substitute adapters to modify activeChildren

    // if (parent.activeChildren) {
    //   // if there are any deferred child state variables
    //   // evaluate them before changing the active children
    //   this.evaluatedDeferredChildStateVariables(parent);
    // }

    // attempt to expand composites before modifying active children
    let result = await this.expandCompositeOfDefiningChildren(parent, parent.definingChildren, expandComposites, forceExpandComposites);
    parent.unexpandedCompositesReady = result.unexpandedCompositesReady;
    parent.unexpandedCompositesNotReady = result.unexpandedCompositesNotReady;


    parent.activeChildren = parent.definingChildren.slice(); // shallow copy

    // allChildren include activeChildren, definingChildren,
    // and possibly some children that are neither
    // (which could occur when a composite is expanded and the result is adapted)
    // ignores string and number primitive children
    parent.allChildren = {};

    // allChildrenOrdered contains same children as allChildren,
    // but retaining an order that we can use for counters.
    // If defining children are replaced my composite replacements or adapters,
    // those children will come immediately after the corresponding defining child
    parent.allChildrenOrdered = [];

    for (let ind = 0; ind < parent.activeChildren.length; ind++) {
      let child = parent.activeChildren[ind];
      let childName;
      if (typeof child !== "object") {
        continue;
      }

      childName = child.componentName;

      parent.allChildren[childName] = {
        activeChildrenIndex: ind,
        definingChildrenIndex: ind,
        component: child,
      };

      parent.allChildrenOrdered.push(childName)
    }


    // if any of activeChildren are expanded compositeComponents
    // replace with new components given by the composite component
    await this.replaceCompositeChildren(parent);


    let childGroupResults = await this.matchChildrenToChildGroups(parent);

    if (childGroupResults.success) {
      delete this.unmatchedChildren[parent.componentName];
      parent.childrenMatchedWithPlaceholders = true;
    } else {
      parent.childrenMatchedWithPlaceholders = false;
      let unmatchedChildrenTypes = childGroupResults.unmatchedChildren
        .map(x => x.componentType).join(', ')
      this.unmatchedChildren[parent.componentName] = {
        message: `invalid children of type(s): ${unmatchedChildrenTypes}`
      }
    }

    await this.dependencies.addBlockersFromChangedActiveChildren({ parent });

    let ind = this.derivingChildResults.indexOf(parent.componentName);

    this.derivingChildResults.splice(ind, 1);


    if (parent.constructor.renderChildren) {
      this.componentsWithChangedChildrenToRender.add(parent.componentName);
    }

    return childGroupResults;

  }

  async expandCompositeOfDefiningChildren(parent, children, expandComposites, forceExpandComposites) {
    // if composite is not directly matched by any childGroup
    // then replace the composite with its replacements,
    // expanding it if not already expanded


    // console.log(`expanding defining children of of ${parent.componentName}`)

    let unexpandedCompositesReady = [];
    let unexpandedCompositesNotReady = [];

    for (let childInd = 0; childInd < children.length; childInd++) {
      let child = children[childInd];

      if (child instanceof this._allComponentClasses._composite) {

        // if composite itself is in the child logic
        // then don't replace it with its replacements
        // but leave the composite as an activeChild
        if (this.findChildGroup(child.componentType, parent.constructor).success) {
          continue;
        }

        // expand composite if it isn't already
        if (!child.isExpanded) {

          // console.log(`child ${child.componentName} is not expanded`)
          // console.log(child.state.readyToExpandWhenResolved.isResolved)

          if (!child.state.readyToExpandWhenResolved.isResolved) {
            if (expandComposites) {
              let resolveResult = await this.dependencies.resolveItem({
                componentName: child.componentName,
                type: "stateVariable",
                stateVariable: "readyToExpandWhenResolved",
                expandComposites,//: forceExpandComposites,
                force: forceExpandComposites,
              })

              if (!resolveResult.success) {
                unexpandedCompositesNotReady.push(child.componentName);
                this.updateInfo.compositesToExpand.add(child.componentName);
                continue;
              }

            } else {
              unexpandedCompositesNotReady.push(child.componentName);
              this.updateInfo.compositesToExpand.add(child.componentName);
              continue;
            }
          } else if (!expandComposites) {
            unexpandedCompositesReady.push(child.componentName)
            this.updateInfo.compositesToExpand.add(child.componentName)
            continue;
          }

          // will either succeed or throw error since is ready to expand
          await this.expandCompositeComponent(child);

        }

        // recurse on replacements
        let result = await this.expandCompositeOfDefiningChildren(parent, child.replacements,
          expandComposites, forceExpandComposites);

        unexpandedCompositesReady.push(...result.unexpandedCompositesReady);
        unexpandedCompositesNotReady.push(...result.unexpandedCompositesNotReady);

      }
    }

    // console.log(`done expanding defining children of of ${parent.componentName}`)


    return { unexpandedCompositesReady, unexpandedCompositesNotReady }

  }

  async matchChildrenToChildGroups(parent) {

    parent.childMatchesByGroup = {};

    for (let groupName in parent.constructor.childGroupIndsByName) {
      parent.childMatchesByGroup[groupName] = [];
    }

    let success = true;

    let unmatchedChildren = [];

    for (let [ind, child] of parent.activeChildren.entries()) {

      let childType = typeof child !== "object" ? typeof child : child.componentType;

      let result = this.findChildGroup(childType, parent.constructor)

      if (result.success) {

        parent.childMatchesByGroup[result.group].push(ind);

        if (result.adapterIndUsed !== undefined) {
          await this.substituteAdapter({
            parent,
            childInd: ind,
            adapterIndUsed: result.adapterIndUsed
          })
        }

      } else {
        success = false;
        unmatchedChildren.push(child)
      }

    }

    return { success, unmatchedChildren };

  }


  findChildGroup(childType, parentClass) {

    let result = this.findChildGroupNoAdapters(
      childType, parentClass
    )

    if (result.success) {
      return result;
    } else if (childType === "string") {
      return { success: false };
    }

    // check if can match with adapters
    let childClass = this.allComponentClasses[childType];

    // if didn't match child, attempt to match with child's adapters
    let nAdapters = childClass.nAdapters;

    for (let n = 0; n < nAdapters; n++) {
      let adapterComponentType = childClass
        .getAdapterComponentType(n, this.publicStateVariableInfo)

      result = this.findChildGroupNoAdapters(
        adapterComponentType, parentClass
      )

      if (result.success) {
        result.adapterIndUsed = n;
        return result;
      }

    }

    return { success: false }

  }

  findChildGroupNoAdapters(componentType, parentClass) {
    if (parentClass.childGroupOfComponentType[componentType]) {
      return {
        success: true,
        group: parentClass.childGroupOfComponentType[componentType]
      }
    }

    for (let group of parentClass.childGroups) {
      for (let typeFromGroup of group.componentTypes) {
        if (this.componentInfoObjects.isInheritedComponentType({
          inheritedComponentType: componentType,
          baseComponentType: typeFromGroup
        })) {
          // don't match composites to the base component
          // so that they will expand
          if (!(typeFromGroup === "_base" &&
            this.componentInfoObjects.isInheritedComponentType({
              inheritedComponentType: componentType,
              baseComponentType: "_composite"
            }))) {

            parentClass.childGroupOfComponentType[componentType] = group.group;

            return {
              success: true,
              group: group.group
            }
          }

        }
      }

    }

    return { success: false }
  }

  async returnActiveChildrenIndicesToRender(component) {
    let indicesToRender = [];
    let nChildrenToRender = Infinity;
    if ("nChildrenToRender" in component.state) {
      nChildrenToRender = await component.stateValues.nChildrenToRender;
    }
    for (let [ind, child] of component.activeChildren.entries()) {
      if (ind >= nChildrenToRender) {
        break;
      }

      if (typeof child === "object") {
        if (!await child.stateValues.hidden) {
          indicesToRender.push(ind);
        }
      } else {
        // if have a primitive,
        // will be hidden if a composite source is hidden
        let hidden = false;
        if (component.compositeReplacementActiveRange) {
          for (let compositeInfo of component.compositeReplacementActiveRange) {
            let composite = this._components[compositeInfo.compositeName];
            if (await composite.stateValues.hidden) {
              if (compositeInfo.firstInd <= ind && compositeInfo.lastInd >= ind) {
                hidden = true;
                break;
              }
            }
          }
        }
        if (!hidden) {
          indicesToRender.push(ind);
        }
      }

    }

    return indicesToRender;
  }

  async substituteAdapter({ parent, childInd, adapterIndUsed }) {

    // replace activeChildren with their adapters

    let originalChild = parent.activeChildren[childInd];

    let newSerializedChild;
    if (originalChild.componentName) {
      newSerializedChild = originalChild.getAdapter(adapterIndUsed);
    } else {
      // child isn't a component, just an object with a componentType
      // Create an object that is just the componentType of the adapter
      newSerializedChild = {
        componentType:
          this.allComponentClasses[originalChild.componentType]
            .getAdapterComponentType(adapterIndUsed, this.publicStateVariableInfo),
        placeholderInd: originalChild.placeholderInd + "adapt"
      }
    }

    let adapter = originalChild.adapterUsed;

    if (adapter === undefined || adapter.componentType !== newSerializedChild.componentType) {
      if (originalChild.componentName) {
        let namespaceForUnamed;
        if (parent.attributes.newNamespace && parent.attributes.newNamespace.primitive) {
          namespaceForUnamed = parent.componentName + "/";
        } else {
          namespaceForUnamed = getNamespaceFromName(parent.componentName);
        }

        newSerializedChild.adaptedFrom = originalChild.componentName;
        let newChildrenResult = await this.createIsolatedComponentsSub({
          serializedComponents: [newSerializedChild],
          shadow: true,
          ancestors: originalChild.ancestors,
          createNameContext: originalChild.componentName + "|adapter",
          namespaceForUnamed,
        });

        adapter = newChildrenResult.components[0];
      } else {
        // didn't have a component for the original child, just a componentType
        // Adapter will also just be the componentType returned from childmatches
        newSerializedChild.adaptedFrom = originalChild;
        adapter = newSerializedChild;
      }

    }

    // Replace originalChild with its adapter in activeChildren
    parent.activeChildren.splice(childInd, 1, adapter);

    // TODO: if originalChild is a placeholder, we lose track of it
    // (other than through adaptedFrom of adapted)
    // once we splice it out of activeChildren.  Is that a problem?

    // Update allChildren to show that originalChild is no longer active
    // and that adapter is now an active child
    if (originalChild.componentName) {
      // ignore placeholder active children
      delete parent.allChildren[originalChild.componentName].activeChildrenIndex;
      parent.allChildren[adapter.componentName] = {
        activeChildrenIndex: childInd,
        component: adapter,
      }
    }

    // find index of originalChild in allChildrenOrdered
    // and place adapter immediately afterward
    if (originalChild.componentName) {
      let originalInd = parent.allChildrenOrdered.indexOf(originalChild.componentName)
      parent.allChildrenOrdered.splice(originalInd + 1, 0, adapter.componentName)
    } else {
      // adapter of placeholder
      let originalInd = parent.allChildrenOrdered.indexOf(originalChild.placeholderInd)
      parent.allChildrenOrdered.splice(originalInd + 1, 0, adapter.placeholderInd)
    }


  }


  async expandCompositeComponent(component) {

    if (!("readyToExpandWhenResolved" in component.state)) {
      throw Error(`Could not find state variable readyToExpandWhenResolved of composite ${component.componentName}`);
    }

    if (!component.state.readyToExpandWhenResolved.isResolved) {
      this.updateInfo.compositesToExpand.add(component.componentName)
      return { success: false }
    }

    this.updateInfo.compositesToExpand.delete(component.componentName);

    // console.log(`expanding composite ${component.componentName}`);

    this.updateInfo.compositesBeingExpanded.push(component.componentName);

    if (component.parent) {
      if (component.parent.unexpandedCompositesReady) {
        let ind = component.parent.unexpandedCompositesReady.indexOf(component.componentName);
        if (ind !== -1) {
          component.parent.unexpandedCompositesReady.splice(ind, 1);
        }
      }
      if (component.parent.unexpandedCompositesNotReady) {
        let ind = component.parent.unexpandedCompositesNotReady.indexOf(component.componentName);
        if (ind !== -1) {
          component.parent.unexpandedCompositesNotReady.splice(ind, 1);
        }
      }
    }

    if (component.shadows) {

      return await this.expandShadowingComposite(component);

    }

    let result = await component.constructor.createSerializedReplacements({
      component: this.components[component.componentName],  // to create proxy
      components: this.components,
      workspace: component.replacementsWorkspace,
      componentInfoObjects: this.componentInfoObjects,
      flags: this.flags,
      resolveItem: this.dependencies.resolveItem.bind(this.dependencies),
      publicCaseInsensitiveAliasSubstitutions: this.publicCaseInsensitiveAliasSubstitutions.bind(this)
    });

    // console.log(`expand result for ${component.componentName}`)
    // console.log(JSON.parse(JSON.stringify(result)));

    if (component.constructor.stateVariableToEvaluateAfterReplacements) {
      // console.log(`evaluating ${component.constructor.stateVariableToEvaluateAfterReplacements} of ${component.componentName}`)
      await component.stateValues[component.constructor.stateVariableToEvaluateAfterReplacements];
      // console.log(`done evaluating ${component.constructor.stateVariableToEvaluateAfterReplacements} of ${composite.componentName}`)
    }

    if (result.replacements) {
      let serializedReplacements = result.replacements;

      // if (component.serializedReplacements) {

      //   // if component came with serialized replacements, use those instead
      //   // as they may have particular state variables values saved
      //   serializedReplacements = component.serializedReplacements;
      //   delete component.serializedReplacements;
      // }

      await this.createAndSetReplacements({
        component,
        serializedReplacements,
      });

      if (result.withholdReplacements) {
        component.replacementsToWithhold = component.replacements.length;
      }

    } else {
      throw Error(`Invalid createSerializedReplacements of ${component.componentName}`);
    }

    // record that are finished expanding the composite
    let targetInd = this.updateInfo.compositesBeingExpanded.indexOf(component.componentName);
    if (targetInd === -1) {
      throw Error(`Something is wrong as we lost track that we were expanding ${component.componentName}`);
    }
    this.updateInfo.compositesBeingExpanded.splice(targetInd, 1)

    return { success: true, compositesExpanded: [component.componentName] };
  }

  async expandShadowingComposite(component) {

    // console.log(`expand shadowing composite, ${component.componentName}`)

    if (this.updateInfo.compositesBeingExpanded.includes(component.shadows.componentName)) {
      // found a circular reference,
      // as we are in the middle of expanding a composite
      // that we are now trying to shadow
      let compositeInvolved = this._components[component.shadows.componentName];
      // find non-shadow for error message, as that would be a component from document
      while (compositeInvolved.shadows) {
        compositeInvolved = this._components[compositeInvolved.shadows.componentName];
      }
      throw Error(`Circular reference involving ${compositeInvolved.componentName}`);
    }

    let shadowedComposite = this._components[component.shadows.componentName];
    let compositesExpanded = [];

    // console.log(`shadowedComposite: ${shadowedComposite.componentName}`)
    // console.log(shadowedComposite.isExpanded);
    if (!shadowedComposite.isExpanded) {
      let result = await this.expandCompositeComponent(shadowedComposite);

      if (!result.success) {
        throw Error(`expand result of ${component.componentName} was not a success even though ready to expand.`);
      }
      compositesExpanded.push(...result.compositesExpanded);

    }

    // we'll copy the replacements of the shadowed composite
    // and make those be the replacements of the shadowing composite
    let serializedReplacements = [];
    for (let repl of shadowedComposite.replacements) {
      if (typeof repl === "object") {
        serializedReplacements.push(await repl.serialize())
      } else {
        serializedReplacements.push(repl)
      }
    }

    // console.log(`serialized replacements of ${shadowedComposite.componentName}`)
    // console.log(JSON.parse(JSON.stringify(serializedReplacements)))

    // Have three composites involved:
    // 1. the shadowing composite (component, the one we're trying to expand)
    // 2. the shadowed composite
    // 3. the composite mediating the shadowing 
    //    (of which shadowing composite is the replacement)
    let uniqueIdentifiersUsed = component.replacementsWorkspace.uniqueIdentifiersUsed = [];

    let nameOfCompositeMediatingTheShadow = component.shadows.compositeName;
    serializedReplacements = postProcessCopy({
      serializedComponents: serializedReplacements,
      componentName: nameOfCompositeMediatingTheShadow,
      uniqueIdentifiersUsed
    });

    let newNamespace = component.attributes.newNamespace && component.attributes.newNamespace.primitive;

    // TODO: is isResponse the only attribute to convert?
    if (component.attributes.isResponse) {

      let compositeAttributesObj = component.constructor.createAttributesObject({ flags: this.flags });

      for (let repl of serializedReplacements) {
        if (typeof repl !== "object") {
          continue;
        }

        // add attributes
        if (!repl.attributes) {
          repl.attributes = {};
        }
        let attributesFromComposite = convertAttributesForComponentType({
          attributes: { isResponse: component.attributes.isResponse },
          componentType: repl.componentType,
          componentInfoObjects: this.componentInfoObjects,
          compositeAttributesObj,
          compositeCreatesNewNamespace: newNamespace
        });
        Object.assign(repl.attributes, attributesFromComposite)
      }
    }

    // console.log(`name of composite mediating shadow: ${nameOfCompositeMediatingTheShadow}`)
    if (component.constructor.assignNamesToReplacements) {

      let originalNamesAreConsistent = component.constructor.originalNamesAreConsistent
        && newNamespace;

      let processResult = serializeFunctions.processAssignNames({
        assignNames: component.doenetAttributes.assignNames,
        serializedComponents: serializedReplacements,
        parentName: component.componentName,
        parentCreatesNewNamespace: newNamespace,
        componentInfoObjects: this.componentInfoObjects,
        originalNamesAreConsistent,
      });

      serializedReplacements = processResult.serializedComponents;
    } else {
      // console.log(`since ${component.componentName} doesn't assign names to replacements, just call create component names from children`)
      // console.log(deepClone(serializedReplacements))
      // since original names came from the targetComponent
      // we can use them only if we created a new namespace
      let originalNamesAreConsistent = newNamespace;

      let processResult = serializeFunctions.processAssignNames({
        // assignNames: component.doenetAttributes.assignNames,
        serializedComponents: serializedReplacements,
        parentName: component.componentName,
        parentCreatesNewNamespace: newNamespace,
        componentInfoObjects: this.componentInfoObjects,
        originalNamesAreConsistent,
      });

      serializedReplacements = processResult.serializedComponents;

    }

    // console.log(`serialized replacements for ${component.componentName} who is shadowing ${shadowedComposite.componentName}`);
    // console.log(deepClone(serializedReplacements));

    await this.createAndSetReplacements({
      component,
      serializedReplacements,
    });

    // record that are finished expanding the composite
    let targetInd = this.updateInfo.compositesBeingExpanded.indexOf(component.componentName);
    if (targetInd === -1) {
      throw Error(`Something is wrong as we lost track that we were expanding ${component.componentName}`);
    }
    this.updateInfo.compositesBeingExpanded.splice(targetInd, 1);

    compositesExpanded.push(component.componentName);

    return { success: true, compositesExpanded };
  }

  async createAndSetReplacements({ component, serializedReplacements }) {

    this.parameterStack.push(component.sharedParameters, false);

    let namespaceForUnamed;
    if (component.attributes.newNamespace && component.attributes.newNamespace.primitive) {
      namespaceForUnamed = component.componentName + "/";
    } else {
      namespaceForUnamed = getNamespaceFromName(component.componentName);
    }

    let replacementResult = await this.createIsolatedComponentsSub({
      serializedComponents: serializedReplacements,
      ancestors: component.ancestors,
      shadow: true,
      createNameContext: component.componentName + "|replacements",
      namespaceForUnamed,
      componentsReplacementOf: component
    });

    this.parameterStack.pop();

    component.replacements = replacementResult.components;
    await this.dependencies.addBlockersFromChangedReplacements(component);

    component.isExpanded = true;

  }

  async replaceCompositeChildren(parent) {
    // if composite is not directly matched by any childGroup
    // then replace the composite with its replacements,
    // expanding it if not already expanded

    // console.log(`replace composite children of ${parent.componentName}`)

    delete parent.placeholderActiveChildrenIndices;
    delete parent.placeholderActiveChildrenIndicesByComposite;
    delete parent.compositeReplacementActiveRange;

    let nPlaceholdersAdded = 0;

    for (let childInd = 0; childInd < parent.activeChildren.length; childInd++) {
      let child = parent.activeChildren[childInd];

      if (child instanceof this._allComponentClasses._composite) {

        // if composite itself is in the child logic
        // then don't replace it with its replacements
        // but leave the composite as an activeChild
        if (this.findChildGroup(child.componentType, parent.constructor).success) {
          continue;
        }

        let replaceWithPlaceholders = false;

        // if an unexpanded composite has a componentType specified
        // replace with placeholders
        // otherwise, leave composite as an activeChild
        if (!child.isExpanded) {
          if (child.attributes.componentType && child.attributes.componentType.primitive) {
            replaceWithPlaceholders = true;
          } else {
            continue;
          }
        }

        let replacements;

        if (replaceWithPlaceholders) {

          let nComponents;

          if (child.attributes.nComponents) {
            nComponents = child.attributes.nComponents.primitive;
          } else {
            nComponents = 1;
          }

          let componentType = this.componentInfoObjects.
            componentTypeLowerCaseMapping[child.attributes.componentType.primitive.toLowerCase()];
          replacements = [];

          for (let i = 0; i < nComponents; i++) {
            replacements.push({
              componentType,
              fromComposite: child.componentName,
              placeholderInd: nPlaceholdersAdded
            })
            nPlaceholdersAdded++;
          }

          parent.hasPlaceholderActiveChildren = true;
          let placeholdInds = [...Array(nComponents).keys()].map(x => x + childInd)

          if (!parent.placeholderActiveChildrenIndices) {
            parent.placeholderActiveChildrenIndices = [];
          }
          parent.placeholderActiveChildrenIndices.push(...placeholdInds);

          if (!parent.placeholderActiveChildrenIndicesByComposite) {
            parent.placeholderActiveChildrenIndicesByComposite = {};
          }
          parent.placeholderActiveChildrenIndicesByComposite[child.componentName] = placeholdInds;

        } else {
          // don't use any replacements that are marked as being withheld
          await this.markWithheldReplacementsInactive(child);

          replacements = child.replacements;
          if (child.replacementsToWithhold > 0) {
            replacements = replacements.slice(0, -child.replacementsToWithhold);
          }

          // don't include blank string replacements if parent excludes blank children
          if (!parent.constructor.includeBlankStringChildren || parent.constructor.removeBlankStringChildrenPostSugar) {
            replacements = replacements.filter(x => typeof x !== "string" || /\S/.test(x))
          }

        }

        if (!parent.compositeReplacementActiveRange) {
          parent.compositeReplacementActiveRange = [];
        }

        for (let otherCompositeObject of parent.compositeReplacementActiveRange) {
          if (otherCompositeObject.lastInd >= childInd) {
            otherCompositeObject.lastInd += replacements.length - 1;
          }
        }

        parent.compositeReplacementActiveRange.push({
          compositeName: child.componentName,
          target: await child.stateValues.target,
          firstInd: childInd,
          lastInd: childInd + replacements.length - 1
        });

        parent.activeChildren.splice(childInd, 1, ...replacements);

        // Update allChildren object with info on composite and its replacemnts
        let allChildrenObj = parent.allChildren[child.componentName];
        delete allChildrenObj.activeChildrenIndex;
        for (let ind2 = 0; ind2 < replacements.length; ind2++) {
          let replacement = replacements[ind2];
          if (replacement.componentName) {
            // ignore placeholder, string, and primitive number active children
            parent.allChildren[replacement.componentName] = {
              activeChildrenIndex: childInd + ind2,
              component: replacement,
            }
          }
        }


        // find index of child in allChildrenOrdered
        // and place replacements immediately afterward
        let ind2 = parent.allChildrenOrdered.indexOf(child.componentName)
        parent.allChildrenOrdered.splice(ind2 + 1, 0,
          ...replacements.filter(x => typeof x === "object")
            .map(x => x.componentName ? x.componentName : x.placeholderInd))

        if (replacements.length !== 1) {
          // if replaced composite with anything other than one replacement
          // shift activeChildrenIndices of later children
          let nShift = replacements.length - 1;
          for (let ind2 = childInd + replacements.length; ind2 < parent.activeChildren.length; ind2++) {
            let child2 = parent.activeChildren[ind2];
            if (child2.componentName) {
              parent.allChildren[child2.componentName].activeChildrenIndex += nShift;
            }
          }
        }

        // rewind one index, in case any of the new activeChildren are composites
        childInd--;
      }
    }

  }

  async markWithheldReplacementsInactive(composite) {

    let numActive = composite.replacements.length;

    if (await composite.stateValues.isInactiveCompositeReplacement) {
      numActive = 0;
    } else if (composite.replacementsToWithhold > 0) {
      numActive -= composite.replacementsToWithhold;
    }

    for (let repl of composite.replacements.slice(0, numActive)) {
      await this.changeInactiveComponentAndDescendants(
        repl, false
      );
    }

    for (let repl of composite.replacements.slice(numActive)) {
      await this.changeInactiveComponentAndDescendants(
        repl, true
      );
    }

    // composite is newly active
    // if updates to replacements were postponed
    // add them back to the queue
    if (!await composite.stateValues.isInactiveCompositeReplacement) {
      let cName = composite.componentName;
      if (this.updateInfo.inactiveCompositesToUpdateReplacements.includes(cName)) {
        this.updateInfo.inactiveCompositesToUpdateReplacements
          = this.updateInfo.inactiveCompositesToUpdateReplacements.filter(x => x != cName);
        this.updateInfo.compositesToUpdateReplacements.push(cName);
      }

    }
  }

  async changeInactiveComponentAndDescendants(component, inactive) {
    if (typeof component !== "object") {
      return;
    }

    if (await component.stateValues.isInactiveCompositeReplacement !== inactive) {
      component.state.isInactiveCompositeReplacement.value = inactive;
      await this.markUpstreamDependentsStale({
        component,
        varName: "isInactiveCompositeReplacement",
      });
      this.dependencies.recordActualChangeInUpstreamDependencies({
        component,
        varName: "isInactiveCompositeReplacement"
      });
      for (let childName in component.allChildren) {
        await this.changeInactiveComponentAndDescendants(this._components[childName], inactive)
      }

      for (let attrName in component.attributes) {
        let attrComp = component.attributes[attrName].component;
        if (attrComp) {
          await this.changeInactiveComponentAndDescendants(this._components[attrComp.componentName], inactive)
        }
      }

      if (component.replacements) {
        await this.markWithheldReplacementsInactive(component);
      }
    }
  }

  findShadowedChildInSerializedComponents({ serializedComponents, shadowedComponentName }) {
    for (let serializedComponent of serializedComponents) {
      if (serializedComponent.originalName === shadowedComponentName) {
        return serializedComponent;
      }
      if (serializedComponent.children) {
        let result = this.findShadowedChildInSerializedComponents({
          serializedComponents: serializedComponent.children,
          shadowedComponentName
        });
        if (result) {
          return result;
        }
      }
    }

    return;
  }

  async createStateVariableDefinitions({ componentClass,
    prescribedDependencies
  }) {

    let redefineDependencies;

    if (prescribedDependencies) {
      for (let name in prescribedDependencies) {
        let depArray = prescribedDependencies[name];
        for (let dep of depArray) {
          if (dep.dependencyType === "referenceShadow") {
            redefineDependencies = {
              linkSource: "referenceShadow",
              targetName: name,
              compositeName: dep.compositeName,
              propVariable: dep.propVariable,
              arrayStateVariable: dep.arrayStateVariable,
              arrayKey: dep.arrayKey,
              ignorePrimaryStateVariable: dep.ignorePrimaryStateVariable,
              substituteForPrimaryStateVariable: dep.substituteForPrimaryStateVariable,
              firstLevelReplacement: dep.firstLevelReplacement,
            }
          } else if (dep.dependencyType === "adapter") {
            redefineDependencies = {
              linkSource: "adapter",
              adapterTargetIdentity: dep.adapterTargetIdentity,
              adapterVariable: dep.adapterVariable,
              substituteForPrimaryStateVariable: dep.substituteForPrimaryStateVariable,
            }
          }
        }
      }
    }

    let stateVariableDefinitions = {};

    if (!redefineDependencies) {
      this.createAttributeStateVariableDefinitions({
        stateVariableDefinitions, componentClass
      });
    }

    //  add state variable definitions from component class
    let newDefinitions = componentClass.returnNormalizedStateVariableDefinitions({
      attributeNames: Object.keys(stateVariableDefinitions),
      numerics: this.numerics
    });

    Object.assign(stateVariableDefinitions, newDefinitions)

    if (redefineDependencies) {

      if (redefineDependencies.linkSource === "adapter") {
        this.createAdapterStateVariableDefinitions({
          redefineDependencies, stateVariableDefinitions, componentClass
        });
      } else {
        await this.createReferenceShadowStateVariableDefinitions({
          redefineDependencies, stateVariableDefinitions, componentClass,
        });
      }
    }


    return stateVariableDefinitions;
  }

  createAttributeStateVariableDefinitions({ componentClass, stateVariableDefinitions }) {

    let attributes = componentClass.createAttributesObject({ flags: this.flags });

    for (let attrName in attributes) {
      let attributeSpecification = attributes[attrName];
      if (!attributeSpecification.createStateVariable) {
        continue;
      }

      let varName = attributeSpecification.createStateVariable;

      let stateVarDef = stateVariableDefinitions[varName] = {
        isAttribute: true,
      };

      let attributeFromPrimitive = !attributeSpecification.createComponentOfType;

      if (attributeSpecification.public) {
        stateVarDef.public = true;
        stateVarDef.componentType = attributeSpecification.stateVariableComponentType;
        if (stateVarDef.componentType === undefined) {
          if (attributeFromPrimitive) {
            stateVarDef.componentType = attributeSpecification.createPrimitiveOfType;
          } else {
            stateVarDef.componentType = attributeSpecification.createComponentOfType;
          }
        }
      }

      let stateVariableForAttributeValue;

      if (!attributeFromPrimitive) {

        let attributeClass = this.allComponentClasses[attributeSpecification.createComponentOfType];
        if (!attributeClass) {
          throw Error(`Component type ${attributeSpecification.createComponentOfType} does not exist so cannot create state variable for attribute ${attrName} of componentType ${componentClass.componentType}.`)
        }

        stateVariableForAttributeValue = attributeSpecification.componentStateVariableForAttributeValue;
        if (stateVariableForAttributeValue === undefined) {
          stateVariableForAttributeValue = attributeClass.stateVariableForAttributeValue;
          if (stateVariableForAttributeValue === undefined) {
            stateVariableForAttributeValue = "value";
          }
        }
      }


      stateVarDef.returnDependencies = function () {
        let dependencies = {};
        if (attributeSpecification.fallBackToParentStateVariable) {
          dependencies.parentValue = {
            dependencyType: "parentStateVariable",
            variableName: attributeSpecification.fallBackToParentStateVariable
          }
        }
        if (attributeFromPrimitive) {
          dependencies.attributePrimitive = {
            dependencyType: "attributePrimitive",
            attributeName: attrName
          }
        } else {
          dependencies.attributeComponent = {
            dependencyType: "attributeComponent",
            attributeName: attrName,
            variableNames: [stateVariableForAttributeValue],
          }
        }

        return dependencies;
      };


      stateVarDef.definition = function ({ dependencyValues, usedDefault }) {

        let attributeValue;
        if (dependencyValues.attributeComponent) {
          attributeValue = dependencyValues.attributeComponent.stateValues[stateVariableForAttributeValue];
        } else if (dependencyValues.attributePrimitive !== undefined
          && dependencyValues.attributePrimitive !== null
        ) {
          attributeValue = dependencyValues.attributePrimitive;
        } else {

          // parentValue would be undefined if fallBackToParentStateVariable wasn't specified
          // parentValue would be null if the parentValue state variables
          // did not exist or its value was null 
          let haveParentValue = dependencyValues.parentValue !== undefined
            && dependencyValues.parentValue !== null;
          if (haveParentValue && !usedDefault.parentValue) {
            return { newValues: { [varName]: dependencyValues.parentValue } }
          } else {
            return {
              useEssentialOrDefaultValue: {
                [varName]: {
                  variablesToCheck: [varName, attrName],
                }
              }
            }
          }
        }

        attributeValue = validateAttributeValue({
          value: attributeValue,
          attributeSpecification,
          attribute: attrName
        })

        return { newValues: { [varName]: attributeValue } };
      };

      if (!attributeSpecification.noInverse) {
        stateVarDef.inverseDefinition = async function ({ desiredStateVariableValues, dependencyValues, usedDefault }) {

<<<<<<< HEAD
          if (!dependencyValues.attributeComponent) {
            if (dependencyValues.attributePrimitive !== undefined && dependencyValues.attributePrimitive !== null) {
              // can't invert if have primitive
              return { success: false }
            }

            let haveParentValue = dependencyValues.parentValue !== undefined
              && dependencyValues.parentValue !== null;
            if (haveParentValue && !usedDefault.parentValue) {
              // value from parent was used, so propagate back to parent
              return {
                success: true,
                instructions: [{
                  setDependency: "parentValue",
                  desiredValue: desiredStateVariableValues[varName],
                }]
              };
            } else {
              // no component or primitive, so value is essential and give it the desired value
              return {
                success: true,
                instructions: [{
                  setStateVariable: varName,
                  value: desiredStateVariableValues[varName]
                }]
              };
            }
          }

          // attribute based on component

          return {
            success: true,
            instructions: [{
              setDependency: "attributeComponent",
              desiredValue: desiredStateVariableValues[varName],
              variableIndex: 0,
            }]
          };
=======
        if (!attributeSpecification.noInverse) {
          stateVarDef.inverseDefinition = async function ({ desiredStateVariableValues, dependencyValues, usedDefault }) {
            if (!dependencyValues.attributeComponent) {
              if (dependencyValues.attributePrimitive !== undefined && dependencyValues.attributePrimitive !== null) {
                // can't invert if have primitive
                return { success: false }
              }

              if (usedDefault.ancestorProp) {
                // no component or primitive, so value is essential and give it the desired value
                return {
                  success: true,
                  instructions: [{
                    setStateVariable: varName,
                    value: desiredStateVariableValues[varName]
                  }]
                };
              }
              else {
                // ancestor prop was used, so propagate back to ancestor
                return {
                  success: true,
                  instructions: [{
                    setDependency: "ancestorProp",
                    desiredValue: desiredStateVariableValues[varName],
                  }]
                };
              }
            }

            // attribute based on component

            if (attributeSpecification.mergeArrays) {
              // can't invert if we merged arrays to get the value
              return { success: false }
            } else {

              return {
                success: true,
                instructions: [{
                  setDependency: "attributeComponent",
                  desiredValue: desiredStateVariableValues[varName],
                  variableIndex: 0,
                }]
              };
            }
          };
        }
      }
      else {

        // usual case of attribute with no ancestor attribute being propagated

        stateVarDef.returnDependencies = function () {
          if (attributeFromPrimitive) {
            return {
              attributePrimitive: {
                dependencyType: "attributePrimitive",
                attributeName: attrName
              }
            }
          } else {
            return {
              attributeComponent: {
                dependencyType: "attributeComponent",
                attributeName: attrName,
                variableNames: [stateVariableForAttributeValue],
              }
            }
          }
        };


        stateVarDef.definition = function ({ dependencyValues }) {

          let attributeValue;
          if (dependencyValues.attributeComponent) {
            attributeValue = dependencyValues.attributeComponent.stateValues[stateVariableForAttributeValue];
          } else if (dependencyValues.attributePrimitive !== undefined && dependencyValues.attributePrimitive !== null) {
            attributeValue = dependencyValues.attributePrimitive;
          } else {
            return {
              useEssentialOrDefaultValue: {
                [varName]: { variablesToCheck: [varName, attrName] }
              }
            }
          }

          attributeValue = validateAttributeValue({
            value: attributeValue,
            attributeSpecification,
            attribute: attrName
          })

          if (attributeSpecification.mergeArrayWithDefault && Array.isArray(attributeValue)) {
            let defaultValue = attributeSpecification.defaultValue;
            if (Array.isArray(defaultValue)) {
              let mergedArray = [...attributeValue, ...defaultValue];
              return { newValues: { [varName]: mergedArray } }
            }
          }

          return { newValues: { [varName]: attributeValue } };
        };

        if (!attributeSpecification.noInverse) {
          stateVarDef.inverseDefinition = async function ({ desiredStateVariableValues, dependencyValues }) {

            if (!dependencyValues.attributeComponent) {
              if (dependencyValues.attributePrimitive !== undefined && dependencyValues.attributePrimitive !== null) {
                // can't invert if have primitive
                return { success: false }
              }
              // no attribute component or primitive, so value is essential and give it the desired value
              return {
                success: true,
                instructions: [{
                  setStateVariable: varName,
                  value: desiredStateVariableValues[varName]
                }]
              };
            }

            // attribute based on component

            if (attributeSpecification.mergeArrays) {
              // can't invert if we merged arrays to get the value
              return { success: false }
            } else {

              return {
                success: true,
                instructions: [{
                  setDependency: "attributeComponent",
                  desiredValue: desiredStateVariableValues[varName],
                  variableIndex: 0,
                }]
              };
            }
>>>>>>> 4301b569

          };
        }
      }


      let attributesToCopy = [
        "forRenderer",
        "defaultValue",
        "propagateToProps",
        "triggerActionOnChange",
      ]

      for (let attrName2 of attributesToCopy) {
        if (attrName2 in attributeSpecification) {
          stateVarDef[attrName2]
            = attributeSpecification[attrName2];
        }
      }

    }
  }

  createAdapterStateVariableDefinitions({ redefineDependencies, stateVariableDefinitions, componentClass }) {

    // attributes depend on adapterTarget (if attribute exists in adapterTarget)
    let adapterTargetComponent = this._components[redefineDependencies.adapterTargetIdentity.componentName];

    let attributes = componentClass.createAttributesObject({ flags: this.flags });

    for (let attrName in attributes) {
      let attributeSpecification = attributes[attrName];
      if (!attributeSpecification.createStateVariable) {
        continue;
      }

      let varName = attributeSpecification.createStateVariable;

      let stateVarDef = stateVariableDefinitions[varName] = {
        isAttribute: true,
      };

      let attributeFromPrimitive = !attributeSpecification.createComponentOfType;

      if (attributeSpecification.public) {
        stateVarDef.public = true;
        stateVarDef.componentType = attributeSpecification.stateVariableComponentType;
        if (stateVarDef.componentType === undefined) {
          if (attributeFromPrimitive) {
            stateVarDef.componentType = attributeSpecification.createPrimitiveOfType;
            if (stateVarDef.componentType === "string") {
              stateVarDef.componentType = "text";
            }
          } else {
            stateVarDef.componentType = attributeSpecification.createComponentOfType;
          }
        }
      }

      if (varName in adapterTargetComponent.state) {
        stateVarDef.returnDependencies = () => ({
          adapterTargetVariable: {
            dependencyType: "stateVariable",
            componentName: redefineDependencies.adapterTargetIdentity.componentName,
            variableName: varName,
          }
        })
      } else {
        stateVarDef.returnDependencies = () => ({});
      }


      stateVarDef.definition = function ({ dependencyValues, usedDefault }) {
        if (dependencyValues.adapterTargetVariable === undefined
          || usedDefault.adapterTargetVariable
        ) {
          return {
            useEssentialOrDefaultValue: {
              [varName]: { variablesToCheck: [varName, attrName] }
            }
          };
        }
        else {
          return { newValues: { [varName]: dependencyValues.adapterTargetVariable } };
        }
      };

      if (!attributeSpecification.noInverse) {
        stateVarDef.inverseDefinition = async function ({ desiredStateVariableValues, dependencyValues }) {
          if (dependencyValues.adapterTargetVariable === undefined) {
            return {
              success: true,
              instructions: [{
                setStateVariable: varName,
                value: desiredStateVariableValues[varName],
              }]
            };
          }
          else {
            return {
              success: true,
              instructions: [{
                setDependency: "adapterTargetVariable",
                desiredValue: desiredStateVariableValues[varName],
              }]
            };
          }
        }
      }

      let attributesToCopy = [
        "forRenderer",
        "defaultValue",
        "propagateToProps",
      ]

      for (let attrName2 of attributesToCopy) {
        if (attrName2 in attributeSpecification) {
          stateVarDef[attrName2]
            = attributeSpecification[attrName2];
        }
      }

    }

    // primaryStateVariableForDefinition is the state variable that the componentClass
    // being created has specified should be given the value when it
    // is created from an outside source like a reference to a prop or an adapter
    let primaryStateVariableForDefinition = "value";
    if (redefineDependencies.substituteForPrimaryStateVariable) {
      primaryStateVariableForDefinition = redefineDependencies.substituteForPrimaryStateVariable;
    } else if (componentClass.primaryStateVariableForDefinition) {
      primaryStateVariableForDefinition = componentClass.primaryStateVariableForDefinition;
    }
    let stateDef = stateVariableDefinitions[primaryStateVariableForDefinition];
    stateDef.returnDependencies = () => ({
      adapterTargetVariable: {
        dependencyType: "stateVariable",
        componentName: redefineDependencies.adapterTargetIdentity.componentName,
        variableName: redefineDependencies.adapterVariable,
      },
    });
    if (stateDef.set) {
      stateDef.definition = function ({ dependencyValues }) {
        return {
          newValues: {
            [primaryStateVariableForDefinition]: stateDef.set(dependencyValues.adapterTargetVariable),
          },
        };
      };
    } else {
      stateDef.definition = function ({ dependencyValues }) {
        return {
          newValues: {
            [primaryStateVariableForDefinition]: dependencyValues.adapterTargetVariable,
          },
        };
      };
    }
    stateDef.inverseDefinition = function ({ desiredStateVariableValues }) {
      return {
        success: true,
        instructions: [{
          setDependency: "adapterTargetVariable",
          desiredValue: desiredStateVariableValues[primaryStateVariableForDefinition],
        }]
      };
    };

  }

  async createReferenceShadowStateVariableDefinitions({ redefineDependencies, stateVariableDefinitions, componentClass }) {

    let compositeComponent = this._components[redefineDependencies.compositeName];
    let targetComponent = this._components[redefineDependencies.targetName];

    let additionalAttributesFromStateVariables = {};

    if (redefineDependencies.propVariable) {
      let propStateVariableInTarget = targetComponent.state[redefineDependencies.propVariable];
      if (propStateVariableInTarget && propStateVariableInTarget.stateVariablesPrescribingAdditionalAttributes) {
        additionalAttributesFromStateVariables = propStateVariableInTarget.stateVariablesPrescribingAdditionalAttributes
      }
    }

    // attributes depend 
    // - first on attributes from component attribute components, if they exist
    // - then on targetComponent (if not copying a prop and attribute exists in targetComponent)

    let attributes = componentClass.createAttributesObject({ flags: this.flags });

    for (let attrName in attributes) {
      let attributeSpecification = attributes[attrName];
      if (!attributeSpecification.createStateVariable) {
        continue;
      }

      let varName = attributeSpecification.createStateVariable;

      let stateVarDef = stateVariableDefinitions[varName] = {
        isAttribute: true,
      };

      let attributeFromPrimitive = !attributeSpecification.createComponentOfType;

      if (attributeSpecification.public) {
        stateVarDef.public = true;
        stateVarDef.componentType = attributeSpecification.stateVariableComponentType;
        if (stateVarDef.componentType === undefined) {
          if (attributeFromPrimitive) {
            stateVarDef.componentType = attributeSpecification.createPrimitiveOfType;
            if (stateVarDef.componentType === "string") {
              stateVarDef.componentType = "text";
            }
          } else {
            stateVarDef.componentType = attributeSpecification.createComponentOfType;
          }
        }
      }


      let stateVariableForAttributeValue;

      if (!attributeFromPrimitive) {

        let attributeClass = this.allComponentClasses[attributeSpecification.createComponentOfType];
        if (!attributeClass) {
          throw Error(`Component type ${attributeSpecification.createComponentOfType} does not exist so cannot create state variable for attribute ${attrName} of componentType ${componentClass.componentType}.`)
        }

        stateVariableForAttributeValue = attributeSpecification.componentStateVariableForAttributeValue;
        if (stateVariableForAttributeValue === undefined) {
          stateVariableForAttributeValue = attributeClass.stateVariableForAttributeValue;
          if (stateVariableForAttributeValue === undefined) {
            stateVariableForAttributeValue = "value";
          }
        }
      }

      let thisDependencies = {}

      if (attributeFromPrimitive) {
        thisDependencies.attributePrimitive = {
          dependencyType: "attributePrimitive",
          attributeName: attrName
        }
      } else {
        thisDependencies.attributeComponent = {
          dependencyType: "attributeComponent",
          attributeName: attrName,
          variableNames: [stateVariableForAttributeValue],
          fallBackToAttributeFromShadow: false,
        }
      }


      if ((!redefineDependencies.propVariable || attributeSpecification.propagateToProps)
        && (varName in targetComponent.state)
      ) {
        thisDependencies.targetVariable = {
          dependencyType: "stateVariable",
          componentName: targetComponent.componentName,
          variableName: varName,
        };
        if ("targetAttributesToIgnore" in compositeComponent.state &&
          redefineDependencies.firstLevelReplacement
        ) {
          thisDependencies.targetAttributesToIgnore = {
            dependencyType: "stateVariable",
            componentName: compositeComponent.componentName,
            variableName: "targetAttributesToIgnore",
          };
        }
      }

      if ("targetAttributesToAlwaysIgnore" in compositeComponent.state) {
        thisDependencies.targetAttributesToAlwaysIgnore = {
          dependencyType: "stateVariable",
          componentName: compositeComponent.componentName,
          variableName: "targetAttributesToAlwaysIgnore",
        };
      }

      // We overwrite targetVariable here as the instructions
      // mean we should map this variable from the target
      // onto attribute of replacement
      // (rather than state variable attribute from the target
      // even if it were to exist)
      if (additionalAttributesFromStateVariables[attrName]) {
        thisDependencies.targetVariable = {
          dependencyType: "stateVariable",
          componentName: targetComponent.componentName,
          variableName: additionalAttributesFromStateVariables[attrName]
        }
      }

      if (attributeSpecification.fallBackToParentStateVariable) {
        thisDependencies.parentValue = {
          dependencyType: "parentStateVariable",
          variableName: attributeSpecification.fallBackToParentStateVariable
        }
      }

      stateVarDef.returnDependencies = () => thisDependencies;


      stateVarDef.definition = function ({ dependencyValues, usedDefault }) {
        let attributeValue;
        if (dependencyValues.attributeComponent) {
          attributeValue = dependencyValues.attributeComponent.stateValues[stateVariableForAttributeValue];
        } else if (dependencyValues.attributePrimitive !== undefined && dependencyValues.attributePrimitive !== null) {
          attributeValue = dependencyValues.attributePrimitive;
        } else {

          let targetAttributesToIgnore = [];
          if (dependencyValues.targetAttributesToIgnore) {
            targetAttributesToIgnore.push(...dependencyValues.targetAttributesToIgnore)
          }
          if (dependencyValues.targetAttributesToAlwaysIgnore) {
            targetAttributesToIgnore.push(...dependencyValues.targetAttributesToAlwaysIgnore);
          }

          if (dependencyValues.targetVariable !== undefined
            && !targetAttributesToIgnore.includes(attrName)
            && !usedDefault.targetVariable) {
            // if don't have attribute component or primitive
            // and target has attribute, use that value
            return { newValues: { [varName]: dependencyValues.targetVariable } };
          } else {

            // parentValue would be undefined if fallBackToParentStateVariable wasn't specified
            // parentValue would be null if the parentValue state variables
            // did not exist or its value was null 
            let haveParentValue = dependencyValues.parentValue !== undefined
              && dependencyValues.parentValue !== null;
            if (haveParentValue && !usedDefault.parentValue) {
              return { newValues: { [varName]: dependencyValues.parentValue } }
            } else {
              return {
                useEssentialOrDefaultValue: {
                  [varName]: {
                    variablesToCheck: [varName, attrName],
                  }
                }
              }
            }
          }
        }

        attributeValue = validateAttributeValue({
          value: attributeValue,
          attributeSpecification, attribute: attrName
        })

        return { newValues: { [varName]: attributeValue } };
      };

      if (!attributeSpecification.noInverse) {
        stateVarDef.inverseDefinition = async function ({ desiredStateVariableValues,
          dependencyValues, stateValues, workspace
        }) {

<<<<<<< HEAD
          if (!dependencyValues.attributeComponent) {
            if (dependencyValues.attributePrimitive !== undefined && dependencyValues.attributePrimitive !== null) {
              // can't invert if have primitive
              return { success: false }
            }
=======
        if (!attributeSpecification.noInverse) {
          stateVarDef.inverseDefinition = async function ({ desiredStateVariableValues, dependencyValues, usedDefault, stateValues, workspace }) {
            if (!dependencyValues.attributeComponent) {
              if (dependencyValues.attributePrimitive !== undefined && dependencyValues.attributePrimitive !== null) {
                // can't invert if have primitive
                return { success: false }
              }
>>>>>>> 4301b569

              let targetAttributesToIgnore = [];
              if (dependencyValues.targetAttributesToIgnore) {
                targetAttributesToIgnore.push(...dependencyValues.targetAttributesToIgnore)
              }
              if (dependencyValues.targetAttributesToAlwaysIgnore) {
                targetAttributesToIgnore.push(...dependencyValues.targetAttributesToAlwaysIgnore);
              }

<<<<<<< HEAD
            if (dependencyValues.targetVariable !== undefined
              && !targetAttributesToIgnore.includes(attrName)
            ) {
              //  if target has attribute, set that value
              return {
                success: true,
                instructions: [{
                  setDependency: "targetVariable",
                  desiredValue: desiredStateVariableValues[varName],
                }]
              };
=======
              if (dependencyValues.targetVariable !== undefined
                && !dependencyValues.targetAttributesToIgnore.includes(attrName)
                && !usedDefault.targetVariable) {
                //  if target has attribute, set that value
                return {
                  success: true,
                  instructions: [{
                    setDependency: "targetVariable",
                    desiredValue: desiredStateVariableValues[varName],
                  }]
                };
              } else if (usedDefault.ancestorProp) {
                // no children, so value is essential and give it the desired value
                return {
                  success: true,
                  instructions: [{
                    setStateVariable: varName,
                    value: desiredStateVariableValues[varName]
                  }]
                };
              }
              else {
                // ancestor prop was used, so propagate back to ancestor
                return {
                  success: true,
                  instructions: [{
                    setDependency: "ancestorProp",
                    desiredValue: desiredStateVariableValues[varName],
                  }]
                };
              }
            }

            // attribute based on component

            if (attributeSpecification.mergeArrays) {
              // can't invert if we merged arrays to get the value
              return { success: false }
            } else {

              return {
                success: true,
                instructions: [{
                  setDependency: "attributeComponent",
                  desiredValue: desiredStateVariableValues[varName],
                  variableIndex: 0,
                }]
              };
            }
          };
        }
      } else {

        // usual case of attribute with no ancestor attribute being propagated

        stateVarDef.definition = function ({ dependencyValues, usedDefault }) {
          let attributeValue;
          if (dependencyValues.attributeComponent) {
            attributeValue = dependencyValues.attributeComponent.stateValues[stateVariableForAttributeValue];
          } else if (dependencyValues.attributePrimitive !== undefined && dependencyValues.attributePrimitive !== null) {
            attributeValue = dependencyValues.attributePrimitive;
          } else {

            let targetAttributesToIgnore = [];
            if (dependencyValues.targetAttributesToIgnore) {
              targetAttributesToIgnore.push(...dependencyValues.targetAttributesToIgnore)
            }
            if (dependencyValues.targetAttributesToAlwaysIgnore) {
              targetAttributesToIgnore.push(...dependencyValues.targetAttributesToAlwaysIgnore);
            }

            if (dependencyValues.targetVariable !== undefined
              && !targetAttributesToIgnore.includes(attrName)
              && !usedDefault.targetVariable) {
              // if don't have attribute component or primitive
              // and target has attribute, use that value
              return { newValues: { [varName]: dependencyValues.targetVariable } };
>>>>>>> 4301b569
            } else {

<<<<<<< HEAD
              let haveParentValue = dependencyValues.parentValue !== undefined
                && dependencyValues.parentValue !== null;
              if (haveParentValue && !usedDefault.parentValue) {
                // value from parent was used, so propagate back to parent
                return {
                  success: true,
                  instructions: [{
                    setDependency: "parentValue",
                    desiredValue: desiredStateVariableValues[varName],
                  }]
                };
              } else {
                // no component or primitive, so value is essential and give it the desired value
                return {
                  success: true,
                  instructions: [{
                    setStateVariable: varName,
                    value: desiredStateVariableValues[varName]
                  }]
                };
              }

            }
          }
          // attribute based on child

          return {
            success: true,
            instructions: [{
              setDependency: "attributeComponent",
              desiredValue: desiredStateVariableValues[varName],
              variableIndex: 0,
            }]
          };

        };
=======
          if (attributeSpecification.mergeArrayWithDefault && Array.isArray(attributeValue)) {
            let defaultValue = attributeSpecification.defaultValue;
            if (Array.isArray(defaultValue)) {
              let mergedArray = [...attributeValue, ...defaultValue];
              return { newValues: { [varName]: mergedArray } }
            }
          }

          return { newValues: { [varName]: attributeValue } };
        };

        if (!attributeSpecification.noInverse) {
          stateVarDef.inverseDefinition = async function ({ desiredStateVariableValues,
            dependencyValues, stateValues, workspace
          }) {

            if (!dependencyValues.attributeComponent) {
              if (dependencyValues.attributePrimitive !== undefined && dependencyValues.attributePrimitive !== null) {
                // can't invert if have primitive
                return { success: false }
              }

              let targetAttributesToIgnore = [];
              if (dependencyValues.targetAttributesToIgnore) {
                targetAttributesToIgnore.push(...dependencyValues.targetAttributesToIgnore)
              }
              if (dependencyValues.targetAttributesToAlwaysIgnore) {
                targetAttributesToIgnore.push(...dependencyValues.targetAttributesToAlwaysIgnore);
              }

              if (dependencyValues.targetVariable !== undefined
                && !targetAttributesToIgnore.includes(attrName)
              ) {
                //  if target has attribute, set that value
                return {
                  success: true,
                  instructions: [{
                    setDependency: "targetVariable",
                    desiredValue: desiredStateVariableValues[varName],
                  }]
                };
              } else {
                // no attribute component, so value is essential and give it the desired value
                return {
                  success: true,
                  instructions: [{
                    setStateVariable: varName,
                    value: desiredStateVariableValues[varName]
                  }]
                };
              }
            }
            // attribute based on child


            if (attributeSpecification.mergeArrays) {
              // can't invert if we merged arrays to get the value
              return { success: false }
            } else {

              return {
                success: true,
                instructions: [{
                  setDependency: "attributeComponent",
                  desiredValue: desiredStateVariableValues[varName],
                  variableIndex: 0,
                }]
              };
            }

          };
        }

>>>>>>> 4301b569
      }




      let attributesToCopy = [
        "forRenderer",
        "defaultValue",
        "propagateToProps",
      ]

      for (let attrName2 of attributesToCopy) {
        if (attrName2 in attributeSpecification) {
          stateVarDef[attrName2]
            = attributeSpecification[attrName2];
        }
      }
    }

    if (redefineDependencies.propVariable) {

      if (!redefineDependencies.ignorePrimaryStateVariable) {
        // primaryStateVariableForDefinition is the state variable that the componentClass
        // being created has specified should be given the value when it
        // is created from an outside source like a reference to a prop or an adapter
        let primaryStateVariableForDefinition = "value";
        if (redefineDependencies.substituteForPrimaryStateVariable) {
          primaryStateVariableForDefinition = redefineDependencies.substituteForPrimaryStateVariable;
        } else if (componentClass.primaryStateVariableForDefinition) {
          primaryStateVariableForDefinition = componentClass.primaryStateVariableForDefinition;
        }
        let stateDef = stateVariableDefinitions[primaryStateVariableForDefinition];
        if (!stateDef) {
          if (redefineDependencies.substituteForPrimaryStateVariable) {
            throw Error(`Invalid public state variable of componentType ${componentClass.componentType}: substituteForPrimaryStateVariable ${redefineDependencies.substituteForPrimaryStateVariable} does not exist`)
          } else {
            throw Error(`Cannot have a public state variable with componentType ${componentClass.componentType} as the class doesn't have a primary state variable for definition`)
          }
        }
        stateDef.returnDependencies = () => ({
          targetVariable: {
            dependencyType: "stateVariable",
            componentName: targetComponent.componentName,
            variableName: redefineDependencies.propVariable,
          },
        });
        if (stateDef.set) {
          stateDef.definition = function ({ dependencyValues }) {
            return {
              newValues: {
                [primaryStateVariableForDefinition]: stateDef.set(dependencyValues.targetVariable),
              },
              alwaysShadow: [primaryStateVariableForDefinition],
            };
          };
        } else {
          stateDef.definition = function ({ dependencyValues }) {
            return {
              newValues: {
                [primaryStateVariableForDefinition]: dependencyValues.targetVariable,
              },
              alwaysShadow: [primaryStateVariableForDefinition],
            };
          };
        }
        stateDef.inverseDefinition = function ({ desiredStateVariableValues }) {
          return {
            success: true,
            instructions: [{
              setDependency: "targetVariable",
              desiredValue: desiredStateVariableValues[primaryStateVariableForDefinition],
            }]
          };
        };
      }

      // for referencing a prop variable, don't shadow standard state variables
      // so just return now
      return;

    }

    let foundReadyToExpandWhenResolved = false;
    if ('readyToExpandWhenResolved' in stateVariableDefinitions) {
      // if shadowing a composite
      // make readyToExpandWhenResolved depend on the same variable
      // of the targetComponent also being resolved

      foundReadyToExpandWhenResolved = true;

      let stateDef = stateVariableDefinitions.readyToExpandWhenResolved;
      let originalReturnDependencies = stateDef.returnDependencies.bind(stateDef);
      let originalDefinition = stateDef.definition;

      stateDef.returnDependencies = function (args) {
        let dependencies = originalReturnDependencies(args);
        dependencies.targetReadyToExpandWhenResolved = {
          dependencyType: "stateVariable",
          componentName: targetComponent.componentName,
          variableName: "readyToExpandWhenResolved"
        }
        return dependencies;
      }

      // change definition so that it is false if targetComponent isn't ready to expand
      stateDef.definition = function (args) {
        let result = originalDefinition(args);

        if (result.newValues && result.newValues.readyToExpandWhenResolved) {
          if (!args.dependencyValues.targetReadyToExpandWhenResolved) {
            result.newValues.readyToExpandWhenResolved = false;
          }
        }
        return result;
      }

    }

    let stateVariablesToShadow = [...targetComponent.constructor.stateVariablesShadowedForReference];
    if (!stateVariablesToShadow) {
      stateVariablesToShadow = [];
    }

    let stateVariablesToShadowIfEssential = [];

    // also shadow any essential state variables of targetComponent
    // (Must evaluate them first so that they one can determine if essential)
    for (let varName in targetComponent.state) {
      let stateObj = targetComponent.state[varName];
      if (stateObj.isAttribute || varName in stateVariablesToShadow) {
        continue; // already are shadowing
      }
      if (stateObj.isResolved && !stateObj.willNeverBeEssential) {
        // evaluate so know if it is essential
        await stateObj.value;
      }
      if (!stateObj.neverShadow) {
        if (stateObj.essential || stateObj.alwaysShadow || stateObj.isShadow
          || (stateObj.isArray && stateObj.isResolved
            && targetComponent.state[stateObj.arraySizeStateVariable].isResolved
            && stateObj.getAllArrayKeys(await stateObj.arraySize).length > 0
            && stateObj.getAllArrayKeys(await stateObj.arraySize).some(x => stateObj.essentialByArrayKey[x])
          )
        ) {
          if (!stateVariablesToShadow.includes(varName)) {
            stateVariablesToShadow.push(varName);
          }
        } else if (!stateObj.isResolved ||
          (stateObj.isArray && !targetComponent.state[stateObj.arraySizeStateVariable].isResolved)
        ) {
          if (!stateVariablesToShadowIfEssential.includes(varName)) {

            let stateDef = stateVariableDefinitions[varName];

            // some state variables, like determine dependency state variables
            // won't be in shadowing component, so skip those
            if (!stateDef) {
              continue;
            }

            let allStateVariablesAffected = [varName];
            if (stateDef.additionalStateVariablesDefined) {
              allStateVariablesAffected.push(...stateDef.additionalStateVariablesDefined)
            }

            let determineIfShadowData = {
              targetComponent,
              foundReadyToExpandWhenResolved
            }
            if (stateObj.isArray
              && !targetComponent.state[stateObj.arraySizeStateVariable].isResolved
            ) {
              determineIfShadowData.arraySizeStateVariableToResolve = stateObj.arraySizeStateVariable;
            }

            for (let varName2 of allStateVariablesAffected) {
              stateVariableDefinitions[varName2].determineIfShadowData = determineIfShadowData;
            }
            stateVariablesToShadowIfEssential.push(...allStateVariablesAffected)

          }
        }

      }
    }

    this.modifyStateDefsToBeShadows({ stateVariablesToShadow, stateVariableDefinitions, foundReadyToExpandWhenResolved, targetComponent });

  }

  modifyStateDefsToBeShadows({ stateVariablesToShadow, stateVariableDefinitions, foundReadyToExpandWhenResolved, targetComponent }) {

    // Note: if add a markStale function to these shadow,
    // will need to modify array size state variable definition
    // (createArraySizeStateVariable)
    // to not overwrite markStale when it finds a shadow

    let deleteStateVariablesFromDefinition = {};
    for (let varName of stateVariablesToShadow) {
      let stateDef = stateVariableDefinitions[varName];

      if (stateDef === undefined) {
        if (varName.slice(0, 8) === "__array_") {
          // have an array variable name that is created on the fly
          // rather than being specified in original definition.
          stateDef = stateVariableDefinitions[varName] = {};
        } else {
          continue;
        }
      }

      stateDef.isShadow = true;

      if (stateDef.additionalStateVariablesDefined) {
        for (let varName2 of stateDef.additionalStateVariablesDefined) {
          if (!stateVariablesToShadow.includes(varName2)) {
            // varName2 is not shadowed, however, it includes varName
            // in its definition
            if (!deleteStateVariablesFromDefinition[varName2]) {
              deleteStateVariablesFromDefinition[varName2] = [];
            }
            deleteStateVariablesFromDefinition[varName2].push(varName);
          }
        }
      }
      delete stateDef.additionalStateVariablesDefined;
      if (!foundReadyToExpandWhenResolved) {
        // if didn't find a readyToExpandWhenResolved,
        // then won't use original dependencies so can delete any
        // stateVariablesDeterminingDependencies
        delete stateDef.stateVariablesDeterminingDependencies;
      }

      let copyComponentType = stateDef.public && stateDef.hasVariableComponentType;

      if (stateDef.isArray) {
        stateDef.returnArrayDependenciesByKey = function ({ arrayKeys }) {
          let dependenciesByKey = {};

          for (let key of arrayKeys) {
            dependenciesByKey[key] = {
              targetVariable: {
                dependencyType: "stateVariable",
                componentName: targetComponent.componentName,
                variableName: this.arrayVarNameFromArrayKey(key),
              }
            };
          }

          let globalDependencies = {}

          if (copyComponentType) {
            globalDependencies.targetVariableComponentType = {
              dependencyType: "stateVariableComponentType",
              componentName: targetComponent.componentName,
              variableName: varName,
            }
          }

          if (stateDef.inverseShadowToSetEntireArray) {
            globalDependencies.targetArray = {
              dependencyType: "stateVariable",
              componentName: targetComponent.componentName,
              variableName: varName,
            }
          }

          return { globalDependencies, dependenciesByKey }
        }


        stateDef.arrayDefinitionByKey = function ({
          globalDependencyValues, dependencyValuesByKey, arrayKeys
        }) {
          // console.log(`shadow array definition by key for ${varName}`)
          // console.log(JSON.parse(JSON.stringify(globalDependencyValues)))
          // console.log(JSON.parse(JSON.stringify(dependencyValuesByKey)))
          // console.log(JSON.parse(JSON.stringify(arrayKeys)))

          let newEntries = {};

          for (let arrayKey of arrayKeys) {
            if ("targetVariable" in dependencyValuesByKey[arrayKey]) {
              newEntries[arrayKey] = dependencyValuesByKey[arrayKey].targetVariable;
            } else {
              // put in a placeholder value until this can be rerun
              // with the updated dependencies
              newEntries[arrayKey] = stateDef.defaultEntryValue;
            }
          }

          let result = {
            newValues: { [varName]: newEntries },
            alwaysShadow: [varName]
          };

          // TODO: how do we make it do this just once?
          if ("targetVariableComponentType" in globalDependencyValues) {
            result.setComponentType = {
              [varName]: globalDependencyValues.targetVariableComponentType
            }
          }

          return result;
        }


        stateDef.inverseArrayDefinitionByKey = function ({ desiredStateVariableValues,
          dependencyValuesByKey, dependencyNamesByKey, arraySize, initialChange
        }) {

          if (stateDef.inverseShadowToSetEntireArray) {
            return {
              success: true,
              instructions: [{
                setDependency: "targetArray",
                desiredValue: desiredStateVariableValues[varName],
                treatAsInitialChange: initialChange
              }]
            }
          }

          let instructions = [];
          for (let key in desiredStateVariableValues[varName]) {
            if (!dependencyValuesByKey[key]) {
              continue;
            }

            instructions.push({
              setDependency: dependencyNamesByKey[key].targetVariable,
              desiredValue: desiredStateVariableValues[varName][key],
              shadowedVariable: true,
            });
          }
          return {
            success: true,
            instructions
          };

        }
      } else {

        let dependenciesStart = {};

        if (foundReadyToExpandWhenResolved) {
          // even though won't use original dependencies
          // if found a readyToExpandWhenResolved
          // keep original dependencies so that readyToExpandWhenResolved
          // won't be resolved until all its dependent variables are resolved
          dependenciesStart = stateDef.returnDependencies.bind(stateDef);
        }

        stateDef.returnDependencies = function (args) {
          let dependencies = Object.assign({}, dependenciesStart);

          dependencies.targetVariable = {
            dependencyType: "stateVariable",
            componentName: targetComponent.componentName,
            variableName: varName,
          };
          if (copyComponentType) {
            dependencies.targetVariableComponentType = {
              dependencyType: "stateVariableComponentType",
              componentName: targetComponent.componentName,
              variableName: varName,
            }
          }
          return dependencies;
        };
        stateDef.definition = function ({ dependencyValues, usedDefault }) {
          let result = {
            alwaysShadow: [varName]
          }

          // TODO: how do we make it do this just once?
          if ("targetVariableComponentType" in dependencyValues) {
            result.setComponentType = {
              [varName]: dependencyValues.targetVariableComponentType
            }
          }

          if (usedDefault.targetVariable && "defaultValue" in stateDef) {
            result.useEssentialOrDefaultValue = { [varName]: { variablesToCheck: [varName] } }
          } else {
            result.newValues = { [varName]: dependencyValues.targetVariable }
          }

          return result;

        };
        stateDef.inverseDefinition = function ({ desiredStateVariableValues, dependencyValues }) {

          return {
            success: true,
            instructions: [{
              setDependency: "targetVariable",
              desiredValue: desiredStateVariableValues[varName],
              shadowedVariable: true,
            }]
          };

        };
      }
    }
    for (let varName in deleteStateVariablesFromDefinition) {
      this.modifyStateDefToDeleteVariableReferences({
        varNamesToDelete: deleteStateVariablesFromDefinition[varName],
        stateDef: stateVariableDefinitions[varName]
      });
    }
  }

  modifyStateDefToDeleteVariableReferences({ varNamesToDelete, stateDef }) {

    // delete variables from additionalStateVariablesDefined
    for (let varName2 of varNamesToDelete) {
      let ind = stateDef.additionalStateVariablesDefined.indexOf(varName2);
      stateDef.additionalStateVariablesDefined.splice(ind, 1);
    }

    // remove variables from definition
    let originalDefinition = stateDef.definition;
    stateDef.definition = function (args) {
      let results = originalDefinition(args);
      for (let key in results) {
        if (Array.isArray(results[key])) {
          for (let varName2 of varNamesToDelete) {
            let ind = results[key].indexOf(varName2);
            if (ind !== -1) {
              results[key].splice(ind, 1);
            }
          }
        }
        else {
          for (let varName2 of varNamesToDelete) {
            delete results[key][varName2];
          }
        }
      }
      return results;
    };
  }

  async initializeComponentStateVariables(component) {
    for (let stateVariable in component.state) {
      if (component.state[stateVariable].isAlias) {
        if (!component.stateVarAliases) {
          component.stateVarAliases = {};
        }
        component.stateVarAliases[stateVariable] = component.state[stateVariable].targetVariableName;

        // TODO: do we want to delete alias from state?
        delete component.state[stateVariable];
      } else {
        await this.initializeStateVariable({ component, stateVariable });
      }
    }
  }

  async initializeStateVariable({ component, stateVariable,
    arrayStateVariable, arrayEntryPrefix
  }) {


    let getStateVar = this.getStateVariableValue;
    if (!component.state[stateVariable]) {
      component.state[stateVariable] = {};
    }
    let stateVarObj = component.state[stateVariable];
    stateVarObj.isResolved = false;
    Object.defineProperty(stateVarObj, 'value', { get: () => getStateVar({ component, stateVariable }), configurable: true });
    // Object.defineProperty(stateVarObj, 'value', {
    //   get:
    //     async function () {
    //       try {
    //         return getStateVar({ component, stateVariable });
    //       } catch (e) {
    //         console.log(`got an error in getter`, e);
    //         throw e;
    //       }
    //     },
    //   configurable: true
    // });

    // Object.defineProperty(stateVarObj, 'value', { get: () => Promise.resolve(getStateVar({ component, stateVariable })), configurable: true });

    if (arrayEntryPrefix !== undefined) {
      await this.initializeArrayEntryStateVariable({
        stateVarObj, arrayStateVariable, arrayEntryPrefix,
        component, stateVariable
      });
    } else if (stateVarObj.isArray) {
      await this.initializeArrayStateVariable({ stateVarObj, component, stateVariable });
    }

    if (stateVarObj.triggerActionOnChange) {
      let componentTriggers = this.stateVariableChangeTriggers[component.componentName];
      if (!componentTriggers) {
        componentTriggers = this.stateVariableChangeTriggers[component.componentName] = {};
      }
      componentTriggers[stateVariable] = { action: stateVarObj.triggerActionOnChange };
    }

  }

  async checkForActionChaining({ component, stateVariables }) {

    if (!component) {
      return;
    }

    if (!stateVariables) {
      stateVariables = Object.keys(component.state);
    }

    for (let varName of stateVariables) {
      let stateVarObj = component.state[varName];

      if (stateVarObj.chainActionOnActionOfStateVariableTargets) {
        let chainInfo = stateVarObj.chainActionOnActionOfStateVariableTargets;
        let targetNames = await stateVarObj.value;

        let originObj = this.originsOfActionsChangedToActions[component.componentName];

        let previousNames;
        if (originObj) {
          previousNames = originObj[varName];
        }

        if (!previousNames) {
          previousNames = [];
        }

        let newNames = [];

        if (Array.isArray(targetNames)) {
          newNames = [...new Set(targetNames)];
          for (let target of newNames) {

            let indPrev = previousNames.indexOf(target);

            if (indPrev === -1) {
              // found a component that wasn't previously chained
              let componentActionsChained = this.actionsChangedToActions[target];
              if (!componentActionsChained) {
                componentActionsChained = this.actionsChangedToActions[target] = [];
              }

              componentActionsChained.push({
                componentName: component.componentName,
                actionName: chainInfo.triggeredAction,
                stateVariableDefiningChain: varName,
              });
            } else {
              // target was already chained
              // remove from previous names to indicate it should still be chained
              previousNames.splice(indPrev, 1);
            }
          }


        }

        // if any names are left in previousNames,
        // then they should no longer be chained
        for (let nameToNoLongerChain of previousNames) {
          let componentActionsChained = this.actionsChangedToActions[nameToNoLongerChain];
          if (componentActionsChained) {
            let newComponentActionsChained = [];

            for (let chainedInfo of componentActionsChained) {
              if (chainedInfo.componentName !== component.componentName ||
                chainedInfo.stateVariableDefiningChain !== varName
              ) {
                newComponentActionsChained.push(chainedInfo)
              }
            }

            this.actionsChangedToActions[nameToNoLongerChain] = newComponentActionsChained;

          }
        }

        if (newNames.length > 0) {
          if (!originObj) {
            originObj = this.originsOfActionsChangedToActions[component.componentName] = {};
          }
          originObj[varName] = newNames;
        } else if (originObj) {
          delete originObj[varName];

          if (Object.keys(originObj).length === 0) {
            delete this.originsOfActionsChangedToActions[component.componentName];
          }
        }


      }

    }
  }

  async initializeArrayEntryStateVariable({ stateVarObj, arrayStateVariable,
    arrayEntryPrefix, component, stateVariable }) {
    // This function used for initializing array entry variables
    // (not the original array variable)
    // It adds many attributes to state variables corresponding to
    // array entries, including
    // - arrayStateVariable: the name of the array for which this is an entry
    // - arrayKeys: an array of the key(s) that constitute this entry
    // - markStale: function from array state variable
    // - freshnessInfo: object from array state variable
    // - getValueFromArrayValues: function used to get this entry's value

    stateVarObj.isArrayEntry = true;

    stateVarObj.neverShadow = true;

    stateVarObj.arrayStateVariable = arrayStateVariable;
    let arrayStateVarObj = component.state[arrayStateVariable];
    stateVarObj.definition = arrayStateVarObj.definition;
    stateVarObj.inverseDefinition = arrayStateVarObj.inverseDefinition;
    stateVarObj.markStale = arrayStateVarObj.markStale;
    stateVarObj.freshnessInfo = arrayStateVarObj.freshnessInfo;
    stateVarObj.getPreviousDependencyValuesForMarkStale = arrayStateVarObj.getPreviousDependencyValuesForMarkStale;

    stateVarObj.nDimensions = arrayStateVarObj.returnEntryDimensions(arrayEntryPrefix);
    stateVarObj.wrappingComponents = arrayStateVarObj.returnWrappingComponents(arrayEntryPrefix);
    stateVarObj.entryPrefix = arrayEntryPrefix;
    stateVarObj.varEnding = stateVariable.slice(arrayEntryPrefix.length)

    if (arrayStateVarObj.createWorkspace) {
      stateVarObj.createWorkspace = true;
      stateVarObj.workspace = arrayStateVarObj.workspace;
    }

    if (arrayStateVarObj.basedOnArrayKeyStateVariables) {
      stateVarObj.basedOnArrayKeyStateVariables = true;
    }

    if (arrayStateVarObj.determineIfShadowData) {
      stateVarObj.determineIfShadowData = arrayStateVarObj.determineIfShadowData;
    }

    // if any of the additional state variables defined are arrays,
    // (which should be all of them)
    // transform to their array entry
    if (arrayStateVarObj.additionalStateVariablesDefined) {
      stateVarObj.additionalStateVariablesDefined = [];

      let entryPrefixInd = arrayStateVarObj.entryPrefixes.indexOf(arrayEntryPrefix);

      for (let varName of arrayStateVarObj.additionalStateVariablesDefined) {
        let sObj = component.state[varName];

        if (sObj.isArray) {

          // find the same array entry prefix in the other array state variable
          let newArrayEntryPrefix = sObj.entryPrefixes[entryPrefixInd];
          let arrayEntryVarName = newArrayEntryPrefix + stateVarObj.varEnding;

          stateVarObj.additionalStateVariablesDefined.push(arrayEntryVarName);
        } else {
          stateVarObj.additionalStateVariablesDefined.push(varName);
        }
      }
    }

    // Each arrayEntry state variable will have a function getValueFromArrayValue
    // that will be used to retrieve the actual value of the components
    // specified by this entry from the whole array stored in arrayValues
    // Note: getValueFromArrayValues assumes that arrayValues has been populated
    if (arrayStateVarObj.getEntryValues) {
      // the function getEntryValues must have been overwritten by the class
      // so use this function instead
      stateVarObj.getValueFromArrayValues = async function () {
        return await arrayStateVarObj.getEntryValues({
          varName: stateVariable,
        });
      };
    }
    else {
      // getValueFromArrayValues returns an array of the values
      // that correspond to the arrayKeys of this entry state variable
      // (returning a scalar instead if it is just a single value)
      // It uses the function getArrayValue, which gets the values
      // from arrayValues of the corresponding array state variable
      stateVarObj.getValueFromArrayValues = async function () {
        let arrayKeys = await stateVarObj.arrayKeys;
        if (arrayKeys.length === 0) {
          return;
        }
        let value = [];
        for (let arrayKey of arrayKeys) {
          value.push(arrayStateVarObj.getArrayValue({ arrayKey }));
        }
        if (value.length === 1) {
          return value[0];
        }
        else {
          return value;
        }
      };
    }

    stateVarObj.arraySizeStateVariable = arrayStateVarObj.arraySizeStateVariable;

    stateVarObj._arrayKeys = [];
    stateVarObj._unflattenedArrayKeys = [];


    Object.defineProperty(stateVarObj, 'arrayKeys', {
      get: function () {
        return (async () => {
          // first evaluate arraySize so _arrayKeys is recalculated
          // in case arraySize change
          await arrayStateVarObj.arraySize;
          return stateVarObj._arrayKeys;
        })();
      }
    });

    Object.defineProperty(stateVarObj, 'unflattenedArrayKeys', {
      get: function () {
        return (async () => {
          // first evaluate arraySize so _unflattenedArrayKeys is recalculated
          // in case arraySize change
          await arrayStateVarObj.arraySize;
          return stateVarObj._unflattenedArrayKeys;
        })();
      }
    });


    if (component.state[stateVarObj.arraySizeStateVariable].initiallyResolved) {
      let arraySize = await arrayStateVarObj.arraySize;
      let arrayKeys = arrayStateVarObj.getArrayKeysFromVarName({
        arrayEntryPrefix: stateVarObj.entryPrefix,
        varEnding: stateVarObj.varEnding,
        arraySize,
        nDimensions: arrayStateVarObj.nDimensions,
      });

      stateVarObj._unflattenedArrayKeys = arrayKeys;
      stateVarObj._arrayKeys = flattenDeep(arrayKeys);

      // for each arrayKey, add this entry name to the array's list variables
      let varNamesIncluding = arrayStateVarObj.varNamesIncludingArrayKeys
      for (let arrayKey of stateVarObj._arrayKeys) {
        if (!varNamesIncluding[arrayKey]) {
          varNamesIncluding[arrayKey] = [];
        }
        varNamesIncluding[arrayKey].push(stateVariable);
      }

    }

    arrayStateVarObj.arrayEntryNames.push(stateVariable);

    Object.defineProperty(stateVarObj, 'arraySize', {
      get: () => arrayStateVarObj.arraySize
    });

    // TODO: delete since arrayEntrySize isn't currently used?
    Object.defineProperty(stateVarObj, 'arrayEntrySize', {
      get: function () {
        return (async () => {
          // assume array is rectangular, so just look at first subarray of each dimension
          let unflattenedArrayKeys = await stateVarObj.unflattenedArrayKeys;
          let arrayEntrySize = [];
          let subArray = [unflattenedArrayKeys];
          for (let i = 0; i < stateVarObj.nDimensions; i++) {
            subArray = subArray[0];
            arrayEntrySize.push(subArray.length);
          }
          arrayEntrySize.reverse();   // so starts with inner dimension
          return arrayEntrySize;
        })();

      }
    })

    if (arrayStateVarObj.stateVariablesDeterminingDependencies) {

      if (!stateVarObj.stateVariablesDeterminingDependencies) {
        stateVarObj.stateVariablesDeterminingDependencies = [];
      }

      for (let varName of arrayStateVarObj.stateVariablesDeterminingDependencies) {
        if (!stateVarObj.stateVariablesDeterminingDependencies.includes(varName)) {
          stateVarObj.stateVariablesDeterminingDependencies.push(varName);
        }
      }
    }


    // add a returnDependencies function based on the array returnDependencies
    let arrayReturnDependencies = arrayStateVarObj.returnDependencies.bind(arrayStateVarObj);
    stateVarObj.returnDependencies = async function (args) {
      // add array size to argument of return dependencies
      args.arraySize = await stateVarObj.arraySize;
      args.arrayKeys = await stateVarObj.arrayKeys;
      let dependencies = await arrayReturnDependencies(args);


      // We keep track of how many names were defined when we calculate dependencies
      // If this number changes, it should be treated as dependencies changing
      // so that we recalculate the value of the arrayEntry variable
      // TODO: we are communicating this to updateDependencies by adding
      // an attribute to the arguments?  Is there a better way of doing it.
      // Didn't want to add to the return value, as that would add complexity
      // to how we normally define returnDependencies
      // We could change returnDependencies to output an object.
      // That would probably be cleaner.
      let numNames = Object.keys(arrayStateVarObj.dependencyNames.namesByKey).length;
      if (stateVarObj.numberNamesInPreviousReturnDep !== numNames) {
        args.changedDependency = true;
      }
      stateVarObj.numberNamesInPreviousReturnDep = numNames;

      return dependencies
    }


  }

  async initializeArrayStateVariable({ stateVarObj, component, stateVariable }) {
    // This function used for initializing original array variables
    // (not array entry variables)

    // Arrays values are stored in a (possibly-multidimensional) array
    // called arrayValues.  However, so that core doesn't have to deal
    // with special cases for multiple dimensions, array values are typically
    // referenced with an arrayKey, which is a single string that corresponds
    // to a single entry in the array.
    // For one dimension, index is an integer and arrayKey is its string representation
    // For multiple dimensions, index is an array of integers, e.g. [i,j,k]
    // and arrayKey is its string representation, i.e., "i,j,k"


    // The function adds attributes to array state variables, including
    // - arrayValues: the array of the current values of the array
    //   (i.e., based on index rather than arrayKey)
    //   arrayValues is used rather than value given that value is
    //   sometimes deleted and replaced by a getter.  arrayValues is
    //   never deleted, but entries are marked as stale using freshnessInfo
    // - freshnessInfo: this object can be used to track information about the
    //   freshness of the array entries or other array features, such as size.
    //   freshnessInfo is prepopulated with
    //     - a freshByKey object for tracking by key
    //     - a freshArraySize for tracking array size
    //   To take advantage of this object, a component can read and modify
    //   freshnessInfo (as core will pass it in as an argument) in
    //   - the state variable's definition function
    //     (to short circuit calculation of something that is already fresh and/or
    //     to indicate what is now fresh)
    //   - the state variable's optional markStale function
    //     (to indicate what is no longer fresh)
    // - keyToIndex: maps arrayKey (single string) to (multi-)index
    // - indexToKey: maps (multi-)index to arrayKey
    // - setArrayValue: sets value in arrayValues corresponding to arrayKey
    // - getArrayValue: gets value in arrayValues corresponding to arrayKey
    // - getArrayKeysFromVarName: returns array of the arrayKeys that correspond
    //   to a given variable name of an array entry
    // - arrayVarNameFromArrayKey: returns the variable name of an array entry
    //   that contains a given array key (if there are many, just return one)
    //   This variable may not yet be created.

    stateVarObj.arrayValues = [];


    if (stateVarObj.nDimensions === undefined) {
      stateVarObj.nDimensions = 1;
    }

    if (stateVarObj.nDimensions > 1) {
      // for multiple dimensions, have to convert from arrayKey
      // to multi-index when getting or setting
      // Note: we don't check that arrayKey has the appropriate number of dimensions
      // If it has fewer dimensions than nDimensions, it will set the slice
      // to the given value
      // (useful, for example, to set entire rows)
      // If it has more dimensinos than nDimensions, behavior isn't determined
      // (it should throw an error, assuming the array entries aren't arrays)
      stateVarObj.keyToIndex = key => key.split(',').map(x => Number(x));
      stateVarObj.setArrayValue = function ({ value, arrayKey, arraySize }) {
        let index = stateVarObj.keyToIndex(arrayKey);
        let nDimensionsInArrayKey = index.length;
        if (!nDimensionsInArrayKey > stateVarObj.nDimensions) {
          console.warn('Cannot set array value.  Number of dimensions is too large.')
          return { nFailures: 1 };
        }
        let arrayValuesDrillDown = stateVarObj.arrayValues;
        let arraySizeDrillDown = arraySize;
        for (let indComponent of index.slice(0, index.length - 1)) {
          if (indComponent >= 0 && indComponent < arraySizeDrillDown[0]) {
            if (!arrayValuesDrillDown[indComponent]) {
              arrayValuesDrillDown[indComponent] = [];
            }
            arrayValuesDrillDown = arrayValuesDrillDown[indComponent];
            arraySizeDrillDown = arraySizeDrillDown.slice(1);
          } else {
            console.warn('ignore setting array value out of bounds')
            return { nFailures: 1 };
          }
        }

        let nFailures = 0;

        if (nDimensionsInArrayKey < stateVarObj.nDimensions) {
          // if dimensions from arrayKey is less than number of dimensions
          // then attempt to get additional dimensions from 
          // array indices of value

          function setArrayValuesPiece(desiredValue, arrayValuesPiece, arraySizePiece) {
            // try to set value of entries of arrayValuePiece to entries of desiredValue
            // given that size of arrayValuesPieces is arraySizePiece

            if (!Array.isArray(desiredValue)) {
              console.warn('ignoring array values with insufficient dimensions')
              return { nFailures: 1 };
            }

            let nFailures = 0;

            let currentSize = arraySizePiece[0];
            if (desiredValue.length > currentSize) {
              console.warn('ignoring array values of out bounds')
              nFailures += desiredValue.length - currentSize;
              desiredValue = desiredValue.slice(0, currentSize);
            }

            if (arraySizePiece.length === 1) {
              // down to last dimension
              for (let [ind, val] of desiredValue.entries()) {
                arrayValuesPiece[ind] = val;
              }
            } else {
              for (let [ind, val] of desiredValue.entries()) {
                if (!arrayValuesPiece[ind]) {
                  arrayValuesPiece = []
                }
                let result = setArrayValuesPiece(val, arrayValuesPiece[ind], arraySizePiece[ind])
                nFailures += result.nFailures;
              }
            }

            return { nFailures };
          }


          let result = setArrayValuesPiece(value, arrayValuesDrillDown, arraySizeDrillDown)
          nFailures += result.nFailures;

        } else {
          arrayValuesDrillDown[index[index.length - 1]] = value;

        }

        return { nFailures };

      };
      stateVarObj.getArrayValue = function ({ arrayKey, arrayValues = stateVarObj.arrayValues }) {
        let index = stateVarObj.keyToIndex(arrayKey);
        let aVals = arrayValues;
        for (let indComponent of index.slice(0, index.length - 1)) {
          aVals = aVals[indComponent];
          if (!aVals) {
            return undefined;
          }
        }
        return aVals[index[index.length - 1]];
      };

      if (!stateVarObj.getAllArrayKeys) {
        stateVarObj.getAllArrayKeys = function (arraySize, flatten = true, desiredSize) {
          function getAllArrayKeysSub(subArraySize) {
            if (subArraySize.length === 1) {
              // array of numbers from 0 to subArraySize[0], cast to strings
              return Array.from(Array(subArraySize[0]), (_, i) => String(i));
            } else {
              let currentSize = subArraySize[0];
              let subSubKeys = getAllArrayKeysSub(subArraySize.slice(1));
              let subKeys = [];
              for (let ind = 0; ind < currentSize; ind++) {
                if (flatten) {
                  subKeys.push(...subSubKeys.map(x => ind + "," + x))
                } else {
                  subKeys.push(subSubKeys.map(x => ind + "," + x))
                }
              }
              return subKeys;
            }
          }

          if (desiredSize) {
            if (desiredSize.length === 0) {
              return [];
            } else {
              return getAllArrayKeysSub(desiredSize);
            }
          } else if (!arraySize || arraySize.length === 0) {
            return [];
          } else {
            return getAllArrayKeysSub(arraySize);
          }

        }
      }

      if (!stateVarObj.arrayVarNameFromArrayKey) {
        stateVarObj.arrayVarNameFromArrayKey = function (arrayKey) {
          return entryPrefixes[0] + arrayKey.split(',').map(x => Number(x) + 1).join('_')
        };
      }

      stateVarObj.adjustArrayToNewArraySize = async function () {
        function resizeSubArray(subArray, subArraySize) {

          subArray.length = subArraySize[0];

          if (subArraySize.length > 1) {
            let subSubArraySize = subArraySize.slice(1);
            for (let [ind, subSubArray] of subArray.entries()) {
              if (!subSubArray) {
                // add in any empty entries
                subSubArray = subArray[ind] = [];
              }
              resizeSubArray(subSubArray, subSubArraySize)
            }
          }
        }

        let arraySize = await stateVarObj.arraySize;
        resizeSubArray(stateVarObj.arrayValues, arraySize);

        for (let key of Object.keys(stateVarObj.essentialByArrayKey)) {
          let index = stateVarObj.keyToIndex(key);
          if (index.some((v, i) => v >= arraySize[i])) {
            delete stateVarObj.essentialByArrayKey[key];
          }

        }

      }

    } else {

      // have just one dimension
      stateVarObj.keyToIndex = key => Number(key);
      stateVarObj.setArrayValue = function ({ value, arrayKey, arraySize }) {
        let ind = stateVarObj.keyToIndex(arrayKey);
        if (ind >= 0 && ind < arraySize[0]) {
          stateVarObj.arrayValues[ind] = value;
          return { nFailures: 0 };
        } else {
          console.warn(`Ignoring setting array values out of bounds: ${arrayKey} of ${stateVariable}`)
          return { nFailures: 1 };
        }

      };
      stateVarObj.getArrayValue = function ({ arrayKey, arrayValues = stateVarObj.arrayValues }) {
        return arrayValues[arrayKey];
      };

      if (!stateVarObj.getAllArrayKeys) {
        stateVarObj.getAllArrayKeys = function (arraySize, flatten, desiredSize) {
          if (desiredSize) {
            if (desiredSize.length === 0) {
              return [];
            } else {
              // array of numbers from 0 to desiredSize[0], cast to strings
              return Array.from(Array(desiredSize[0]), (_, i) => String(i));
            }
          } else if (!arraySize || arraySize.length === 0) {
            return []
          } else {
            // array of numbers from 0 to arraySize[0], cast to strings
            return Array.from(Array(arraySize[0]), (_, i) => String(i));
          }
        }
      }

      if (!stateVarObj.arrayVarNameFromArrayKey) {
        stateVarObj.arrayVarNameFromArrayKey = function (arrayKey) {
          return entryPrefixes[0] + String(Number(arrayKey) + 1);
        };
      }


      stateVarObj.adjustArrayToNewArraySize = async function () {
        // console.log(`adjust array ${stateVariable} of ${component.componentName} to new array size: ${stateVarObj.arraySize[0]}`);
        let arraySize = await stateVarObj.arraySize;
        stateVarObj.arrayValues.length = arraySize[0];

        for (let key of Object.keys(stateVarObj.essentialByArrayKey)) {
          let index = stateVarObj.keyToIndex(key);
          if (index >= arraySize[0]) {
            delete stateVarObj.essentialByArrayKey[key];
          }
        }
      }
    }


    if (!stateVarObj.getArrayKeysFromVarName) {
      stateVarObj.getArrayKeysFromVarName = returnDefaultGetArrayKeysFromVarName(stateVarObj.nDimensions)
    }

    // converting from index to key is the same for single and multiple
    // dimensions, as we just want the string representation
    stateVarObj.indexToKey = index => String(index);

    let entryPrefixes = stateVarObj.entryPrefixes;

    if (!entryPrefixes) {
      entryPrefixes = stateVarObj.entryPrefixes = [stateVariable];
    }


    if (!component.arrayEntryPrefixes) {
      component.arrayEntryPrefixes = {};
    }
    for (let prefix of entryPrefixes) {
      component.arrayEntryPrefixes[prefix] = stateVariable;
    }

    if (!stateVarObj.returnEntryDimensions) {
      stateVarObj.returnEntryDimensions = () => 1;
    }

    // function that returns wrapping components for whole array or entries (if given prefix)
    if (!stateVarObj.returnWrappingComponents) {
      stateVarObj.returnWrappingComponents = prefix => [];
    }

    stateVarObj.wrappingComponents = stateVarObj.returnWrappingComponents();

    // for array, keep track if each arrayKey is essential
    stateVarObj.essentialByArrayKey = {};

    stateVarObj.usedDefaultByArrayKey = {};


    stateVarObj.arrayEntryNames = [];
    stateVarObj.varNamesIncludingArrayKeys = {};

    let allStateVariablesAffected = [stateVariable];
    if (stateVarObj.additionalStateVariablesDefined) {
      allStateVariablesAffected.push(...stateVarObj.additionalStateVariablesDefined);
    }

    // create the definition, etc., functions for the array state variable

    // create returnDependencies function from returnArrayDependenciesByKey
    stateVarObj.returnDependencies = async function (args) {
      // console.log(`return dependencies for array ${stateVariable} of ${component.componentName}`)
      // console.log(JSON.parse(JSON.stringify(args)));

      args.arraySize = await stateVarObj.arraySize

      // delete the interally added dependencies from args.stateValues
      for (let key in args.stateValues) {
        if (key.slice(0, 8) === "__array_") {
          delete args.stateValues[key];
        }
      }

      if (args.arrayKeys === undefined) {
        args.arrayKeys = stateVarObj.getAllArrayKeys(args.arraySize);
      }

      // link all dependencyNames of additionalStateVariablesDefined
      // to the same object, as they will share the same freshnessinfo
      // TODO: a better idea?  This seems like it could lead to confusion.
      if (!stateVarObj.dependencyNames) {
        stateVarObj.dependencyNames = {
          namesByKey: {}, keysByName: {}, global: [],
        };
        if (stateVarObj.additionalStateVariablesDefined) {
          for (let vName of stateVarObj.additionalStateVariablesDefined) {
            component.state[vName].dependencyNames = stateVarObj.dependencyNames;
          }
        }
      }

      let dependencies = {};

      if (stateVarObj.basedOnArrayKeyStateVariables && args.arrayKeys.length > 1) {
        for (let arrayKey of args.arrayKeys) {
          for (let vName of allStateVariablesAffected) {
            let sObj = component.state[vName];
            dependencies[vName + "_" + arrayKey] = {
              dependencyType: "stateVariable",
              variableName: sObj.arrayVarNameFromArrayKey(arrayKey)
            }
          }
        }
      } else {

        let arrayDependencies = stateVarObj.returnArrayDependenciesByKey(args);

        if (arrayDependencies.globalDependencies) {
          stateVarObj.dependencyNames.global = Object.keys(arrayDependencies.globalDependencies);
          Object.assign(dependencies, arrayDependencies.globalDependencies);
        }

        if (!arrayDependencies.dependenciesByKey) {
          arrayDependencies.dependenciesByKey = {};
        }

        for (let arrayKey of args.arrayKeys) {
          // namesByKey also functions to indicate that dependencies
          // have been returned for that arrayKey

          // If had additional nameByKey, it should be treated as dependencies changing
          // so that we recalculate the value of the array variable
          // TODO: we are communicating this to updateDependencies by adding
          // an attribute to the arguments?  Is there a better way of doing it.
          // Didn't want to add to the return value, as that would add complexity
          // to how we normally define returnDependencies
          // We could change returnDependencies to output an object.
          // That would probably be cleaner.
          if (!(arrayKey in stateVarObj.dependencyNames.namesByKey)) {
            args.changedDependency = true;
          }
          stateVarObj.dependencyNames.namesByKey[arrayKey] = {};
          for (let depName in arrayDependencies.dependenciesByKey[arrayKey]) {
            let extendedDepName = "__" + arrayKey + "_" + depName;
            dependencies[extendedDepName] = arrayDependencies.dependenciesByKey[arrayKey][depName];
            stateVarObj.dependencyNames.namesByKey[arrayKey][depName] = extendedDepName;
            if (!stateVarObj.dependencyNames.keysByName[extendedDepName]) {
              stateVarObj.dependencyNames.keysByName[extendedDepName] = [];
            }
            if (!stateVarObj.dependencyNames.keysByName[extendedDepName].includes(arrayKey)) {
              stateVarObj.dependencyNames.keysByName[extendedDepName].push(arrayKey);
            }
          }
        }

        // to tie into making sure array size is a dependency, below
        stateVarObj.dependencyNames.global.push("__array_size");

      }

      // make sure array size is a dependency
      dependencies.__array_size = {
        dependencyType: "stateVariable",
        variableName: stateVarObj.arraySizeStateVariable
      };

      // console.log(`resulting dependencies for ${stateVariable} of ${component.componentName}`)
      // console.log(dependencies)
      return dependencies;

    }

    stateVarObj.getCurrentFreshness = function ({ freshnessInfo, arrayKeys, arraySize }) {

      // console.log(`getCurrentFreshness for array ${stateVariable} of ${component.componentName}`)
      // console.log(arrayKeys, arraySize);
      // console.log(JSON.parse(JSON.stringify(freshnessInfo)))

      if (arrayKeys === undefined) {
        arrayKeys = stateVarObj.getAllArrayKeys(arraySize);
      }

      let freshByKey = freshnessInfo.freshByKey;

      let numberFresh = freshnessInfo.freshArraySize ? 1 : 0;
      for (let arrayKey of arrayKeys) {
        if (freshByKey[arrayKey]) {
          numberFresh += 1;
        }
      }

      if (numberFresh > 0) {
        if (numberFresh === arrayKeys.length + 1) {
          return { fresh: { [stateVariable]: true } }
        } else {
          return { partiallyFresh: { [stateVariable]: numberFresh } }
        }
      } else {
        return { fresh: { [stateVariable]: false } }
      }

    }

    stateVarObj.markStale = function ({ freshnessInfo, changes, arrayKeys, arraySize }) {

      // console.log(`markStale for array ${stateVariable} of ${component.componentName}`)
      // console.log(changes, arrayKeys, arraySize);
      // console.log(JSON.parse(JSON.stringify(freshnessInfo)))


      let result = {};

      if (arrayKeys === undefined) {
        arrayKeys = stateVarObj.getAllArrayKeys(arraySize);
      }

      if (stateVarObj.markStaleByKey) {
        result = stateVarObj.markStaleByKey({ arrayKeys, changes });
      }

      let freshByKey = freshnessInfo.freshByKey;

      if (changes.__array_size) {
        freshnessInfo.freshArraySize = false;
        // everything is stale
        freshnessInfo.freshByKey = {};
        result.fresh = { [stateVariable]: false };
        return result;
      }



      if (Object.keys(freshByKey).length === 0) {
        // everything is stale, except possibly array size
        // (check for nothing fresh as a shortcut, as mark stale could
        // be called repeated if size doesn't change, given that it's partially fresh)
        freshnessInfo.freshByKey = {};
        if (freshnessInfo.freshArraySize) {
          result.partiallyFresh = { [stateVariable]: 1 }
          return result;
        } else {
          result.fresh = { [stateVariable]: false };
          return result;
        }
      }

      for (let changeName in changes) {
        if (stateVarObj.dependencyNames.global.includes(changeName)
        ) {
          // everything is stale, except possible array size
          freshnessInfo.freshByKey = {};
          if (freshnessInfo.freshArraySize) {
            result.partiallyFresh = { [stateVariable]: 1 };
            return result;
          } else {
            result.fresh = { [stateVariable]: false };
            return result;
          }
        }

        if (stateVarObj.basedOnArrayKeyStateVariables && arrayKeys.length > 1) {
          delete freshByKey[changeName];
        } else {
          for (let key of stateVarObj.dependencyNames.keysByName[changeName]) {
            delete freshByKey[key];
          }
        }

      }

      // check if the array keys requested are fresh
      let numberFresh = freshnessInfo.freshArraySize ? 1 : 0;
      for (let arrayKey of arrayKeys) {
        if (freshByKey[arrayKey]) {
          numberFresh += 1;
        }
      }

      // console.log(`ending freshness`)
      // console.log(JSON.parse(JSON.stringify(freshnessInfo)))

      if (numberFresh > 0) {
        if (numberFresh === arrayKeys.length + 1) {
          result.fresh = { [stateVariable]: true };
          return result;
        } else {
          result.partiallyFresh = { [stateVariable]: numberFresh };
          return result;
        }
      } else {
        result.fresh = { [stateVariable]: false };
        return result;
      }

    }

    stateVarObj.freshenOnNoChanges = function ({ arrayKeys, freshnessInfo, arraySize }) {
      // console.log(`freshenOnNoChanges for ${stateVariable} of ${component.componentName}`)
      let freshByKey = freshnessInfo.freshByKey;

      if (arrayKeys === undefined) {
        arrayKeys = stateVarObj.getAllArrayKeys(arraySize);
      }

      for (let arrayKey of arrayKeys) {
        freshByKey[arrayKey] = true;
      }
    }

    function extractArrayDependencies(dependencyValues, arrayKeys, usedDefault) {
      // console.log(`extract array dependencies`, dependencyValues, arrayKeys, usedDefault)
      // console.log(JSON.parse(JSON.stringify(arrayKeys)))

      let globalDependencyValues = {};
      let globalUsedDefault = {};
      for (let dependencyName of stateVarObj.dependencyNames.global) {
        globalDependencyValues[dependencyName] = dependencyValues[dependencyName];
        globalUsedDefault[dependencyName] = usedDefault[dependencyName];
      }

      let dependencyValuesByKey = {};
      let usedDefaultByKey = {};
      let foundAllDependencyValuesForKey = {};
      for (let arrayKey of arrayKeys) {
        dependencyValuesByKey[arrayKey] = {};
        usedDefaultByKey[arrayKey] = {};
        if (arrayKey in stateVarObj.dependencyNames.namesByKey) {
          foundAllDependencyValuesForKey[arrayKey] = true;
          for (let dependencyName in stateVarObj.dependencyNames.namesByKey[arrayKey]) {
            let extendedDepName = stateVarObj.dependencyNames.namesByKey[arrayKey][dependencyName];
            if (extendedDepName in dependencyValues) {
              dependencyValuesByKey[arrayKey][dependencyName] = dependencyValues[extendedDepName];
              usedDefaultByKey[arrayKey][dependencyName] = usedDefault[extendedDepName];
            } else {
              foundAllDependencyValuesForKey[arrayKey] = false;
            }
          }

        }
      }

      return {
        globalDependencyValues, globalUsedDefault,
        dependencyValuesByKey, usedDefaultByKey,
        foundAllDependencyValuesForKey
      };

    }


    stateVarObj.definition = function (args) {
      // console.log(`definition in array ${stateVariable} of ${component.componentName}`)
      // console.log(JSON.parse(JSON.stringify(args)));
      // console.log(args.arrayKeys)
      // console.log(args.dependencyValues)

      if (args.arrayKeys === undefined) {
        args.arrayKeys = stateVarObj.getAllArrayKeys(args.arraySize);
      }

      if (stateVarObj.basedOnArrayKeyStateVariables && args.arrayKeys.length > 1) {
        // if based on array key state variables and have more than one array key
        // then must have calculated all the relevant array keys
        // when retrieving the dependency values
        // Hence there is nothing to do, as arrayValues has been populated
        // with all the requisite values

        return {};
      } else {

        let extractedDeps = extractArrayDependencies(args.dependencyValues, args.arrayKeys, args.usedDefault);
        let globalDependencyValues = extractedDeps.globalDependencyValues;
        let globalUsedDefault = extractedDeps.globalUsedDefault;
        let dependencyValuesByKey = extractedDeps.dependencyValuesByKey;
        let usedDefaultByKey = extractedDeps.usedDefaultByKey;
        let foundAllDependencyValuesForKey = extractedDeps.foundAllDependencyValuesForKey;

        delete args.dependencyValues;
        args.globalDependencyValues = globalDependencyValues;
        args.globalUsedDefault = globalUsedDefault;
        args.dependencyValuesByKey = dependencyValuesByKey;
        args.usedDefaultByKey = usedDefaultByKey;

        let arrayKeysToRecalculate = [];
        let freshByKey = args.freshnessInfo.freshByKey;
        for (let arrayKey of args.arrayKeys) {
          // only recalculate if
          // - arrayKey isn't fresh, and
          // - found all dependency values for array key (i.e., have calculated dependencies for arrayKey)
          if (!freshByKey[arrayKey] && foundAllDependencyValuesForKey[arrayKey]) {
            freshByKey[arrayKey] = true;
            arrayKeysToRecalculate.push(arrayKey);
          }
        }

        let result;
        if (arrayKeysToRecalculate.length === 0) {
          // console.log(`nothing to recalculate`)
          // console.log(`was going to recalculate`, args.arrayKeys)
          // console.log(JSON.parse(JSON.stringify(args.freshnessInfo)))
          // console.log(JSON.parse(JSON.stringify(stateVarObj.dependencyNames)))
          result = {};
        } else {

          args.arrayKeys = arrayKeysToRecalculate;

          if (!stateVarObj.arrayDefinitionByKey) {
            throw Error(`For ${stateVariable} of ${component.componentType}, arrayDefinitionByKey must be a function`)
          }

          result = stateVarObj.arrayDefinitionByKey(args);

          // in case definition returns additional array entries,
          // mark all array keys received as fresh as well
          if (result.newValues && result.newValues[stateVariable]) {
            for (let arrayKey in result.newValues[stateVariable]) {
              freshByKey[arrayKey] = true;
            }
          }
          if (result.useEssentialOrDefaultValue && result.useEssentialOrDefaultValue[stateVariable]) {
            for (let arrayKey in result.useEssentialOrDefaultValue[stateVariable]) {
              freshByKey[arrayKey] = true;
            }
          }
        }

        if (!args.freshnessInfo.freshArraySize) {
          if (args.changes.__array_size) {
            result.arraySizeChanged = [stateVariable];
            if (stateVarObj.additionalStateVariablesDefined) {
              for (let varName of stateVarObj.additionalStateVariablesDefined) {
                // do we have to check if it is array?
                if (component.state[varName].isArray) {
                  result.arraySizeChanged.push(varName);
                }
              }
            }
          }
          args.freshnessInfo.freshArraySize = true;
        }

        // console.log(`result of array definition of ${stateVariable} of ${component.componentName}`)
        // console.log(JSON.parse(JSON.stringify(result)))
        // console.log(JSON.parse(JSON.stringify(args.freshnessInfo)))
        return result;
      }
    }

    stateVarObj.inverseDefinition = function (args) {
      // console.log(`inverse definition args for ${stateVariable}`)
      // console.log(args)

      if (!stateVarObj.inverseArrayDefinitionByKey) {
        return { success: false }
      }

      if (args.arrayKeys === undefined) {
        args.arrayKeys = stateVarObj.getAllArrayKeys(args.arraySize);
      }

      if (stateVarObj.basedOnArrayKeyStateVariables && args.arrayKeys.length > 1) {
        let instructions = [];

        for (let vName of allStateVariablesAffected) {
          for (let key in args.desiredStateVariableValues[vName]) {
            let depName = vName + "_" + key;
            if (depName in args.dependencyValues) {
              instructions.push({
                setDependency: depName,
                desiredValue: args.desiredStateVariableValues[vName][key],
                treatAsInitialChange: args.initialChange
              })
            }
          }
        }

        return {
          success: true,
          instructions
        };

      } else {


        let extractedDeps = extractArrayDependencies(args.dependencyValues, args.arrayKeys, args.usedDefault);
        let globalDependencyValues = extractedDeps.globalDependencyValues;
        let globalUsedDefault = extractedDeps.globalUsedDefault;
        let dependencyValuesByKey = extractedDeps.dependencyValuesByKey;
        let usedDefaultByKey = extractedDeps.usedDefaultByKey;
        // let foundAllDependencyValuesForKey = extractedDeps.foundAllDependencyValuesForKey;

        delete args.dependencyValues;
        args.globalDependencyValues = globalDependencyValues;
        args.globalUsedDefault = globalUsedDefault;
        args.dependencyValuesByKey = dependencyValuesByKey;
        args.usedDefaultByKey = usedDefaultByKey;

        args.dependencyNamesByKey = stateVarObj.dependencyNames.namesByKey;
        // args.arraySize = stateVarObj.arraySize;

        // let arrayKeysToInvert = [];
        // for (let arrayKey of args.arrayKeys) {
        //   // only invert if
        //   // - found all dependency values for array key (i.e., have calculated dependencies for arrayKey)
        //   if (foundAllDependencyValuesForKey[arrayKey]) {
        //     arrayKeysToInvert.push(arrayKey);
        //   }
        // }

        // if (arrayKeysToInvert.length === 0) {
        //   return {};
        // }

        // args.arrayKeys = arrayKeysToInvert;

        let result = stateVarObj.inverseArrayDefinitionByKey(args);
        // console.log(`result of inverse definition of array`)
        // console.log(JSON.parse(JSON.stringify(result)))
        return result;
      }
    }



    await this.createArraySizeStateVariable({ stateVarObj, component, stateVariable });

    stateVarObj.arraySizeStale = true;
    stateVarObj.previousArraySize = [];

    Object.defineProperty(stateVarObj, 'arraySize', {
      get: function () {
        return (async () => {
          if (!component.state[stateVarObj.arraySizeStateVariable].initiallyResolved) {
            return [];
          }
          if (stateVarObj.arraySizeStale) {
            await stateVarObj.recalculateArraySizeDependentQuantities();
          }
          return await component.stateValues[stateVarObj.arraySizeStateVariable];
        })();
      }
    });

    stateVarObj.recalculateArraySizeDependentQuantities = async function () {


      let newArraySize = await component.stateValues[stateVarObj.arraySizeStateVariable];
      if (stateVarObj.previousArraySize.length !== newArraySize.length
        || stateVarObj.previousArraySize.some((v, i) => v != newArraySize[i])
      ) {
        stateVarObj.previousArraySize = [...newArraySize];
        let varNamesIncluding = stateVarObj.varNamesIncludingArrayKeys = {};
        for (let entryName of stateVarObj.arrayEntryNames) {
          let entryStateVarObj = component.state[entryName];
          let arrayKeys = stateVarObj.getArrayKeysFromVarName({
            arrayEntryPrefix: entryStateVarObj.entryPrefix,
            varEnding: entryStateVarObj.varEnding,
            arraySize: newArraySize,
            nDimensions: stateVarObj.nDimensions,
          });
          entryStateVarObj._unflattenedArrayKeys = arrayKeys;
          entryStateVarObj._arrayKeys = flattenDeep(arrayKeys);

          // for each arrayKey, add this entry name to the array's list variables
          for (let arrayKey of entryStateVarObj._arrayKeys) {
            if (!varNamesIncluding[arrayKey]) {
              varNamesIncluding[arrayKey] = [];
            }
            varNamesIncluding[arrayKey].push(entryName);
          }
        }

      }
      stateVarObj.arraySizeStale = false;
    }


    // link all freshnessInfo of additionalStateVariablesDefined
    // to the same object, as they will share the same freshnessinfo
    // TODO: a better idea?  This seems like it could lead to confusion.
    if (!stateVarObj.freshnessInfo) {
      stateVarObj.freshnessInfo = { freshByKey: {} };
      if (stateVarObj.additionalStateVariablesDefined) {
        for (let vName of stateVarObj.additionalStateVariablesDefined) {
          if (!component.state[vName]) {
            component.state[vName] = {};
          }
          component.state[vName].freshnessInfo = stateVarObj.freshnessInfo;
        }
      }
    }


  }

  async createArraySizeStateVariable({ stateVarObj, component, stateVariable }) {

    let allStateVariablesAffected = [stateVariable];
    if (stateVarObj.additionalStateVariablesDefined) {
      allStateVariablesAffected.push(...stateVarObj.additionalStateVariablesDefined);
    }
    allStateVariablesAffected.sort();

    let arraySizeStateVar = `__array_size_` + allStateVariablesAffected.join('_');
    stateVarObj.arraySizeStateVariable = arraySizeStateVar;

    let originalStateVariablesDeterminingDependencies;
    let originalAdditionalStateVariablesDefined;


    // Make the array's dependencies depend on the array size state variable
    if (stateVarObj.stateVariablesDeterminingDependencies) {
      originalStateVariablesDeterminingDependencies = [...stateVarObj.stateVariablesDeterminingDependencies];
      stateVarObj.stateVariablesDeterminingDependencies.push(arraySizeStateVar);
    } else {
      stateVarObj.stateVariablesDeterminingDependencies = [arraySizeStateVar];
    }


    // If array size state variable has already been created,
    // either it was created due to being shadowed 
    // or from an additional state variable defined.
    // If it is shadowing target array size state variable,
    // make it mark the array's arraySize as stale on markStale
    if (component.state[arraySizeStateVar]) {
      if (component.state[arraySizeStateVar].isShadow) {
        let arraySizeStateVarObj = component.state[arraySizeStateVar];
        arraySizeStateVarObj.markStale = function () {
          for (let varName of allStateVariablesAffected) {
            component.state[varName].arraySizeStale = true;
          }
          return {};
        }
      }
      return;
    }

    component.state[arraySizeStateVar] = {
      returnDependencies: stateVarObj.returnArraySizeDependencies,
      definition({ dependencyValues }) {
        let arraySize = stateVarObj.returnArraySize({ dependencyValues });
        for (let [ind, value] of arraySize.entries()) {
          if (!(Number.isInteger(value) && value >= 0)) {
            arraySize[ind] = 0;
          }
        }
        return { newValues: { [arraySizeStateVar]: arraySize } }
      },
      markStale() {
        for (let varName of allStateVariablesAffected) {
          component.state[varName].arraySizeStale = true;
        }
        return {};
      }
    };

    if (stateVarObj.stateVariablesDeterminingArraySizeDependencies) {
      component.state[arraySizeStateVar].stateVariablesDeterminingDependencies
        = stateVarObj.stateVariablesDeterminingArraySizeDependencies;
    }


    await this.initializeStateVariable({ component, stateVariable: arraySizeStateVar });

  }


  recursivelyReplaceCompositesWithReplacements({
    replacements,
    recurseNonStandardComposites = false,
    forceExpandComposites = false,
    includeWithheldReplacements = false,
  }) {
    let compositesFound = [];
    let newReplacements = [];
    let unexpandedCompositesReady = [];
    let unexpandedCompositesNotReady = [];

    for (let replacement of replacements) {
      if (this.isCompositeComponent({
        componentType: replacement.componentType,
        includeNonStandard: recurseNonStandardComposites
      })) {

        compositesFound.push(replacement.componentName);

        if (!replacement.isExpanded) {
          if (replacement.state.readyToExpandWhenResolved.isResolved) {
            unexpandedCompositesReady.push(replacement.componentName);
          } else {
            unexpandedCompositesNotReady.push(replacement.componentName)
          }
        }

        if (replacement.isExpanded) {

          let replacementReplacements = replacement.replacements;
          if (!includeWithheldReplacements && replacement.replacementsToWithhold > 0) {
            replacementReplacements = replacementReplacements.slice(0, -replacement.replacementsToWithhold)
          }
          let recursionResult = this.recursivelyReplaceCompositesWithReplacements({
            replacements: replacementReplacements,
            recurseNonStandardComposites,
            forceExpandComposites,
            includeWithheldReplacements,
          });
          compositesFound.push(...recursionResult.compositesFound);
          newReplacements.push(...recursionResult.newReplacements);
          unexpandedCompositesReady.push(...recursionResult.unexpandedCompositesReady);
          unexpandedCompositesNotReady.push(...recursionResult.unexpandedCompositesNotReady);

        } else {
          newReplacements.push(replacement);
        }
      } else {
        newReplacements.push(replacement)
      }
    }


    return {
      compositesFound, newReplacements,
      unexpandedCompositesReady,
      unexpandedCompositesNotReady
    };
  }

  async getStateVariableValue({ component, stateVariable }) {

    // console.log(`getting value of state variable ${stateVariable} of ${component.componentName}`)

    let stateVarObj = component.state[stateVariable];
    if (!stateVarObj) {
      throw Error(`Can't get value of ${stateVariable} of ${component.componentName} as it doesn't exist.`);

    }

    let additionalStateVariablesDefined = stateVarObj.additionalStateVariablesDefined;


    let allStateVariablesAffected = [stateVariable];
    if (additionalStateVariablesDefined) {
      allStateVariablesAffected.push(...additionalStateVariablesDefined)
    }

    for (let varName of allStateVariablesAffected) {

      if (!component.state[varName].isResolved) {

        let result = await this.dependencies.resolveItem({
          componentName: component.componentName,
          type: "stateVariable",
          stateVariable: varName,
          force: true,
        });

        if (!result.success) {
          throw Error(`Can't get value of ${stateVariable} of ${component.componentName} as ${varName} couldn't be resolved.`);
        }

      }

    }

    let definitionArgs = await this.getStateVariableDefinitionArguments({ component, stateVariable });
    definitionArgs.componentInfoObjects = this.componentInfoObjects;

    definitionArgs.freshnessInfo = stateVarObj.freshnessInfo;


    // if (component instanceof this.allComponentClasses._composite) {
    //   definitionArgs.replacementsWorkspace = new Proxy(component.replacementsWorkspace, readOnlyProxyHandler);
    // }

    let result;

    if (Object.keys(definitionArgs.changes).length === 0 &&
      stateVarObj._previousValue !== undefined && !stateVarObj.forceRecalculation
    ) {
      let noChanges = [stateVariable];
      if (additionalStateVariablesDefined) {
        noChanges.push(...additionalStateVariablesDefined)
      }
      // console.log(`no changes for ${stateVariable} of ${component.componentName}`);
      // console.log(noChanges)
      result = { noChanges };

      if (stateVarObj.freshenOnNoChanges) {
        stateVarObj.freshenOnNoChanges(definitionArgs);
      }
    } else {
      delete stateVarObj.forceRecalculation;
      result = stateVarObj.definition(definitionArgs);
    }

    let receivedValue = {
      [stateVariable]: false,
    }

    let valuesChanged = {};

    if (additionalStateVariablesDefined) {
      for (let otherVar of additionalStateVariablesDefined) {
        receivedValue[otherVar] = false;
      }
    }


    // console.log(`result for ${stateVariable} of ${component.componentName}`)
    // console.log(result);

    for (let varName in result.newValues) {
      if (!(varName in component.state)) {
        throw Error(`Definition of state variable ${stateVariable} of ${component.componentName} returned value of ${varName}, which isn't a state variable.`);
      }


      let matchingArrayEntry;

      if (!(varName in receivedValue)) {
        if (component.state[varName].isArray && component.state[varName].arrayEntryNames) {
          for (let arrayEntryName of component.state[varName].arrayEntryNames) {
            if (arrayEntryName in receivedValue) {
              matchingArrayEntry = arrayEntryName;
              receivedValue[arrayEntryName] = true;
              valuesChanged[arrayEntryName] = true;
              break;
            }
          }
        }
        if (!matchingArrayEntry) {
          throw Error(`Attempting to set value of stateVariable ${varName} in definition of ${stateVariable} of ${component.componentName}, but it's not listed as an additional state variable defined.`)
        }
      } else {
        receivedValue[varName] = true;
        valuesChanged[varName] = true;
      }

      if (!component.state[varName].isResolved) {
        if (!matchingArrayEntry || !component.state[matchingArrayEntry].isResolved) {
          throw Error(`Attempting to set value of stateVariable ${varName} of ${component.componentName} while it is still unresolved!`)
        }
      }

      if (component.state[varName].isArray) {

        valuesChanged[varName] = { arrayKeysChanged: {} };
        let checkForActualChange = {};
        if (result.checkForActualChange && result.checkForActualChange[varName]) {
          checkForActualChange = result.checkForActualChange[varName];
        }

        let arraySize = await component.state[varName].arraySize;

        for (let arrayKey in result.newValues[varName]) {
          if (checkForActualChange[arrayKey]) {
            let prevValue = component.state[varName].getArrayValue({ arrayKey });
            let newValue = result.newValues[varName][arrayKey];
            if (prevValue !== newValue) {
              component.state[varName].setArrayValue({
                value: result.newValues[varName][arrayKey],
                arrayKey,
                arraySize,
              });
              component.state[varName].usedDefaultByArrayKey[arrayKey] = false;
              valuesChanged[varName].arrayKeysChanged[arrayKey] = true;
            }
          } else {
            component.state[varName].setArrayValue({
              value: result.newValues[varName][arrayKey],
              arrayKey,
              arraySize,
            });
            component.state[varName].usedDefaultByArrayKey[arrayKey] = false;
            valuesChanged[varName].arrayKeysChanged[arrayKey] = true;
          }
        }

      } else {
        // not an array

        // if (!(Object.getOwnPropertyDescriptor(component.state[varName], 'value').get || component.state[varName].immutable)) {
        //   throw Error(`${varName} of ${component.componentName} is not stale, but still setting its valuae!!`)
        // }

        // delete before assigning value to remove any getter for the property
        delete component.state[varName].value;
        component.state[varName].value = result.newValues[varName];
        delete component.state[varName].usedDefault;

        if (result.checkForActualChange && result.checkForActualChange[varName]) {
          let newValue = component.state[varName].value;
          let previousValue = component.state[varName]._previousValue;

          if (newValue === previousValue) {
            delete valuesChanged[varName];
          } else if (Array.isArray(newValue) && Array.isArray(previousValue)) {

            // for arrays, do a shallow comparison along first dimension
            // TODO: is there a reason to check deeper?
            // Probably, not as have array state variables that would usually handle this
            if (newValue.length === previousValue.length &&
              newValue.every((v, i) => v === previousValue[i])
            ) {
              delete valuesChanged[varName];
            }
          }
        }

      }
    }


    for (let varName in result.useEssentialOrDefaultValue) {

      if (!(varName in component.state)) {
        throw Error(`Definition of state variable ${stateVariable} of ${component.componentName} requested essential or default value of ${varName}, which isn't a state variable.`);
      }

      let matchingArrayEntry;

      if (!(varName in receivedValue)) {
        if (component.state[varName].isArray && component.state[varName].arrayEntryNames) {
          for (let arrayEntryName of component.state[varName].arrayEntryNames) {
            if (arrayEntryName in receivedValue) {
              matchingArrayEntry = arrayEntryName;
              receivedValue[arrayEntryName] = true;
              break;
            }
          }
        }
        if (!matchingArrayEntry) {
          throw Error(`Attempting to set value of stateVariable ${varName} in definition of ${stateVariable} of ${component.componentName}, but it's not listed as an additional state variable defined.`)
        }
      } else {
        receivedValue[varName] = true;
      }

      if (!component.state[varName].isResolved) {
        if (!matchingArrayEntry || !component.state[matchingArrayEntry].isResolved) {
          throw Error(`Attempting to set value of stateVariable ${varName} of ${component.componentName} while it is still unresolved!`)
        }
      }

      // first determine if can get value from essential state
      let { haveEssentialValue, valueUnchanged, byArrayEntries } = await this.setValueToEssential({
        component, varName,
        useEssentialInfo: result.useEssentialOrDefaultValue[varName]
      });

      if (byArrayEntries) {

        let arraySize = await component.state[varName].arraySize;

        for (let arrayKey in result.useEssentialOrDefaultValue[varName]) {
          if (!haveEssentialValue[arrayKey]) {
            if ("defaultValue" in result.useEssentialOrDefaultValue[varName][arrayKey]) {
              component.state[varName].setArrayValue({
                value: result.useEssentialOrDefaultValue[varName][arrayKey].defaultValue,
                arrayKey,
                arraySize,
              });
              component.state[varName].usedDefaultByArrayKey[arrayKey] = true;
              component.state[varName].essentialByArrayKey[arrayKey] = true;
            } else if ("defaultEntryValue" in component.state[varName]) {
              component.state[varName].setArrayValue({
                value: component.state[varName].defaultEntryValue,
                arrayKey,
                arraySize,
              });
              component.state[varName].usedDefaultByArrayKey[arrayKey] = true;
              component.state[varName].essentialByArrayKey[arrayKey] = true;
            }
          }
          if (!valueUnchanged[arrayKey]) {
            if (valuesChanged[varName] === undefined) {
              valuesChanged[varName] = { arrayKeysChanged: {} }
            }
            valuesChanged[varName].arrayKeysChanged[arrayKey] = true;
          }
        }
      } else {
        if (!valueUnchanged) {
          valuesChanged[varName] = true;
        }
        if (!haveEssentialValue) {
          if ("defaultValue" in result.useEssentialOrDefaultValue[varName]) {
            // delete before assigning value to remove any getter for the property
            delete component.state[varName].value;
            component.state[varName].value = result.useEssentialOrDefaultValue[varName].defaultValue;
            component.state[varName].usedDefault = true;
            component.state[varName].essential = true;
          } else if ("defaultValue" in component.state[varName]) {
            // delete before assigning value to remove any getter for the property
            delete component.state[varName].value;
            component.state[varName].value = component.state[varName].defaultValue;
            component.state[varName].usedDefault = true;
            component.state[varName].essential = true;
          } else {
            throw Error(`Neither value nor default value specified; state variable: ${varName}, component: ${component.componentName}.`);
          }
        }
      }
    }


    for (let varName in result.useDefaultValue) {

      if (!(varName in component.state)) {
        throw Error(`Definition of state variable ${stateVariable} of ${component.componentName} requested default value of ${varName}, which isn't a state variable.`);
      }

      let matchingArrayEntry;

      if (!(varName in receivedValue)) {
        if (component.state[varName].isArray && component.state[varName].arrayEntryNames) {
          for (let arrayEntryName of component.state[varName].arrayEntryNames) {
            if (arrayEntryName in receivedValue) {
              matchingArrayEntry = arrayEntryName;
              receivedValue[arrayEntryName] = true;
              break;
            }
          }
        }
        if (!matchingArrayEntry) {
          throw Error(`Attempting to set value of stateVariable ${varName} in definition of ${stateVariable} of ${component.componentName}, but it's not listed as an additional state variable defined.`)
        }
      } else {
        receivedValue[varName] = true;
      }

      if (!component.state[varName].isResolved) {
        if (!matchingArrayEntry || !component.state[matchingArrayEntry].isResolved) {
          throw Error(`Attempting to set value of stateVariable ${varName} of ${component.componentName} while it is still unresolved!`)
        }
      }


      if (component.state[varName].isArray) {

        let arraySize = await component.state[varName].arraySize;

        for (let arrayKey in result.useDefaultValue[varName]) {
          if ("defaultValue" in result.useDefaultValue[varName][arrayKey]) {
            component.state[varName].setArrayValue({
              value: result.useDefaultValue[varName][arrayKey].defaultValue,
              arrayKey,
              arraySize,
            });
            component.state[varName].usedDefaultByArrayKey[arrayKey] = true;
          } else if ("defaultEntryValue" in component.state[varName]) {
            component.state[varName].setArrayValue({
              value: component.state[varName].defaultEntryValue,
              arrayKey,
              arraySize,
            });
            component.state[varName].usedDefaultByArrayKey[arrayKey] = true;
          }
          if (valuesChanged[varName] === undefined) {
            valuesChanged[varName] = { arrayKeysChanged: {} }
          }
          valuesChanged[varName].arrayKeysChanged[arrayKey] = true;
        }
      } else {
        valuesChanged[varName] = true;
        if ("defaultValue" in result.useDefaultValue[varName]) {
          // delete before assigning value to remove any getter for the property
          delete component.state[varName].value;
          component.state[varName].value = result.useDefaultValue[varName].defaultValue;
          component.state[varName].usedDefault = true;
        } else if ("defaultValue" in component.state[varName]) {
          // delete before assigning value to remove any getter for the property
          delete component.state[varName].value;
          component.state[varName].value = component.state[varName].defaultValue;
          component.state[varName].usedDefault = true;
        } else {
          throw Error(`Neither value nor default value specified; state variable: ${varName}, component: ${component.componentName}.`);
        }
      }
    }


    if (result.noChanges) {
      for (let varName of result.noChanges) {
        if (!component.state[varName].isResolved) {
          throw Error(`Claiming state variable is unchanged when it isn't yet resolved: ${varName} of ${component.componentName}`)
        }

        if (!(varName in receivedValue)) {
          let matchingArrayEntry;
          if (component.state[varName].isArray && component.state[varName].arrayEntryNames) {
            for (let arrayEntryName of component.state[varName].arrayEntryNames) {
              if (arrayEntryName in receivedValue) {
                matchingArrayEntry = arrayEntryName;
                break;
              }
            }
          }
          if (!matchingArrayEntry) {
            throw Error(`Claiming stateVariable ${varName} is unchanged in definition of ${stateVariable} of ${component.componentName}, but it's not listed as an additional state variable defined.`)
          }
        }

        receivedValue[varName] = true;

        if (Object.getOwnPropertyDescriptor(component.state[varName], 'value').get || component.state[varName].immutable) {
          // have getter, so state variable was marked as stale
          // delete getter then assign previous value
          delete component.state[varName].value;
          component.state[varName].value = component.state[varName]._previousValue;
        }

      }
    }


    for (let varName in result.makeEssential) {

      if (!(varName in component.state)) {
        throw Error(`Definition of state variable ${stateVariable} of ${component.componentName} tried to make ${varName} essential, which isn't a state variable.`);
      }

      if (!(varName in receivedValue)) {
        let matchingArrayEntry;
        if (component.state[varName].isArray && component.state[varName].arrayEntryNames) {
          for (let arrayEntryName of component.state[varName].arrayEntryNames) {
            if (arrayEntryName in receivedValue) {
              matchingArrayEntry = arrayEntryName;
              break;
            }
          }
        }
        if (!matchingArrayEntry) {
          throw Error(`Attempting to make stateVariable ${varName} in definition of ${stateVariable} of ${component.componentName} essential, but it's not listed as an additional state variable defined.`)
        }
      }

      if (component.state[varName].isArray && typeof result.makeEssential[varName] === "object") {
        for (let arrayKey in result.makeEssential[varName]) {
          if (result.makeEssential[varName][arrayKey]) {
            component.state[varName].essentialByArrayKey[arrayKey] = true;
          }
        }
      } else if (result.makeEssential[varName]) {
        component.state[varName].essential = true;
      }

    }

    if (result.makeImmutable) {
      for (let varName of result.makeImmutable) {

        if (!(varName in component.state)) {
          throw Error(`Definition of state variable ${stateVariable} of ${component.componentName} tried to make ${varName} immutable, which isn't a state variable.`);
        }

        if (!component.state[varName].isResolved) {
          throw Error(`Attempting to make stateVariable ${varName} of ${component.componentName} immutable while it is still unresolved!`)
        }

        if (!(varName in receivedValue)) {
          let matchingArrayEntry;
          if (component.state[varName].isArray && component.state[varName].arrayEntryNames) {
            for (let arrayEntryName of component.state[varName].arrayEntryNames) {
              if (arrayEntryName in receivedValue) {
                matchingArrayEntry = arrayEntryName;
                break;
              }
            }
          }
          if (!matchingArrayEntry) {
            throw Error(`Attempting to make stateVariable ${varName} in definition of ${stateVariable} of ${component.componentName} immutable, but it's not listed as an additional state variable defined.`)
          }
        }

        component.state[varName].immutable = true;
      }
    }

    if (result.alwaysShadow) {
      for (let varName of result.alwaysShadow) {
        if (!(varName in component.state)) {
          throw Error(`Definition of state variable ${stateVariable} of ${component.componentName} set alwaysShadow for ${varName}, which isn't a state variable.`);
        }
        if (!(varName in receivedValue)) {
          let foundMatchingArrayEntry = false;
          if (component.state[varName].isArray && component.state[varName].arrayEntryNames) {
            for (let arrayEntryName of component.state[varName].arrayEntryNames) {
              if (arrayEntryName in receivedValue) {
                foundMatchingArrayEntry = true;
                break;
              }
            }
          }
          if (!foundMatchingArrayEntry) {
            throw Error(`Definition of state variable ${stateVariable} of ${component.componentName} set alwaysShadow for ${varName}, but didn't set its value.`);
          }
        }
        component.state[varName].alwaysShadow = true;
      }
    }

    if (result.setComponentType) {
      for (let varName in result.setComponentType) {
        if (!component.state[varName].hasVariableComponentType) {
          throw Error(`Cannot set type of ${varName} of ${component.componentName} as it it does not have the hasVariableComponentType attribute.`)
        }
        let changedComponentType = false;
        let originalComponentType = component.state[varName].componentType;
        let newComponentType = result.setComponentType[varName];
        if (Array.isArray(originalComponentType)) {
          if (Array.isArray(newComponentType)) {
            if (originalComponentType.length !== newComponentType.length) {
              changedComponentType = true;
            } else if (originalComponentType.some((v, i) => v != newComponentType[i])) {
              changedComponentType = true;
            }
          } else {
            changedComponentType = true;
          }
        } else if (Array.isArray(newComponentType)) {
          changedComponentType = true;
        } else {
          changedComponentType = originalComponentType !== newComponentType
        }
        if (changedComponentType) {
          valuesChanged[varName] = true;
        }
        component.state[varName].componentType = result.setComponentType[varName];
        if (component.state[varName].isArray && component.state[varName].arrayEntryNames) {
          let arrayComponentType = result.setComponentType[varName];
          let arrayComponentTypeIsArray = Array.isArray(arrayComponentType)
          for (let arrayEntryName of component.state[varName].arrayEntryNames) {
            // TODO: address multidimensional arrays
            if (arrayComponentTypeIsArray) {
              let arrayKeys = await component.state[arrayEntryName].arrayKeys;
              let componentType = [];
              for (let arrayKey of arrayKeys) {
                let ind = component.state[varName].keyToIndex(arrayKey);
                componentType.push(arrayComponentType[ind])
              }
              component.state[arrayEntryName].componentType = componentType;
            } else {
              component.state[arrayEntryName].componentType = arrayComponentType;

            }
          }
        }
      }
    }

    if (result.arraySizeChanged) {
      for (let varName of result.arraySizeChanged) {

        await component.state[varName].adjustArrayToNewArraySize();

        if (valuesChanged[varName] === undefined) {
          valuesChanged[varName] = { arrayKeysChanged: {} }
        } else if (valuesChanged[varName] === true) {
          valuesChanged[varName] = { allArrayKeysChanged: true, arrayKeysChanged: {} }
        }
        valuesChanged[varName].arraySizeChanged = true;

      }

    }


    for (let varName in receivedValue) {
      if (!(receivedValue[varName] ||
        component.state[varName].isArrayEntry ||
        component.state[varName].isArray
      )) {
        throw Error(`definition of ${stateVariable} of ${component.componentName} didn't return value of ${varName}`);
      }

      if (component.state[varName].isArray) {
        // delete before assigning value to remove any getter for the property
        delete component.state[varName].value;
        component.state[varName].value = component.state[varName].arrayValues;
      } else if (component.state[varName].isArrayEntry) {
        delete component.state[varName].value;
        component.state[varName].value = await component.state[varName].getValueFromArrayValues();
      }

    }

    for (let varName in valuesChanged) {
      this.dependencies.recordActualChangeInUpstreamDependencies({
        component, varName,
        changes: valuesChanged[varName] // so far, just in case is an array state variable
      })

      if (component.state[varName].isArray) {
        let arrayVarNamesChanged = [];
        if (valuesChanged[varName] === true
          || valuesChanged[varName].allArrayKeysChanged
          || valuesChanged.arraySizeChanged
        ) {
          if (component.state[varName].arrayEntryNames) {
            arrayVarNamesChanged = component.state[varName].arrayEntryNames;
          }
        } else {

          let varNamesByArrayKey = component.state[varName].varNamesIncludingArrayKeys;
          for (let arrayKeyChanged in valuesChanged[varName].arrayKeysChanged) {
            let additionalVarNamesChanged = varNamesByArrayKey[arrayKeyChanged];
            if (additionalVarNamesChanged) {
              arrayVarNamesChanged.push(...additionalVarNamesChanged)
            }
          }
        }
        for (let arrayVarName of arrayVarNamesChanged) {
          this.dependencies.recordActualChangeInUpstreamDependencies({
            component, varName: arrayVarName,
          })
        }
      }

    }


    return await stateVarObj.value;

  }

  async setValueToEssential({ component, varName, useEssentialInfo }) {
    let haveEssentialValue = false;
    let valueUnchanged = false;
    let byArrayEntries = false;

    if (component.state[varName].isArray) {
      if ("__entire_array" in useEssentialInfo) {
        useEssentialInfo = useEssentialInfo.__entire_array;
      } else {
        byArrayEntries = true;
        valueUnchanged = {};
        haveEssentialValue = {};
        for (let arrayKey in useEssentialInfo) {
          haveEssentialValue[arrayKey] = false;
        }
      }
    }

    // if state variable itself is already essential, then don't change the value
    // just use the previous value
    if (component.state[varName].essential && !byArrayEntries) {
      if (!component.state[varName].isArray) {
        // (if isArray, then arrayValues should still have previous value)

        // delete value to remove getter
        delete component.state[varName].value;
        component.state[varName].value = component.state[varName]._previousValue;
      }
      // return that did set it to an essential value
      return { haveEssentialValue: true, valueUnchanged: true, byArrayEntries };
    }
    if (component.potentialEssentialState) {
      if (byArrayEntries) {
        let arraySize = await component.state[varName].arraySize;
        for (let arrayKey in useEssentialInfo) {
          if (component.state[varName].essentialByArrayKey[arrayKey] || component.state[varName].essential) {
            // if already essential, no need to do more
            haveEssentialValue[arrayKey] = true;
            valueUnchanged[arrayKey] = true;

          } else {
            let variablesToCheck = useEssentialInfo[arrayKey].variablesToCheck;
            if (variablesToCheck && !Array.isArray(variablesToCheck)) {
              variablesToCheck = [variablesToCheck];
            }

            if (variablesToCheck) {
              let { foundEssential, value } = this.findPotentialEssentialValue({
                variablesToCheck,
                potentialEssentialState: component.potentialEssentialState
              });

              if (foundEssential) {
                component.state[varName].setArrayValue({
                  value,
                  arrayKey,
                  arraySize
                });
                component.state[varName].essentialByArrayKey[arrayKey] = true;
                haveEssentialValue[arrayKey] = true;
              }
            }
          }
        }
      }
      else {
        let variablesToCheck = useEssentialInfo.variablesToCheck;
        if (variablesToCheck && !Array.isArray(variablesToCheck)) {
          variablesToCheck = [variablesToCheck];
        }

        if (variablesToCheck) {
          let { foundEssential, value } = this.findPotentialEssentialValue({
            variablesToCheck,
            potentialEssentialState: component.potentialEssentialState
          });

          if (foundEssential) {

            if (component.state[varName].isArray) {
              component.state[varName].arrayValues = value;
            } else {
              // delete before assigning value to remove any getter for the property
              delete component.state[varName].value;
              component.state[varName].value = value;
            }
            component.state[varName].essential = true;
            haveEssentialValue = true;
          }
        }
      }
    } else if (byArrayEntries) {
      // if don't have potential essential state,
      // still check if arrayKeys are already essential
      for (let arrayKey in useEssentialInfo) {
        if (component.state[varName].essentialByArrayKey[arrayKey] || component.state[varName].essential) {
          haveEssentialValue[arrayKey] = true;
          valueUnchanged[arrayKey] = true;
        }
      }
    }
    return { haveEssentialValue, valueUnchanged, byArrayEntries };
  }


  findPotentialEssentialValue({ variablesToCheck, potentialEssentialState }) {
    for (let essentialVarInfo of variablesToCheck) {
      let essentialVarName, mathComponentIndex, arrayIndex;
      if (typeof essentialVarInfo === "string") {
        essentialVarName = essentialVarInfo;
      }
      else {
        essentialVarName = essentialVarInfo.variableName;
        mathComponentIndex = essentialVarInfo.mathComponentIndex;
        arrayIndex = essentialVarInfo.arrayIndex;
      }
      if (potentialEssentialState[essentialVarName] !== undefined) {
        let value = potentialEssentialState[essentialVarName];
        if (arrayIndex !== undefined) {
          if (Array.isArray(arrayIndex)) {
            for (let ind of arrayIndex) {
              value = value[ind];
            }
          }
          else {
            value = value[arrayIndex];
          }
        }
        else if (mathComponentIndex !== undefined && value instanceof me.class) {
          value = value.get_component(mathComponentIndex);
        }

        return {
          foundEssential: true,
          value
        }
      }
    }

    return { foundEssential: false }
  }


  async getStateVariableDefinitionArguments({ component, stateVariable }) {
    // console.log(`get state variable dependencies of ${component.componentName}, ${stateVariable}`)

    let args = await this.dependencies.getStateVariableDependencyValues({ component, stateVariable });

    args.componentName = component.componentName;

    let stateVarObj = component.state[stateVariable];
    if (stateVarObj.isArrayEntry) {
      args.arrayKeys = await stateVarObj.arrayKeys;
      args.arraySize = await stateVarObj.arraySize;
    } else if (stateVarObj.isArray) {
      args.arraySize = await stateVarObj.arraySize;
    }

    if (stateVarObj.createWorkspace) {
      args.workspace = stateVarObj.workspace;
    }

    if (stateVarObj.providePreviousValuesInDefinition) {
      let allStateVariablesDefined = [stateVariable];
      if (stateVarObj.additionalStateVariablesDefined) {
        allStateVariablesDefined.push(...stateVarObj.additionalStateVariablesDefined)
      }
      let previousValues = {};
      for (let varName of allStateVariablesDefined) {
        previousValues[varName] = component.state[varName]._previousValue;
      }
      args.previousValues = previousValues;
    }

    return args;
  }


  async recordActualChangeInStateVariable({
    componentName, varName, includeAdditionalStateVariables = true,
  }) {

    let component = this._components[componentName];

    // mark stale always includes additional state variables defined
    await this.markStateVariableAndUpstreamDependentsStale({
      component,
      varName,
    });

    let allStateVariables = [varName];
    if (includeAdditionalStateVariables && component.state[varName].additionalStateVariablesDefined) {
      allStateVariables.push(...component.state[varName].additionalStateVariablesDefined);
    }

    for (let vName of allStateVariables) {

      component.state[vName].forceRecalculation = true;
      this.dependencies.recordActualChangeInUpstreamDependencies({
        component,
        varName: vName
      });

    }
  }

  findCaseInsensitiveMatches({ stateVariables, componentClass }) {

    let stateVarInfo = this.componentInfoObjects.stateVariableInfo[componentClass.componentType]

    let newVariables = [];

    for (let stateVariable of stateVariables) {
      let foundMatch = false;

      let lowerCaseVarName = stateVariable.toLowerCase();

      for (let varName in stateVarInfo.stateVariableDescriptions) {
        if (lowerCaseVarName === varName.toLowerCase()) {
          foundMatch = true;
          newVariables.push(varName);
          break;
        }
      }

      if (foundMatch) {
        continue;
      }

      let isArraySize = false;
      let lowerCaseNameMinusSize = lowerCaseVarName;
      if (lowerCaseVarName.substring(0, 13) === "__array_size_") {
        isArraySize = true;
        lowerCaseNameMinusSize = lowerCaseVarName.substring(13);
      }

      for (let aliasName in stateVarInfo.aliases) {
        if (lowerCaseNameMinusSize === aliasName.toLowerCase()) {
          // don't substitute alias here, just fix case
          if (isArraySize) {
            aliasName = "__array_size_" + aliasName;
          }
          newVariables.push(aliasName);
          foundMatch = true;
          break;
        }
      }
      if (foundMatch) {
        continue;
      }


      let arrayEntryPrefixesLongestToShortest = Object.keys(stateVarInfo.arrayEntryPrefixes).sort((a, b) => b.length - a.length)
      for (let prefix of arrayEntryPrefixesLongestToShortest) {
        if (lowerCaseVarName.substring(0, prefix.length) === prefix.toLowerCase()) {
          // TODO: the varEnding is still a case-senstitive match
          // Should we require that getArrayKeysFromVarName have 
          // a case-insensitive mode?
          let arrayVariableName = stateVarInfo.arrayEntryPrefixes[prefix].arrayVariableName;
          let arrayStateVarDescription = stateVarInfo.stateVariableDescriptions[arrayVariableName];
          let arrayKeys = arrayStateVarDescription.getArrayKeysFromVarName({
            arrayEntryPrefix: prefix,
            varEnding: stateVariable.substring(prefix.length),
            nDimensions: arrayStateVarDescription.nDimensions,
          });
          if (arrayKeys.length > 0) {
            let newVarName = prefix + lowerCaseVarName.substring(prefix.length);
            foundMatch = true;
            newVariables.push(newVarName);
            break;
          }
        }
      }

      if (foundMatch) {
        continue;
      }

      // no match, so don't alter
      newVariables.push(stateVariable);

    }

    return newVariables;

  }

  matchPublicStateVariables({ stateVariables, componentClass }) {

    let stateVarInfo = this.componentInfoObjects.publicStateVariableInfo[componentClass.componentType]

    let newVariables = [];

    for (let stateVariable of stateVariables) {

      if (stateVariable in stateVarInfo.stateVariableDescriptions) {
        // found public
        newVariables.push(stateVariable);
        continue;
      }

      let varName = stateVariable;

      if (varName in stateVarInfo.aliases) {
        varName = stateVarInfo.aliases[varName];

        // check again to see if alias is public
        if (varName in stateVarInfo.stateVariableDescriptions) {
          // found public
          newVariables.push(varName);
          continue;
        }
      }

      let foundMatch = false;

      let arrayEntryPrefixesLongestToShortest = Object.keys(stateVarInfo.arrayEntryPrefixes).sort((a, b) => b.length - a.length)
      for (let prefix of arrayEntryPrefixesLongestToShortest) {
        if (varName.substring(0, prefix.length) === prefix) {
          let arrayVariableName = stateVarInfo.arrayEntryPrefixes[prefix].arrayVariableName;
          let arrayStateVarDescription = stateVarInfo.stateVariableDescriptions[arrayVariableName];
          let arrayKeys = arrayStateVarDescription.getArrayKeysFromVarName({
            arrayEntryPrefix: prefix,
            varEnding: varName.substring(prefix.length),
            nDimensions: arrayStateVarDescription.nDimensions,
          });
          if (arrayKeys.length > 0) {
            foundMatch = true;
            break;
          }
        }
      }

      if (foundMatch) {
        newVariables.push(stateVariable);
      } else {
        // no match, so make it a name that won't match
        newVariables.push("__not_public_" + stateVariable);
      }

    }

    return newVariables;

  }

  substituteAliases({ stateVariables, componentClass }) {

    let newVariables = [];

    let stateVarInfo = this.componentInfoObjects.stateVariableInfo[componentClass.componentType]


    for (let stateVariable of stateVariables) {
      let isArraySize = false;
      if (stateVariable.substring(0, 13) === "__array_size_") {
        isArraySize = true;
        stateVariable = stateVariable.substring(13);
      }
      stateVariable = stateVariable in stateVarInfo.aliases ?
        stateVarInfo.aliases[stateVariable] : stateVariable;
      if (isArraySize) {
        stateVariable = "__array_size_" + stateVariable;
      }
      newVariables.push(stateVariable)
    }

    return newVariables;

  }

  publicCaseInsensitiveAliasSubstitutions({ stateVariables, componentClass }) {
    let mappedVarNames = this.findCaseInsensitiveMatches({
      stateVariables,
      componentClass
    });

    mappedVarNames = this.matchPublicStateVariables({
      stateVariables: mappedVarNames,
      componentClass
    });

    mappedVarNames = this.substituteAliases({
      stateVariables: mappedVarNames,
      componentClass
    });

    return mappedVarNames;

  }


  checkIfArrayEntry({ stateVariable, component }) {
    // check if stateVariable begins when an arrayEntry
    for (let arrayEntryPrefix in component.arrayEntryPrefixes) {
      if (stateVariable.substring(0, arrayEntryPrefix.length) === arrayEntryPrefix) {
        let arrayVariableName = component.arrayEntryPrefixes[arrayEntryPrefix];
        let arrayStateVarObj = component.state[arrayVariableName];
        let arrayKeys = arrayStateVarObj.getArrayKeysFromVarName({
          arrayEntryPrefix,
          varEnding: stateVariable.substring(arrayEntryPrefix.length),
          nDimensions: arrayStateVarObj.nDimensions,
        });
        if (arrayKeys.length > 0) {
          return true
        }
      }
    }

    return false
  }

  async createFromArrayEntry({ stateVariable, component, initializeOnly = false,
  }) {

    if (!component.arrayEntryPrefixes) {
      throw Error(`Unknown state variable ${stateVariable} of ${component.componentName}`);
    }

    let arrayEntryPrefixesLongestToShortest = Object.keys(component.arrayEntryPrefixes)
      .sort((a, b) => b.length - a.length)

    // check if stateVariable begins when an arrayEntry
    for (let arrayEntryPrefix of arrayEntryPrefixesLongestToShortest) {
      if (stateVariable.substring(0, arrayEntryPrefix.length) === arrayEntryPrefix
        // && stateVariable.length > arrayEntryPrefix.length
      ) {

        let arrayVariableName = component.arrayEntryPrefixes[arrayEntryPrefix];
        let arrayStateVarObj = component.state[arrayVariableName];
        let arrayKeys = arrayStateVarObj.getArrayKeysFromVarName({
          arrayEntryPrefix,
          varEnding: stateVariable.substring(arrayEntryPrefix.length),
          nDimensions: arrayStateVarObj.nDimensions,
        });

        if (arrayKeys.length > 0) {

          // found a reference to an arrayEntry that hasn't been created yet
          // create this arrayEntry

          let arrayStateVariable = component.arrayEntryPrefixes[arrayEntryPrefix];

          await this.initializeStateVariable({
            component, stateVariable,
            arrayStateVariable, arrayEntryPrefix,
          });

          if (initializeOnly) {
            return;
          }

          let allStateVariablesAffected = [stateVariable];
          // create an additional array entry state variables
          // specified as additional state variables defined
          if (component.state[stateVariable].additionalStateVariablesDefined) {
            allStateVariablesAffected.push(...component.state[stateVariable].additionalStateVariablesDefined);
            for (let additionalVar of component.state[stateVariable].additionalStateVariablesDefined) {
              if (!component.state[additionalVar]) {
                await this.createFromArrayEntry({
                  stateVariable: additionalVar,
                  component,
                  initializeOnly: true
                });
              }
            }
          }


          await this.dependencies.setUpStateVariableDependencies({
            component, stateVariable,
            allStateVariablesAffected,
            core: this,
          });

          let newStateVariablesToResolve = [];

          for (let varName of allStateVariablesAffected) {

            this.dependencies.checkForCircularDependency({
              componentName: component.componentName,
              varName
            });

            newStateVariablesToResolve.push(varName);

            if (component.state[varName].determineDependenciesStateVariable) {
              newStateVariablesToResolve.push(component.state[varName].determineDependenciesStateVariable)
            }

          }

          await this.dependencies.resolveStateVariablesIfReady({
            component,
            stateVariables: newStateVariablesToResolve,
          });

          return
        }
      }
    }

    throw Error(`Unknown state variable ${stateVariable} of ${component.componentName}`);

  }

  async markStateVariableAndUpstreamDependentsStale({ component, varName }) {

    // console.log(`mark state variable ${varName} of ${component.componentName} and updeps stale`)

    this.updateInfo.componentsTouched.push(component.componentName);

    let allStateVariablesAffectedObj = { [varName]: component.state[varName] };
    if (component.state[varName].additionalStateVariablesDefined) {
      component.state[varName].additionalStateVariablesDefined.forEach(x => allStateVariablesAffectedObj[x] = component.state[x]);
    }


    let currentFreshnessInfo = await this.lookUpCurrentFreshness({ component, varName, allStateVariablesAffectedObj });
    let previouslyFreshVars = [];
    let previouslyEffectivelyFresh = [];
    let sumPreviouslyPartiallyFresh = 0;

    for (let vName in allStateVariablesAffectedObj) {
      let stateVarObj = allStateVariablesAffectedObj[vName]
      // if don't have a getter set, this indicates that, before this markStale function,
      // a state variable was fresh.
      if (!(Object.getOwnPropertyDescriptor(stateVarObj, 'value').get || stateVarObj.immutable)) {
        previouslyFreshVars.push(vName);
      } else if (currentFreshnessInfo) {
        if (currentFreshnessInfo.fresh && currentFreshnessInfo.fresh[vName]) {
          previouslyEffectivelyFresh.push(vName);
        } else if (currentFreshnessInfo.partiallyFresh && currentFreshnessInfo.partiallyFresh[vName]) {
          sumPreviouslyPartiallyFresh += currentFreshnessInfo.partiallyFresh[vName];
        }
      }
    }

    previouslyEffectivelyFresh.push(...previouslyFreshVars)

    let aVarWasFreshOrPartiallyFresh = previouslyEffectivelyFresh.length > 0 || sumPreviouslyPartiallyFresh > 0;

    let varsChanged = {};
    for (let vName in allStateVariablesAffectedObj) {
      varsChanged[vName] = true;
    }

    let freshnessDecreased = false;

    if (aVarWasFreshOrPartiallyFresh) {

      let result = await this.processMarkStale({ component, varName, allStateVariablesAffectedObj });

      if (result.fresh) {
        for (let vName in result.fresh) {
          if (result.fresh[vName]) {
            delete varsChanged[vName];
          }
        }
      }

      let sumNewPartiallyFresh = 0;
      for (let vName in allStateVariablesAffectedObj) {
        if (previouslyEffectivelyFresh.includes(vName) && !(result.fresh && result.fresh[vName])) {
          freshnessDecreased = true;
          break;
        }
        if (result.partiallyFresh && result.partiallyFresh[vName]) {
          sumNewPartiallyFresh += result.partiallyFresh[vName];
        }
      }

      if (sumNewPartiallyFresh < sumPreviouslyPartiallyFresh) {
        freshnessDecreased = true;
      }

      if (result.updateReplacements) {
        this.updateInfo.compositesToUpdateReplacements.push(component.componentName);
      }

      if (result.updateParentRenderedChildren) {
        // find ancestor that isn't a composite and mark it to update children to render
        for (let ancestorObj of component.ancestors) {
          if (!this.allComponentClasses._composite.isPrototypeOf(
            ancestorObj.componentCase
          )) {
            // found non-composite ancestor
            if (ancestorObj.componentClass.renderChildren) {
              this.componentsWithChangedChildrenToRender.add(ancestorObj.componentName);
            }
            break;
          }
        }
      }

      if (result.updateActionChaining) {
        let chainObj = this.updateInfo.componentsToUpdateActionChaining[component.componentName];
        if (!chainObj) {
          chainObj = this.updateInfo.componentsToUpdateActionChaining[component.componentName] = [];
        }
        for (let vName in allStateVariablesAffectedObj) {
          if (!chainObj.includes(vName)) {
            chainObj.push(vName);
          }
        }
      }

      if (result.updateDependencies) {
        for (let vName of result.updateDependencies) {
          component.state[vName].needDependenciesUpdated = true;
        }
      }

    }

    for (let vName in varsChanged) {

      let stateVarObj = allStateVariablesAffectedObj[vName];

      // delete recursive dependency values, if they exist
      delete stateVarObj.recursiveDependencyValues;

      if (previouslyFreshVars.includes(vName)) {

        // save old value
        // mark stale by putting getter back in place to get a new value next time it is requested
        stateVarObj._previousValue = await stateVarObj.value;
        delete stateVarObj.value;
        let getStateVar = this.getStateVariableValue;
        Object.defineProperty(stateVarObj, 'value', { get: () => getStateVar({ component, stateVariable: vName }), configurable: true });
      }

    }

    // we recurse on upstream dependents
    if (freshnessDecreased) {
      for (let vName in varsChanged) {
        await this.markUpstreamDependentsStale({ component, varName: vName });
      }
    }

  }

  async lookUpCurrentFreshness({ component, varName, allStateVariablesAffectedObj }) {


    let stateVarObj = component.state[varName];

    if (!stateVarObj.getCurrentFreshness) {
      return;
    }

    let freshnessInfo = stateVarObj.freshnessInfo;

    let arrayKeys, arraySize;

    if (stateVarObj.isArrayEntry) {
      // have to use last calculated value of arrayKeys
      // because can't evaluate state variable in middle of marking stale

      arrayKeys = new Proxy(stateVarObj._arrayKeys, readOnlyProxyHandler);

    }

    if (stateVarObj.isArrayEntry || stateVarObj.isArray) {
      // have to use old value of arraySize
      // because can't evaluate state variable in middle of marking stale

      let arraySizeStateVar = component.state[stateVarObj.arraySizeStateVariable];
      arraySize = arraySizeStateVar._previousValue;
      let varWasFresh = !(Object.getOwnPropertyDescriptor(arraySizeStateVar, 'value').get || arraySizeStateVar.immutable);
      if (varWasFresh) {
        arraySize = await arraySizeStateVar.value;
      }

      if (Array.isArray(arraySize)) {
        arraySize = new Proxy(arraySize, readOnlyProxyHandler);
      } else {
        arraySize = [];
      }

    }

    let result = stateVarObj.getCurrentFreshness({
      freshnessInfo,
      arrayKeys, arraySize,
    });

    if (result.partiallyFresh) {
      // if have array entry, then intrepret partiallyfresh as indicating
      // freshness of array entry, not whole array
      for (let vName in allStateVariablesAffectedObj) {
        if (allStateVariablesAffectedObj[vName].isArrayEntry) {
          let arrayName = allStateVariablesAffectedObj[vName].arrayStateVariable;
          result.partiallyFresh[vName] = result.partiallyFresh[arrayName];
          delete result.partiallyFresh[arrayName];
        }
      }
    }

    if (result.fresh) {
      // if have array entry, then intrepret fresh as indicating
      // freshness of array entry, not whole array
      for (let vName in allStateVariablesAffectedObj) {
        if (allStateVariablesAffectedObj[vName].isArrayEntry) {
          let arrayName = allStateVariablesAffectedObj[vName].arrayStateVariable;
          if (arrayName in result.fresh) {
            result.fresh[vName] = result.fresh[arrayName];
            delete result.fresh[arrayName];
          }
        }
      }
    }

    // console.log(`result of lookUpCurrentFreshness of ${varName} of ${component.componentName}`)
    // console.log(JSON.parse(JSON.stringify(result)))

    return result;
  }

  async processMarkStale({ component, varName, allStateVariablesAffectedObj }) {
    // if the stateVariable varName (or its array state variable)
    // has a markStale function, then run that function,
    // giving it arguments with information about what changed

    // markStale may change the freshnessInfo for varName (or its array state variable)
    // and will return an object with attributes
    // - fresh: if the variable is to be considered completely fresh,
    //   indicating the mark stale process should not recurse
    // - partiallyFresh: if the variable is partially fresh,
    //   indicating the mark stale process should recurse,
    //   but the variable should be marked to allow later mark stale
    //   processes that involve the variable to process the variable again
    // - updateReplacements: set to true if need to update composite
    //   replacements after marking this variable stale


    let stateVarObj = component.state[varName];

    if (!stateVarObj.markStale || !stateVarObj.initiallyResolved) {
      let fresh = {};
      Object.keys(allStateVariablesAffectedObj).forEach(x => fresh[x] = false)
      return { fresh }
    }

    let changes = {};
    let downDeps = this.dependencies.downstreamDependencies[component.componentName][varName];

    for (let dependencyName in downDeps) {
      let dep = downDeps[dependencyName];
      let depChanges = {};
      let foundDepChange = false;
      if (dep.componentIdentityChanged) {
        depChanges.componentIdentityChanged = true;
        foundDepChange = true;
      }
      if (dep.componentIdentitiesChanged) {
        depChanges.componentIdentitiesChanged = true;
        foundDepChange = true;
      }
      if (dep.valuesChanged) {
        depChanges.valuesChanged = dep.valuesChanged;
        foundDepChange = true;
      }
      if (foundDepChange) {
        changes[dependencyName] = depChanges;
      }

    }

    let freshnessInfo = stateVarObj.freshnessInfo;

    let arrayKeys, arraySize;

    if (stateVarObj.isArrayEntry) {
      // have to use last calculated value of arrayKeys
      // because can't evaluate state variable in middle of marking stale

      arrayKeys = new Proxy(stateVarObj._arrayKeys, readOnlyProxyHandler);

    }

    if (stateVarObj.isArrayEntry || stateVarObj.isArray) {
      // have to use old value of arraySize
      // because can't evaluate state variable in middle of marking stale

      let arraySizeStateVar = component.state[stateVarObj.arraySizeStateVariable];
      arraySize = arraySizeStateVar._previousValue;
      let varWasFresh = !(Object.getOwnPropertyDescriptor(arraySizeStateVar, 'value').get || arraySizeStateVar.immutable);
      if (varWasFresh) {
        arraySize = await arraySizeStateVar.value;
      }

      if (Array.isArray(arraySize)) {
        arraySize = new Proxy(arraySize, readOnlyProxyHandler);
      } else {
        arraySize = [];
      }

    }

    let result = stateVarObj.markStale({
      freshnessInfo,
      changes,
      arrayKeys, arraySize,
    });

    // console.log(`result of mark stale`, deepClone(result))

    if (result.partiallyFresh) {
      // if have array entry, then intrepret partiallyfresh as indicating
      // freshness of array entry, not whole array
      for (let vName in allStateVariablesAffectedObj) {
        if (allStateVariablesAffectedObj[vName].isArrayEntry) {
          let arrayName = allStateVariablesAffectedObj[vName].arrayStateVariable;
          result.partiallyFresh[vName] = result.partiallyFresh[arrayName];
          delete result.partiallyFresh[arrayName];
        }
      }
    }


    if (result.fresh) {
      // if have array entry, then intrepret fresh as indicating
      // freshness of array entry, not whole array
      for (let vName in allStateVariablesAffectedObj) {
        if (allStateVariablesAffectedObj[vName].isArrayEntry) {
          let arrayName = allStateVariablesAffectedObj[vName].arrayStateVariable;
          if (arrayName in result.fresh) {
            result.fresh[vName] = result.fresh[arrayName];
            delete result.fresh[arrayName];
          }
        }
      }
    }

    // console.log(`result of process mark stale of ${varName} of ${component.componentName}`)
    // console.log(JSON.parse(JSON.stringify(result)))

    return result;
  }

  async markUpstreamDependentsStale({ component, varName }) {
    // Recursively mark every upstream dependency of component/varName as stale
    // If a state variable is already stale (has a getter in place)
    // then don't recurse
    // Before marking a stateVariable as stale, run markStale function, if it exists
    // Record additional information about the staleness from result of markStale,
    // and recurse only if markStale indicates variable is actually stale

    let componentName = component.componentName;
    let getStateVar = this.getStateVariableValue;

    // console.log(`marking upstream of ${varName} of ${componentName} as stale`);

    let upstream = this.dependencies.upstreamDependencies[componentName][varName];

    let freshnessInfo;

    if (component.state[varName]) {
      freshnessInfo = component.state[varName].freshnessInfo;
    }

    if (upstream) {
      for (let upDep of upstream) {

        // TODO: remove all these error checks to speed up process
        // once we're confident bugs have been removed?

        let foundVarChange = false;

        if (upDep.markStale) {
          await upDep.markStale();
        }

        if (upDep.downstreamComponentNames) {
          // this particular upstream dependency has multiple downstream components
          // must find which one of those components correspond to current component

          let componentInd = upDep.downstreamComponentNames.indexOf(componentName);
          if (componentInd === -1) {
            // presumably component was deleted
            continue;
          }

          if (upDep.mappedDownstreamVariableNamesByComponent) {

            // if have multiple components, there must be multiple variables
            // ensure that varName is one of them
            let varInd = upDep.mappedDownstreamVariableNamesByComponent[componentInd].indexOf(varName);
            if (varInd === -1) {
              throw Error(`something went wrong as ${varName} not a downstreamVariable of ${upDep.dependencyName}`);
            }

            if (upDep.dependencyType === "determineDependencies") {
              upDep.recalculateDependencies = true;
            }


            // records that component (index componentInd) and varName have changed
            if (!upDep.valuesChanged) {
              upDep.valuesChanged = [];
            }
            if (!upDep.valuesChanged[componentInd]) {
              upDep.valuesChanged[componentInd] = {};
            }
            if (!upDep.valuesChanged[componentInd][varName]) {
              upDep.valuesChanged[componentInd][varName] = {};
            }
            upDep.valuesChanged[componentInd][varName].potentialChange = true;

            // add any additional information about the stalename of component/varName
            if (freshnessInfo) {
              upDep.valuesChanged[componentInd][varName].freshnessInfo
                = new Proxy(freshnessInfo, readOnlyProxyHandler);
            }

            foundVarChange = true;
          } else if (varName === upDep.downstreamVariableNameIfNoVariables) {
            // no original downstream variable names
            // but matched the placeholder
            // We just mark upDep as changed

            if (!upDep.valuesChanged) {
              upDep.valuesChanged = { [upDep.downstreamVariableNameIfNoVariables]: {} };
            }

            upDep.componentIdentityChanged = true;

            upDep.valuesChanged[upDep.downstreamVariableNameIfNoVariables].potentialChange = true;

            foundVarChange = true;

          }
        }

        if (foundVarChange) {

          this.updateInfo.componentsTouched.push(upDep.upstreamComponentName);

          let upVarName = upDep.upstreamVariableNames[0];
          let upDepComponent = this._components[upDep.upstreamComponentName];
          // let upVar = upDepComponent.state[upVarName];

          let allStateVariablesAffectedObj = {};
          upDep.upstreamVariableNames.forEach(x => allStateVariablesAffectedObj[x] = upDepComponent.state[x]);

          let currentFreshnessInfo = await this.lookUpCurrentFreshness({
            component: upDepComponent,
            varName: upVarName,
            allStateVariablesAffectedObj,
          });

          let previouslyFreshVars = [];
          let previouslyEffectivelyFresh = [];
          let sumPreviouslyPartiallyFresh = 0;
          for (let vName in allStateVariablesAffectedObj) {
            let stateVarObj = allStateVariablesAffectedObj[vName]
            // if don't have a getter set, this indicates that, before this markStale function,
            // a state variable was fresh.
            if (!(Object.getOwnPropertyDescriptor(stateVarObj, 'value').get || stateVarObj.immutable)) {
              previouslyFreshVars.push(vName);
            } else if (currentFreshnessInfo) {
              if (currentFreshnessInfo.fresh && currentFreshnessInfo.fresh[vName]) {
                previouslyEffectivelyFresh.push(vName);
              } else if (currentFreshnessInfo.partiallyFresh && currentFreshnessInfo.partiallyFresh[vName]) {
                sumPreviouslyPartiallyFresh += currentFreshnessInfo.partiallyFresh[vName];
              }
            }
          }

          previouslyEffectivelyFresh.push(...previouslyFreshVars)

          let aVarWasFreshOrPartiallyFresh = previouslyEffectivelyFresh.length > 0 || sumPreviouslyPartiallyFresh > 0;

          let varsChanged = {};
          for (let vName in allStateVariablesAffectedObj) {
            varsChanged[vName] = true;
          }

          let freshnessDecreased = false;

          if (aVarWasFreshOrPartiallyFresh) {

            let result = await this.processMarkStale({
              component: upDepComponent,
              varName: upVarName,
              allStateVariablesAffectedObj,
            });

            if (result.fresh) {
              for (let vName in result.fresh) {
                if (result.fresh[vName]) {
                  delete varsChanged[vName];
                }
              }
            }

            let sumNewPartiallyFresh = 0;
            for (let vName in allStateVariablesAffectedObj) {
              if (previouslyEffectivelyFresh.includes(vName) && !(result.fresh && result.fresh[vName])) {
                freshnessDecreased = true;
                break;
              }
              if (result.partiallyFresh && result.partiallyFresh[vName]) {
                sumNewPartiallyFresh += result.partiallyFresh[vName];
              }
            }

            if (sumNewPartiallyFresh < sumPreviouslyPartiallyFresh) {
              freshnessDecreased = true;
            }


            if (result.updateReplacements) {
              this.updateInfo.compositesToUpdateReplacements.push(upDep.upstreamComponentName);
            }

            if (result.updateParentRenderedChildren) {
              // find ancestor that isn't a composite and mark it to update children to render
              for (let ancestorObj of upDepComponent.ancestors) {
                if (!this.allComponentClasses._composite.isPrototypeOf(
                  ancestorObj.componentCase
                )) {
                  // found non-composite ancestor
                  if (ancestorObj.componentClass.renderChildren) {
                    this.componentsWithChangedChildrenToRender.add(ancestorObj.componentName);
                  }
                  break;
                }
              }
            }

            if (result.updateActionChaining) {
              let chainObj = this.updateInfo.componentsToUpdateActionChaining[upDep.componentName];
              if (!chainObj) {
                chainObj = this.updateInfo.componentsToUpdateActionChaining[upDep.componentName] = [];
              }
              for (let vName in allStateVariablesAffectedObj) {
                if (!chainObj.includes(vName)) {
                  chainObj.push(vName);
                }
              }
            }

            if (result.updateDependencies) {
              for (let vName of result.updateDependencies) {
                component.state[vName].needDependenciesUpdated = true;
              }
            }

          }

          for (let vName in varsChanged) {

            let stateVarObj = allStateVariablesAffectedObj[vName];

            // delete recursive dependency values, if they exist
            delete stateVarObj.recursiveDependencyValues;

            if (previouslyFreshVars.includes(vName)) {

              // save old value
              // mark stale by putting getter back in place to get a new value next time it is requested
              stateVarObj._previousValue = await stateVarObj.value;
              delete stateVarObj.value;
              Object.defineProperty(stateVarObj, 'value', { get: () => getStateVar({ component: upDepComponent, stateVariable: vName }), configurable: true });
            }

          }

          // we recurse on upstream dependents
          if (freshnessDecreased) {
            for (let vName in varsChanged) {
              await this.markUpstreamDependentsStale({
                component: upDepComponent,
                varName: vName,
              });
            }
          }

        }
      }
    }

  }

  // evaluatedDeferredChildStateVariables(component) {
  //   for (let child of component.activeChildren) {
  //     if (child.componentType === "string") {
  //       for (let varName in child.state) {
  //         if (child.state[varName].deferred) {
  //           let evaluateSoNoLongerDeferred = child.state[varName].value;
  //         }
  //       }
  //     }
  //   }
  // }

  registerComponent(component) {
    if (component.componentName in this._components) {
      throw Error(`Duplicate componentName: ${component.componentName}`);
    }
    this._components[component.componentName] = component;
  }

  deregisterComponent(component, recursive = true) {
    if (recursive === true) {
      for (let childName in component.allChildren) {
        this.deregisterComponent(component.allChildren[childName].component);
      }
    }

    delete this._components[component.componentName];
  }

  setAncestors(component, ancestors = []) {

    // set ancestors based on allChildren and attribute components
    // so that all components get ancestors
    // even if not activeChildren or definingChildren

    component.ancestors = ancestors;

    let ancestorsForChildren = [
      {
        componentName: component.componentName,
        componentClass: component.constructor
      },
      ...component.ancestors
    ];

    for (let childName in component.allChildren) {
      let unproxiedChild = this._components[childName];
      this.setAncestors(unproxiedChild, ancestorsForChildren);
    }

    for (let attrName in component.attributes) {
      let comp = component.attributes[attrName].component;
      if (comp) {
        this.setAncestors(comp, ancestorsForChildren)
      }
    }
  }

  async addChildrenAndRecurseToShadows({ parent, indexOfDefiningChildren,
    newChildren, assignNamesOffset
  }) {

    this.spliceChildren(parent, indexOfDefiningChildren, newChildren);

    let newChildrenResult = await this.processNewDefiningChildren({ parent });

    let addedComponents = {};
    let deletedComponents = {};

    if (!newChildrenResult.success) {
      return newChildrenResult;
    }


    for (let child of newChildren) {
      if (typeof child === "object") {
        addedComponents[child.componentName] = child;
      }
    }


    if (parent.shadowedBy) {
      for (let shadowingParent of parent.shadowedBy) {
        if (shadowingParent.shadows.propVariable) {
          continue;
        }

        let shadowingSerializeChildren = [];
        for (let child of newChildren) {
          shadowingSerializeChildren.push(await child.serialize())
        }
        shadowingSerializeChildren = postProcessCopy({
          serializedComponents: shadowingSerializeChildren,
          componentName: shadowingParent.shadows.compositeName
        });

        let shadowingNewNamespace = shadowingParent.attributes.newNamespace && shadowingParent.attributes.newNamespace.primitive;
        // we can use original only if we created a new namespace
        let originalNamesAreConsistent = shadowingNewNamespace;

        let processResult = serializeFunctions.processAssignNames({
          indOffset: assignNamesOffset,
          serializedComponents: shadowingSerializeChildren,
          parentName: shadowingParent.componentName,
          parentCreatesNewNamespace: shadowingNewNamespace,
          componentInfoObjects: this.componentInfoObjects,
          originalNamesAreConsistent,
        });

        shadowingSerializeChildren = processResult.serializedComponents;


        let unproxiedShadowingParent = this._components[shadowingParent.componentName];
        this.parameterStack.push(unproxiedShadowingParent.sharedParameters, false);

        let namespaceForUnamed;
        if (shadowingNewNamespace) {
          namespaceForUnamed = shadowingParent.componentName + "/";
        } else {
          namespaceForUnamed = getNamespaceFromName(shadowingParent.componentName);
        }

        let createResult = await this.createIsolatedComponentsSub({
          serializedComponents: shadowingSerializeChildren,
          ancestors: shadowingParent.ancestors,
          createNameContext: shadowingParent.componentName + "|addChildren|" + assignNamesOffset,
          namespaceForUnamed,
        });

        this.parameterStack.pop();


        let shadowResult = await this.addChildrenAndRecurseToShadows({
          parent: unproxiedShadowingParent,
          indexOfDefiningChildren,
          newChildren: createResult.components,
          assignNamesOffset
        });

        if (!shadowResult.success) {
          throw Error(`was able to add components to parent but not shadows!`)
        }

        Object.assign(addedComponents, shadowResult.addedComponents)

      }
    }


    return {
      success: true,
      deletedComponents,
      addedComponents,
    }
  }

  async processNewDefiningChildren({ parent, expandComposites = true }) {

    this.parameterStack.push(parent.sharedParameters, false);
    let childResult = await this.deriveChildResultsFromDefiningChildren({
      parent, expandComposites
    });
    this.parameterStack.pop();

    let ancestorsForChildren = [
      {
        componentName: parent.componentName,
        componentClass: parent.constructor
      },
      ...parent.ancestors
    ];

    // set ancestors for allChildren of parent
    // since could replace newChildren by adapters or via composites
    for (let childName in parent.allChildren) {
      let unproxiedChild = this._components[childName];
      this.setAncestors(unproxiedChild, ancestorsForChildren);
    }



    return childResult;

  }

  spliceChildren(parent, indexOfDefiningChildren, newChildren) {
    // splice newChildren into parent.definingChildren
    // definingChildrenNumber is the index of parent.definingChildren
    // before which to splice the newChildren (set to array length to add at end)

    let numDefiningChildren = parent.definingChildren.length;

    if (!Number.isInteger(indexOfDefiningChildren) ||
      indexOfDefiningChildren > numDefiningChildren ||
      indexOfDefiningChildren < 0) {
      throw Error("Can't add children at index " + indexOfDefiningChildren + ". Invalid index.");
    }

    // perform the actual splicing into children
    parent.definingChildren.splice(indexOfDefiningChildren, 0, ...newChildren);

  }

  finishUpdate({ deletedComponents, addedComponents, init = false } = {}) {

    // TODO: review this function and what it is supposed to be doing

    // for now, reinitialize all renderers
    // TODO: initialize just those renderers that changed
    // (maybe as part of updates, like upstreamupdates?)
    //Should only be called on new components

    //this.initializeRenderers([this._components['__document1']]);

    // this.rebuildRenderComponents();

    // if (init === false) {
    //   this.update({ doenetTags: this._renderComponents });
    // }
  }

  async deleteComponents({ components, deleteUpstreamDependencies = true,
    skipProcessingChildrenOfParents = []
  }) {

    // to delete a component, one must
    // 1. recursively delete all children and attribute components
    // 3. should we delete or mark components who are upstream dependencies?
    // 4. for all other downstream dependencies,
    //    delete upstream link back to component

    if (!Array.isArray(components)) {
      components = [components];
    }

    // TODO: if delete a shadow directly it should be an error
    // (though it will be OK to delete them through other side effects)

    // step 1. Determine which components to delete
    const componentsToDelete = {}
    this.determineComponentsToDelete({
      components,
      deleteUpstreamDependencies,
      componentsToDelete
    });



    //Calculate parent set
    const parentsOfPotentiallyDeleted = {};
    for (let componentName in componentsToDelete) {
      let component = componentsToDelete[componentName];
      let parent = this.components[component.parentName];

      // only add parent if it is not in componentsToDelete itself
      if (parent === undefined || parent.componentName in componentsToDelete) {
        continue;
      }
      let parentObj = parentsOfPotentiallyDeleted[component.parentName];
      if (parentObj === undefined) {
        parentObj =
        {
          parent: this._components[component.parentName],
          childNamesToBeDeleted: new Set(),
        }
        parentsOfPotentiallyDeleted[component.parentName] = parentObj;
      }
      parentObj.childNamesToBeDeleted.add(componentName);
    }


    // if component is a replacement of another component,
    // need to delete component from the replacement
    // so that it isn't added back as a child of its parent
    // Also keep track of which ones deleted so can add back to replacements
    // if the deletion is unsuccessful
    let replacementsDeletedFromComposites = [];

    for (let componentName in componentsToDelete) {
      let component = this._components[componentName];
      if (component.replacementOf) {
        let composite = component.replacementOf;

        let replacementNames = composite.replacements.map(x => x.componentName);

        let replacementInd = replacementNames.indexOf(componentName);
        if (replacementInd !== -1) {
          composite.replacements.splice(replacementInd, 1);
          if (!replacementsDeletedFromComposites.includes(composite.componentName)) {
            replacementsDeletedFromComposites.push(composite.componentName);
          }
        }
      }
    }

    for (let compositeName of replacementsDeletedFromComposites) {
      if (!(compositeName in componentsToDelete)) {
        await this.dependencies.addBlockersFromChangedReplacements(this._components[compositeName])
      }
    }

    // delete component from parent's defining children
    // and record parents
    let allParents = [];
    for (let parentName in parentsOfPotentiallyDeleted) {
      let parentObj = parentsOfPotentiallyDeleted[parentName];
      let parent = parentObj.parent;
      allParents.push(parent);

      // if (parent.activeChildren) {
      //   this.evaluatedDeferredChildStateVariables(parent);
      // }

      for (let ind = parent.definingChildren.length - 1; ind >= 0; ind--) {
        let child = parent.definingChildren[ind];
        if (parentObj.childNamesToBeDeleted.has(child.componentName)) {
          parent.definingChildren.splice(ind, 1);  // delete from array
        }
      }

      if (!skipProcessingChildrenOfParents.includes(parent.componentName)) {
        await this.processNewDefiningChildren({ parent, expandComposites: false });
      }

    }


    for (let componentName in componentsToDelete) {
      let component = this._components[componentName];

      if (component.shadows) {
        let shadowedComponent = this._components[component.shadows.componentName];
        if (shadowedComponent.shadowedBy.length === 1) {
          delete shadowedComponent.shadowedBy;
        } else {
          shadowedComponent.shadowedBy.splice(shadowedComponent.shadowedBy.indexOf(component), 1);
        }
      }

      this.dependencies.deleteAllDownstreamDependencies({ component });

      // record any upstream dependencies that depend directly on componentName
      // (componentIdentity, componentStateVariable*)

      for (let varName in this.dependencies.upstreamDependencies[component.componentName]) {

        let upDeps = this.dependencies.upstreamDependencies[component.componentName][varName];
        for (let upDep of upDeps) {
          if (upDep.specifiedComponentName && (upDep.specifiedComponentName in componentsToDelete)) {
            let dependenciesMissingComponent = this.dependencies.updateTriggers.dependenciesMissingComponentBySpecifiedName[upDep.specifiedComponentName];
            if (!dependenciesMissingComponent) {
              dependenciesMissingComponent = this.dependencies.updateTriggers.dependenciesMissingComponentBySpecifiedName[upDep.specifiedComponentName] = [];
            }
            if (!dependenciesMissingComponent.includes(upDep)) {
              dependenciesMissingComponent.push(upDep);
            }

          }
        }
      }


      await this.dependencies.deleteAllUpstreamDependencies({ component });

      if (!this.updateInfo.deletedStateVariables[component.componentName]) {
        this.updateInfo.deletedStateVariables[component.componentName] = [];
      }
      this.updateInfo.deletedStateVariables[component.componentName].push(...Object.keys(component.state))

      this.updateInfo.deletedComponents[component.componentName] = true;
      delete this.unmatchedChildren[component.componentName];

      delete this.stateVariableChangeTriggers[component.componentName];

    }

    for (let componentName in componentsToDelete) {
      let component = this._components[componentName];

      // console.log(`deregistering ${componentName}`)

      // don't use recursive form since all children should already be included
      this.deregisterComponent(component, false);

    }


    // remove deleted components from this.updateInfo arrays
    this.updateInfo.componentsTouched = [... new Set(this.updateInfo.componentsTouched)].filter(x => !(x in componentsToDelete))
    this.updateInfo.compositesToUpdateReplacements = [... new Set(this.updateInfo.compositesToUpdateReplacements)].filter(x => !(x in componentsToDelete))

    return {
      success: true,
      deletedComponents: componentsToDelete,
      parentsOfDeleted: allParents,
    };

  }

  determineComponentsToDelete({ components, deleteUpstreamDependencies, componentsToDelete }) {
    for (let component of components) {
      if (typeof component !== "object") {
        continue;
      }

      if (component.componentName in componentsToDelete) {
        continue;
      }

      // add unproxied component
      componentsToDelete[component.componentName] = this._components[component.componentName];

      // recurse on allChildren and attributes
      let componentsToRecurse = Object.values(component.allChildren).map(x => x.component);

      for (let attrName in component.attributes) {
        let comp = component.attributes[attrName].component;
        if (comp) {
          componentsToRecurse.push(comp)
        }
      }

      // if delete an adapter, also delete component it is adapting
      if (component.adaptedFrom !== undefined) {
        componentsToRecurse.push(component.adaptedFrom);
      }

      if (deleteUpstreamDependencies === true) {

        // TODO: recurse on copy of the component (other composites?)

        // recurse on components that shadow
        if (component.shadowedBy) {
          componentsToRecurse.push(...component.shadowedBy);
        }

        // recurse on replacements and adapters
        if (component.adapterUsed) {
          componentsToRecurse.push(component.adapterUsed);
        }
        if (component.replacements) {
          componentsToRecurse.push(...component.replacements);
        }
      }

      this.determineComponentsToDelete({
        components: componentsToRecurse,
        deleteUpstreamDependencies,
        componentsToDelete
      });

    }
  }

  async updateCompositeReplacements({ component, componentChanges, sourceOfUpdate }) {

    // TODO: this function is only partially converted to the new system


    // console.log("updateCompositeReplacements " + component.componentName);

    let deletedComponents = {};
    let addedComponents = {};
    let parentsOfDeleted = new Set();

    if (component.shadows) {
      // if shadows, don't update replacements
      // instead, replacements will get updated when shadowed component
      // is updated

      let results = {
        success: true,
        deletedComponents,
        addedComponents,
        parentsOfDeleted,
      };

      return results;
    }


    let proxiedComponent = this.components[component.componentName];

    if (!component.replacements) {
      component.replacements = [];
    }

    // evaluate readyToExpandWhenResolved
    // to make sure all dependencies needed to calculate
    // replacement changes are resolved
    // TODO: why must we evaluate and not just resolve it?
    await component.stateValues.readyToExpandWhenResolved;

    const replacementChanges = await component.constructor.calculateReplacementChanges({
      component: proxiedComponent,
      componentChanges,
      components: this.components,
      workspace: component.replacementsWorkspace,
      componentInfoObjects: this.componentInfoObjects,
      flags: this.flags,
      resolveItem: this.dependencies.resolveItem.bind(this.dependencies),
      publicCaseInsensitiveAliasSubstitutions: this.publicCaseInsensitiveAliasSubstitutions.bind(this)
    });

    if (component.constructor.stateVariableToEvaluateAfterReplacements) {
      await component.stateValues[component.constructor.stateVariableToEvaluateAfterReplacements];
    }


    // console.log("replacement changes for " + component.componentName);
    // console.log(replacementChanges);
    // console.log(component.replacements.map(x => x.componentName));
    // console.log(component.replacements);
    // console.log(component.unresolvedState);
    // console.log(component.unresolvedDependencies);


    // let changedReplacementIdentitiesOfComposites = [];

    // iterate through all replacement changes
    for (let change of replacementChanges) {

      if (change.changeType === "add") {

        if (change.replacementsToWithhold !== undefined) {
          await this.adjustReplacementsToWithhold({
            component, change, componentChanges,
          });
        }

        let unproxiedComponent = this._components[component.componentName];
        this.parameterStack.push(unproxiedComponent.sharedParameters, false);


        let newComponents;

        let currentShadowedBy = {
          [component.componentName]: calculateAllComponentsShadowing(component)
        }

        let numberToDelete = change.numberReplacementsToReplace;
        let firstIndex = change.firstReplacementInd;

        if (numberToDelete > 0 && change.changeTopLevelReplacements) {

          // delete replacements before creating new replacements so that can reuse componentNames
          await this.deleteReplacementsFromShadowsThenComposite({
            change, composite: component,
            componentChanges, sourceOfUpdate,
            parentsOfDeleted, deletedComponents, addedComponents,
            processNewChildren: false,
          });

        }

        if (change.serializedReplacements) {

          let serializedReplacements = change.serializedReplacements;

          let namespaceForUnamed;
          if (component.attributes.newNamespace && component.attributes.newNamespace.primitive) {
            namespaceForUnamed = component.componentName + "/";
          } else {
            namespaceForUnamed = getNamespaceFromName(component.componentName);
          }

          let createResult = await this.createIsolatedComponentsSub({
            serializedComponents: serializedReplacements,
            ancestors: component.ancestors,
            createNameContext: component.componentName + "|replacements",
            namespaceForUnamed,
            componentsReplacementOf: component
          });

          newComponents = createResult.components;

        } else {
          throw Error(`Invalid replacement change.`)
        }

        this.parameterStack.pop();

        let newReplacementsByComposite = {
          [component.componentName]: { newComponents, parent: change.parent }
        }

        if (unproxiedComponent.shadowedBy && currentShadowedBy[unproxiedComponent.componentName].length > 0) {
          let newReplacementsForShadows = await this.createShadowedReplacements({
            replacementsToShadow: newComponents,
            componentToShadow: unproxiedComponent,
            parentToShadow: change.parent,
            currentShadowedBy,
            assignNamesOffset: change.assignNamesOffset,
            componentChanges, sourceOfUpdate,
            parentsOfDeleted, deletedComponents, addedComponents,
          });

          Object.assign(newReplacementsByComposite, newReplacementsForShadows)
        }

        for (let compositeName in newReplacementsByComposite) {

          let composite = this._components[compositeName];

          // if composite was just deleted in previous pass of this loop, skip
          if (!composite) {
            continue;
          }

          let newReplacements = newReplacementsByComposite[compositeName].newComponents;

          if (!composite.isExpanded) {
            await this.expandCompositeComponent(composite);

            let newChange = {
              changeType: "addedReplacements",
              composite,
              newReplacements: composite.replacements,
              topLevel: true,
              firstIndex: 0,
              numberDeleted: 0
            };

            componentChanges.push(newChange);

            continue;
          }

          for (let comp of newReplacements) {
            if (typeof comp === "object") {
              addedComponents[comp.componentName] = comp;
            }

            // TODO: used to checkForDownstreamDependencies here
            // Is this needed for new system?
          }

          if (change.changeTopLevelReplacements === true) {

            let parent = this._components[composite.parentName];

            // splice in new replacements
            composite.replacements.splice(firstIndex, 0, ...newReplacements);
            await this.dependencies.addBlockersFromChangedReplacements(composite);

            let newChange = {
              changeType: "addedReplacements",
              composite,
              newReplacements,
              topLevel: true,
              firstIndex: firstIndex,
              numberDeleted: numberToDelete
            };

            componentChanges.push(newChange);

            await this.processNewDefiningChildren({ parent, expandComposites: false });

            this.updateInfo.componentsTouched.push(...await this.componentAndRenderedDescendants(parent));

          } else {
            // if not top level replacements

            // TODO: check if change.parent is appropriate dependency of composite?

            let parent = this._components[newReplacementsByComposite[compositeName].parent.componentName];

            this.spliceChildren(parent, change.indexOfDefiningChildren, newReplacements);

            await this.processNewDefiningChildren({ parent });

            for (let repl of newReplacements) {
              if (typeof repl === "object") {
                addedComponents[repl.componentName] = repl;
              }
            }

            this.updateInfo.componentsTouched.push(...await this.componentAndRenderedDescendants(parent));

            let newChange = {
              changeType: "addedReplacements",
              composite,
              newReplacements,
            };

            componentChanges.push(newChange);

          }
        }

      } else if (change.changeType === "delete") {

        if (change.replacementsToWithhold !== undefined) {
          await this.adjustReplacementsToWithhold({
            component, change, componentChanges,
          });
        }

        await this.deleteReplacementsFromShadowsThenComposite({
          change, composite: component,
          componentsToDelete: change.components,
          componentChanges, sourceOfUpdate,
          parentsOfDeleted, deletedComponents, addedComponents,
        });


      } else if (change.changeType === "moveDependency") {

        // TODO: this is not converted to new system
        throw Error('moveDependency not implemented');

      } else if (change.changeType === "addDependency") {

        // TODO: this is not converted to new system
        throw Error('addDependency not implemented');

      } else if (change.changeType === "updateStateVariables") {


        // TODO: check if component is appropriate dependency of composite

        this.updateInfo.componentsTouched.push(change.component.componentName);

        let workspace = {};
        let newStateVariableValues = {};
        for (let stateVariable in change.stateChanges) {
          let instruction = {
            componentName: change.component.componentName,
            stateVariable,
            value: change.stateChanges[stateVariable],
            overrideFixed: true
          }

          await this.requestComponentChanges({
            instruction, initialChange: false, workspace,
            newStateVariableValues,
          });
        }

        await this.processNewStateVariableValues(newStateVariableValues);


      } else if (change.changeType === "changeReplacementsToWithhold") {

        // don't change actual array of replacements
        // but just change those that will get added to activeChildren

        if (change.replacementsToWithhold !== undefined) {
          let compositesWithAdjustedReplacements =
            await this.adjustReplacementsToWithhold({
              component, change, componentChanges,
            });

        }

        await this.processChildChangesAndRecurseToShadows(component);

      }

    }


    let results = {
      success: true,
      deletedComponents,
      addedComponents,
      parentsOfDeleted,
    };

    return results;

  }

  async deleteReplacementsFromShadowsThenComposite({
    change, composite, componentsToDelete,
    componentChanges, sourceOfUpdate,
    parentsOfDeleted, deletedComponents, addedComponents,
    processNewChildren = true
  }) {

    let compositesDeletedFrom = [];

    if (!composite.isExpanded) {
      return compositesDeletedFrom;
    }

    if (composite.shadowedBy) {
      for (let shadowingComposite of composite.shadowedBy) {
        if (shadowingComposite.shadows.propVariable) {
          continue;
        }

        let shadowingComponentsToDelete;

        if (componentsToDelete) {
          shadowingComponentsToDelete = [];
          for (let compToDelete of componentsToDelete) {
            let shadowingCompToDelete;
            if (compToDelete.shadowedBy) {
              for (let cShadow of compToDelete.shadowedBy) {
                if (cShadow.shadows.propVariable) {
                  continue;
                }
                if (cShadow.shadows.compositeName === shadowingComposite.shadows.compositeName) {
                  shadowingCompToDelete = cShadow;
                  break;
                }
              }
            }
            if (!shadowingCompToDelete) {
              console.error(`could not find shadowing component of ${compToDelete.componentName}`)
            } else {
              shadowingComponentsToDelete.push(shadowingCompToDelete);
            }
          }

        }

        let additionalCompositesDeletedFrom = await this.deleteReplacementsFromShadowsThenComposite({
          change,
          composite: shadowingComposite,
          componentsToDelete: shadowingComponentsToDelete,
          componentChanges, sourceOfUpdate,
          parentsOfDeleted, deletedComponents, addedComponents,
          processNewChildren,
        });

        compositesDeletedFrom.push(...additionalCompositesDeletedFrom);

      }
    }

    if (change.changeTopLevelReplacements) {

      let firstIndex = change.firstReplacementInd;
      let numberToDelete = change.numberReplacementsToDelete;
      if (change.changeType === "add") {
        numberToDelete = change.numberReplacementsToReplace;
      }

      // delete from replacements
      let replacementsToDelete = composite.replacements.splice(firstIndex, numberToDelete);
      await this.dependencies.addBlockersFromChangedReplacements(composite);

      // TODO: why does this delete delete upstream components
      // but the non toplevel delete doesn't?
      let deleteResults = await this.deleteComponents({
        components: replacementsToDelete,
        componentChanges, sourceOfUpdate,
        skipProcessingChildrenOfParents: [composite.parentName]
      });

      if (processNewChildren) {
        // since skipped, process children now but without expanding composites
        await this.processNewDefiningChildren({
          parent: this._components[composite.parentName],
          expandComposites: false
        });
      }

      if (deleteResults.success === false) {
        throw Error("Couldn't delete components on composite update");
      }
      for (let parent of deleteResults.parentsOfDeleted) {
        parentsOfDeleted.add(parent.componentName);
        this.updateInfo.componentsTouched.push(...await this.componentAndRenderedDescendants(parent));
      }
      let deletedNamesByParent = {};
      for (let compName in deleteResults.deletedComponents) {
        let comp = deleteResults.deletedComponents[compName];
        let par = comp.parentName;
        if (deletedNamesByParent[par] === undefined) {
          deletedNamesByParent[par] = [];
        }
        deletedNamesByParent[par].push(compName);
      }
      let newChange = {
        changeType: "deletedReplacements",
        composite,
        topLevel: true,
        firstIndex: firstIndex,
        numberDeleted: numberToDelete,
        deletedNamesByParent: deletedNamesByParent,
        deletedComponents: deleteResults.deletedComponents,
      };
      componentChanges.push(newChange);
      Object.assign(deletedComponents, deleteResults.deletedComponents);
      let parent = this._components[composite.parentName];
      this.updateInfo.componentsTouched.push(...await this.componentAndRenderedDescendants(parent));
    }
    else {
      // if not change top level replacements
      let numberToDelete = componentsToDelete.length;
      // TODO: check if components are appropriate dependency of composite
      let deleteResults = await this.deleteComponents({
        components: componentsToDelete,
        deleteUpstreamDependencies: false,
        componentChanges: componentChanges,
        sourceOfUpdate: sourceOfUpdate,
      });
      if (deleteResults.success === false) {
        throw Error("Couldn't delete components prescribed by composite");
      }
      for (let parent of deleteResults.parentsOfDeleted) {
        parentsOfDeleted.add(parent.componentName);
        this.updateInfo.componentsTouched.push(...await this.componentAndRenderedDescendants(parent));
      }
      let deletedNamesByParent = {};
      for (let compName in deleteResults.deletedComponents) {
        let comp = deleteResults.deletedComponents[compName];
        let par = comp.parentName;
        if (deletedNamesByParent[par] === undefined) {
          deletedNamesByParent[par] = [];
        }
        deletedNamesByParent[par].push(compName);
      }
      let newChange = {
        changeType: "deletedReplacements",
        composite,
        numberDeleted: numberToDelete,
        deletedNamesByParent: deletedNamesByParent,
        deletedComponents: deleteResults.deletedComponents,
      };
      componentChanges.push(newChange);
      Object.assign(deletedComponents, deleteResults.deletedComponents);
      Object.assign(addedComponents, deleteResults.addedComponents);
    }

    return compositesDeletedFrom;

  }

  async processChildChangesAndRecurseToShadows(component) {
    let parent = this._components[component.parentName];
    await this.processNewDefiningChildren({ parent, expandComposites: false });
    this.updateInfo.componentsTouched.push(...await this.componentAndRenderedDescendants(parent));

    if (component.shadowedBy) {
      for (let shadowingComponent of component.shadowedBy) {
        if (shadowingComponent.shadows.propVariable) {
          continue;
        }
        await this.processChildChangesAndRecurseToShadows(shadowingComponent)
      }
    }
  }

  async createShadowedReplacements({
    replacementsToShadow,
    componentToShadow,
    parentToShadow,
    currentShadowedBy,
    assignNamesOffset,
    componentChanges, sourceOfUpdate,
    parentsOfDeleted, deletedComponents, addedComponents,
  }) {

    let newShadowedBy = calculateAllComponentsShadowing(componentToShadow);

    if (!currentShadowedBy[componentToShadow.componentName] ||
      !newShadowedBy.every(
        x => currentShadowedBy[componentToShadow.componentName].includes(x)
      )
    ) {
      // If components shadowing componentToShadow increased
      // that means it is shadowed by one of its newly created replacements
      // so we have a circular reference
      throw Error(`circular reference involving ${componentToShadow.componentName}`);
    }

    // use compositesBeingExpanded to look for circular dependence
    this.updateInfo.compositesBeingExpanded.push(componentToShadow.componentName);

    let newComponentsForShadows = {};

    for (let shadowingComponent of componentToShadow.shadowedBy) {
      if (shadowingComponent.shadows.propVariable) {
        continue;
      }

      if (this.updateInfo.compositesBeingExpanded.includes(shadowingComponent.componentName)) {
        throw Error(`circular dependence involving ${shadowingComponent.componentName}`)
      }

      if (shadowingComponent.shadowedBy) {
        currentShadowedBy[shadowingComponent.componentName] = calculateAllComponentsShadowing(shadowingComponent);
      }

      if (shadowingComponent.isExpanded) {

        // TODO: not using uniqueIdentifiers used here
        // is this a problem?
        let newSerializedReplacements = [];
        for (let repl of replacementsToShadow) {
          if (typeof repl === "object") {
            newSerializedReplacements.push(await repl.serialize());
          } else {
            newSerializedReplacements.push(repl);
          }
        }
        newSerializedReplacements = postProcessCopy({
          serializedComponents: newSerializedReplacements,
          componentName: shadowingComponent.shadows.compositeName
        });

        let shadowingNewNamespace = shadowingComponent.attributes.newNamespace?.primitive;
<<<<<<< HEAD

        // TODO: is isResponse the only attribute to convert?
        if (shadowingComponent.attributes.isResponse) {
          let compositeAttributesObj = shadowingComponent.constructor.createAttributesObject({ flags: this.flags });

          for (let repl of newSerializedReplacements) {
            if (typeof repl !== "object") {
              continue;
            }

=======

        // TODO: is isResponse the only attribute to convert?
        if (shadowingComponent.attributes.isResponse) {
          let compositeAttributesObj = shadowingComponent.constructor.createAttributesObject({ flags: this.flags });

          for (let repl of newSerializedReplacements) {
            if (typeof repl !== "object") {
              continue;
            }

>>>>>>> 4301b569
            // add attributes
            if (!repl.attributes) {
              repl.attributes = {};
            }
            let attributesFromComposite = convertAttributesForComponentType({
              attributes: { isResponse: shadowingComponent.attributes.isResponse },
              componentType: repl.componentType,
              componentInfoObjects: this.componentInfoObjects,
              compositeAttributesObj,
              compositeCreatesNewNamespace: shadowingNewNamespace
            });
            Object.assign(repl.attributes, attributesFromComposite)
          }
        }

        if (shadowingComponent.constructor.assignNamesToReplacements) {

          let originalNamesAreConsistent = shadowingComponent.constructor.originalNamesAreConsistent
            && shadowingNewNamespace;

          let processResult = serializeFunctions.processAssignNames({
            assignNames: shadowingComponent.doenetAttributes.assignNames,
            indOffset: assignNamesOffset,
            serializedComponents: newSerializedReplacements,
            parentName: shadowingComponent.componentName,
            parentCreatesNewNamespace: shadowingNewNamespace,
            componentInfoObjects: this.componentInfoObjects,
            originalNamesAreConsistent,
          });

          newSerializedReplacements = processResult.serializedComponents;

        } else {


          // since original names came from the targetComponent
          // we can use them only if we created a new namespace
          let originalNamesAreConsistent = shadowingNewNamespace;

          let processResult = serializeFunctions.processAssignNames({
            // assignNames: shadowingComponent.doenetAttributes.assignNames,
            indOffset: assignNamesOffset,
            serializedComponents: newSerializedReplacements,
            parentName: shadowingComponent.componentName,
            parentCreatesNewNamespace: shadowingNewNamespace,
            componentInfoObjects: this.componentInfoObjects,
            originalNamesAreConsistent,
          });

          newSerializedReplacements = processResult.serializedComponents;

        }

        // console.log(`newSerializedReplacements for ${shadowingComponent.componentName} who shadows ${shadowingComponent.shadows.componentName}`)
        // console.log(deepClone(newSerializedReplacements));

        let newComponents;

        let unproxiedShadowingComponent = this._components[shadowingComponent.componentName];
        this.parameterStack.push(unproxiedShadowingComponent.sharedParameters, false);

        let namespaceForUnamed;
        if (shadowingNewNamespace) {
          namespaceForUnamed = shadowingComponent.componentName + "/";
        } else {
          namespaceForUnamed = getNamespaceFromName(shadowingComponent.componentName);
        }

        let createResult = await this.createIsolatedComponentsSub({
          serializedComponents: newSerializedReplacements,
          ancestors: shadowingComponent.ancestors,
          createNameContext: shadowingComponent.componentName + "|replacements",
          namespaceForUnamed,
          componentsReplacementOf: shadowingComponent
        });

        this.parameterStack.pop();

        newComponents = createResult.components;

        let shadowingParent;
        if (parentToShadow) {
          if (parentToShadow.shadowedBy) {
            for (let pShadow of parentToShadow.shadowedBy) {
              if (pShadow.shadows.propVariable) {
                continue;
              }
              if (pShadow.shadows.compositeName === shadowingComponent.shadows.compositeName) {
                shadowingParent = pShadow;
                break;
              }
            }
          }
          if (!shadowingParent) {
            console.error(`could not find shadowing parent of ${parentToShadow.componentName}`)
          }
        }

        newComponentsForShadows[shadowingComponent.componentName] = {
          newComponents,
          parent: shadowingParent
        };

        if (shadowingComponent.shadowedBy && currentShadowedBy[shadowingComponent.componentName].length > 0) {
          let recursionComponents = await this.createShadowedReplacements({
            replacementsToShadow: newComponents,
            componentToShadow: shadowingComponent,
            parentToShadow: shadowingParent,
            currentShadowedBy,
            assignNamesOffset,
            componentChanges, sourceOfUpdate,
            parentsOfDeleted, deletedComponents, addedComponents,
          })
          Object.assign(newComponentsForShadows, recursionComponents);
        }
      }
    }

    // record that are finished expanding the composite
    let targetInd = this.updateInfo.compositesBeingExpanded.indexOf(componentToShadow.componentName);
    if (targetInd === -1) {
      throw Error(`Something is wrong as we lost track that we were expanding ${component.componentName}`);
    }
    this.updateInfo.compositesBeingExpanded.splice(targetInd, 1)

    return newComponentsForShadows;

  }

  async adjustReplacementsToWithhold({ component, change, componentChanges }) {

    let compositesWithAdjustedReplacements = [];

    let replacementsToWithhold = change.replacementsToWithhold;

    let changeInReplacementsToWithhold;
    if (component.replacementsToWithhold !== undefined) {
      changeInReplacementsToWithhold = replacementsToWithhold - component.replacementsToWithhold;
    }
    else {
      changeInReplacementsToWithhold = replacementsToWithhold;
    }
    if (changeInReplacementsToWithhold < 0) {
      compositesWithAdjustedReplacements.push(component.componentName)
      // Note: don't subtract one of this last ind, as slice doesn't include last ind
      let lastIndToStopWithholding = component.replacements.length - replacementsToWithhold;
      let firstIndToStopWithholding = component.replacements.length - replacementsToWithhold + changeInReplacementsToWithhold;
      let newReplacements = component.replacements.slice(firstIndToStopWithholding, lastIndToStopWithholding);
      let newChange = {
        changeType: "addedReplacements",
        composite: component,
        topLevel: true,
        newReplacements: newReplacements,
        firstIndex: firstIndToStopWithholding,
        numberDeleted: 0,
      };
      componentChanges.push(newChange);
    }
    else if (changeInReplacementsToWithhold > 0) {
      compositesWithAdjustedReplacements.push(component.componentName)
      let firstIndToStartWithholding = component.replacements.length - replacementsToWithhold;
      let lastIndToStartWithholding = firstIndToStartWithholding + changeInReplacementsToWithhold;
      let withheldReplacements = component.replacements.slice(firstIndToStartWithholding, lastIndToStartWithholding);
      let withheldNamesByParent = {};
      for (let comp of withheldReplacements) {
        let par = comp.parentName;
        if (withheldNamesByParent[par] === undefined) {
          withheldNamesByParent[par] = [];
        }
        withheldNamesByParent[par].push(comp.componentName);
      }
      let newChange = {
        changeType: "deletedReplacements",
        composite: component,
        topLevel: true,
        firstIndex: firstIndToStartWithholding,
        numberDeleted: changeInReplacementsToWithhold,
        deletedNamesByParent: withheldNamesByParent,
        deletedComponents: withheldReplacements,
      };
      componentChanges.push(newChange);
    }
    component.replacementsToWithhold = replacementsToWithhold;
    await this.dependencies.addBlockersFromChangedReplacements(component);

    if (component.shadowedBy) {
      for (let shadowingComponent of component.shadowedBy) {
        if (shadowingComponent.shadows.propVariable) {
          continue;
        }
        let additionalcompositesWithAdjustedReplacements =
          await this.adjustReplacementsToWithhold({
            component: shadowingComponent, change, componentChanges,
          });
        compositesWithAdjustedReplacements.push(...additionalcompositesWithAdjustedReplacements)
      }
    }

    return compositesWithAdjustedReplacements;

  }

  get standardComponentClasses() {
    return new Proxy(this._standardComponentClasses, readOnlyProxyHandler);
  }

  set standardComponentClasses(value) {
    return null;
  }

  get allComponentClasses() {
    return new Proxy(this._allComponentClasses, readOnlyProxyHandler);
  }

  set allComponentClasses(value) {
    return null;
  }

  isInheritedComponentType({ inheritedComponentType, baseComponentType }) {
    if (inheritedComponentType === baseComponentType) {
      return true;
    }
    if (inheritedComponentType === "string") {
      return baseComponentType === "_base" || baseComponentType === "_inline";
    } else if (baseComponentType === "string") {
      return false;
    }

    let baseClass = this.allComponentClasses[baseComponentType];
    if (!baseClass) {
      return false;
    }
    return baseClass.isPrototypeOf(
      this.allComponentClasses[inheritedComponentType]
    );
  }

  isCompositeComponent({ componentType, includeNonStandard = true }) {
    let componentClass = this.allComponentClasses[componentType];
    if (!componentClass) {
      return false;
    }

    let isComposite = this.isInheritedComponentType({
      inheritedComponentType: componentType,
      baseComponentType: "_composite"
    })

    return isComposite &&
      (includeNonStandard || !componentClass.treatAsComponentForRecursiveReplacements)
  }

  get componentTypesCreatingVariants() {
    return new Proxy(this._componentTypesCreatingVariants, readOnlyProxyHandler);
  }

  set componentTypesCreatingVariants(value) {
    return null;
  }

  get componentTypeWithPotentialVariants() {
    return new Proxy(this._componentTypeWithPotentialVariants, readOnlyProxyHandler);
  }

  set componentTypeWithPotentialVariants(value) {
    return null;
  }

  get components() {
    return new Proxy(this._components, readOnlyProxyHandler);
  }

  set components(value) {
    return null;
  }

  async executeProcesses() {

    while (this.processQueue.length > 0) {
      let nextUpdateInfo = this.processQueue.splice(0, 1)[0];
      let result;
      if (nextUpdateInfo.type === "update") {
        if (!nextUpdateInfo.skippable || this.processQueue.length < 2) {
          result = await this.performUpdate(nextUpdateInfo);
        }
        // } else if (nextUpdateInfo.type === "getStateVariableValues") {
        //   result = await this.performGetStateVariableValues(nextUpdateInfo);
      } else if (nextUpdateInfo.type === "action") {
        if (!nextUpdateInfo.skippable || this.processQueue.length < 2) {
          result = await this.performAction(nextUpdateInfo);
        }
      } else if (nextUpdateInfo.type === "recordEvent") {
        result = await this.performRecordEvent(nextUpdateInfo);
      } else {
        throw Error(`Unrecognized process type: ${nextUpdateInfo.type}`)
      }

      nextUpdateInfo.resolve(result);
    }

    this.processing = false;

  }


  // requestStateVariableValues({ requestedValues }) {

  //   return new Promise((resolve, reject) => {
  //     this.processQueue.push({
  //       type: "getStateVariableValues", requestedValues, resolve, reject
  //     })

  //     if (!this.processing) {
  //       this.processing = true;
  //       setTimeout(this.executeProcesses, 0);
  //     }
  //   })

  // }

  // performGetStateVariableValues({ requestedValues }) {

  //   let retrievedValues = {};

  //   let success = true;

  //   for (let componentName in requestedValues) {

  //     let component = this._components[componentName];
  //     if (!component) {
  //       console.error(`Component ${componentName} does not exist.  Cannot get value of its state variables.`);
  //       success = false;
  //     } else {

  //       let valuesForComponent = retrievedValues[componentName] = {};

  //       for (let stateVariable of requestedValues[componentName]) {
  //         let stateVarObj = component.state[stateVariable];
  //         if (!stateVarObj) {
  //           console.error(`State variable ${stateVariable} of component ${componentName} does not exist.  Cannot get its value.`);
  //           success = false;
  //         } else {
  //           valuesForComponent[stateVariable] = stateVarObj.value;
  //         }

  //       }
  //     }
  //   }

  //   return Promise.resolve({ success, retrievedValues });
  // }


  requestAction({ componentName, actionName, args, event }) {

    return new Promise((resolve, reject) => {

      let skippable = args && args.skippable;

      this.processQueue.push({
        type: "action", componentName, actionName, args, skippable, event, resolve, reject
      })

      if (!this.processing) {
        this.processing = true;
        this.executeProcesses();
      }

      // if (this.processing) {
      //   this.processQueue.push({
      //     type: "action", componentName, actionName, args, skippable, event, resolve, reject
      //   })
      // } else {
      //   this.processing = true;

      //   // Note: execute this process synchronously
      //   // so that UI doesn't update until after finished.

      //   this.performAction({ componentName, actionName, args, event }).then(resolve);

      //   // execute asynchronously any remaining processes
      //   // (that got added while performAction was running)

      //   if (this.processQueue.length > 0) {
      //     setTimeout(this.executeProcesses, 0);
      //   } else {
      //     this.processing = false;
      //   }
      // }
    });

  }

  async performAction({ componentName, actionName, args, event }) {

    let component = this.components[componentName];
    if (component && component.actions) {
      let action = component.actions[actionName];
      if (action) {
        if (event) {
          this.requestRecordEvent(event);
        }
        return await action(args);
      }
    }

    console.warn(`Cannot run action ${actionName} on component ${componentName}`);

  }

  async triggerChainedActions({ componentName }) {

    for (let cName in this.updateInfo.componentsToUpdateActionChaining) {
      await this.checkForActionChaining({
        component: this.components[cName],
        stateVariables: this.updateInfo.componentsToUpdateActionChaining[cName]
      })
    }

    this.updateInfo.componentsToUpdateActionChaining = {};


    if (this.actionsChangedToActions[componentName]) {
      for (let chainedActionInstructions of this.actionsChangedToActions[componentName]) {
        await this.performAction(chainedActionInstructions);
      }
    }
  }


  async requestUpdate({ updateInstructions, transient = false, event, skippable = false,
    overrideReadOnly = false
  }) {

    if (this.flags.readOnly && !overrideReadOnly) {

      let sourceInformation = {};

      for (let instruction of updateInstructions) {

        let componentSourceInformation = sourceInformation[instruction.componentName];
        if (!componentSourceInformation) {
          componentSourceInformation = sourceInformation[instruction.componentName] = {};
        }

        if (instruction.sourceInformation) {
          Object.assign(componentSourceInformation, instruction.sourceInformation);
        }
      }

      await this.updateRendererInstructions({
        componentNames: updateInstructions.map(x => x.componentName),
        sourceOfUpdate: { sourceInformation }
      });

      this.finishUpdate();

      return;

    }

    return new Promise((resolve, reject) => {

      this.processQueue.push({
        type: "update", updateInstructions, transient, event, skippable, resolve, reject
      })

      if (!this.processing) {
        this.processing = true;
        this.executeProcesses();
      }

      // if (this.processing) {

      // } else {
      //   this.processing = true;

      //   // Note: execute this process synchronously
      //   // so that UI doesn't update until after finished.
      //   // It is a tradeoff, as the UI has to wait,
      //   // but it allows constraints to be applied before renderering.

      //   this.performUpdate({ updateInstructions, transient, event }).then(() => {
      //     // execute asynchronously any remaining processes
      //     // (that got added while performUpdate was running)

      //     // if (this.processQueue.length > 0) {
      //       setTimeout(this.executeProcesses, 0);
      //     // } else {
      //     //   this.processing = false;
      //     // }
      //     resolve();
      //   });

      // }
    });


  }

  async performUpdate({ updateInstructions, transient = false, event }) {

    let newStateVariableValues = {};
    let sourceInformation = {};
    let workspace = {};
    let recordItemSubmissions = [];

    for (let instruction of updateInstructions) {

      if (instruction.componentName) {
        let componentSourceInformation = sourceInformation[instruction.componentName];
        if (!componentSourceInformation) {
          componentSourceInformation = sourceInformation[instruction.componentName] = {};
        }

        if (instruction.sourceInformation) {
          Object.assign(componentSourceInformation, instruction.sourceInformation);
        }
      }

      if (instruction.updateType === "updateValue") {

        await this.requestComponentChanges({
          instruction, workspace,
          newStateVariableValues
        });

      } else if (instruction.updateType === "addComponents") {
        await this.addComponents({
          serializedComponents: instruction.serializedComponents,
          parentName: instruction.parentName,
          assignNamesOffset: instruction.assignNamesOffset,
        })
      } else if (instruction.updateType === "deleteComponents") {
        if (instruction.componentNames.length > 0) {
          let componentsToDelete = [];
          for (let componentName of instruction.componentNames) {
            let component = this._components[componentName];
            if (component) {
              componentsToDelete.push(component);
            } else {
              console.warn(`Cannot delete ${componentName} as it doesn't exist.`)
            }
          }

          if (componentsToDelete.length > 0) {
            await this.deleteComponents({ components: componentsToDelete });
          }
        }

      } else if (instruction.updateType === "executeUpdate") {
        // this should be used only if further updates depend on having all
        // state variables updated,
        // i.e., the subsequent inverse definitions use stateValues
        // in their calculations that need to be updated
        await this.executeUpdateStateVariables({
          newStateVariableValues,
          preliminary: true,
        });
      } else if (instruction.updateType === "recordItemSubmission") {
        recordItemSubmissions.push(instruction.itemNumber)
      }

    }


    let nFailures = Infinity;
    while (nFailures > 0) {
      let result = await this.executeUpdateStateVariables({
        newStateVariableValues,
        sourceOfUpdate: {
          sourceInformation,
          local: true,
        }
      })
      if (!(result.nFailures && result.nFailures < nFailures)) {
        break;
      }
      nFailures = result.nFailures;
    }

    // //TODO: Inside for loop?
    // this.executeUpdateStateVariables({
    //   newStateVariableValues,
    //   sourceOfUpdate: {
    //     sourceInformation,
    //     local: true,
    //   }
    // });


    let itemsWithCreditAchieved = {};

    if (recordItemSubmissions.length > 0) {
      recordItemSubmissions = [...new Set(recordItemSubmissions)];
      if (event) {
        if (!event.context) {
          event.context = {};
        }
        if (!event.context.itemCreditAchieved) {
          event.context.itemCreditAchieved = {};
        }
        event.context.documentCreditAchieved = await this.document.stateValues.creditAchieved;
      }
      let itemCreditAchieved = await this.document.stateValues.itemCreditAchieved;
      for (let itemNumber of recordItemSubmissions) {
        itemsWithCreditAchieved[itemNumber] = itemCreditAchieved[itemNumber - 1];
        // if (this.externalFunctions.submitResponse) {
        //   this.externalFunctions.submitResponse({
        //     itemNumber,
        //     itemCreditAchieved: itemCreditAchieved[itemNumber - 1],
        //     callBack: this.submitResponseCallBack,
        //   });
        // }
        if (event) {
          event.context.itemCreditAchieved[itemNumber] = itemCreditAchieved[itemNumber - 1]
        }
      }
    }


    //TODO: Inside for loop?
    if (this.externalFunctions.localStateChanged) {

      let currentVariant = await this.document.state.generatedVariantInfo.value
      setTimeout(() => this.externalFunctions.localStateChanged({
        newStateVariableValues,
        contentId: this.contentId,
        sourceOfUpdate: {
          sourceInformation
        },
        transient,
        itemsWithCreditAchieved,
        currentVariant
      }), 0)
    }


    // evalute itemCreditAchieved so that will be fresh
    // and can detect changes when it is marked stale
    await this.document.stateValues.itemCreditAchieved;

    if (event) {
      this.requestRecordEvent(event);
    }


  }

  requestRecordEvent(event) {
    if (this.externalFunctions.recordEvent) {
      return new Promise((resolve, reject) => {

        this.processQueue.push({
          type: "recordEvent", event, resolve, reject
        })

        if (!this.processing) {
          this.processing = true;
          this.executeProcesses();

        }
      })
    } else {
      return Promise.resolve();
    }
  }

  performRecordEvent({ event }) {

    if (this.externalFunctions.recordEvent) {

      // event.object.documentTitle = this.document.stateValues.title;
      event.timestamp = new Date().toISOString().slice(0, 19).replace('T', ' ');

      if (!event.result) {
        event.result = {};
      }
      if (!event.context) {
        event.context = {};
      }

      setTimeout(() => this.externalFunctions.recordEvent(event), 0);

    }

    return Promise.resolve();
  }

  async executeUpdateStateVariables({
    newStateVariableValues,
    sourceOfUpdate,
    preliminary = false
  }) {

    let executeResult = {};

    // merge new variables changed from newStateVariableValues into changedStateVariables
    for (let cName in newStateVariableValues) {
      let component = this._components[cName];
      if (component) {
        let changedSvs = this.changedStateVariables[cName];
        if (!changedSvs) {
          changedSvs = this.changedStateVariables[cName] = {};
        }
        for (let vName in newStateVariableValues[cName]) {
          let sVarObj = component.state[vName];
          if (sVarObj) {
            if (sVarObj.isArray) {
              if (!changedSvs[vName]) {
                changedSvs[vName] = new Set();
              }
              for (let key in newStateVariableValues[cName][vName]) {
                if (key === "mergeObject") {
                  continue;
                }
                changedSvs[vName].add(key);
              }
            } else {
              // shouldn't have arrayEntries, so don't need to check
              changedSvs[vName] = true;
            }
          }
        }
      }

    }

    let processResult = await this.processNewStateVariableValues(newStateVariableValues);
    Object.assign(executeResult, processResult);


    // calculate any replacement changes on composites touched
    let replacementResult = await this.replacementChangesFromCompositesToUpdate();

    if (replacementResult.updatedComposites) {
      // make sure the new composite replacements didn't
      // create other composites that have to be expanded
      await this.expandAllComposites(this.document);
      await this.expandAllComposites(this.document, true);

    }

    // calculate any replacement changes on composites touched again
    await this.replacementChangesFromCompositesToUpdate();

    // TODO: do we need to check again if update composites to expand again?
    // If so, how would we end the loop?

    // if preliminary, we don't update renderer instructions or display information
    if (preliminary) {
      return executeResult;
    }

    // get unique list of components touched
    this.updateInfo.componentsTouched = [...new Set(this.updateInfo.componentsTouched)];

    await this.updateRendererInstructions({
      componentNames: this.updateInfo.componentsTouched,
      sourceOfUpdate,
      recreatedComponents: this.updateInfo.recreatedComponents
    });

    await this.processStateVariableTriggers();

    this.updateInfo.componentsTouched = [];

    this.finishUpdate();

    if (Object.keys(this.unmatchedChildren).length > 0) {
      let childLogicMessage = "";
      for (let componentName in this.unmatchedChildren) {
        if (!this._components[componentName].isShadow) {
          childLogicMessage += `Invalid children for ${componentName}: ${this.unmatchedChildren[componentName].message} `;
        }
      }
      if (childLogicMessage) {
        console.warn(childLogicMessage)
      }
    }


    // console.log("**** Components after updateValue");
    // console.log(this._components);

    // if (sourceOfUpdate !== undefined && sourceOfUpdate.instructionsByComponent !== undefined) {
    //   let updateKeys = Object.keys(sourceOfUpdate.instructionsByComponent);
    //   if (updateKeys.length === 1 && updateKeys[0] === this.documentName) {
    //     saveSerializedStateImmediately = true;
    //   }
    // }


    // TODO: implement saving serialized state

    // if (saveSerializedState) {
    //   if (saveSerializedStateImmediately) {
    //     this.externalFunctions.saveSerializedState({
    //       document: this.components[this.documentName],
    //       contentId: this.contentId,
    //     })
    //   } else {
    //     this.externalFunctions.delayedSaveSerializedState({'
    //       document: this.components[this.documentName],
    //       contentId: this.contentId,
    //     })
    //   }
    // }

    return executeResult;

  }

  async replacementChangesFromCompositesToUpdate() {

    let compositesToUpdateReplacements = [...new Set(this.updateInfo.compositesToUpdateReplacements)];
    this.updateInfo.compositesToUpdateReplacements = [];

    let compositesNotReady = [];

    let nPasses = 0;

    let updatedComposites = false;

    let componentChanges = []; // TODO: what to do with componentChanges?
    while (compositesToUpdateReplacements.length > 0) {
      for (let cName of compositesToUpdateReplacements) {
        let composite = this._components[cName];
        if (composite instanceof this.allComponentClasses._composite
          && composite.isExpanded
        ) {

          if (composite.state.readyToExpandWhenResolved.initiallyResolved) {
            if (await composite.stateValues.isInactiveCompositeReplacement) {
              this.updateInfo.inactiveCompositesToUpdateReplacements.push(cName)
            } else {
              let result = await this.updateCompositeReplacements({
                component: composite,
                componentChanges,
              });

              for (let componentName in result.addedComponents) {
                updatedComposites = true;
                this.changedStateVariables[componentName] = {};
                for (let varName in this._components[componentName].state) {
                  let stateVarObj = this._components[componentName].state[varName];
                  if (stateVarObj.isArray) {
                    this.changedStateVariables[componentName][varName] =
                      new Set(stateVarObj.getAllArrayKeys(await stateVarObj.arraySize))
                  } else if (!stateVarObj.isArrayEntry) {
                    this.changedStateVariables[componentName][varName] = true;
                  }
                }
              }
              if (Object.keys(result.deletedComponents).length > 0) {
                updatedComposites = true;
              }
            }
          } else {
            compositesNotReady.push(cName)
          }
        }
      }
      // Is it possible that could ever get an infinite loop here?
      // I.e., is there some type of circular dependence among composites
      // that could happen and we aren't detecting?
      // Note: have encountered cases where a composite must be updated twice
      // in this loop
      // Note 2: if we don't update a composite here, the state variable indicating
      // its replacements need processing may remain stale, which will
      // prevent futher changes from being triggered
      compositesToUpdateReplacements = [...new Set(this.updateInfo.compositesToUpdateReplacements)];
      this.updateInfo.compositesToUpdateReplacements = [];

      // just in case have infinite loop, throw error after 100 passes
      nPasses++;
      if (nPasses > 100) {
        throw Error(`Seem to have an infinite loop while calculating replacement changes`)
      }

    }

    this.updateInfo.compositesToUpdateReplacements = compositesNotReady;

    // return { componentChanges };
    return { updatedComposites };
  }

  async processNewStateVariableValues(newStateVariableValues) {

    // console.log('process new state variable values')
    // console.log(JSON.parse(JSON.stringify(newStateVariableValues)));

    let nFailures = 0;

    let getStateVar = this.getStateVariableValue;

    for (let cName in newStateVariableValues) {
      let comp = this._components[cName];

      if (comp === undefined) {
        // console.warn(`can't update state variables of component ${cName}, as it doesn't exist.`);
        // nFailures += 1;

        let updatesForComp = this.updateInfo.stateVariableUpdatesForMissingComponents[cName];
        if (updatesForComp === undefined) {
          updatesForComp = this.updateInfo.stateVariableUpdatesForMissingComponents[cName] = {};
        }

        Object.assign(updatesForComp, newStateVariableValues[cName]);

        continue;
      }

      let newComponentStateVariables = newStateVariableValues[cName];

      for (let vName in newComponentStateVariables) {


        let compStateObj = comp.state[vName];
        if (compStateObj === undefined) {

          let match = vName.match(/^__def_primitive_(\d+)$/)

          if (match) {
            let childInd = Number(match[1]);

            comp.definingChildren[childInd] = newComponentStateVariables[vName];

            await this.processNewDefiningChildren({ parent: comp, expandComposites: false });

            continue;

          }

          console.warn(`can't update state variable ${vName} of component ${cName}, as it doesn't exist.`);
          nFailures += 1;
          continue;
        }

        // get value of state variable so it will determine if essential

        // TODO: we can run into problems here when processing new state variables
        // during the initial setup (i.e., when loading values from the database)
        // where a state variable is not yet resolved but force resolving it
        // (via evaluating it) could evaluate it the a dependent component
        // has been created (via a composite)
        // This is particular important with selects, as evaluating them
        // prematurely would lead them expanding with wrong values.
        // Stopgap for the one place where this occured so far
        // was to introduce willBeEssential, which avoided premature evaluation.
        // A better solution would be to keep track of state variables 
        // whose values we cannot yet give in order to try to set those values
        // at the end.

        if (!compStateObj.isResolved) {
          await this.dependencies.resolveIfReady({
            componentName: cName,
            type: "stateVariable",
            stateVariable: vName
          })
        }

        if (compStateObj.isResolved || !(compStateObj.esssential || compStateObj.willBeEssential)) {
          compStateObj._previousValue = await compStateObj.value;
        }

        if (compStateObj.isArray) {

          let arrayEntryNamesAffected = [];

          if (Array.isArray(newComponentStateVariables[vName])) {

            throw Error(`do we still want to support setting entire array in inverse direction? ${vName}, ${cName}`)
            // if given an array, then set entire array to that value
            // Note don't check or change array size here
            if (compStateObj.set) {
              compStateObj.value = compStateObj.arrayValues = compStateObj.set(newComponentStateVariables[vName]);
            } else {
              compStateObj.value = compStateObj.arrayValues = newComponentStateVariables[vName];
            }

            // since changed entire array, all entry names are affected
            if (compStateObj.arrayEntryNames) {
              arrayEntryNamesAffected = compStateObj.arrayEntryNames;
            }

          } else {
            // since were not given array,
            // newComponentStateVariables[vName] must be an object keyed on arrayKeys
            // except that it will have mergeObject=true
            // to tell external functions new attributes of the object
            // should be merged into the old object


            // TODO: what about a .set function here?
            for (let arrayKey in newComponentStateVariables[vName]) {

              if (arrayKey === "mergeObject") {
                continue;
              }

              if (!(
                compStateObj.essential || compStateObj.essentialByArrayKey[arrayKey]
              )) {
                console.warn(`can't update arrayKey ${arrayKey}  of state variable ${vName} of component ${cName}, as it is not an essential state variable.`);
                nFailures += 1;
                continue;
              }

              let setResult = compStateObj.setArrayValue({
                value: newComponentStateVariables[vName][arrayKey],
                arrayKey,
                arraySize: await compStateObj.arraySize
              });

              compStateObj.usedDefaultByArrayKey[arrayKey] = false;

              nFailures += setResult.nFailures;

              // mark any array entry state variables containing arrayKey
              // as affected

              let varNamesContainingArrayKey = compStateObj.varNamesIncludingArrayKeys[arrayKey];
              if (varNamesContainingArrayKey) {
                arrayEntryNamesAffected.push(...varNamesContainingArrayKey);
              }


            }
          }

          for (let arrayEntryName of arrayEntryNamesAffected) {

            let entryStateVarObj = comp.state[arrayEntryName];

            // is array entry was fresh, mark it stale
            if (!(Object.getOwnPropertyDescriptor(entryStateVarObj, 'value').get || entryStateVarObj.immutable)) {
              entryStateVarObj._previousValue = await entryStateVarObj.value;
              delete entryStateVarObj.value;
              Object.defineProperty(entryStateVarObj, 'value', { get: () => getStateVar({ component: comp, stateVariable: arrayEntryName }), configurable: true });
            }

            await this.markUpstreamDependentsStale({
              component: comp, varName: arrayEntryName
            });
            this.dependencies.recordActualChangeInUpstreamDependencies({
              component: comp, varName: arrayEntryName,
            })
          }
        } else {

          // don't have array

          if (!compStateObj.essential) {

            if (compStateObj.willBeEssential) {
              compStateObj.essential = true;
            } else {
              console.warn(`can't update state variable ${vName} of component ${cName}, as it is not an essential state variable.`);
              nFailures += 1;
              continue;
            }
          }

          // remove any setter
          delete compStateObj.value;

          if (compStateObj.set) {
            compStateObj.value = compStateObj.set(newComponentStateVariables[vName]);
          } else {
            compStateObj.value = newComponentStateVariables[vName];
          }

          delete compStateObj.usedDefault;

        }
        await this.markUpstreamDependentsStale({
          component: comp, varName: vName
        });

        this.dependencies.recordActualChangeInUpstreamDependencies({
          component: comp, varName: vName,
        })

      }
    }

    return { nFailures };

  }

  async requestComponentChanges({
    instruction, initialChange = true, workspace,
    newStateVariableValues
  }) {

    // console.log(`request component changes`);
    // console.log(instruction);
    // console.log('overall workspace')
    // console.log(JSON.parse(JSON.stringify(workspace)))

    let component = this._components[instruction.componentName];

    let stateVariable = this.substituteAliases({
      stateVariables: [instruction.stateVariable],
      componentClass: component.constructor
    })[0];

    if (workspace[instruction.componentName] === undefined) {
      workspace[instruction.componentName] = {};
    }
    let componentWorkspace = workspace[instruction.componentName];


    let stateVarObj = component.state[stateVariable];

    let additionalStateVariablesDefined = stateVarObj.additionalStateVariablesDefined;

    let allStateVariablesAffected = [stateVariable];
    if (additionalStateVariablesDefined) {
      allStateVariablesAffected.push(...additionalStateVariablesDefined)
    }

    for (let varName of allStateVariablesAffected) {

      if (!component.state[varName].isResolved) {

        let result = await this.dependencies.resolveItem({
          componentName: component.componentName,
          type: "stateVariable",
          stateVariable: varName,
          force: true,
        });

        if (!result.success) {
          throw Error(`Can't get value of ${stateVariable} of ${component.componentName} as ${varName} couldn't be resolved.`);
        }

      }

    }


    let inverseDefinitionArgs = await this.getStateVariableDefinitionArguments({ component, stateVariable });
    inverseDefinitionArgs.componentInfoObjects = this.componentInfoObjects;
    inverseDefinitionArgs.initialChange = initialChange;
    inverseDefinitionArgs.stateValues = component.stateValues;
    inverseDefinitionArgs.overrideFixed = instruction.overrideFixed;
    inverseDefinitionArgs.shadowedVariable = instruction.shadowedVariable;
    inverseDefinitionArgs.sourceInformation = instruction.sourceInformation;


    let stateVariableForWorkspace = stateVariable;

    if (stateVarObj.isArrayEntry) {
      let arrayStateVariable = stateVarObj.arrayStateVariable;
      stateVariableForWorkspace = arrayStateVariable;

      let desiredValuesForArray = {};
      if (inverseDefinitionArgs.arrayKeys.length === 1) {
        if ("value" in instruction) {
          desiredValuesForArray[inverseDefinitionArgs.arrayKeys[0]] = instruction.value
        } else if ("valueOfStateVariable" in instruction) {
          let otherStateVariable = this.substituteAliases({
            stateVariables: [instruction.valueOfStateVariable],
            componentClass: component.constructor
          })[0];
          let sObj = component.state[otherStateVariable];
          if (sObj) {
            desiredValuesForArray[inverseDefinitionArgs.arrayKeys[0]] = await sObj.value
          } else {
            throw Error(`Invalid instruction to change ${instruction.stateVariable} of ${instruction.componentName}, value of state variable ${instruction.valueOfStateVariable} not found.`)
          }
        }
      } else {
        for (let [ind, arrayKey] of inverseDefinitionArgs.arrayKeys.entries()) {
          desiredValuesForArray[arrayKey] = instruction.value[ind];
        }
      }
      inverseDefinitionArgs.desiredStateVariableValues = { [arrayStateVariable]: desiredValuesForArray };

    } else {
      if ("value" in instruction) {
        inverseDefinitionArgs.desiredStateVariableValues = { [stateVariable]: instruction.value };
      } else if ("valueOfStateVariable" in instruction) {
        let otherStateVariable = this.substituteAliases({
          stateVariables: [instruction.valueOfStateVariable],
          componentClass: component.constructor
        })[0];
        let sObj = component.state[otherStateVariable];
        if (sObj) {
          inverseDefinitionArgs.desiredStateVariableValues = { [stateVariable]: await sObj.value };
        } else {
          throw Error(`Invalid instruction to change ${instruction.stateVariable} of ${instruction.componentName}, value of state variable ${instruction.valueOfStateVariable} not found.`)
        }
      }
    }



    let stateVariableWorkspace = componentWorkspace[stateVariableForWorkspace];
    if (stateVariableWorkspace === undefined) {
      stateVariableWorkspace = componentWorkspace[stateVariableForWorkspace] = {};
    }

    if (stateVarObj.additionalStateVariablesDefined) {
      // combine workspaces of additional state varibles into one
      for (let varName2 of stateVarObj.additionalStateVariablesDefined) {

        let stateVariableForWorkspace2 = varName2;
        let stateVarObj2 = component.state[varName2];
        if (stateVarObj2.isArray) {
          stateVariableForWorkspace2 = stateVarObj.arrayStateVariable;
        }
        let stateVariableWorkspace2 = componentWorkspace[stateVariableForWorkspace2];
        if (stateVariableWorkspace2) {
          Object.assign(stateVariableWorkspace, stateVariableWorkspace2);
          componentWorkspace[stateVariableForWorkspace2] = stateVariableWorkspace;
        }
      }
    }

    inverseDefinitionArgs.workspace = stateVariableWorkspace;


    if (instruction.additionalStateVariableValues) {
      for (let varName2 in instruction.additionalStateVariableValues) {
        if (!stateVarObj.additionalStateVariablesDefined.includes(varName2)) {
          console.warn(`Can't invert ${varName2} at the same time as ${stateVariable}, as not an additional state variable defined`);
          continue;
        }
        // Note: don't check if varName2 is an array
        // Haven't implemented changing an array as an additional state variable value
        inverseDefinitionArgs.desiredStateVariableValues[varName2] = instruction.additionalStateVariableValues[varName2];
      }
    }


    this.updateInfo.componentsTouched.push(component.componentName);

    if (!stateVarObj.inverseDefinition) {
      console.warn(`Cannot change state variable ${stateVariable} of ${component.componentName} as it doesn't have an inverse definition`);
      return;
    }

    if (await component.stateValues.fixed && !instruction.overrideFixed) {
      console.log(`Changing ${stateVariable} of ${component.componentName} did not succeed because fixed is true.`);
      return;
    }

    if (!(initialChange || await component.stateValues.modifyIndirectly !== false)) {
      console.log(`Changing ${stateVariable} of ${component.componentName} did not succeed because modifyIndirectly is false.`);
      return;
    }

    let inverseResult = await stateVarObj.inverseDefinition(inverseDefinitionArgs);

    if (!inverseResult.success) {
      // console.log(`Changing ${stateVariable} of ${component.componentName} did not succeed.`);
      return;
    }

    // console.log("inverseResult");
    // console.log(inverseResult);

    let combinedInstructions = [];

    let arrayInstructionInProgress;

    for (let newInstruction of inverseResult.instructions) {
      let foundArrayInstruction = false;

      if (newInstruction.setDependency) {
        let dependencyName = newInstruction.setDependency;

        let dep = this.dependencies.downstreamDependencies[component.componentName][stateVariable][dependencyName];
        if (["stateVariable", "parentStateVariable"].includes(dep.dependencyType)
          && dep.downstreamComponentNames.length === 1
        ) {

          let dComponentName = dep.downstreamComponentNames[0];
          let dVarName = dep.mappedDownstreamVariableNamesByComponent[0][0];

          let depStateVarObj = this._components[dComponentName].state[dVarName]

          if ((depStateVarObj.isArrayEntry || depStateVarObj.isArray)
            && !depStateVarObj.doNotCombineInverseArrayInstructions
          ) {

            let arrayStateVariable = depStateVarObj.isArrayEntry ? depStateVarObj.arrayStateVariable : dVarName;

            if (arrayInstructionInProgress && !(
              arrayInstructionInProgress.componentName === dComponentName
              && arrayInstructionInProgress.stateVariable === arrayStateVariable
              && arrayInstructionInProgress.shadowedVariable === newInstruction.shadowedVariable
              && arrayInstructionInProgress.treatAsInitialChange === newInstruction.treatAsInitialChange
            )) {
              // arrayInstructionInProgress didn't match,
              // so add it to combined instructions
              combinedInstructions.push(arrayInstructionInProgress);
              arrayInstructionInProgress = undefined;
            }

            // haven't implemented combining when have additional dependency values
            if (!(newInstruction.additionalDependencyValues || depStateVarObj.basedOnArrayKeyStateVariables)) {
              foundArrayInstruction = true;

              if (!arrayInstructionInProgress) {
                arrayInstructionInProgress = {
                  combinedArray: true,
                  componentName: dComponentName,
                  stateVariable: arrayStateVariable,
                  shadowedVariable: newInstruction.shadowedVariable,
                  treatAsInitialChange: newInstruction.treatAsInitialChange,
                  desiredValue: {}
                }
              }

              if (depStateVarObj.isArrayEntry) {

                let arrayKeys = await depStateVarObj.arrayKeys;

                if (arrayKeys.length === 1) {
                  arrayInstructionInProgress.desiredValue[arrayKeys[0]] = newInstruction.desiredValue
                } else {
                  for (let [ind, arrayKey] of arrayKeys.entries()) {
                    arrayInstructionInProgress.desiredValue[arrayKey] = newInstruction.desiredValue[ind];
                  }
                }
              } else {
                Object.assign(arrayInstructionInProgress.desiredValue, newInstruction.desiredValue);
              }


            }



          }
        }
      }

      if (!foundArrayInstruction) {
        if (arrayInstructionInProgress) {
          combinedInstructions.push(arrayInstructionInProgress);
          arrayInstructionInProgress = undefined;
        }
        combinedInstructions.push(newInstruction);
      }

    }

    if (arrayInstructionInProgress) {
      combinedInstructions.push(arrayInstructionInProgress);
      arrayInstructionInProgress = undefined;
    }

    for (let newInstruction of combinedInstructions) {
      if (newInstruction.setStateVariable) {
        if (!allStateVariablesAffected.includes(newInstruction.setStateVariable)) {
          let foundArrayMatch = false;
          if (stateVarObj.isArrayEntry) {
            let arrayStateVariables = [stateVarObj.arrayStateVariable];
            if (stateVarObj.additionalStateVariablesDefined) {
              for (let vName of stateVarObj.additionalStateVariablesDefined) {
                let sObj = component.state[vName];
                if (sObj.isArrayEntry) {
                  arrayStateVariables.push(sObj.arrayStateVariable)
                }
              }
            }
            foundArrayMatch = arrayStateVariables.includes(newInstruction.setStateVariable);
          }
          if (!foundArrayMatch) {
            throw Error(`Invalid inverse definition of ${stateVariable} of ${component.componentName}: specified changing value of ${newInstruction.setStateVariable}, which is not a state variable defined with ${stateVariable}.`);
          }
        }

        // if (!(component.state[stateVariable].essential || newInstruction.allowNonEssential)) {
        //   throw Error(`Invalid inverse definition of ${stateVariable} of ${component.componentName}: can't set its value if it is not essential.`);
        // }

        if (!("value" in newInstruction)) {
          throw Error(`Invalid inverse definition of ${stateVariable} of ${component.componentName}: setStateVariable must specify a value`);
        }

        if (!newStateVariableValues[component.componentName]) {
          newStateVariableValues[component.componentName] = {};
        }

        let value = newInstruction.value;

        if (value instanceof me.class) {
          let result = await preprocessMathInverseDefinition({
            desiredValue: value,
            stateValues: component.stateValues,
            variableName: newInstruction.setStateVariable,
            workspace: stateVariableWorkspace,
          })
          value = result.desiredValue
        }


        if (component.state[newInstruction.setStateVariable].isArray) {
          if (!newStateVariableValues[component.componentName][newInstruction.setStateVariable]) {
            // include key mergeObject to let external functions
            // know that new attributes of the object
            // should be merged into the old object
            newStateVariableValues[component.componentName][newInstruction.setStateVariable] = {
              mergeObject: true
            }
          }

          Object.assign(
            newStateVariableValues[component.componentName][newInstruction.setStateVariable],
            value
          )

        } else {
          newStateVariableValues[component.componentName][newInstruction.setStateVariable] = value;
        }

      } else if (newInstruction.setDependency) {
        let dependencyName = newInstruction.setDependency;

        let dep = this.dependencies.downstreamDependencies[component.componentName][stateVariable][dependencyName];

        if (dep.dependencyType === "child") {

          let childInd = newInstruction.childIndex;

          if (dep.downstreamPrimitives[childInd] !== null) {
            // have a primitive child
            // if desiredValue is same type of primitive, set it as a state variable

            // TODO: how to address case if string index could change


            if (typeof newInstruction.desiredValue === typeof dep.downstreamPrimitives[childInd]) {

              let parent = this._components[dep.parentName];

              let activeChildInd = dep.activeChildrenIndices[childInd];

              // TODO: if child is a replacement of a composite, determine what to do
              if (parent.compositeReplacementActiveRange) {
                for (let compositeObj of parent.compositeReplacementActiveRange) {
                  if (compositeObj.firstInd <= activeChildInd && compositeObj.lastInd >= activeChildInd) {
                    console.log(`parent: ${parent.componentName}, activeChildInd: ${activeChildInd}`)
                    console.log(parent.compositeReplacementActiveRange)
                    console.log(newInstruction)
                    throw Error('Need to implement changing primitive replacements from composite')
                  }
                }
              }


              let definingInd = activeChildInd;
              if (parent.compositeReplacementActiveRange) {
                for (let compositeObj of parent.compositeReplacementActiveRange) {
                  if (compositeObj.lastInd < definingInd) {
                    definingInd -= compositeObj.lastInd - compositeObj.firstInd;
                  }
                }
              }


              let baseParent = parent;
              while (baseParent.shadows && baseParent.shadows.propVariable === undefined) {
                baseParent = this._components[baseParent.shadows.componentName]
              }

              this.calculatePrimitiveChildChanges({
                parent: baseParent,
                definingInd,
                newValue: newInstruction.desiredValue,
                newStateVariableValues
              });
            }

          } else {

            // find downstream ind of childInd

            let downstreamInd = dep.downstreamPrimitives.slice(0, childInd + 1).filter(x => !x).length - 1;

            let cName = dep.downstreamComponentNames[downstreamInd];
            if (!cName) {
              throw Error(`Invalid inverse definition of ${stateVariable} of ${component.componentName}: ${dependencyName} child of index ${newInstruction.childIndex} does not exist.`)
            }
            let varName = dep.mappedDownstreamVariableNamesByComponent[newInstruction.childIndex][newInstruction.variableIndex];
            if (!varName) {
              throw Error(`Invalid inverse definition of ${stateVariable} of ${component.componentName}: ${dependencyName} variable of index ${newInstruction.variableIndex} does not exist.`)
            }
            let inst = {
              componentName: cName,
              stateVariable: varName,
              value: newInstruction.desiredValue,
              overrideFixed: instruction.overrideFixed,
              arrayKey: newInstruction.arrayKey,
            }
            await this.requestComponentChanges({
              instruction: inst,
              initialChange: newInstruction.treatAsInitialChange === true,
              workspace,
              newStateVariableValues
            });
          }
        } else if (dep.dependencyType === "attributeComponent") {
          let cName = dep.downstreamComponentNames[0];
          let varName = dep.mappedDownstreamVariableNamesByComponent[0][newInstruction.variableIndex];
          if (!varName) {
            throw Error(`Invalid inverse definition of ${stateVariable} of ${component.componentName}: ${dependencyName} variable of index ${newInstruction.variableIndex} does not exist.`)
          }
          let inst = {
            componentName: cName,
            stateVariable: varName,
            value: newInstruction.desiredValue,
            overrideFixed: instruction.overrideFixed,
            arrayKey: newInstruction.arrayKey,
          }
          await this.requestComponentChanges({
            instruction: inst,
            initialChange: newInstruction.treatAsInitialChange === true,
            workspace,
            newStateVariableValues
          });
        } else if (["stateVariable", "parentStateVariable"].includes(dep.dependencyType)
          && dep.downstreamComponentNames.length === 1
        ) {

          let dComponentName = dep.downstreamComponentNames[0];
          let dVarName = dep.mappedDownstreamVariableNamesByComponent[0][0];

          let inst = {
            componentName: dComponentName,
            stateVariable: dVarName,
            value: newInstruction.desiredValue,
            overrideFixed: instruction.overrideFixed,
            shadowedVariable: newInstruction.shadowedVariable,
          };
          if (newInstruction.additionalDependencyValues) {
            // it is possible to simultaneously set the values of multiple
            // component state variables, if they share a definition
            // i.e. are in additionalStateVariablesDefined

            let stateVarObj = this.components[dComponentName].state[dVarName]
            for (let dependencyName2 in newInstruction.additionalDependencyValues) {
              let dep2 = this.dependencies.downstreamDependencies[component.componentName][stateVariable][dependencyName2];
              if (!(["stateVariable", "parentStateVariable"].includes(dep2.dependencyType)
                && dep2.downstreamComponentNames.length === 1)
              ) {
                console.warn(`Can't simultaneously set additional dependency value ${dependencyName2} if it isn't a state variable`);
                continue;
              }

              let varName2 = dep2.mappedDownstreamVariableNamesByComponent[0][0];
              if (dep2.downstreamComponentNames[0] !== dComponentName ||
                !stateVarObj.additionalStateVariablesDefined.includes(varName2)
              ) {
                console.warn(`Can't simultaneously set additional dependency value ${dependencyName2} if it doesn't correspond to additional state variable defined of ${dependencyName}'s state variable`);
                continue;
              }
              if (!inst.additionalStateVariableValues) {
                inst.additionalStateVariableValues = {};
              }
              inst.additionalStateVariableValues[varName2] = newInstruction.additionalDependencyValues[dependencyName2]
            }

          }
          await this.requestComponentChanges({
            instruction: inst,
            initialChange: newInstruction.treatAsInitialChange === true,
            workspace,
            newStateVariableValues
          });
        } else {
          throw Error(`unimplemented dependency type ${dep.dependencyType} in requestComponentChanges`)
        }

      } else if (newInstruction.combinedArray) {

        let inst = {
          componentName: newInstruction.componentName,
          stateVariable: newInstruction.stateVariable,
          value: newInstruction.desiredValue,
          overrideFixed: instruction.overrideFixed,
          shadowedVariable: newInstruction.shadowedVariable,
        };

        await this.requestComponentChanges({
          instruction: inst,
          initialChange: newInstruction.treatAsInitialChange === true,
          workspace,
          newStateVariableValues
        });
        // } else if (newInstruction.deferSettingDependency) {
        //   let dependencyName = newInstruction.deferSettingDependency;

        //   let dep = this.dependencies.downstreamDependencies[component.componentName][stateVariable][dependencyName];

        //   if (dep.dependencyType === "child") {
        //     let cName = dep.downstreamComponentNames[newInstruction.childIndex];
        //     if (!cName) {
        //       throw Error(`Invalid for deferSettingDependency in inverse definition of ${stateVariable} of ${component.componentName}: ${dependencyName} child of index ${newInstruction.childIndex} does not exist.`)
        //     }

        //     let varName = dep.mappedDownstreamVariableNamesByComponent[newInstruction.childIndex][newInstruction.variableIndex];
        //     if (!varName) {
        //       throw Error(`Invalid for deferSettingDependency in inverse definition of ${stateVariable} of ${component.componentName}: ${dependencyName} variable of index ${newInstruction.variableIndex} does not exist..`)
        //     }

        //     let componentToDefer = this._components[cName];

        //     if (componentToDefer.componentType !== "string") {
        //       throw Error(`deferStateVariableDependency is implemented just when dependency is a string.`)
        //     }

        //     // save previous value if don't have a getter
        //     if (!Object.getOwnPropertyDescriptor(componentToDefer.state[varName], 'value').get) {
        //       componentToDefer.state[varName]._previousValue = componentToDefer.state[varName].value;
        //     }

        //     delete componentToDefer.state[varName].value;

        //     let getDefStateVar = () => this.getDeferredStateVariable({
        //       component: componentToDefer,
        //       stateVariable: varName,
        //       upstreamComponent: component,
        //       upstreamStateVariable: stateVariable,
        //       dependencyValues: newInstruction.dependencyValues,
        //       inverseDefinition: newInstruction.inverseDefinition,
        //     });

        //     Object.defineProperty(componentToDefer.state[varName], 'value', { get: getDefStateVar, configurable: true });
        //     componentToDefer.state[varName].deferred = true;

        //   } else {
        //     throw Error(`unimplemented dependency type ${dep.dependencyType} in requestComponentChanges`)
        //   }

      } else {
        console.log(newInstruction);
        throw Error(`Unrecognized instruction in inverse definition of ${stateVariable} of ${component.componentName}`)
      }
    }

    return;
  }

  calculatePrimitiveChildChanges
    ({
      parent,
      definingInd,
      newValue,
      newStateVariableValues,
    }) {

    if (!newStateVariableValues[parent.componentName]) {
      newStateVariableValues[parent.componentName] = {};
    }
    newStateVariableValues[parent.componentName][`__def_primitive_${definingInd}`] = newValue;

    if (parent.shadowedBy) {
      for (let shadow of parent.shadowedBy) {
        if (shadow.shadows.propVariable === undefined) {
          this.calculatePrimitiveChildChanges({
            parent: shadow,
            definingInd,
            newValue,
            newStateVariableValues,
          })

        }
      }
    }

  }

  // submitResponseCallBack(results) {

  //   // console.log(`submit response callback`)
  //   // console.log(results);
  //   return;

  //   if (!results.success) {
  //     let errorMessage = "Answer not saved due to a network error. \nEither you are offline or your authentication has timed out.";
  //     this.renderer.updateSection({
  //       title: this.state.title,
  //       viewedSolution: this.state.viewedSolution,
  //       isError: true,
  //       errorMessage,
  //     });
  //     alert(errorMessage);

  //     this.coreFunctions.requestUpdate({
  //       updateType: "updateRendererOnly",
  //     });
  //   } else if (results.viewedSolution) {
  //     console.log(`******** Viewed solution for ${scoredComponent.componentName}`);
  //     this.coreFunctions.requestUpdate({
  //       updateType: "updateValue",
  //       updateInstructions: [{
  //         componentName: scoredComponent.componentName,
  //         variableUpdates: {
  //           viewedSolution: { changes: true },
  //         }
  //       }]
  //     })
  //   }

  //   // if this.answersToSubmitCounter is a positive number
  //   // that means that we have call this.submitAllAnswers and we still have
  //   // some answers that haven't been submitted
  //   // In this case, we will decrement this.answersToSubmitCounter
  //   // If this.answersToSubmitCounter newly becomes zero, 
  //   // then we know that we have submitted the last one answer
  //   if (this.answersToSubmitCounter > 0) {
  //     this.answersToSubmitCounter -= 1;
  //     if (this.answersToSubmitCounter === 0) {
  //       this.externalFunctions.allAnswersSubmitted();
  //     }
  //   }
  // }

  // addComponents({ serializedComponents, parent }) {
  //   //Check if 
  //   //Child logic is violated
  //   //Parent exists
  //   //Check composites in serializedComponents??
  // }

  // getDeferredStateVariable({ component, stateVariable, upstreamComponent, upstreamStateVariable, dependencyValues, inverseDefinition }) {

  //   // console.log(`get deferred state variable ${stateVariable} of ${component.componentName}`)

  //   let inverseResult = inverseDefinition({ dependencyValues, stateValues: upstreamComponent.stateValues });

  //   if (!inverseResult.success) {
  //     console.warn(`Inverse definition for deferring state variable failed. component: ${component.componentName}, stateVariable: ${stateVariable}, upstreamComponent: ${upstreamComponent.componentName}, upstreamStateVariable: ${upstreamStateVariable}`);
  //     return undefined;
  //   }

  //   for (let newInstruction of inverseResult.instructions) {
  //     if (newInstruction.setDependency) {
  //       let dependencyName = newInstruction.setDependency;

  //       let dep = this.dependencies.downstreamDependencies[upstreamComponent.componentName][upstreamStateVariable][dependencyName];

  //       if (dep.dependencyType === "child") {
  //         let cName = dep.downstreamComponentNames[newInstruction.childIndex];
  //         if (!cName) {
  //           throw Error(`Invalid inverse definition of ${stateVariable} of ${component.componentName}: ${dependencyName} child of index ${newInstruction.childIndex} does not exist.`)
  //         }
  //         let varName = dep.mappedDownstreamVariableNamesByComponent[newInstruction.childIndex][newInstruction.variableIndex];
  //         if (!varName) {
  //           throw Error(`Invalid inverse definition of ${stateVariable} of ${component.componentName}: ${dependencyName} variable of index ${newInstruction.variableIndex} does not exist..`)
  //         }

  //         let compNew = this._components[cName];

  //         // delete before assigning value to remove any getter for the property
  //         delete compNew.state[varName].value;
  //         delete compNew.state[varName].deferred;
  //         compNew.state[varName].value = newInstruction.desiredValue;

  //       } else {
  //         throw Error(`unimplemented dependency type ${dep.dependencyType} in deferred inverse definition`)
  //       }

  //     } else {
  //       throw Error(`Unrecognized instruction deferred inverse definition of ${stateVariable} of ${component.componentName}`)
  //     }
  //   }


  //   // if value of state variable still has a get, then it wasn't defined
  //   // in the function called for its definition
  //   if (Object.getOwnPropertyDescriptor(component.state[stateVariable], 'value').get) {
  //     throw Error(`deferred inverse definition of ${stateVariable} of ${component.componentName} didn't return value of variable`);
  //   }

  //   return component.state[stateVariable].value;

  // }

  async calculateScoredItemNumberOfContainer(componentName) {

    let component = this._components[componentName];
    let ancestorNames = [
      ...component.ancestors.slice(0, -1).reverse().map(x => x.componentName),
      componentName
    ];
    let scoredComponent;
    let scoredItemNumber;
    for (let [index, scored] of (await this.document.stateValues.scoredDescendants).entries()) {
      for (let ancestorName of ancestorNames) {
        if (scored.componentName === ancestorName) {
          scoredComponent = ancestorName;
          scoredItemNumber = index + 1;
          break;
        }
      }
      if (scoredComponent !== undefined) {
        break;
      }
    }

    // if component wasn't inside a scoredComponent and isn't a scoredComponent itself
    // then let the scoredComponent be the document itself
    if (scoredComponent === undefined) {
      scoredComponent = this.document.componentName;
      scoredItemNumber = (await this.document.stateValues.scoredDescendants).length;
    }

    return { scoredItemNumber, scoredComponent };
  }


  get doenetState() {
    return this._renderComponents;
  }

  set doenetState(value) {
    return null;
  }

  get scoredItemWeights() {
    return (async () => (await this.document.stateValues.scoredDescendants).map(
      x => x.stateValues.weight
    ))();
  }

  requestAnimationFrame(animationFunction, delay) {
    if (!this.preventMoreAnimations) {

      // create new animationID
      let animationID = ++this.lastAnimationID;

      if (delay) {
        // set a time out to call actual request animation frame after a delay
        let timeoutID = window.setTimeout(
          x => this._requestAnimationFrame(animationFunction, animationID),
          delay);
        this.animationIDs[animationID] = { timeoutID: timeoutID };
        return animationID;
      } else {
        // call actual request animation frame right away
        this.animationIDs[animationID] = {};
        return this._requestAnimationFrame(animationFunction, animationID);
      }
    }
  }

  _requestAnimationFrame(animationFunction, animationID) {
    let animationFrameID = window.requestAnimationFrame(animationFunction);
    let animationIDObj = this.animationIDs[animationID];
    delete animationIDObj.timeoutID;
    animationIDObj.animationFrameID = animationFrameID;
    return animationID;
  }


  async cancelAnimationFrame(animationID) {
    let animationIDObj = this.animationIDs[animationID];
    let timeoutID = animationIDObj.timeoutID;
    if (timeoutID !== undefined) {
      window.clearTimeout(timeoutID);
    }
    let animationFrameID = animationIDObj.animationFrameID;
    if (animationFrameID !== undefined) {
      window.cancelAnimationFrame(animationFrameID);
    }
    delete this.animationIDs[animationID];

  }

  componentWillUnmount() {
    this.preventMoreAnimations = true;
    for (let id in this.animationIDs) {
      this.coreFunctions.cancelAnimationFrame(id);
    }
    this.animationIDs = {};
  }

}


function validateAttributeValue({ value, attributeSpecification, attribute }) {

  if (attributeSpecification.valueTransformations &&
    value in attributeSpecification.valueTransformations
  ) {
    value = attributeSpecification.valueTransformations[value];
  }

  if (attributeSpecification.transformNonFiniteTo !== undefined &&
    !Number.isFinite(value)
  ) {
    value = attributeSpecification.transformNonFiniteTo;
  }

  if (attributeSpecification.toLowerCase) {
    value = value.toLowerCase();
  }

  if (attributeSpecification.trim) {
    value = value.trim();
  }

  if (attributeSpecification.validValues) {
    if (!attributeSpecification.validValues.includes(value)) {
      let firstValue = attributeSpecification.validValues[0]
      console.warn(`Invalid value ${value} for attribute ${attribute}, using value ${firstValue}`);
      value = firstValue;
    }
  } else if (attributeSpecification.clamp) {
    if (value < attributeSpecification.clamp[0]) {
      value = attributeSpecification.clamp[0];
    } else if (value > attributeSpecification.clamp[1]) {
      value = attributeSpecification.clamp[1];
    } else if (!Number.isFinite(value)) {
      value = attributeSpecification.defaultValue;
    }
  }

  return value;
}

function calculateAllComponentsShadowing(component) {
  let allShadowing = [];
  if (component.shadowedBy) {
    for (let comp2 of component.shadowedBy) {
      if (!comp2.shadows.propVariable) {
        allShadowing.push(comp2.componentName);
        let additionalShadowing = calculateAllComponentsShadowing(comp2);
        allShadowing.push(...additionalShadowing);
      }
    }
  }
  if (component.replacementOf) {
    let additionalShadowing = calculateAllComponentsShadowing(component.replacementOf);
    allShadowing.push(...additionalShadowing);
  }

  return allShadowing;
}<|MERGE_RESOLUTION|>--- conflicted
+++ resolved
@@ -14,10 +14,7 @@
 import sha256 from 'crypto-js/sha256';
 import Hex from 'crypto-js/enc-hex'
 import { preprocessMathInverseDefinition } from './utils/math';
-<<<<<<< HEAD
 import { returnDefaultGetArrayKeysFromVarName } from './utils/stateVariables';
-=======
->>>>>>> 4301b569
 
 // string to componentClass: this.allComponentClasses["string"]
 // componentClass to string: componentClass.componentType
@@ -2434,7 +2431,6 @@
       if (!attributeSpecification.noInverse) {
         stateVarDef.inverseDefinition = async function ({ desiredStateVariableValues, dependencyValues, usedDefault }) {
 
-<<<<<<< HEAD
           if (!dependencyValues.attributeComponent) {
             if (dependencyValues.attributePrimitive !== undefined && dependencyValues.attributePrimitive !== null) {
               // can't invert if have primitive
@@ -2474,150 +2470,8 @@
               variableIndex: 0,
             }]
           };
-=======
-        if (!attributeSpecification.noInverse) {
-          stateVarDef.inverseDefinition = async function ({ desiredStateVariableValues, dependencyValues, usedDefault }) {
-            if (!dependencyValues.attributeComponent) {
-              if (dependencyValues.attributePrimitive !== undefined && dependencyValues.attributePrimitive !== null) {
-                // can't invert if have primitive
-                return { success: false }
-              }
-
-              if (usedDefault.ancestorProp) {
-                // no component or primitive, so value is essential and give it the desired value
-                return {
-                  success: true,
-                  instructions: [{
-                    setStateVariable: varName,
-                    value: desiredStateVariableValues[varName]
-                  }]
-                };
-              }
-              else {
-                // ancestor prop was used, so propagate back to ancestor
-                return {
-                  success: true,
-                  instructions: [{
-                    setDependency: "ancestorProp",
-                    desiredValue: desiredStateVariableValues[varName],
-                  }]
-                };
-              }
-            }
-
-            // attribute based on component
-
-            if (attributeSpecification.mergeArrays) {
-              // can't invert if we merged arrays to get the value
-              return { success: false }
-            } else {
-
-              return {
-                success: true,
-                instructions: [{
-                  setDependency: "attributeComponent",
-                  desiredValue: desiredStateVariableValues[varName],
-                  variableIndex: 0,
-                }]
-              };
-            }
-          };
-        }
-      }
-      else {
-
-        // usual case of attribute with no ancestor attribute being propagated
-
-        stateVarDef.returnDependencies = function () {
-          if (attributeFromPrimitive) {
-            return {
-              attributePrimitive: {
-                dependencyType: "attributePrimitive",
-                attributeName: attrName
-              }
-            }
-          } else {
-            return {
-              attributeComponent: {
-                dependencyType: "attributeComponent",
-                attributeName: attrName,
-                variableNames: [stateVariableForAttributeValue],
-              }
-            }
-          }
+
         };
-
-
-        stateVarDef.definition = function ({ dependencyValues }) {
-
-          let attributeValue;
-          if (dependencyValues.attributeComponent) {
-            attributeValue = dependencyValues.attributeComponent.stateValues[stateVariableForAttributeValue];
-          } else if (dependencyValues.attributePrimitive !== undefined && dependencyValues.attributePrimitive !== null) {
-            attributeValue = dependencyValues.attributePrimitive;
-          } else {
-            return {
-              useEssentialOrDefaultValue: {
-                [varName]: { variablesToCheck: [varName, attrName] }
-              }
-            }
-          }
-
-          attributeValue = validateAttributeValue({
-            value: attributeValue,
-            attributeSpecification,
-            attribute: attrName
-          })
-
-          if (attributeSpecification.mergeArrayWithDefault && Array.isArray(attributeValue)) {
-            let defaultValue = attributeSpecification.defaultValue;
-            if (Array.isArray(defaultValue)) {
-              let mergedArray = [...attributeValue, ...defaultValue];
-              return { newValues: { [varName]: mergedArray } }
-            }
-          }
-
-          return { newValues: { [varName]: attributeValue } };
-        };
-
-        if (!attributeSpecification.noInverse) {
-          stateVarDef.inverseDefinition = async function ({ desiredStateVariableValues, dependencyValues }) {
-
-            if (!dependencyValues.attributeComponent) {
-              if (dependencyValues.attributePrimitive !== undefined && dependencyValues.attributePrimitive !== null) {
-                // can't invert if have primitive
-                return { success: false }
-              }
-              // no attribute component or primitive, so value is essential and give it the desired value
-              return {
-                success: true,
-                instructions: [{
-                  setStateVariable: varName,
-                  value: desiredStateVariableValues[varName]
-                }]
-              };
-            }
-
-            // attribute based on component
-
-            if (attributeSpecification.mergeArrays) {
-              // can't invert if we merged arrays to get the value
-              return { success: false }
-            } else {
-
-              return {
-                success: true,
-                instructions: [{
-                  setDependency: "attributeComponent",
-                  desiredValue: desiredStateVariableValues[varName],
-                  variableIndex: 0,
-                }]
-              };
-            }
->>>>>>> 4301b569
-
-          };
-        }
       }
 
 
@@ -2977,31 +2831,20 @@
           dependencyValues, stateValues, workspace
         }) {
 
-<<<<<<< HEAD
           if (!dependencyValues.attributeComponent) {
             if (dependencyValues.attributePrimitive !== undefined && dependencyValues.attributePrimitive !== null) {
               // can't invert if have primitive
               return { success: false }
             }
-=======
-        if (!attributeSpecification.noInverse) {
-          stateVarDef.inverseDefinition = async function ({ desiredStateVariableValues, dependencyValues, usedDefault, stateValues, workspace }) {
-            if (!dependencyValues.attributeComponent) {
-              if (dependencyValues.attributePrimitive !== undefined && dependencyValues.attributePrimitive !== null) {
-                // can't invert if have primitive
-                return { success: false }
-              }
->>>>>>> 4301b569
-
-              let targetAttributesToIgnore = [];
-              if (dependencyValues.targetAttributesToIgnore) {
-                targetAttributesToIgnore.push(...dependencyValues.targetAttributesToIgnore)
-              }
-              if (dependencyValues.targetAttributesToAlwaysIgnore) {
-                targetAttributesToIgnore.push(...dependencyValues.targetAttributesToAlwaysIgnore);
-              }
-
-<<<<<<< HEAD
+
+            let targetAttributesToIgnore = [];
+            if (dependencyValues.targetAttributesToIgnore) {
+              targetAttributesToIgnore.push(...dependencyValues.targetAttributesToIgnore)
+            }
+            if (dependencyValues.targetAttributesToAlwaysIgnore) {
+              targetAttributesToIgnore.push(...dependencyValues.targetAttributesToAlwaysIgnore);
+            }
+
             if (dependencyValues.targetVariable !== undefined
               && !targetAttributesToIgnore.includes(attrName)
             ) {
@@ -3013,88 +2856,8 @@
                   desiredValue: desiredStateVariableValues[varName],
                 }]
               };
-=======
-              if (dependencyValues.targetVariable !== undefined
-                && !dependencyValues.targetAttributesToIgnore.includes(attrName)
-                && !usedDefault.targetVariable) {
-                //  if target has attribute, set that value
-                return {
-                  success: true,
-                  instructions: [{
-                    setDependency: "targetVariable",
-                    desiredValue: desiredStateVariableValues[varName],
-                  }]
-                };
-              } else if (usedDefault.ancestorProp) {
-                // no children, so value is essential and give it the desired value
-                return {
-                  success: true,
-                  instructions: [{
-                    setStateVariable: varName,
-                    value: desiredStateVariableValues[varName]
-                  }]
-                };
-              }
-              else {
-                // ancestor prop was used, so propagate back to ancestor
-                return {
-                  success: true,
-                  instructions: [{
-                    setDependency: "ancestorProp",
-                    desiredValue: desiredStateVariableValues[varName],
-                  }]
-                };
-              }
-            }
-
-            // attribute based on component
-
-            if (attributeSpecification.mergeArrays) {
-              // can't invert if we merged arrays to get the value
-              return { success: false }
             } else {
 
-              return {
-                success: true,
-                instructions: [{
-                  setDependency: "attributeComponent",
-                  desiredValue: desiredStateVariableValues[varName],
-                  variableIndex: 0,
-                }]
-              };
-            }
-          };
-        }
-      } else {
-
-        // usual case of attribute with no ancestor attribute being propagated
-
-        stateVarDef.definition = function ({ dependencyValues, usedDefault }) {
-          let attributeValue;
-          if (dependencyValues.attributeComponent) {
-            attributeValue = dependencyValues.attributeComponent.stateValues[stateVariableForAttributeValue];
-          } else if (dependencyValues.attributePrimitive !== undefined && dependencyValues.attributePrimitive !== null) {
-            attributeValue = dependencyValues.attributePrimitive;
-          } else {
-
-            let targetAttributesToIgnore = [];
-            if (dependencyValues.targetAttributesToIgnore) {
-              targetAttributesToIgnore.push(...dependencyValues.targetAttributesToIgnore)
-            }
-            if (dependencyValues.targetAttributesToAlwaysIgnore) {
-              targetAttributesToIgnore.push(...dependencyValues.targetAttributesToAlwaysIgnore);
-            }
-
-            if (dependencyValues.targetVariable !== undefined
-              && !targetAttributesToIgnore.includes(attrName)
-              && !usedDefault.targetVariable) {
-              // if don't have attribute component or primitive
-              // and target has attribute, use that value
-              return { newValues: { [varName]: dependencyValues.targetVariable } };
->>>>>>> 4301b569
-            } else {
-
-<<<<<<< HEAD
               let haveParentValue = dependencyValues.parentValue !== undefined
                 && dependencyValues.parentValue !== null;
               if (haveParentValue && !usedDefault.parentValue) {
@@ -3131,81 +2894,6 @@
           };
 
         };
-=======
-          if (attributeSpecification.mergeArrayWithDefault && Array.isArray(attributeValue)) {
-            let defaultValue = attributeSpecification.defaultValue;
-            if (Array.isArray(defaultValue)) {
-              let mergedArray = [...attributeValue, ...defaultValue];
-              return { newValues: { [varName]: mergedArray } }
-            }
-          }
-
-          return { newValues: { [varName]: attributeValue } };
-        };
-
-        if (!attributeSpecification.noInverse) {
-          stateVarDef.inverseDefinition = async function ({ desiredStateVariableValues,
-            dependencyValues, stateValues, workspace
-          }) {
-
-            if (!dependencyValues.attributeComponent) {
-              if (dependencyValues.attributePrimitive !== undefined && dependencyValues.attributePrimitive !== null) {
-                // can't invert if have primitive
-                return { success: false }
-              }
-
-              let targetAttributesToIgnore = [];
-              if (dependencyValues.targetAttributesToIgnore) {
-                targetAttributesToIgnore.push(...dependencyValues.targetAttributesToIgnore)
-              }
-              if (dependencyValues.targetAttributesToAlwaysIgnore) {
-                targetAttributesToIgnore.push(...dependencyValues.targetAttributesToAlwaysIgnore);
-              }
-
-              if (dependencyValues.targetVariable !== undefined
-                && !targetAttributesToIgnore.includes(attrName)
-              ) {
-                //  if target has attribute, set that value
-                return {
-                  success: true,
-                  instructions: [{
-                    setDependency: "targetVariable",
-                    desiredValue: desiredStateVariableValues[varName],
-                  }]
-                };
-              } else {
-                // no attribute component, so value is essential and give it the desired value
-                return {
-                  success: true,
-                  instructions: [{
-                    setStateVariable: varName,
-                    value: desiredStateVariableValues[varName]
-                  }]
-                };
-              }
-            }
-            // attribute based on child
-
-
-            if (attributeSpecification.mergeArrays) {
-              // can't invert if we merged arrays to get the value
-              return { success: false }
-            } else {
-
-              return {
-                success: true,
-                instructions: [{
-                  setDependency: "attributeComponent",
-                  desiredValue: desiredStateVariableValues[varName],
-                  variableIndex: 0,
-                }]
-              };
-            }
-
-          };
-        }
-
->>>>>>> 4301b569
       }
 
 
@@ -3665,7 +3353,8 @@
     }
   }
 
-  async initializeStateVariable({ component, stateVariable,
+  async initializeStateVariable({
+    component, stateVariable,
     arrayStateVariable, arrayEntryPrefix
   }) {
 
@@ -3808,8 +3497,10 @@
     }
   }
 
-  async initializeArrayEntryStateVariable({ stateVarObj, arrayStateVariable,
-    arrayEntryPrefix, component, stateVariable }) {
+  async initializeArrayEntryStateVariable({
+    stateVarObj, arrayStateVariable,
+    arrayEntryPrefix, component, stateVariable
+  }) {
     // This function used for initializing array entry variables
     // (not the original array variable)
     // It adds many attributes to state variables corresponding to
@@ -6029,7 +5720,8 @@
     return false
   }
 
-  async createFromArrayEntry({ stateVariable, component, initializeOnly = false,
+  async createFromArrayEntry({
+    stateVariable, component, initializeOnly = false,
   }) {
 
     if (!component.arrayEntryPrefixes) {
@@ -6762,7 +6454,8 @@
     }
   }
 
-  async addChildrenAndRecurseToShadows({ parent, indexOfDefiningChildren,
+  async addChildrenAndRecurseToShadows({
+    parent, indexOfDefiningChildren,
     newChildren, assignNamesOffset
   }) {
 
@@ -6925,7 +6618,8 @@
     // }
   }
 
-  async deleteComponents({ components, deleteUpstreamDependencies = true,
+  async deleteComponents({
+    components, deleteUpstreamDependencies = true,
     skipProcessingChildrenOfParents = []
   }) {
 
@@ -7710,7 +7404,6 @@
         });
 
         let shadowingNewNamespace = shadowingComponent.attributes.newNamespace?.primitive;
-<<<<<<< HEAD
 
         // TODO: is isResponse the only attribute to convert?
         if (shadowingComponent.attributes.isResponse) {
@@ -7721,18 +7414,6 @@
               continue;
             }
 
-=======
-
-        // TODO: is isResponse the only attribute to convert?
-        if (shadowingComponent.attributes.isResponse) {
-          let compositeAttributesObj = shadowingComponent.constructor.createAttributesObject({ flags: this.flags });
-
-          for (let repl of newSerializedReplacements) {
-            if (typeof repl !== "object") {
-              continue;
-            }
-
->>>>>>> 4301b569
             // add attributes
             if (!repl.attributes) {
               repl.attributes = {};
@@ -8163,7 +7844,8 @@
   }
 
 
-  async requestUpdate({ updateInstructions, transient = false, event, skippable = false,
+  async requestUpdate({
+    updateInstructions, transient = false, event, skippable = false,
     overrideReadOnly = false
   }) {
 
