--- conflicted
+++ resolved
@@ -1447,41 +1447,14 @@
     componentsReplacementOf,
     componentInd,
   }) {
-<<<<<<< HEAD
-=======
     let lastErrorMessage = "";
     let lastErrorMessageFromAttribute = "";
 
->>>>>>> 2798801f
     // Check for a component name collision before recursing to children,
     // as children may have randomly generated names which will also collide
     // if this component's name collides,
     // and we want the mesage to be based on a name that will appear in the DoenetML document.
     if (componentName in this._components) {
-<<<<<<< HEAD
-      let indexRange = "";
-      if (serializedComponent.downstreamDependencies) {
-        for (let name in serializedComponent.downstreamDependencies) {
-          let depArray = serializedComponent.downstreamDependencies[name];
-          for (let dep of depArray) {
-            if (dep.dependencyType === "referenceShadow") {
-              let fromComposite = this.components[dep.compositeName];
-              indexRange = serializeFunctions.indexRangeString({
-                range: fromComposite.doenetMLrange,
-              });
-            }
-          }
-        }
-      } else {
-        indexRange = serializeFunctions.indexRangeString(serializedComponent);
-      }
-
-      let lastSlash = componentName.lastIndexOf("/");
-      let name = componentName.slice(lastSlash + 1);
-      throw Error(
-        `Duplicate component name: ${name}. Found in component of type ${componentClass.componentType}${indexRange}`,
-      );
-=======
       let lastSlash = componentName.lastIndexOf("/");
       let originalName = componentName.slice(lastSlash + 1);
 
@@ -1537,7 +1510,6 @@
         // that would be based on the parent name, and hence also conflict
         delete serializedComponent.children;
       }
->>>>>>> 2798801f
     }
 
     // first recursively create children and attribute components
@@ -1688,23 +1660,35 @@
         let attribute = serializedComponent.attributes[attrName];
 
         if (attribute.component) {
-          let attrResult = await this.createIsolatedComponentsSub({
-            serializedComponents: [
-              serializedComponent.attributes[attrName].component,
-            ],
-            ancestors: ancestorsForChildren,
-            shadow,
-            namespaceForUnamed,
-            componentsReplacementOf,
-            createNameContext: `attribute|${attrName}`,
-          });
-
-          if (attrResult.lastErrorMessage) {
-            lastErrorMessage = attrResult.lastErrorMessage;
-            lastErrorMessageFromAttribute = attrResult.lastErrorMessage;
-          }
-
-          attributes[attrName] = { component: attrResult.components[0] };
+          try {
+            let attrResult = await this.createIsolatedComponentsSub({
+              serializedComponents: [
+                serializedComponent.attributes[attrName].component,
+              ],
+              ancestors: ancestorsForChildren,
+              shadow,
+              namespaceForUnamed,
+              componentsReplacementOf,
+              createNameContext: `attribute|${attrName}`,
+            });
+
+            if (attrResult.lastErrorMessage) {
+              lastErrorMessage = attrResult.lastErrorMessage;
+              lastErrorMessageFromAttribute = attrResult.lastErrorMessage;
+            }
+
+            attributes[attrName] = { component: attrResult.components[0] };
+          } catch (e) {
+            if (e.message.includes("Circular dependency")) {
+              throw Error(
+                this.dependencies.getCircularDependencyMessage([
+                  serializedComponent,
+                ]),
+              );
+            } else {
+              throw e;
+            }
+          }
         } else {
           attributes[attrName] = serializedComponent.attributes[attrName];
         }
@@ -1748,12 +1732,11 @@
           prescribedDependencies[name] =
             serializedComponent.downstreamDependencies[name];
         } else {
-          let message = this.dependencies.getCircularDependencyMessage([
-            serializedComponent,
-          ]);
-
-          message = "Possible c" + message.substring(1);
-          throw Error(message);
+          throw Error(
+            this.dependencies.getCircularDependencyMessage([
+              serializedComponent,
+            ]),
+          );
         }
       }
     }
@@ -2512,8 +2495,6 @@
         this.publicCaseInsensitiveAliasSubstitutions.bind(this),
     });
 
-<<<<<<< HEAD
-=======
     let doenetMLrange = this.components[component.componentName].doenetMLrange;
     let overwriteDoenetMLRange = component.componentType === "copy";
 
@@ -2525,7 +2506,6 @@
       overwriteDoenetMLRange,
     });
 
->>>>>>> 2798801f
     // console.log(`expand result for ${component.componentName}`);
     // console.log(JSON.parse(JSON.stringify(result)));
 
@@ -2737,9 +2717,6 @@
     //   `name of shadowed composite: ${shadowedComposite.componentName}`,
     // );
 
-    let compositeMediatingTheShadow =
-      this.components[nameOfCompositeMediatingTheShadow];
-
     // If shadowed composite mediates the shadow of compositeMediatingTheShadow,
     // then we have a circular reference.
     // mediatesShadows is an array of objects with keys shadows and shadowed,
@@ -2789,19 +2766,9 @@
     }
 
     if (component.constructor.assignNamesToReplacements) {
-<<<<<<< HEAD
       let originalNamesAreConsistent =
         this.determineOriginalNamesConsistentForShadowingComposite(component);
 
-=======
-      let mediatingNewNamespace =
-        compositeMediatingTheShadow.attributes.newNamespace?.primitive;
-      let mediatingAssignNames =
-        compositeMediatingTheShadow.doenetAttributes.assignNames;
-      let mediatingSubAssignNames = mediatingAssignNames?.some(Array.isArray);
-      let assignNewNamespaces =
-        compositeMediatingTheShadow.attributes.assignNewNamespaces?.primitive;
->>>>>>> 2798801f
       let target =
         this._components[
           compositeMediatingTheShadow.doenetAttributes.targetComponentName
@@ -2924,18 +2891,6 @@
       serializedReplacements = processResult.serializedComponents;
     }
 
-<<<<<<< HEAD
-    let verificationResult = await verifyReplacementsMatchSpecifiedType({
-      component,
-      replacements: serializedReplacements,
-      assignNames: component.doenetAttributes.assignNames,
-      componentInfoObjects: this.componentInfoObjects,
-      compositeAttributesObj: component.constructor.createAttributesObject(),
-      components: this._components,
-      publicCaseInsensitiveAliasSubstitutions:
-        this.publicCaseInsensitiveAliasSubstitutions.bind(this),
-    });
-=======
     if (!foundCircular) {
       let verificationResult = await verifyReplacementsMatchSpecifiedType({
         component,
@@ -2943,12 +2898,10 @@
         assignNames: component.doenetAttributes.assignNames,
         componentInfoObjects: this.componentInfoObjects,
         compositeAttributesObj: component.constructor.createAttributesObject(),
-        flags: this.flags,
         components: this._components,
         publicCaseInsensitiveAliasSubstitutions:
           this.publicCaseInsensitiveAliasSubstitutions.bind(this),
       });
->>>>>>> 2798801f
 
       if (verificationResult.errors.length > 0) {
         this.errorWarnings.errors.push(...verificationResult.errors);
@@ -3249,12 +3202,6 @@
           }
         }
 
-<<<<<<< HEAD
-        // compositeReplacementActiveRange will be used
-        // - in renderers to determined if they should add commas
-        // - in child dependencies, where they will be translated for matched children
-        //   and used in some components to determine if thsoe children can be formed into a list
-=======
         if (
           replacements.some((repl) => repl.componentType === "_error") &&
           !parent.constructor.canDisplayChildErrors
@@ -3277,7 +3224,10 @@
           undisplayableErrorChildren.push(...errorReplacements);
         }
 
->>>>>>> 2798801f
+        // compositeReplacementActiveRange will be used
+        // - in renderers to determined if they should add commas
+        // - in child dependencies, where they will be translated for matched children
+        //   and used in some components to determine if thsoe children can be formed into a list
         parent.compositeReplacementActiveRange.push({
           compositeName: child.componentName,
           target: await child.stateValues.target,
@@ -8972,6 +8922,18 @@
             namespaceForUnamed = getNamespaceFromName(component.componentName);
           }
 
+          let doenetMLrange =
+            this.components[component.componentName].doenetMLrange;
+          let overwriteDoenetMLRange = component.componentType === "copy";
+
+          this.gatherErrorsAndAssignDoenetMLRange({
+            components: serializedReplacements,
+            errors: [],
+            warnings: [],
+            doenetMLrange,
+            overwriteDoenetMLRange,
+          });
+
           try {
             let createResult = await this.createIsolatedComponentsSub({
               serializedComponents: serializedReplacements,
@@ -9547,14 +9509,6 @@
         let compositeMediatingTheShadow =
           this.components[nameOfCompositeMediatingTheShadow];
         if (shadowingComponent.constructor.assignNamesToReplacements) {
-<<<<<<< HEAD
-=======
-          let mediatingNewNamespace =
-            compositeMediatingTheShadow.attributes.newNamespace?.primitive;
-          let mediatingAssignNames =
-            compositeMediatingTheShadow.doenetAttributes.assignNames;
-
->>>>>>> 2798801f
           let originalNamesAreConsistent =
             this.determineOriginalNamesConsistentForShadowingComposite(
               shadowingComponent,
