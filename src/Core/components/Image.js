import BlockComponent from './abstract/BlockComponent';
import { orderedPercentWidthMidpoints, orderedWidthMidpoints, widthsBySize, sizePossibilities, widthFractions, percentWidthsBySize } from '../utils/size';
import me from 'math-expressions';
import { returnSelectedStyleStateVariableDefinition } from '../utils/style';

export default class Image extends BlockComponent {
  constructor(args) {
    super(args);

    Object.assign(this.actions, {
      moveImage: this.moveImage.bind(this),
      recordVisibilityChange: this.recordVisibilityChange.bind(this),
    });

  }
  static componentType = "image";

  static createAttributesObject() {
    let attributes = super.createAttributesObject();

    attributes.width = {
      createComponentOfType: "_componentSize",
      createStateVariable: "specifiedWidth",
      defaultValue: null,
    };
    attributes.size = {
      createComponentOfType: "text",
      createStateVariable: "specifiedSize",
      defaultValue: "medium",
      toLowerCase: true,
      validValues: sizePossibilities,
    }
    attributes.aspectRatio = {
      createComponentOfType: "number",
    };

    // Note: height attribute is deprecated and will be removed in the future
    attributes.height = {
      createComponentOfType: "_componentSize",
    };

    attributes.displayMode = {
      createComponentOfType: "text",
      createStateVariable: "displayMode",
      validValues: ["block", "inline"],
      defaultValue: "block",
      forRenderer: true,
      public: true,
    }

    attributes.horizontalAlign = {
      createComponentOfType: "text",
      createStateVariable: "horizontalAlign",
      toLowerCase: true,
      validValues: ["center", "left", "right"],
      defaultValue: "center",
      forRenderer: true,
      public: true,
    }
    attributes.description = {
      createComponentOfType: "text",
      createStateVariable: "description",
      defaultValue: "",
      public: true,
      forRenderer: true
    };
    attributes.source = {
      createComponentOfType: "text",
      createStateVariable: "source",
      defaultValue: "",
      public: true,
      forRenderer: true,
    };
    attributes.asFileName = {
      createComponentOfType: "text",
      createStateVariable: "asFileName",
      defaultValue: null,
      public: true,
      forRenderer: true,
    };
    attributes.mimeType = {
      createComponentOfType: "text",
      createStateVariable: "mimeType",
      defaultValue: null,
      public: true,
      forRenderer: true,
    };

    attributes.draggable = {
      createComponentOfType: "boolean",
      createStateVariable: "draggable",
      defaultValue: true,
      public: true,
      forRenderer: true
    };

    attributes.layer = {
      createComponentOfType: "number",
      createStateVariable: "layer",
      defaultValue: 0,
      public: true,
      forRenderer: true
    };

    attributes.anchor = {
      createComponentOfType: "point",
    }

    attributes.positionFromAnchor = {
      createComponentOfType: "text",
      createStateVariable: "positionFromAnchor",
      defaultValue: "center",
      public: true,
      forRenderer: true,
      toLowerCase: true,
      validValues: ["upperright", "upperleft", "lowerright", "lowerleft", "top", "bottom", "left", "right", "center"]
    }

    attributes.rotate = {
      createComponentOfType: "number",
      createStateVariable: "rotate",
      defaultValue: 0,
      public: true,
      forRenderer: true,
    }

    attributes.styleNumber.defaultValue = 0;

    return attributes;
  }

  static returnStateVariableDefinitions() {

    let stateVariableDefinitions = super.returnStateVariableDefinitions();

    let selectedStyleDefinition = returnSelectedStyleStateVariableDefinition();

    Object.assign(stateVariableDefinitions, selectedStyleDefinition);


    stateVariableDefinitions.size = {
      public: true,
      shadowingInstructions: {
        createComponentOfType: "text"
      },
      returnDependencies: () => ({
        specifiedSize: {
          dependencyType: "stateVariable",
          variableName: "specifiedSize"
        },
        specifiedWidth: {
          dependencyType: "stateVariable",
          variableName: "specifiedWidth"
        },
        graphAncestor: {
          dependencyType: "ancestor",
          componentType: "graph",
          variableNames: ["xscale"]
        },
      }),
      definition({ dependencyValues, usedDefault }) {
        const defaultSize = 'medium';

        if (!usedDefault.specifiedSize) {
          return {
            setValue: { size: dependencyValues.specifiedSize }
          }
        } else if (!usedDefault.specifiedWidth) {

          let componentSize = dependencyValues.specifiedWidth;
          if (componentSize === null) {
            return {
              setValue: { size: defaultSize }
            }
          }

          let { isAbsolute, size: widthSize } = componentSize;
          let size;

          if (isAbsolute) {
            let midpoints;

            if (dependencyValues.graphAncestor) {
              let xscale = dependencyValues.graphAncestor.stateValues.xscale;
              midpoints = orderedPercentWidthMidpoints.map(x => x / 100 * xscale)
            } else {
              midpoints = orderedWidthMidpoints
            }

            for (let [ind, pixels] of midpoints.entries()) {
              if (widthSize <= pixels) {
                size = sizePossibilities[ind];
                break
              }
            }
            if (!size) {
              size = defaultSize
            }
          } else {
            for (let [ind, percent] of orderedPercentWidthMidpoints.entries()) {
              if (widthSize <= percent) {
                size = sizePossibilities[ind];
                break
              }
            }
            if (!size) {
              size = defaultSize
            }
          }
          return {
            setValue: { size }
          }
        } else {
          return {
            setValue: { size: defaultSize }
          }
        }
      },
      inverseDefinition({ desiredStateVariableValues }) {
        return {
          success: true,
          instructions: [{
            setDependency: "specifiedSize",
            desiredValue: desiredStateVariableValues.size
          }]
        }
      }

    }

    stateVariableDefinitions.width = {
      public: true,
      forRenderer: true,
      shadowingInstructions: {
        createComponentOfType: "_componentSize"
      },
      returnDependencies: () => ({
        specifiedSize: {
          dependencyType: "stateVariable",
          variableName: "specifiedSize"
        },
        size: {
          dependencyType: "stateVariable",
          variableName: "size",
        },
        specifiedWidth: {
          dependencyType: "stateVariable",
          variableName: "specifiedWidth"
        },
        graphAncestor: {
          dependencyType: "ancestor",
          componentType: "graph",
          variableNames: ["xscale"]
        },
      }),
      definition({ dependencyValues, usedDefault }) {
        const defaultSize = 'medium';

        if (dependencyValues.graphAncestor) {

          let xscale = dependencyValues.graphAncestor.stateValues.xscale;
          if (!usedDefault.specifiedSize) {
            return {
              setValue: {
                // width: { isAbsolute: true, size: percentWidthsBySize[dependencyValues.size] / 100 * xscale }
                width: { isAbsolute: false, size: percentWidthsBySize[dependencyValues.size] }
              }
            }
          } else if (!usedDefault.specifiedWidth) {

            let componentSize = dependencyValues.specifiedWidth;

            let width;
            if (componentSize) {
              // if (componentSize.isAbsolute) {
              width = componentSize;
              // } else {
              //   width = { isAbsolute: true, size: componentSize.size / 100 * xscale }
              // }
            } else {
              // width = { isAbsolute: true, size: percentWidthsBySize[defaultSize] / 100 * xscale };
              width = { isAbsolute: false, size: percentWidthsBySize[defaultSize] };
            }

            return {
              setValue: { width }
            }

          } else {
            return {
              setValue: {
                // width: { isAbsolute: true, size: percentWidthsBySize[defaultSize] / 100 * xscale }
                width: { isAbsolute: false, size: percentWidthsBySize[defaultSize] }
              }
            }
          }

        } else {
          // if don't have a graph ancestor
          // then width is determined just by the size

          let width = { isAbsolute: true, size: widthsBySize[dependencyValues.size] }

          return {
            setValue: { width }
          }
        }
      },
      inverseDefinition({ desiredStateVariableValues }) {
        return {
          success: true,
          instructions: [{
            setDependency: "specifiedWidth",
            desiredValue: desiredStateVariableValues.width
          }]
        }
      }

    }

    stateVariableDefinitions.widthForGraph = {
      forRenderer: true,
      returnDependencies: () => ({
        width: {
          dependencyType: "stateVariable",
          variableName: "width"
        },
        graphAncestor: {
          dependencyType: "ancestor",
          componentType: "graph",
          variableNames: ["xscale"]
        },
      }),
      definition({ dependencyValues }) {
        let widthForGraph = dependencyValues.width;
        if (dependencyValues.graphAncestor && !widthForGraph.isAbsolute) {
          widthForGraph = { isAbsolute: true, size: widthForGraph.size / 100 * dependencyValues.graphAncestor.stateValues.xscale }
        }

        return { setValue: { widthForGraph } };
      }
    }

    stateVariableDefinitions.aspectRatio = {
      public: true,
      forRenderer: true,
      hasEssential: true,
      defaultValue: null,
      shadowingInstructions: {
        createComponentOfType: "number"
      },
      returnDependencies: () => ({
        aspectRatioAttr: {
          dependencyType: "attributeComponent",
          attributeName: "aspectRatio",
          variableNames: ["value"]
        }
      }),
      definition({ dependencyValues }) {
        if (dependencyValues.aspectRatioAttr !== null) {
          let aspectRatio = dependencyValues.aspectRatioAttr.stateValues.value;
          if (!Number.isFinite(aspectRatio)) {
            aspectRatio = null;
          }
          return {
            setValue: { aspectRatio }
          }
        } else {
          return {
            useEssentialOrDefaultValue: { aspectRatio: true }
          }
        }
      },
      inverseDefinition({ desiredStateVariableValues, dependencyValues }) {
        if (dependencyValues.aspectRatioAttr !== null) {
          return {
            success: true,
            instructions: [{
              setDependency: "aspectRatioAttr",
              desiredValue: desiredStateVariableValues.aspectRatio,
              variableIndex: 0
            }]
          }
        } else {
          let aspectRatio = desiredStateVariableValues.aspectRatio;
          if (!(aspectRatio > 0)) {
            aspectRatio = null;
          }
          return {
            success: true,
            instructions: [{
              setEssentialValue: "aspectRatio",
              value: aspectRatio
            }]
          }
        }
      }
    }

    stateVariableDefinitions.cid = {
      forRenderer: true,

      returnDependencies: () => ({
        source: {
          dependencyType: "stateVariable",
          variableName: "source",
        },
      }),
      definition: function ({ dependencyValues }) {
        if (!dependencyValues.source ||
          dependencyValues.source.substring(0, 7).toLowerCase() !== "doenet:"
        ) {
          return {
            setValue: { cid: null }
          }
        }

        let cid = null;

        let result = dependencyValues.source.match(/[:&]cid=([^&]+)/i);
        if (result) {
          cid = result[1];
        }

        return { setValue: { cid } };
      },
    };

    stateVariableDefinitions.anchor = {
      defaultValue: me.fromText("(0,0)"),
      public: true,
      forRenderer: true,
      hasEssential: true,
      shadowingInstructions: {
        createComponentOfType: "point"
      },
      returnDependencies: () => ({
        anchorAttr: {
          dependencyType: "attributeComponent",
          attributeName: "anchor",
          variableNames: ["coords"],
        }
      }),
      definition({ dependencyValues }) {
        if (dependencyValues.anchorAttr) {
          return { setValue: { anchor: dependencyValues.anchorAttr.stateValues.coords } }
        } else {
          return { useEssentialOrDefaultValue: { anchor: true } }
        }
      },
      async inverseDefinition({ desiredStateVariableValues, dependencyValues, stateValues, initialChange }) {

        // if not draggable, then disallow initial change 
        if (initialChange && !await stateValues.draggable) {
          return { success: false };
        }

        if (dependencyValues.anchorAttr) {
          return {
            success: true,
            instructions: [{
              setDependency: "anchorAttr",
              desiredValue: desiredStateVariableValues.anchor,
              variableIndex: 0,
            }]
          }
        } else {
          return {
            success: true,
            instructions: [{
              setEssentialValue: "anchor",
              value: desiredStateVariableValues.anchor
            }]
          }
        }

      }
    }

    return stateVariableDefinitions;

  }

  async moveImage({ x, y, z, transient, actionId }) {
    let components = ["vector"];
    if (x !== undefined) {
      components[1] = x;
    }
    if (y !== undefined) {
      components[2] = y;
    }
    if (z !== undefined) {
      components[3] = z;
    }
    if (transient) {
      return await this.coreFunctions.performUpdate({
        updateInstructions: [{
          updateType: "updateValue",
          componentName: this.componentName,
          stateVariable: "anchor",
          value: me.fromAst(components),
        }],
        transient,
        actionId,
      });
    } else {
      return await this.coreFunctions.performUpdate({
        updateInstructions: [{
          updateType: "updateValue",
          componentName: this.componentName,
          stateVariable: "anchor",
          value: me.fromAst(components),
        }],
        actionId,
        event: {
          verb: "interacted",
          object: {
            componentName: this.componentName,
            componentType: this.componentType,
          },
          result: {
            x, y, z
          }
        }
      });
    }

  }

  recordVisibilityChange({ isVisible, actionId }) {
    this.coreFunctions.requestRecordEvent({
      verb: "visibilityChanged",
      object: {
        componentName: this.componentName,
        componentType: this.componentType,
      },
      result: { isVisible }
    })
    this.coreFunctions.resolveAction({ actionId });
  }

<<<<<<< HEAD
  async imageClicked({ actionId }) {

    await this.coreFunctions.triggerChainedActions({
      triggeringAction: "click",
      componentName: this.componentName,
    })

    this.coreFunctions.resolveAction({ actionId });

  }

  async imageFocused({ actionId }) {

    await this.coreFunctions.triggerChainedActions({
      triggeringAction: "focus",
      componentName: this.componentName,
    })

    this.coreFunctions.resolveAction({ actionId });

  }

  actions = {
    moveImage: this.moveImage.bind(this),
    recordVisibilityChange: this.recordVisibilityChange.bind(this),
    imageClicked: this.imageClicked.bind(this),
    imageFocused: this.imageFocused.bind(this),
  }

=======
>>>>>>> 8f5418ed
}<|MERGE_RESOLUTION|>--- conflicted
+++ resolved
@@ -10,6 +10,8 @@
     Object.assign(this.actions, {
       moveImage: this.moveImage.bind(this),
       recordVisibilityChange: this.recordVisibilityChange.bind(this),
+      imageClicked: this.imageClicked.bind(this),
+      imageFocused: this.imageFocused.bind(this),
     });
 
   }
@@ -539,7 +541,6 @@
     this.coreFunctions.resolveAction({ actionId });
   }
 
-<<<<<<< HEAD
   async imageClicked({ actionId }) {
 
     await this.coreFunctions.triggerChainedActions({
@@ -562,13 +563,4 @@
 
   }
 
-  actions = {
-    moveImage: this.moveImage.bind(this),
-    recordVisibilityChange: this.recordVisibilityChange.bind(this),
-    imageClicked: this.imageClicked.bind(this),
-    imageFocused: this.imageFocused.bind(this),
-  }
-
-=======
->>>>>>> 8f5418ed
 }