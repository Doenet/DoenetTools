--- conflicted
+++ resolved
@@ -5,11 +5,8 @@
   static componentType = "collaborateGroups";
   static rendererType = undefined;
 
-<<<<<<< HEAD
-=======
   static excludeFromSchema = true;
 
->>>>>>> 2798801f
   static stateVariableToBeShadowed = "collaborateGroups";
 
   static returnChildLogic(args) {
