import CompositeComponent from "./abstract/CompositeComponent";
import { convertAttributesForComponentType } from "../utils/copy";
import me from "math-expressions";
import { processAssignNames } from "../utils/serializedStateProcessing";

export default class Intersection extends CompositeComponent {
  static componentType = "intersection";

  static assignNamesToReplacements = true;

  static stateVariableToEvaluateAfterReplacements = "readyToExpandWhenResolved";

  static createAttributesObject() {
    let attributes = super.createAttributesObject();

    attributes.assignNamesSkip = {
      createPrimitiveOfType: "number",
    };

    attributes.styleNumber = {
      leaveRaw: true,
    };

    attributes.asList = {
      createPrimitiveOfType: "boolean",
      createStateVariable: "asList",
      defaultValue: true,
    };

    return attributes;
  }

  static returnChildGroups() {
    return [
      {
        group: "lines",
        componentTypes: ["line", "lineSegment"],
      },
      {
        group: "circles",
        componentTypes: ["circle"],
      },
      {
        group: "polygonsPolylines",
        componentTypes: ["polygon", "polyline"],
      },
    ];
  }

  static returnStateVariableDefinitions() {
    let stateVariableDefinitions = super.returnStateVariableDefinitions();

    stateVariableDefinitions.lineChildren = {
      returnDependencies: () => ({
        lineChildren: {
          dependencyType: "child",
          childGroups: ["lines"],
          variableNames: [
            "numDimensions",
            "numericalPoints",
            "numericalEndpoints",
          ],
          variablesOptional: true,
        },
      }),
      definition: ({ dependencyValues }) => ({
        setValue: {
          lineChildren: dependencyValues.lineChildren,
        },
      }),
    };

    stateVariableDefinitions.circleChildren = {
      returnDependencies: () => ({
        circleChildren: {
          dependencyType: "child",
          childGroups: ["circles"],
          variableNames: ["numericalCenter", "numericalRadius"],
        },
      }),
      definition: ({ dependencyValues }) => ({
        setValue: {
          circleChildren: dependencyValues.circleChildren,
        },
      }),
    };

    stateVariableDefinitions.polyChildren = {
      returnDependencies: () => ({
        polyChildren: {
          dependencyType: "child",
          childGroups: ["polygonsPolylines"],
          variableNames: ["numDimensions", "numericalVertices"],
        },
      }),
      definition: ({ dependencyValues, componentInfoObjects }) => ({
        setValue: {
          polyChildren: dependencyValues.polyChildren.map((child) => {
            if (
              componentInfoObjects.isInheritedComponentType({
                inheritedComponentType: child.componentType,
                baseComponentType: "polygon",
              })
            ) {
              child = { ...child };
              child.stateValues = { ...child.stateValues };
              child.stateValues.isPolygon = true;
            }
            return child;
          }),
        },
      }),
    };

    stateVariableDefinitions.readyToExpandWhenResolved = {
      returnDependencies: () => ({
        lineChildren: {
          dependencyType: "stateVariable",
          variableName: "lineChildren",
        },
        circleChildren: {
          dependencyType: "stateVariable",
          variableName: "circleChildren",
        },
        polyChildren: {
          dependencyType: "stateVariable",
          variableName: "polyChildren",
        },
      }),
      markStale: () => ({ updateReplacements: true }),
      definition: function () {
        return { setValue: { readyToExpandWhenResolved: true } };
      },
    };

    return stateVariableDefinitions;
  }

  static async createSerializedReplacements({
    component,
    componentInfoObjects,
  }) {
    let errors = [];
    let warnings = [];

    let lines = (await component.stateValues.lineChildren).map(
      (x) => x.stateValues,
    );
    let numLines = lines.length;

    let circles = (await component.stateValues.circleChildren).map(
      (x) => x.stateValues,
    );
    let numCircles = circles.length;

    let polys = (await component.stateValues.polyChildren).map(
      (x) => x.stateValues,
    );
    let numPolys = polys.length;

    let totNums = numLines + numCircles + numPolys;

    if (totNums < 2) {
      return { replacements: [], errors, warnings };
    } else if (totNums > 2) {
      warnings.push({
        message: "Haven't implemented intersection for more than two items",
        level: 1,
      });
      return { replacements: [], errors, warnings };
    }

    let points = [];

    if (numCircles === 2) {
      points = intersectTwoCircles(circles);
    } else if (numLines === 2) {
      points = intersectTwoLines(lines);
    } else if (numPolys === 2) {
      points = intersectTwoPolys(polys);
    } else {
      if (numCircles === 1) {
        if (numLines === 1) {
          points = intersectLineAndCircle(lines[0], circles[0]);
        } else {
          points = intersectPolyAndCircle(polys[0], circles[0]);
        }
      } else {
        points = intersectLineAndPoly(lines[0], polys[0]);
      }
    }

    if (points.length === 0) {
      return { replacements: [], errors, warnings };
    }

    let serializedReplacements = points.map((pt) => ({
      componentType: "point",
      state: {
        coords: me.fromAst(["vector", ...pt]),
        draggable: false,
        fixed: true,
      },
    }));

    let newNamespace = component.attributes.newNamespace?.primitive;

    let attributesToConvert = {};
    if (component.attributes.styleNumber) {
      attributesToConvert.styleNumber = component.attributes.styleNumber;
    }

    if (Object.keys(attributesToConvert).length > 0) {
      for (let repl of serializedReplacements) {
        let attributesFromComposite = convertAttributesForComponentType({
          attributes: attributesToConvert,
          componentType: repl.componentType,
          componentInfoObjects,
          compositeCreatesNewNamespace: newNamespace,
        });

        if (!repl.attributes) {
          repl.attributes = {};
        }
        Object.assign(repl.attributes, attributesFromComposite);
      }
    }

    let processResult = processAssignNames({
      assignNames: component.doenetAttributes.assignNames,
      serializedComponents: serializedReplacements,
      parentName: component.componentName,
      parentCreatesNewNamespace: newNamespace,
      componentInfoObjects,
    });
    errors.push(...processResult.errors);
    warnings.push(...processResult.warnings);

    serializedReplacements = processResult.serializedComponents;

    return { replacements: serializedReplacements, errors, warnings };
  }

  static async calculateReplacementChanges({
    component,
    components,
    componentInfoObjects,
  }) {
    // TODO: don't yet have a way to return errors and warnings!
    let errors = [];
    let warnings = [];

    let replacementChanges = [];

<<<<<<< HEAD
    let serializedIntersections = (
      await this.createSerializedReplacements({
        component,
        components,
        componentInfoObjects,
      })
    ).replacements;
=======
    let replacementResults = await this.createSerializedReplacements({
      component,
      components,
      componentInfoObjects,
      flags,
    });

    let serializedIntersections = replacementResults.replacements;
    errors.push(...replacementResults.errors);
    warnings.push(...replacementResults.warnings);
>>>>>>> 2798801f

    let nNewIntersections = serializedIntersections.length;

    let recreateReplacements = true;

    if (nNewIntersections === component.replacements.length) {
      recreateReplacements = false;

      for (let ind = 0; ind < nNewIntersections; ind++) {
        if (
          serializedIntersections[ind].componentType !==
          component.replacements[ind].componentType
        ) {
          // found a different type of replacement, so recreate from scratch
          recreateReplacements = true;
          break;
        }
        // only need to change state variables

        if (serializedIntersections[ind].state === undefined) {
          // Note: No state by which to update intersection component, so recreating
          break;
        }
        if (serializedIntersections[ind].componentType !== "point") {
          // Note: Have not implemented state changes for an intersection that results in this component type, so recreating`,
          recreateReplacements = true;
          break;
        }

        let replacementInstruction = {
          changeType: "updateStateVariables",
          component: component.replacements[ind],
          stateChanges: { coords: serializedIntersections[ind].state.coords },
        };
        replacementChanges.push(replacementInstruction);
      }
    }

    if (recreateReplacements === false) {
      return replacementChanges;
    }

    // replace with new intersection
    let replacementInstruction = {
      changeType: "add",
      changeTopLevelReplacements: true,
      firstReplacementInd: 0,
      numberReplacementsToReplace: component.replacements.length,
      serializedReplacements: serializedIntersections,
    };

    return [replacementInstruction];
  }
}

function intersectTwoLines(lines) {
  // for now, have only implemented for two lines
  // in 2D with constant coefficients
  let line1 = lines[0];
  let line2 = lines[1];

  if (line1.numDimensions !== 2 || line2.numDimensions !== 2) {
    console.log("Intersection of lines implemented only in 2D");
    return [];
  }

  let [[x1, y1], [x2, y2]] = line1.numericalPoints || line1.numericalEndpoints;
  let [[x3, y3], [x4, y4]] = line2.numericalPoints || line2.numericalEndpoints;

  if (
    !(
      Number.isFinite(x1) &&
      Number.isFinite(y1) &&
      Number.isFinite(x2) &&
      Number.isFinite(y2) &&
      Number.isFinite(x3) &&
      Number.isFinite(y3) &&
      Number.isFinite(x4) &&
      Number.isFinite(y4)
    )
  ) {
    console.log("Intersection of lines implemented only for numerical values");
    return [];
  }

  let dx12 = x1 - x2;
  let dx34 = x3 - x4;
  let dy12 = y1 - y2;
  let dy34 = y3 - y4;

  let D = dx12 * dy34 - dx34 * dy12;

  if (Math.abs(D) < 1e-14) {
    // parallel, identical or undefined lines.
    return [];
  }

  let line1isSegment = Boolean(line1.numericalEndpoints);
  let line2isSegment = Boolean(line2.numericalEndpoints);

  if (line1isSegment || line2isSegment) {
    // check if intersection point will lie on the line segment

    let dx13 = x1 - x3;
    let dy13 = y1 - y3;

    if (line1isSegment) {
      let num = (dx13 * dy34 - dy13 * dx34) * Math.sign(D);
      if (num < 0 || num > Math.abs(D)) {
        // intersection misses line segment 1
        return [];
      }
    }

    if (line2isSegment) {
      let num = (dx13 * dy12 - dy13 * dx12) * Math.sign(D);
      if (num < 0 || num > Math.abs(D)) {
        // intersection misses line segment 2
        return [];
      }
    }
  }

  let det12 = x1 * y2 - x2 * y1;
  let det34 = x3 * y4 - x4 * y3;

  let x = (det12 * dx34 - det34 * dx12) / D;
  let y = (det12 * dy34 - det34 * dy12) / D;

  return [[x, y]];
}

function intersectTwoCircles(circleChildren) {
  let circ1 = circleChildren[0];
  let r1 = circ1.numericalRadius;
  let [x1, y1] = circ1.numericalCenter;

  let circ2 = circleChildren[1];
  let r2 = circ2.numericalRadius;
  let [x2, y2] = circ2.numericalCenter;

  if (
    !(
      Number.isFinite(x1) &&
      Number.isFinite(y1) &&
      Number.isFinite(r1) &&
      Number.isFinite(x2) &&
      Number.isFinite(y2) &&
      Number.isFinite(r2)
    )
  ) {
    console.log(
      "Intersection of circles implemented only for numerical values",
    );
    return [];
  }

  let dx = x2 - x1;
  let dy = y2 - y1;
  let dr2 = r1 ** 2 - r2 ** 2;
  let sr2 = r1 ** 2 + r2 ** 2;

  let cDist2 = dx ** 2 + dy ** 2;

  if (cDist2 === 0) {
    // circles with identical centers
    return [];
  }

  let D = (2 * sr2) / cDist2 - dr2 ** 2 / cDist2 ** 2 - 1;

  if (D < 0) {
    // circles do not intersect
    return [];
  }

  let c = dr2 / (2 * cDist2);

  let x = (x1 + x2) / 2 + c * dx;
  let y = (y1 + y2) / 2 + c * dy;

  let intersectionPoints = [];

  if (D === 0) {
    // single point of intersection
    intersectionPoints.push([x, y]);
  } else {
    let D2 = Math.sqrt(D) / 2;

    intersectionPoints.push([x + D2 * dy, y - D2 * dx]);
    intersectionPoints.push([x - D2 * dy, y + D2 * dx]);
  }

  return intersectionPoints;
}

function intersectLineAndCircle(line, circle) {
  if (line.numDimensions !== 2) {
    console.log("Intersection involving lines implemented only in 2D");
    return [];
  }

  let [[x1, y1], [x2, y2]] = line.numericalPoints || line.numericalEndpoints;
  let r = circle.numericalRadius;
  let [cx, cy] = circle.numericalCenter;

  if (
    !(
      Number.isFinite(x1) &&
      Number.isFinite(y1) &&
      Number.isFinite(x2) &&
      Number.isFinite(y2) &&
      Number.isFinite(r) &&
      Number.isFinite(cx) &&
      Number.isFinite(cy)
    )
  ) {
    console.log(
      "Intersection of line and circle implemented only for numerical values",
    );
    return [];
  }

  // make everything relative to center of circle

  x1 -= cx;
  x2 -= cx;
  y1 -= cy;
  y2 -= cy;

  let dx = x2 - x1;
  let dy = y2 - y1;

  let dr2 = dx ** 2 + dy ** 2;

  if (dr2 === 0) {
    // have degenerate line
    return [];
  }

  let det = x1 * y2 - x2 * y1;
  let det2 = det ** 2;

  let D = r ** 2 * dr2 - det2;

  if (D < 0) {
    // no intersection
    return [];
  }

  let x = cx + (det * dy) / dr2;
  let y = cy - (det * dx) / dr2;

  let intersectionPoints = [];

  if (D === 0) {
    // one intersection
    intersectionPoints.push([x, y]);
  } else {
    let sqrtD = Math.sqrt(D);
    let signDy = dy < 0 ? -1 : 1;
    let xshift = (signDy * dx * sqrtD) / dr2;
    let yshift = (Math.abs(dy) * sqrtD) / dr2;

    intersectionPoints.push([x + xshift, y + yshift]);
    intersectionPoints.push([x - xshift, y - yshift]);
  }

  if (line.numericalEndpoints) {
    // have a line segment
    // need to check in intersections are between endpoints

    intersectionPoints = intersectionPoints.filter((pt) => {
      let [x, y] = pt;
      x -= cx;
      y -= cy;

      if (x2 > x1) {
        if (x < x1 || x > x2) {
          return false;
        }
      } else if (x2 < x1) {
        if (x < x2 || x > x1) {
          return false;
        }
      } else if (y2 > y1) {
        if (y < y1 || y > y2) {
          return false;
        }
      } else if (y < y2 || y > y1) {
        return false;
      }

      return true;
    });
  }

  return intersectionPoints;
}

function ptEqual(pt1, pt2) {
  return pt1[0] === pt2[0] && pt1[1] == pt2[1];
}

function dedupPts(points) {
  return points.filter(
    (pt, ind, arr) => !arr.slice(0, ind).some((pt2) => ptEqual(pt, pt2)),
  );
}

function intersectTwoPolys(polys) {
  let poly1 = polys[0];
  let poly2 = polys[1];

  if (poly1.numDimensions !== 2 || poly2.numDimensions !== 2) {
    console.log(
      "Intersection involving polygons/polylines implemented only in 2D",
    );
    return [];
  }

  let intersectionPts = [];

  let numVertices1 = poly1.numericalVertices.length;
  let numEdges1 = numVertices1;
  if (!poly1.isPolygon) {
    numEdges1--;
  }

  let numVertices2 = poly2.numericalVertices.length;
  let numEdges2 = numVertices2;
  if (!poly2.isPolygon) {
    numEdges2--;
  }

  for (let ind1 = 0; ind1 < numEdges1; ind1++) {
    let ind1a = (ind1 + 1) % numVertices1;
    let segmentFromPoly1 = {
      numericalEndpoints: [
        poly1.numericalVertices[ind1],
        poly1.numericalVertices[ind1a],
      ],
      numDimensions: 2,
    };

    for (let ind2 = 0; ind2 < numEdges2; ind2++) {
      let ind2a = (ind2 + 1) % numVertices2;
      let segmentFromPoly2 = {
        numericalEndpoints: [
          poly2.numericalVertices[ind2],
          poly2.numericalVertices[ind2a],
        ],
        numDimensions: 2,
      };

      intersectionPts.push(
        ...intersectTwoLines([segmentFromPoly1, segmentFromPoly2]),
      );
    }
  }

  return dedupPts(intersectionPts);
}

function intersectLineAndPoly(line, poly) {
  if (line.numDimensions !== 2 || poly.numDimensions !== 2) {
    console.log(
      "Intersection involving lines and polygons/polylines implemented only in 2D",
    );
    return [];
  }

  let points = [];

  let numVertices = poly.numericalVertices.length;
  let numEdges = numVertices;
  if (!poly.isPolygon) {
    numEdges--;
  }

  for (let ind = 0; ind < numEdges; ind++) {
    let ind2 = (ind + 1) % numVertices;
    let segmentFromPoly = {
      numericalEndpoints: [
        poly.numericalVertices[ind],
        poly.numericalVertices[ind2],
      ],
      numDimensions: 2,
    };

    points.push(...intersectTwoLines([line, segmentFromPoly]));
  }

  return dedupPts(points);
}

function intersectPolyAndCircle(poly, circle) {
  if (poly.numDimensions !== 2) {
    console.log(
      "Intersection involving polygons/polylines implemented only in 2D",
    );
    return [];
  }

  let points = [];

  let numVertices = poly.numericalVertices.length;
  let numEdges = numVertices;
  if (!poly.isPolygon) {
    numEdges--;
  }

  for (let ind = 0; ind < numEdges; ind++) {
    let ind2 = (ind + 1) % numVertices;
    let segmentFromPoly = {
      numericalEndpoints: [
        poly.numericalVertices[ind],
        poly.numericalVertices[ind2],
      ],
      numDimensions: 2,
    };

    points.push(...intersectLineAndCircle(segmentFromPoly, circle));
  }

  return dedupPts(points);
}<|MERGE_RESOLUTION|>--- conflicted
+++ resolved
@@ -252,26 +252,15 @@
 
     let replacementChanges = [];
 
-<<<<<<< HEAD
-    let serializedIntersections = (
-      await this.createSerializedReplacements({
-        component,
-        components,
-        componentInfoObjects,
-      })
-    ).replacements;
-=======
     let replacementResults = await this.createSerializedReplacements({
       component,
       components,
       componentInfoObjects,
-      flags,
     });
 
     let serializedIntersections = replacementResults.replacements;
     errors.push(...replacementResults.errors);
     warnings.push(...replacementResults.warnings);
->>>>>>> 2798801f
 
     let nNewIntersections = serializedIntersections.length;
 
