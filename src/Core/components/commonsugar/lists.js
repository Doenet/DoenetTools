--- conflicted
+++ resolved
@@ -1,20 +1,11 @@
-<<<<<<< HEAD
-
-export function returnGroupIntoComponentTypeSeparatedBySpacesOutsideParens({ componentType, forceComponentType = false, includeNonMacros = false }) {
-
+export function returnGroupIntoComponentTypeSeparatedBySpacesOutsideParens({
+  componentType,
+  forceComponentType = false,
+  includeNonMacros = false,
+}) {
   return function ({ matchedChildren, componentInfoObjects }) {
-
     // Split strings and interleaving children by spaces in the strings that are outside parens.
     // The resulting groups are wrapped by a componentType unless the group is either
-=======
-export function returnGroupIntoComponentTypeSeparatedBySpaces({
-  componentType,
-  forceComponentType = false,
-}) {
-  return function ({ matchedChildren, componentInfoObjects }) {
-    // any components not separated by a space
-    // are wrapped by a componentType unless it is either
->>>>>>> c9a7aa27
     // - a single non-string component (when forceComponentType is false), or
     // - a single component with a matching componentType (when forceComponentType is true)
     // If includeNonMacros is false
@@ -26,58 +17,24 @@
 
     function createNewChild() {
       let addedSingleMatch = false;
-<<<<<<< HEAD
       if (pieces.length === 1) {
         let comp = pieces[0];
         if (forceComponentType) {
           // if have a component of the matching componentType
           // then add that component directly
-          if (componentInfoObjects.componentIsSpecifiedType(comp, componentType)) {
+          if (
+            componentInfoObjects.componentIsSpecifiedType(comp, componentType)
+          ) {
             newChildren.push(comp);
             addedSingleMatch = true;
           }
         } else {
           // forceComponentType is false so add any single non-string directly
           if (typeof comp !== "string") {
-=======
-      if (forceComponentType) {
-        // if have a single component of the matching componentType
-        // then add that component directly
-        if (pieces.length === 1) {
-          let comp = pieces[0];
-          let compComponentType = comp.componentType;
-          if (
-            compComponentType === "copy" &&
-            comp.attributes?.createComponentOfType
-          ) {
-            if (
-              !comp.attributes.nComponents ||
-              comp.attributes.nComponents.primitive === 1
-            ) {
-              compComponentType =
-                comp.attributes.createComponentOfType.primitive;
-            }
-          }
-          if (
-            componentInfoObjects.isInheritedComponentType({
-              inheritedComponentType: compComponentType,
-              baseComponentType: componentType,
-            })
-          ) {
->>>>>>> c9a7aa27
             newChildren.push(comp);
             addedSingleMatch = true;
           }
         }
-<<<<<<< HEAD
-=======
-      } else {
-        // forceComponentType is false so add any single non-string directly
-        if (pieces.length === 1 && typeof pieces[0] !== "string") {
-          newChildren.push(pieces[0]);
-          addedSingleMatch = true;
-        }
->>>>>>> c9a7aa27
       }
 
       if (!addedSingleMatch && pieces.length > 0) {
@@ -95,29 +52,15 @@
 
     for (let child of matchedChildren) {
       if (typeof child !== "string") {
-<<<<<<< HEAD
         if (!(includeNonMacros || child.doenetAttributes?.createdFromMacro)) {
-=======
-        pieces.push(child);
-      } else {
-        let stringPieces = child.split(/\s+/);
-        let s0 = stringPieces[0];
-
-        if (s0 === "") {
->>>>>>> c9a7aa27
           createNewChild();
           pieces.push(child);
           createNewChild();
           Nparens = 0;
         } else {
-<<<<<<< HEAD
           pieces.push(child);
-=======
-          pieces.push(s0);
->>>>>>> c9a7aa27
         }
       } else {
-
         let s = child;
 
         let beginInd = 0;
@@ -132,7 +75,7 @@
               // parens didn't match, so just make a child out of what have so far
               createNewChild();
             } else {
-              Nparens--
+              Nparens--;
             }
           } else if (Nparens === 0 && char.match(/\s/)) {
             // found a space outside parens
@@ -144,21 +87,11 @@
             createNewChild();
 
             beginInd = ind + 1;
-
-<<<<<<< HEAD
           }
         }
 
         if (s.length > beginInd) {
           pieces.push(s.substring(beginInd, s.length));
-=======
-        for (let s of stringPieces.slice(1)) {
-          // if have more than one piece, must have had a space in between pieces
-          createNewChild();
-          if (s !== "") {
-            pieces.push(s);
-          }
->>>>>>> c9a7aa27
         }
       }
     }
@@ -172,13 +105,10 @@
   };
 }
 
-<<<<<<< HEAD
-
-
-export function returnBreakStringsMacrosIntoComponentTypeBySpacesOutsideParens({ componentType }) {
-
+export function returnBreakStringsMacrosIntoComponentTypeBySpacesOutsideParens({
+  componentType,
+}) {
   return function ({ matchedChildren }) {
-
     // break any string by white space that is outside parens and wrap pieces with componentType
 
     let newChildren = [];
@@ -187,7 +117,6 @@
       if (typeof child !== "string") {
         newChildren.push(child);
       } else {
-
         let Nparens = 0;
         let s = child;
 
@@ -207,19 +136,18 @@
               Nparens = -1;
               break;
             }
-            Nparens--
+            Nparens--;
           } else if (Nparens === 0 && char.match(/\s/)) {
             // found a space outside parens
 
             if (ind > beginInd) {
               childrenFromString.push({
                 componentType,
-                children: [s.substring(beginInd, ind)]
+                children: [s.substring(beginInd, ind)],
               });
             }
 
             beginInd = ind + 1;
-
           }
         }
 
@@ -227,42 +155,19 @@
         if (Nparens !== 0) {
           newChildren.push({
             componentType,
-            children: [child]
-          })
+            children: [child],
+          });
         } else {
           if (s.length > beginInd) {
             childrenFromString.push({
               componentType,
-              children: [s.substring(beginInd, s.length)]
+              children: [s.substring(beginInd, s.length)],
             });
           }
-          newChildren.push(...childrenFromString)
+          newChildren.push(...childrenFromString);
         }
-
-
-=======
-export function returnBreakStringsIntoComponentTypeBySpaces({ componentType }) {
-  return function ({ matchedChildren }) {
-    // break any string by white space and wrap pieces with componentType
-
-    let newChildren = matchedChildren.reduce(function (a, c) {
-      if (typeof c === "string") {
-        return [
-          ...a,
-          ...c
-            .split(/\s+/)
-            .filter((s) => s)
-            .map((s) => ({
-              componentType,
-              children: [s],
-            })),
-        ];
-      } else {
-        return [...a, c];
->>>>>>> c9a7aa27
       }
     }
-
 
     return {
       success: true,
