--- conflicted
+++ resolved
@@ -232,11 +232,7 @@
           // found end of piece in parens
           if (ind + 1 > beginInd) {
             let lastInd = removeParens ? ind : ind + 1;
-<<<<<<< HEAD
-            let newString = s.substring(beginInd, lastInd)
-=======
-            let newString = s.substring(beginInd, lastInd).trim();
->>>>>>> c9a7aa27
+            let newString = s.substring(beginInd, lastInd);
             if (newString.length > 0) {
               currentPiece.push(newString);
             }
@@ -255,7 +251,7 @@
     }
 
     if (s.length > beginInd) {
-      let newString = s.substring(beginInd, s.length)
+      let newString = s.substring(beginInd, s.length);
       currentPiece.push(newString);
     }
   }
@@ -275,15 +271,12 @@
   };
 }
 
-<<<<<<< HEAD
 export function breakIntoPiecesBySpacesOutsideParens({ componentList }) {
-
   let Nparens = 0;
   let pieces = [];
   let currentPiece = [];
 
   for (let component of componentList) {
-
     if (typeof component !== "string") {
       currentPiece.push(component);
       continue;
@@ -303,7 +296,7 @@
           // parens didn't match, so return failure
           return { success: false };
         }
-        Nparens--
+        Nparens--;
       } else if (Nparens === 0 && char.match(/\s/)) {
         // found a space outside parens
 
@@ -317,7 +310,6 @@
         }
 
         beginInd = ind + 1;
-
       }
     }
 
@@ -325,7 +317,6 @@
       let newString = s.substring(beginInd, s.length).trim();
       currentPiece.push(newString);
     }
-
   }
 
   // parens didn't match, so return failure
@@ -340,13 +331,9 @@
   return {
     success: true,
     pieces,
-  }
+  };
 }
 
-
-
-=======
->>>>>>> c9a7aa27
 // function: breakIntoVectorComponents
 //
 // Utility function that attempts to break an array of components (compList) into components of a vector
