<<<<<<< HEAD
import BaseComponent from './BaseComponent';
import me from 'math-expressions';
import { convertValueToMathExpression, textToAst } from '../../utils/math';
import { breakEmbeddedStringsIntoParensPieces } from '../commonsugar/breakstrings';
import { returnGroupIntoComponentTypeSeparatedBySpacesOutsideParens } from '../commonsugar/lists';
=======
import BaseComponent from "./BaseComponent";
import me from "math-expressions";
import { convertValueToMathExpression, textToAst } from "../../utils/math";
import { breakEmbeddedStringsIntoParensPieces } from "../commonsugar/breakstrings";
import {
  returnBreakStringsIntoComponentTypeBySpaces,
  returnGroupIntoComponentTypeSeparatedBySpaces,
} from "../commonsugar/lists";
>>>>>>> c9a7aa27

export class ComponentWithSelectableType extends BaseComponent {
  static componentType = "_componentWithSelectableType";
  static rendererType = undefined;

  static includeBlankStringChildren = true;

  static createAttributesObject() {
    let attributes = super.createAttributesObject();
    attributes.type = {
      createPrimitiveOfType: "string",
    };
    return attributes;
  }

  static returnSugarInstructions() {
    let sugarInstructions = [];

    function addType({
      matchedChildren,
      componentAttributes,
      parentAttributes,
    }) {
      let type = componentAttributes.type;
      if (!type) {
        type = parentAttributes.type;
      }
      if (!type) {
        type = "number";
      } else if (
        !["number", "letters", "math", "text", "boolean"].includes(type)
      ) {
        console.warn(`Invalid type ${type}, setting type to number`);
        type = "number";
      }

      let componentType = type === "letters" ? "text" : type;

      // remove blank string if componentType isn't text
      if (componentType !== "text") {
        matchedChildren = matchedChildren.filter(
          (x) => typeof x !== "string" || x.trim() !== "",
        );
      }

      return {
        success: true,
        newChildren: [
          {
            componentType,
            children: matchedChildren,
          },
        ],
      };
    }

    sugarInstructions.push({
      replacementFunction: addType,
    });

    return sugarInstructions;
  }

  static returnChildGroups() {
    return [
      {
        group: "anything",
        componentTypes: ["_base"],
      },
    ];
  }

  static returnStateVariableDefinitions() {
    let stateVariableDefinitions = super.returnStateVariableDefinitions();

    stateVariableDefinitions.type = {
      shadowVariable: true,
      returnDependencies: () => ({
        type: {
          dependencyType: "doenetAttribute",
          attributeName: "type",
        },
        parentType: {
          dependencyType: "parentStateVariable",
          variableName: "type",
        },
      }),
      definition: function ({ dependencyValues, componentName }) {
        let type = dependencyValues.type;
        if (!type) {
          type = dependencyValues.parentType;
        }
        if (!type) {
          type = "number";
        } else if (
          !["number", "letters", "math", "text", "boolean"].includes(type)
        ) {
          console.warn(`Invalid type ${type}, setting type to number`);
          type = "number";
        }

        return { setValue: { type } };
      },
    };

    stateVariableDefinitions.value = {
      public: true,
      shadowingInstructions: {
        hasVariableComponentType: true,
      },
      shadowVariable: true,
      returnDependencies: () => ({
        type: {
          dependencyType: "stateVariable",
          variableName: "type",
        },
        atMostOneChild: {
          dependencyType: "child",
          childGroups: ["anything"],
          variableNames: ["value"],
        },
      }),
      definition({ dependencyValues }) {
        let value;

        if (dependencyValues.atMostOneChild.length > 0) {
          // value = convertValueToType(
          //   dependencyValues.atMostOneChild[0].stateValues.value,
          //   dependencyValues.type
          // );
          value = dependencyValues.atMostOneChild[0].stateValues.value;
        } else {
          // use the behavior of the different types
          if (
            dependencyValues.type === "text" ||
            dependencyValues.type === "letters"
          ) {
            value = "";
          } else if (dependencyValues.type === "boolean") {
            value = false;
          } else if (dependencyValues.type === "number") {
            value = NaN;
          } else {
            value = me.fromAst("\uff3f");
          }
        }

        return {
          setValue: { value },
          setCreateComponentOfType: { value: dependencyValues.type },
        };
      },
      inverseDefinition({ desiredStateVariableValues, dependencyValues }) {
        if (dependencyValues.atMostOneChild.length > 0) {
          return {
            success: true,
            instructions: [
              {
                setDependency: "atMostOneChild",
                desiredValue: desiredStateVariableValues.value,
                childIndex: 0,
                variableIndex: 0,
              },
            ],
          };
        } else {
          return { success: false };
        }
      },
    };

    return stateVariableDefinitions;
  }
}

export class ComponentListWithSelectableType extends ComponentWithSelectableType {
  static componentType = "_componentListWithSelectableType";

  static includeBlankStringChildren = true;
  static removeBlankStringChildrenPostSugar = true;

  static createAttributesObject() {
    let attributes = super.createAttributesObject();
    attributes.type = {
      createPrimitiveOfType: "string",
    };
    return attributes;
  }

  static returnSugarInstructions() {
    let sugarInstructions = [];

    sugarInstructions.push({
      replacementFunction: function ({
        matchedChildren,
        componentAttributes,
        parentAttributes,
        isAttributeComponent = false,
        createdFromMacro = false,
        componentInfoObjects,
      }) {
        let type = componentAttributes.type;
        if (!type) {
          type = parentAttributes.type;
        }
        if (!type) {
          type = "number";
        } else if (
          !["number", "letters", "math", "text", "boolean"].includes(type)
        ) {
          console.warn(`Invalid type ${type}, setting type to number`);
          type = "number";
        }

        let componentType = type === "letters" ? "text" : type;

<<<<<<< HEAD
        let groupIntoComponentTypesSeparatedBySpaces = returnGroupIntoComponentTypeSeparatedBySpacesOutsideParens({
          componentType
        });

        return groupIntoComponentTypesSeparatedBySpaces({ matchedChildren });
      }
=======
        if (isAttributeComponent && !createdFromMacro) {
          let groupIntoComponentTypesSeparatedBySpaces =
            returnGroupIntoComponentTypeSeparatedBySpaces({
              componentType,
            });
          return groupIntoComponentTypesSeparatedBySpaces({ matchedChildren });
        } else {
          let breakStringsIntoComponentTypesBySpaces =
            returnBreakStringsIntoComponentTypeBySpaces({
              componentType,
            });
          return breakStringsIntoComponentTypesBySpaces({ matchedChildren });
        }
      },
>>>>>>> c9a7aa27
    });

    return sugarInstructions;
  }

  static returnStateVariableDefinitions() {
    let stateVariableDefinitions = super.returnStateVariableDefinitions();

    delete stateVariableDefinitions.value;

    stateVariableDefinitions.nValues = {
      additionalStateVariablesDefined: ["childForValue"],
      returnDependencies: () => ({
        anythingForSelectedType: {
          dependencyType: "child",
          childGroups: ["anything"],
          variableNames: ["nValues"],
          variablesOptional: true,
        },
      }),
      definition({ dependencyValues }) {
        let nValues = 0;
        let childForValue = [];
        for (let [
          ind,
          child,
        ] of dependencyValues.anythingForSelectedType.entries()) {
          let n = Number.isInteger(child.stateValues.nValues)
            ? child.stateValues.nValues
            : 1;
          nValues += n;
          for (let i = 0; i < n; i++) {
            childForValue.push({ child: ind, valueIndex: i });
          }
        }
        return {
          setValue: { nValues, childForValue },
        };
      },
    };

    stateVariableDefinitions.values = {
      public: true,
      isArray: true,
      shadowingInstructions: {
        hasVariableComponentType: true,
      },
      entryPrefixes: ["value"],
      stateVariablesDeterminingDependencies: ["childForValue"],
      returnArraySizeDependencies: () => ({
        nValues: {
          dependencyType: "stateVariable",
          variableName: "nValues",
        },
      }),
      returnArraySize({ dependencyValues }) {
        return [dependencyValues.nValues];
      },
      returnArrayDependenciesByKey({ arrayKeys, stateValues }) {
        let globalDependencies = {
          type: {
            dependencyType: "stateVariable",
            variableName: "type",
          },
        };

        let dependenciesByKey = {};
        for (let arrayKey of arrayKeys) {
          let childInfo = stateValues.childForValue[arrayKey];
          dependenciesByKey[arrayKey] = {
            anythingForSelectedType: {
              dependencyType: "child",
              childGroups: ["anything"],
              variableNames: ["value", "values"],
              childIndices: [childInfo.child],
              variablesOptional: true,
            },
            valueIndex: {
              dependencyType: "value",
              value: childInfo.valueIndex,
            },
          };
        }

        return { globalDependencies, dependenciesByKey };
      },
      arrayDefinitionByKey({
        globalDependencyValues,
        dependencyValuesByKey,
        arrayKeys,
        componentName,
      }) {
        // console.log(`array definition for value of component list with selectable type, ${componentName}`)
        // console.log(globalDependencyValues)
        // console.log(dependencyValuesByKey);
        // console.log(arrayKeys)

        let values = {};

        for (let arrayKey of arrayKeys) {
          if (
            dependencyValuesByKey[arrayKey].anythingForSelectedType &&
            dependencyValuesByKey[arrayKey].anythingForSelectedType.length === 1
          ) {
            let child =
              dependencyValuesByKey[arrayKey].anythingForSelectedType[0];
            let value;
            if (child.stateValues.values) {
              value =
                child.stateValues.values[
                  dependencyValuesByKey[arrayKey].valueIndex
                ];
            } else {
              value = child.stateValues.value;
            }
            values[arrayKey] = convertValueToType(
              value,
              globalDependencyValues.type,
            );
          }
        }

        return {
          setValue: { values },
          setCreateComponentOfType: { values: globalDependencyValues.type },
        };
      },
    };

    return stateVariableDefinitions;
  }
}

export class ComponentListOfListsWithSelectableType extends ComponentWithSelectableType {
  static componentType = "_componentListOfListsWithSelectableType";

  static createAttributesObject() {
    let attributes = super.createAttributesObject();
    attributes.type = {
      createPrimitiveOfType: "string",
    };
    return attributes;
  }

  static returnSugarInstructions() {
    let sugarInstructions = [];

    let breakIntoListsByParensAndAddType = function ({
      matchedChildren,
      componentAttributes,
      parentAttributes,
    }) {
      let results = breakEmbeddedStringsIntoParensPieces({
        componentList: matchedChildren,
        removeParens: true,
      });

      if (results.success !== true) {
        return { success: false };
      }

      let type = componentAttributes.type;
      if (!type) {
        type = parentAttributes.type;
      }
      if (!type) {
        type = "number";
      } else if (
        !["number", "letters", "math", "text", "boolean"].includes(type)
      ) {
        console.warn(`Invalid type ${type}, setting type to number`);
        type = "number";
      }

      return {
        success: true,
        newChildren: results.pieces.map((x) => ({
          componentType: "_componentListWithSelectableType",
          attributes: { type: { primitive: type } },
          children: x,
        })),
      };
    };

    sugarInstructions.push({
      replacementFunction: breakIntoListsByParensAndAddType,
    });

    return sugarInstructions;
  }

  static returnChildGroups() {
    return [
      {
        group: "lists",
        componentTypes: ["_componentListWithSelectableType"],
      },
    ];
  }

  static returnStateVariableDefinitions() {
    let stateVariableDefinitions = super.returnStateVariableDefinitions();

    delete stateVariableDefinitions.value;

    stateVariableDefinitions.nLists = {
      returnDependencies: () => ({
        listChildren: {
          dependencyType: "child",
          childGroups: ["lists"],
        },
      }),
      definition({ dependencyValues }) {
        return { setValue: { nLists: dependencyValues.listChildren.length } };
      },
    };

    stateVariableDefinitions.lists = {
      isArray: true,
      entryPrefixes: ["list"],
      returnArraySizeDependencies: () => ({
        nLists: {
          dependencyType: "stateVariable",
          variableName: "nLists",
        },
      }),
      returnArraySize({ dependencyValues }) {
        return [dependencyValues.nLists];
      },
      returnArrayDependenciesByKey({ arrayKeys }) {
        let globalDependencies = {
          type: {
            dependencyType: "stateVariable",
            variableName: "type",
          },
        };

        let dependenciesByKey = {};
        for (let arrayKey of arrayKeys) {
          dependenciesByKey[arrayKey] = {
            listChildren: {
              dependencyType: "child",
              childGroups: ["lists"],
              variableNames: ["values", "type"],
              childIndices: [arrayKey],
            },
          };
        }

        return { globalDependencies, dependenciesByKey };
      },
      arrayDefinitionByKey({
        globalDependencyValues,
        dependencyValuesByKey,
        arrayKeys,
      }) {
        let lists = {};

        for (let arrayKey of arrayKeys) {
          if (
            dependencyValuesByKey[arrayKey].listChildren &&
            dependencyValuesByKey[arrayKey].listChildren.length === 1
          ) {
            let listChild = dependencyValuesByKey[arrayKey].listChildren[0];
            if (listChild.stateValues.type === globalDependencyValues.type) {
              lists[arrayKey] = listChild.stateValues.values;
            } else {
              // have a list child of the wrong type, attempt to convert
              lists[arrayKey] = listChild.stateValues.values.map((x) =>
                convertValueToType(x, globalDependencyValues.type),
              );
            }
          }
        }

        return {
          setValue: { lists },
        };
      },
    };

    return stateVariableDefinitions;
  }
}

function convertValueToType(value, type) {
  if (Array.isArray(value)) {
    value = value[0];
  }
  if (type === "number") {
    if (value instanceof me.class) {
      let num = value.evaluate_to_constant();
      return num;
    }
    return Number(value);
  } else if (type === "math") {
    if (typeof value === "string") {
      try {
        return me.fromAst(textToAst.convert(value));
      } catch (e) {}
    }
    return convertValueToMathExpression(value);
  } else if (type === "boolean") {
    return Boolean(value);
  } else {
    // type is letters or text
    return String(value);
  }
}<|MERGE_RESOLUTION|>--- conflicted
+++ resolved
@@ -1,19 +1,8 @@
-<<<<<<< HEAD
-import BaseComponent from './BaseComponent';
-import me from 'math-expressions';
-import { convertValueToMathExpression, textToAst } from '../../utils/math';
-import { breakEmbeddedStringsIntoParensPieces } from '../commonsugar/breakstrings';
-import { returnGroupIntoComponentTypeSeparatedBySpacesOutsideParens } from '../commonsugar/lists';
-=======
 import BaseComponent from "./BaseComponent";
 import me from "math-expressions";
 import { convertValueToMathExpression, textToAst } from "../../utils/math";
 import { breakEmbeddedStringsIntoParensPieces } from "../commonsugar/breakstrings";
-import {
-  returnBreakStringsIntoComponentTypeBySpaces,
-  returnGroupIntoComponentTypeSeparatedBySpaces,
-} from "../commonsugar/lists";
->>>>>>> c9a7aa27
+import { returnGroupIntoComponentTypeSeparatedBySpacesOutsideParens } from "../commonsugar/lists";
 
 export class ComponentWithSelectableType extends BaseComponent {
   static componentType = "_componentWithSelectableType";
@@ -230,29 +219,13 @@
 
         let componentType = type === "letters" ? "text" : type;
 
-<<<<<<< HEAD
-        let groupIntoComponentTypesSeparatedBySpaces = returnGroupIntoComponentTypeSeparatedBySpacesOutsideParens({
-          componentType
-        });
+        let groupIntoComponentTypesSeparatedBySpaces =
+          returnGroupIntoComponentTypeSeparatedBySpacesOutsideParens({
+            componentType,
+          });
 
         return groupIntoComponentTypesSeparatedBySpaces({ matchedChildren });
-      }
-=======
-        if (isAttributeComponent && !createdFromMacro) {
-          let groupIntoComponentTypesSeparatedBySpaces =
-            returnGroupIntoComponentTypeSeparatedBySpaces({
-              componentType,
-            });
-          return groupIntoComponentTypesSeparatedBySpaces({ matchedChildren });
-        } else {
-          let breakStringsIntoComponentTypesBySpaces =
-            returnBreakStringsIntoComponentTypeBySpaces({
-              componentType,
-            });
-          return breakStringsIntoComponentTypesBySpaces({ matchedChildren });
-        }
-      },
->>>>>>> c9a7aa27
+      },
     });
 
     return sugarInstructions;
