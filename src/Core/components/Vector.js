<<<<<<< HEAD
import GraphicalComponent from './abstract/GraphicalComponent';
import me from 'math-expressions';
import { breakEmbeddedStringByCommas, returnBreakStringsSugarFunction } from './commonsugar/breakstrings';
import { convertValueToMathExpression, roundForDisplay } from '../utils/math';
=======
import GraphicalComponent from "./abstract/GraphicalComponent";
import me from "math-expressions";
import { returnBreakStringsSugarFunction } from "./commonsugar/breakstrings";
import {
  convertValueToMathExpression,
  roundForDisplay,
  vectorOperators,
} from "../utils/math";
import { returnTextStyleDescriptionDefinitions } from "../utils/style";
>>>>>>> c9a7aa27

export default class Vector extends GraphicalComponent {
  constructor(args) {
    super(args);

    Object.assign(this.actions, {
      moveVector: this.moveVector.bind(this),
      vectorClicked: this.vectorClicked.bind(this),
      vectorFocused: this.vectorFocused.bind(this),
    });
  }
  static componentType = "vector";

  static primaryStateVariableForDefinition = "displacementShadow";

  static createAttributesObject() {
    let attributes = super.createAttributesObject();

    attributes.draggable = {
      createComponentOfType: "boolean",
      createStateVariable: "draggable",
      defaultValue: true,
      public: true,
      forRenderer: true,
    };
    attributes.headDraggable = {
      createComponentOfType: "boolean",
    };
    attributes.tailDraggable = {
      createComponentOfType: "boolean",
    };

    attributes.x = {
      createComponentOfType: "math",
    };
    attributes.y = {
      createComponentOfType: "math",
    };
    attributes.z = {
      createComponentOfType: "math",
    };
    attributes.xs = {
      createComponentOfType: "mathList",
    };
    attributes.displacement = {
      createComponentOfType: "coords",
    };
    attributes.head = {
      createComponentOfType: "point",
    };
    attributes.tail = {
      createComponentOfType: "point",
    };

    attributes.displayDigits = {
      createComponentOfType: "integer",
      createStateVariable: "displayDigits",
      defaultValue: 10,
      public: true,
    };

    attributes.displayDecimals = {
      createComponentOfType: "integer",
      createStateVariable: "displayDecimals",
      defaultValue: null,
      public: true,
    };

    attributes.displaySmallAsZero = {
      createComponentOfType: "number",
      createStateVariable: "displaySmallAsZero",
      valueForTrue: 1e-14,
      valueForFalse: 0,
      defaultValue: 0,
      public: true,
    };

    attributes.padZeros = {
      createComponentOfType: "boolean",
      createStateVariable: "padZeros",
      defaultValue: false,
      public: true,
    };

    attributes.displayWithAngleBrackets = {
      createComponentOfType: "boolean",
      createStateVariable: "displayWithAngleBrackets",
      defaultValue: false,
      public: true,
    };

    return attributes;
  }

  static returnSugarInstructions() {
    let sugarInstructions = super.returnSugarInstructions();

<<<<<<< HEAD

    let breakIntoXsOrCoords = function ({ matchedChildren, componentInfoObjects }) {

      let componentIsSpecifiedType = componentInfoObjects.componentIsSpecifiedType;
=======
    let breakIntoXsByCommas = function ({
      matchedChildren,
      componentInfoObjects,
    }) {
      let childrenToComponentFunction = (x) => ({
        componentType: "math",
        children: x,
      });

      let breakFunction = returnBreakStringsSugarFunction({
        childrenToComponentFunction,
        mustStripOffOuterParentheses: true,
      });

      // find index of first and last string
      let cTypes = matchedChildren.map((x) => typeof x);
      let beginInd = cTypes.indexOf("string");
      let lastInd = cTypes.lastIndexOf("string");
>>>>>>> c9a7aa27

      // Find potential component children, i.e., consecutive children that aren't constraints or labels
      // Note: including constraints here in case we add constraints later to vectors

<<<<<<< HEAD
      let componentChildren = [], nonComponentChildrenBegin = [], nonComponentChildrenEnd = [];

      for (let child of matchedChildren) {
        if (componentIsSpecifiedType(child, "constraints")
          || componentIsSpecifiedType(child, "label")
        ) {
          if (componentChildren.length > 0) {
            nonComponentChildrenEnd.push(child);
          } else {
            nonComponentChildrenBegin.push(child);
          }
        } else if (nonComponentChildrenEnd.length > 0) {
          nonComponentChildrenEnd.push(child);
        } else {
          componentChildren.push(child);
        }
      }
=======
        let componentIsSpecifiedType =
          componentInfoObjects.componentIsSpecifiedType;

        let otherChildren = matchedChildren.filter(
          (child) =>
            !(
              componentIsSpecifiedType(child, "point") ||
              componentIsSpecifiedType(child, "vector") ||
              componentIsSpecifiedType(child, "label")
            ),
        );
>>>>>>> c9a7aa27

      if (componentChildren.length === 0) {
        return { success: false }
      }

      if (componentChildren.length === 1) {
        let child = componentChildren[0];

        if (componentIsSpecifiedType(child, "point") || componentIsSpecifiedType(child, "vector")) {
          // if have an isolated point or vector, don't use sugar
          // and that child will picked up by the point or vector child group
          return { success: false }
        }
      }

<<<<<<< HEAD
      let nCompChildren = componentChildren.length;
=======
          let newChildren = [
            ...matchedChildren.slice(0, mathInd),
            ...matchedChildren.slice(mathInd + 1),
          ];
>>>>>>> c9a7aa27

      // check if componentChildren represent a single expression inside parens
      let firstChar, lastChar;
      if (typeof componentChildren[0] === "string") {
        componentChildren[0] = componentChildren[0].trimStart();
        firstChar = componentChildren[0][0];
      }
      if (typeof componentChildren[nCompChildren - 1] === "string") {
        componentChildren[nCompChildren - 1] = componentChildren[nCompChildren - 1].trimEnd();
        let lastChild = componentChildren[nCompChildren - 1];
        lastChar = lastChild[lastChild.length - 1];
      }


      if (firstChar === "(" && lastChar === ")") {
        // start and end with parens, check if can split by commas after removing these parens
        let modifiedChildren = [...componentChildren];
        modifiedChildren[0] = modifiedChildren[0].substring(1);

        let lastChild = modifiedChildren[modifiedChildren.length - 1];
        modifiedChildren[modifiedChildren.length - 1] = lastChild.substring(0, lastChild.length - 1);

        let breakResult = breakEmbeddedStringByCommas({ childrenList: modifiedChildren });

        if (breakResult.success) {
          // wrap maths around each piece, wrap whole thing in mathList
          // and use for xs attribute
          return {
            success: true,
            newAttributes: {
              xs: {
                component: {
<<<<<<< HEAD
                  componentType: "mathList",
                  children: breakResult.pieces.map(x => ({ componentType: "math", children: x })),
                  skipSugar: true,
                }
              }
            },
            newChildren: [...nonComponentChildrenBegin, ...nonComponentChildrenEnd]
          }
=======
                  componentType: "math",
                  children: otherChildren,
                },
              },
            },
            newChildren,
          };
        } else {
          // no strings and don't have exactly one non child-group child
          return { success: false };
>>>>>>> c9a7aa27
        }
      }

<<<<<<< HEAD


      // if didn't succeed in breaking it into xs, then use the component children as a displacement
      return {
        success: true,
        newAttributes: {
          displacement: {
            component: {
              componentType: "coords",
              children: componentChildren,
            }
          }
        },
        newChildren: [...nonComponentChildrenBegin, ...nonComponentChildrenEnd]
=======
      let newChildren = [
        ...matchedChildren.slice(0, beginInd),
        ...matchedChildren.slice(lastInd + 1),
      ];
      matchedChildren = matchedChildren.slice(beginInd, lastInd + 1);

      let result = breakFunction({ matchedChildren });

      if (!result.success && matchedChildren.length === 1) {
        // if didn't succeed and just have a single string child,
        // then just wrap string with a x
        return {
          success: true,
          newAttributes: {
            x: {
              component: {
                componentType: "math",
                children: matchedChildren,
              },
            },
          },
          newChildren,
        };
      }

      if (result.success) {
        // wrap xs around the x children
        return {
          success: true,
          newAttributes: {
            xs: {
              component: {
                componentType: "mathList",
                children: result.newChildren,
                skipSugar: true,
              },
            },
          },
          newChildren,
        };
      } else {
        return { success: false };
>>>>>>> c9a7aa27
      }
    };


    sugarInstructions.push({
<<<<<<< HEAD
      replacementFunction: breakIntoXsOrCoords
    })
=======
      // childrenRegex: /s+(.*s)?/,
      replacementFunction: breakIntoXsByCommas,
    });
>>>>>>> c9a7aa27

    return sugarInstructions;
  }

  static returnChildGroups() {
    let childGroups = super.returnChildGroups();

<<<<<<< HEAD
    childGroups.push(...[{
      group: "pointsAndVectors",
      componentTypes: ["point", "vector"]
    }])
=======
    childGroups.push(
      ...[
        {
          group: "points",
          componentTypes: ["point"],
        },
        {
          group: "vectors",
          componentTypes: ["vector"],
        },
      ],
    );
>>>>>>> c9a7aa27

    return childGroups;
  }

  static returnStateVariableDefinitions() {
    let stateVariableDefinitions = super.returnStateVariableDefinitions();

    let styleDescriptionDefinitions = returnTextStyleDescriptionDefinitions();
    Object.assign(stateVariableDefinitions, styleDescriptionDefinitions);

    stateVariableDefinitions.styleDescription = {
      public: true,
      shadowingInstructions: {
        createComponentOfType: "text",
      },
      returnDependencies: () => ({
        selectedStyle: {
          dependencyType: "stateVariable",
          variableName: "selectedStyle",
        },
        document: {
          dependencyType: "ancestor",
          componentType: "document",
          variableNames: ["theme"],
        },
      }),
      definition: function ({ dependencyValues }) {
        let lineColorWord;
        if (dependencyValues.document?.stateValues.theme === "dark") {
          lineColorWord = dependencyValues.selectedStyle.lineColorWordDarkMode;
        } else {
          lineColorWord = dependencyValues.selectedStyle.lineColorWord;
        }

        let styleDescription = dependencyValues.selectedStyle.lineWidthWord;
        if (dependencyValues.selectedStyle.lineStyleWord) {
          if (styleDescription) {
            styleDescription += " ";
          }
          styleDescription += dependencyValues.selectedStyle.lineStyleWord;
        }

        if (styleDescription) {
          styleDescription += " ";
        }

        styleDescription += lineColorWord;

        return { setValue: { styleDescription } };
      },
    };

    stateVariableDefinitions.styleDescriptionWithNoun = {
      public: true,
      shadowingInstructions: {
        createComponentOfType: "text",
      },
      returnDependencies: () => ({
        styleDescription: {
          dependencyType: "stateVariable",
          variableName: "styleDescription",
        },
      }),
      definition: function ({ dependencyValues }) {
        let styleDescriptionWithNoun =
          dependencyValues.styleDescription + " vector";

        return { setValue: { styleDescriptionWithNoun } };
      },
    };

    stateVariableDefinitions.tailDraggable = {
      public: true,
      shadowingInstructions: {
        createComponentOfType: "boolean",
      },
      hasEssential: true,
      forRenderer: true,
      returnDependencies: () => ({
        tailDraggableAttr: {
          dependencyType: "attributeComponent",
          attributeName: "tailDraggable",
          variableNames: ["value"],
        },
        draggable: {
          dependencyType: "stateVariable",
          variableName: "draggable",
        },
      }),
      definition({ dependencyValues }) {
        if (dependencyValues.tailDraggableAttr) {
          return {
            setValue: {
              tailDraggable:
                dependencyValues.tailDraggableAttr.stateValues.value,
            },
          };
        } else {
          return {
            useEssentialOrDefaultValue: {
              tailDraggable: { defaultValue: dependencyValues.draggable },
            },
          };
        }
      },
    };

    stateVariableDefinitions.headDraggable = {
      public: true,
      shadowingInstructions: {
        createComponentOfType: "boolean",
      },
      hasEssential: true,
      forRenderer: true,
      returnDependencies: () => ({
        headDraggableAttr: {
          dependencyType: "attributeComponent",
          attributeName: "headDraggable",
          variableNames: ["value"],
        },
        draggable: {
          dependencyType: "stateVariable",
          variableName: "draggable",
        },
      }),
      definition({ dependencyValues }) {
        if (dependencyValues.headDraggableAttr) {
          return {
            setValue: {
              headDraggable:
                dependencyValues.headDraggableAttr.stateValues.value,
            },
          };
        } else {
          return {
            useEssentialOrDefaultValue: {
              headDraggable: { defaultValue: dependencyValues.draggable },
            },
          };
        }
      },
    };

    // displacementShadow will be null unless vector was created
    // via an adapter or copy prop or from serialized state with displacement value
    // In case of adapter or copy prop,
    // given the primaryStateVariableForDefinition static variable,
    // the definition of displacementShadow will be changed to be the value
    // that shadows the component adapted or copy
    stateVariableDefinitions.displacementShadow = {
      defaultValue: null,
      isLocation: true,
      hasEssential: true,
      essentialVarName: "displacement",
      set: convertValueToMathExpression,
      returnDependencies: () => ({}),
      definition: () => ({
        useEssentialOrDefaultValue: {
          displacementShadow: true,
        },
      }),
      inverseDefinition: function ({ desiredStateVariableValues }) {
        return {
          success: true,
          instructions: [
            {
              setEssentialValue: "displacementShadow",
              value: convertValueToMathExpression(
                desiredStateVariableValues.displacementShadow,
              ),
            },
          ],
        };
      },
    };

    // headShadow will be null unless vector was created
    // from serialized state with head value
    stateVariableDefinitions.headShadow = {
      defaultValue: null,
      isLocation: true,
      hasEssential: true,
      essentialVarName: "head",
      set: convertValueToMathExpression,
      returnDependencies: () => ({}),
      definition: () => ({
        useEssentialOrDefaultValue: {
          headShadow: true,
        },
      }),
      inverseDefinition: function ({ desiredStateVariableValues }) {
        return {
          success: true,
          instructions: [
            {
              setEssentialValue: "headShadow",
              value: convertValueToMathExpression(
                desiredStateVariableValues.headShadow,
              ),
            },
          ],
        };
      },
    };

    // tailShadow will be null unless vector was created
    // from serialized state with tail value
    stateVariableDefinitions.tailShadow = {
      defaultValue: null,
      isLocation: true,
      hasEssential: true,
      essentialVarName: "tail",
      set: convertValueToMathExpression,
      returnDependencies: () => ({}),
      definition: () => ({
        useEssentialOrDefaultValue: {
          tailShadow: true,
        },
      }),
      inverseDefinition: function ({ desiredStateVariableValues }) {
        return {
          success: true,
          instructions: [
            {
              setEssentialValue: "tailShadow",
              value: convertValueToMathExpression(
                desiredStateVariableValues.tailShadow,
              ),
            },
          ],
        };
      },
    };

    stateVariableDefinitions.sourceOfDisplacement = {
      returnDependencies: () => ({
        xAttr: {
          dependencyType: "attributeComponent",
          attributeName: "x",
        },
        yAttr: {
          dependencyType: "attributeComponent",
          attributeName: "y",
        },
        zAttr: {
          dependencyType: "attributeComponent",
          attributeName: "z",
        },
        xsAttr: {
          dependencyType: "attributeComponent",
          attributeName: "xs",
        },
        displacementAttr: {
          dependencyType: "attributeComponent",
          attributeName: "displacement",
        },
        pointOrVectorChild: {
          dependencyType: "child",
          childGroups: ["pointsAndVectors"],
        }
      }),
      definition({ dependencyValues }) {
        let sourceOfDisplacement = null;
<<<<<<< HEAD
        if (dependencyValues.pointOrVectorChild.length > 0) {
          sourceOfDisplacement = "pointOrVectorChild"
=======
        if (dependencyValues.vectorChild.length > 0) {
          sourceOfDisplacement = "vectorChild";
        } else if (dependencyValues.pointChild.length > 0) {
          sourceOfDisplacement = "pointChild";
>>>>>>> c9a7aa27
        } else if (dependencyValues.displacementAttr !== null) {
          sourceOfDisplacement = "displacementAttr";
        } else if (dependencyValues.xsAttr !== null) {
          sourceOfDisplacement = "xsAttr";
        } else if (
          dependencyValues.xAttr !== null ||
          dependencyValues.yAttr !== null ||
          dependencyValues.zAttr !== null
        ) {
          sourceOfDisplacement = "componentAttrs";
        }

        return {
          setValue: { sourceOfDisplacement },
        };
      },
    };

    // if a copy shadow, the basedOnX definitions will be overwritten
    // so we don't have to consider that case here

    stateVariableDefinitions.basedOnHead = {
      returnDependencies: () => ({
        headAttr: {
          dependencyType: "attributeComponent",
          attributeName: "head",
        },
        headShadow: {
          dependencyType: "stateVariable",
          variableName: "headShadow",
        },
        tailAttr: {
          dependencyType: "attributeComponent",
          attributeName: "tail",
        },
        sourceOfDisplacement: {
          dependencyType: "stateVariable",
          variableName: "sourceOfDisplacement",
        },
      }),
      definition: function ({ dependencyValues }) {
        if (
          dependencyValues.tailAttr !== null &&
          dependencyValues.sourceOfDisplacement !== null
        ) {
          if (dependencyValues.headAttr !== null) {
            // if overprescribed by specifying head, tail, and displacement
            // we ignore head
            console.warn(
              `Vector is prescribed by head, tail, and displacement.  Ignoring specified head.`,
            );
          }
          return {
            setValue: { basedOnHead: false },
            checkForActualChange: { basedOnHead: true },
          };
        }

        if (dependencyValues.headAttr !== null) {
          return {
            setValue: { basedOnHead: true },
            checkForActualChange: { basedOnHead: true },
          };
        }

        return {
          setValue: { basedOnHead: dependencyValues.headShadow !== null },
          checkForActualChange: { basedOnHead: true },
        };
      },
    };

    stateVariableDefinitions.basedOnTail = {
      returnDependencies: () => ({
        tailAttr: {
          dependencyType: "attributeComponent",
          attributeName: "tail",
        },
        tailShadow: {
          dependencyType: "stateVariable",
          variableName: "tailShadow",
        },
      }),
      definition: function ({ dependencyValues }) {
        if (dependencyValues.tailAttr !== null) {
          return {
            setValue: { basedOnTail: true },
            checkForActualChange: { basedOnTail: true },
          };
        }

        return {
          setValue: { basedOnTail: dependencyValues.tailShadow !== null },
          checkForActualChange: { basedOnTail: true },
        };
      },
    };

    stateVariableDefinitions.basedOnDisplacement = {
      returnDependencies: () => ({
        sourceOfDisplacement: {
          dependencyType: "stateVariable",
          variableName: "sourceOfDisplacement",
        },
        displacementShadow: {
          dependencyType: "stateVariable",
          variableName: "displacementShadow",
        },
      }),
      definition: function ({ dependencyValues }) {
        if (dependencyValues.sourceOfDisplacement !== null) {
          return {
            setValue: { basedOnDisplacement: true },
            checkForActualChange: { basedOnDisplacement: true },
          };
        }
        return {
          setValue: {
            basedOnDisplacement: dependencyValues.displacementShadow !== null,
          },
          checkForActualChange: { basedOnDisplacement: true },
        };
      },
    };

    stateVariableDefinitions.nDimDisplacement = {
      stateVariablesDeterminingDependencies: [
        "basedOnDisplacement",
        "basedOnHead",
        "basedOnTail",
      ],
      returnDependencies({ stateValues }) {
        let dependencies = {
          basedOnHead: {
            dependencyType: "stateVariable",
            variableName: "basedOnHead",
          },
          basedOnTail: {
            dependencyType: "stateVariable",
            variableName: "basedOnTail",
          },
          basedOnDisplacement: {
            dependencyType: "stateVariable",
            variableName: "basedOnDisplacement",
          },
          sourceOfDisplacement: {
            dependencyType: "stateVariable",
            variableName: "sourceOfDisplacement",
          },
          displacementShadow: {
            dependencyType: "stateVariable",
            variableName: "displacementShadow",
          },
          displacementAttr: {
            dependencyType: "attributeComponent",
            attributeName: "displacement",
            variableNames: ["value"],
          },
          pointOrVectorChild: {
            dependencyType: "child",
            childGroups: ["pointsAndVectors"],
            variableNames: ["nDimensions"],
          },
          xAttr: {
            dependencyType: "attributeComponent",
            attributeName: "x",
          },
          yAttr: {
            dependencyType: "attributeComponent",
            attributeName: "y",
          },
          zAttr: {
            dependencyType: "attributeComponent",
            attributeName: "z",
          },
          xsAttr: {
            dependencyType: "attributeComponent",
            attributeName: "xs",
            variableNames: ["nComponents"],
          },
        };

        if (!stateValues.basedOnDisplacement) {
          if (stateValues.basedOnHead) {
            dependencies.nDimHead = {
              dependencyType: "stateVariable",
              variableName: "nDimHead",
            };
          }
          if (stateValues.basedOnTail) {
            dependencies.nDimTail = {
              dependencyType: "stateVariable",
              variableName: "nDimTail",
            };
          }
        }
        return dependencies;
      },
      definition: function ({ dependencyValues }) {
        let nDimDisplacement;

        if (dependencyValues.basedOnDisplacement) {
          switch (dependencyValues.sourceOfDisplacement) {
<<<<<<< HEAD
            case ('pointOrVectorChild'):
              nDimDisplacement = dependencyValues.pointOrVectorChild[0].stateValues.nDimensions;
              break;
            case ('displacementAttr'):
              let displacementTree1 = dependencyValues.displacementAttr.stateValues.value.expand().simplify().tree;
              if (Array.isArray(displacementTree1) && displacementTree1[0] === "vector") {
                nDimDisplacement = displacementTree1.length - 1;
              } else {
                nDimDisplacement = 1;
              }
=======
            case "vectorChild":
              nDimDisplacement =
                dependencyValues.vectorChild[0].stateValues.nDimensions;
              break;
            case "pointChild":
              nDimDisplacement =
                dependencyValues.pointChild[0].stateValues.nDimensions;
              break;
            case "displacementAttr":
              nDimDisplacement =
                dependencyValues.displacementAttr.stateValues.nDimensions;
>>>>>>> c9a7aa27
              break;
            case "xsAttr":
              nDimDisplacement =
                dependencyValues.xsAttr.stateValues.nComponents;
              break;
            case "componentAttrs":
              if (dependencyValues.zAttr !== null) {
                nDimDisplacement = 3;
              } else if (dependencyValues.yAttr !== null) {
                nDimDisplacement = 2;
              } else {
                nDimDisplacement = 1;
              }
              break;
            default:
              // since based on displacement and no source of displacement
              // we must have a displacement shadow
<<<<<<< HEAD
              let displacementTree2 = dependencyValues.displacementShadow.tuples_to_vectors().expand().simplify().tree;
              if (Array.isArray(displacementTree2) && displacementTree2[0] === "vector") {
                nDimDisplacement = displacementTree2.length - 1;
=======
              let displacementTree = dependencyValues.displacementShadow.tree;
              if (
                Array.isArray(displacementTree) &&
                vectorOperators.includes(displacementTree[0])
              ) {
                nDimDisplacement = displacementTree.length - 1;
>>>>>>> c9a7aa27
              } else {
                nDimDisplacement = 1;
              }
          }
        } else {
          if (dependencyValues.basedOnHead) {
            if (dependencyValues.basedOnTail) {
              if (dependencyValues.nDimHead === dependencyValues.nDimTail) {
                nDimDisplacement = dependencyValues.nDimHead;
              } else {
                nDimDisplacement = NaN;
              }
            } else {
              nDimDisplacement = dependencyValues.nDimHead;
            }
          } else if (dependencyValues.basedOnTail) {
            nDimDisplacement = dependencyValues.nDimTail;
          } else {
            nDimDisplacement = 2;
          }
        }

        return {
          setValue: { nDimDisplacement },
          checkForActualChange: { nDimDisplacement: true },
        };
      },
    };

    stateVariableDefinitions.nDimHead = {
      stateVariablesDeterminingDependencies: [
        "basedOnDisplacement",
        "basedOnHead",
        "basedOnTail",
      ],
      returnDependencies({ stateValues }) {
        let dependencies = {
          basedOnHead: {
            dependencyType: "stateVariable",
            variableName: "basedOnHead",
          },
          basedOnTail: {
            dependencyType: "stateVariable",
            variableName: "basedOnTail",
          },
          basedOnDisplacement: {
            dependencyType: "stateVariable",
            variableName: "basedOnDisplacement",
          },
          headShadow: {
            dependencyType: "stateVariable",
            variableName: "headShadow",
          },
          headAttr: {
            dependencyType: "attributeComponent",
            attributeName: "head",
            variableNames: ["nDimensions"],
          },
        };

        if (!stateValues.basedOnHead) {
          if (stateValues.basedOnTail) {
            dependencies.nDimTail = {
              dependencyType: "stateVariable",
              variableName: "nDimTail",
            };
          }
          if (stateValues.basedOnDisplacement) {
            dependencies.nDimDisplacement = {
              dependencyType: "stateVariable",
              variableName: "nDimDisplacement",
            };
          }
        }
        return dependencies;
      },
      definition: function ({ dependencyValues }) {
        let nDimHead;

        if (dependencyValues.basedOnHead) {
          if (dependencyValues.headAttr !== null) {
            nDimHead = dependencyValues.headAttr.stateValues.nDimensions;
          } else if (dependencyValues.headShadow) {
            let headTree = dependencyValues.headShadow.tree;
            if (
              Array.isArray(headTree) &&
              vectorOperators.includes(headTree[0])
            ) {
              nDimHead = headTree.length - 1;
            } else {
              nDimHead = 2;
            }
          }
        } else {
          if (dependencyValues.basedOnDisplacement) {
            if (dependencyValues.basedOnTail) {
              if (
                dependencyValues.nDimDisplacement === dependencyValues.nDimTail
              ) {
                nDimHead = dependencyValues.nDimDisplacement;
              } else {
                nDimHead = NaN;
              }
            } else {
              nDimHead = dependencyValues.nDimDisplacement;
            }
          } else if (dependencyValues.basedOnTail) {
            nDimHead = dependencyValues.nDimTail;
          } else {
            nDimHead = 2;
          }
        }

        return {
          setValue: { nDimHead },
          checkForActualChange: { nDimHead: true },
        };
      },
    };

    stateVariableDefinitions.nDimTail = {
      stateVariablesDeterminingDependencies: [
        "basedOnDisplacement",
        "basedOnHead",
        "basedOnTail",
      ],
      returnDependencies({ stateValues }) {
        let dependencies = {
          basedOnHead: {
            dependencyType: "stateVariable",
            variableName: "basedOnHead",
          },
          basedOnTail: {
            dependencyType: "stateVariable",
            variableName: "basedOnTail",
          },
          basedOnDisplacement: {
            dependencyType: "stateVariable",
            variableName: "basedOnDisplacement",
          },
          tailShadow: {
            dependencyType: "stateVariable",
            variableName: "tailShadow",
          },
          tailAttr: {
            dependencyType: "attributeComponent",
            attributeName: "tail",
            variableNames: ["nDimensions"],
          },
        };

        if (!stateValues.basedOnTail) {
          if (stateValues.basedOnHead) {
            dependencies.nDimHead = {
              dependencyType: "stateVariable",
              variableName: "nDimHead",
            };
          }
          if (stateValues.basedOnDisplacement) {
            dependencies.nDimDisplacement = {
              dependencyType: "stateVariable",
              variableName: "nDimDisplacement",
            };
          }
        }
        return dependencies;
      },
      definition: function ({ dependencyValues }) {
        let nDimTail;

        if (dependencyValues.basedOnTail) {
          if (dependencyValues.tailAttr !== null) {
            nDimTail = dependencyValues.tailAttr.stateValues.nDimensions;
          } else if (dependencyValues.tailShadow) {
            let tailTree = dependencyValues.tailShadow.tree;
            if (
              Array.isArray(tailTree) &&
              vectorOperators.includes(tailTree[0])
            ) {
              nDimTail = tailTree.length - 1;
            } else {
              nDimTail = 2;
            }
          }
        } else {
          if (dependencyValues.basedOnDisplacement) {
            if (dependencyValues.basedOnHead) {
              if (
                dependencyValues.nDimDisplacement === dependencyValues.nDimHead
              ) {
                nDimTail = dependencyValues.nDimDisplacement;
              } else {
                nDimTail = NaN;
              }
            } else {
              nDimTail = dependencyValues.nDimDisplacement;
            }
          } else if (dependencyValues.basedOnHead) {
            nDimTail = dependencyValues.nDimHead;
          } else {
            nDimTail = 2;
          }
        }

        return {
          setValue: { nDimTail },
          checkForActualChange: { nDimTail: true },
        };
      },
    };

    stateVariableDefinitions.nDimensions = {
      public: true,
      shadowingInstructions: {
        createComponentOfType: "number",
      },
      returnDependencies: () => ({
        basedOnHead: {
          dependencyType: "stateVariable",
          variableName: "basedOnHead",
        },
        basedOnTail: {
          dependencyType: "stateVariable",
          variableName: "basedOnTail",
        },
        basedOnDisplacement: {
          dependencyType: "stateVariable",
          variableName: "basedOnDisplacement",
        },
        nDimDisplacement: {
          dependencyType: "stateVariable",
          variableName: "nDimDisplacement",
        },
        nDimHead: {
          dependencyType: "stateVariable",
          variableName: "nDimHead",
        },
        nDimTail: {
          dependencyType: "stateVariable",
          variableName: "nDimTail",
        },
      }),
      definition: function ({ dependencyValues }) {
        // console.log(`nDimensions definition`)
        // console.log(dependencyValues)

        let nDimensions;
        if (dependencyValues.basedOnDisplacement) {
          if (dependencyValues.basedOnTail) {
            // ignore head if have both displacement and tail
            if (
              dependencyValues.nDimDisplacement !== dependencyValues.nDimTail
            ) {
              console.warn(`nDimensions mismatch in vector`);
              return { setValue: { nDimensions: NaN } };
            }
          } else if (dependencyValues.basedOnHead) {
            if (
              dependencyValues.nDimDisplacement !== dependencyValues.nDimHead
            ) {
              console.warn(`nDimensions mismatch in vector`);
              return { setValue: { nDimensions: NaN } };
            }
          }
          nDimensions = dependencyValues.nDimDisplacement;
        } else if (dependencyValues.basedOnTail) {
          if (dependencyValues.basedOnHead) {
            if (dependencyValues.nDimTail !== dependencyValues.nDimHead) {
              console.warn(`nDimensions mismatch in vector`);
              return { setValue: { nDimensions: NaN } };
            }
          }
          nDimensions = dependencyValues.nDimTail;
        } else if (dependencyValues.basedOnHead) {
          nDimensions = dependencyValues.nDimHead;
        } else {
          nDimensions = 2;
        }

        return {
          setValue: { nDimensions },
          checkForActualChange: { nDimensions: true },
        };
      },
    };

    // allowed possibilities for specified properties
    // nothing (tail set to zero, displacement/xs set to (1,0s), head set to tail+displacement/xs)
    // head (tail set to zero, displacement/xs set to head-tail)
    // tail (displacement/xs set to (1,0s), head set to tail+displacement/xs)
    // displacement/xs (tail set to zero, head set to tail+displacement)
    // head and tail (displacement/xs set to head-tail)
    // head and displacement/xs (tail set to head-displacement)
    // tail and displacement/xs (head set to tail+displacement)
    // If head, tail, and displacment/xs supplied, ignore head

    stateVariableDefinitions.displacement = {
      public: true,
      isLocation: true,
      shadowingInstructions: {
        createComponentOfType: "math",
        attributesToShadow: [
          "displayDigits",
          "displayDecimals",
          "displaySmallAsZero",
          "padZeros",
          "displayWithAngleBrackets",
        ],
        returnWrappingComponents(prefix) {
          if (prefix === "x") {
            return [];
          } else {
            // entire array
            // wrap by both <vector> and <xs>
            return [
              ["vector", { componentType: "mathList", isAttribute: "xs" }],
            ];
          }
        },
      },
      isArray: true,
      entryPrefixes: ["x"],
      hasEssential: true,
      essentialVarName: "displacement2", // since "displacement" used for displacementShadow
      set: convertValueToMathExpression,
      stateVariablesDeterminingDependencies: [
        "basedOnDisplacement",
        "basedOnHead",
        "sourceOfDisplacement",
      ],
      returnArraySizeDependencies: () => ({
        nDimDisplacement: {
          dependencyType: "stateVariable",
          variableName: "nDimDisplacement",
        },
      }),
      returnArraySize({ dependencyValues }) {
        return [dependencyValues.nDimDisplacement];
      },
      returnArrayDependenciesByKey({ arrayKeys, stateValues }) {
        let globalDependencies = {
          basedOnHead: {
            dependencyType: "stateVariable",
            variableName: "basedOnHead",
          },
          basedOnTail: {
            dependencyType: "stateVariable",
            variableName: "basedOnTail",
          },
          basedOnDisplacement: {
            dependencyType: "stateVariable",
            variableName: "basedOnDisplacement",
          },
          displacementShadow: {
            dependencyType: "stateVariable",
            variableName: "displacementShadow",
          },
          displacementAttr: {
            dependencyType: "attributeComponent",
            attributeName: "displacement",
            variableNames: ["value"],
          },
          sourceOfDisplacement: {
            dependencyType: "stateVariable",
            variableName: "sourceOfDisplacement",
          },
        };

        let dependenciesByKey = {};

        for (let arrayKey of arrayKeys) {
          let varEnding = Number(arrayKey) + 1;
          dependenciesByKey[arrayKey] = {
            xsAttr: {
              dependencyType: "attributeComponent",
              attributeName: "xs",
              variableNames: ["math" + varEnding],
            },
            pointOrVectorChild: {
              dependencyType: "child",
              childGroups: ["pointsAndVectors"],
              variableNames: ["x" + varEnding],
            },
<<<<<<< HEAD
          }
=======
            vectorChild: {
              dependencyType: "child",
              childGroups: ["vectors"],
              variableNames: ["x" + varEnding],
            },
          };
>>>>>>> c9a7aa27
          if (arrayKey === "0") {
            dependenciesByKey[arrayKey].componentAttr = {
              dependencyType: "attributeComponent",
              attributeName: "x",
              variableNames: ["value"],
            };
          } else if (arrayKey === "1") {
            dependenciesByKey[arrayKey].componentAttr = {
              dependencyType: "attributeComponent",
              attributeName: "y",
              variableNames: ["value"],
            };
          } else if (arrayKey === "2") {
            dependenciesByKey[arrayKey].componentAttr = {
              dependencyType: "attributeComponent",
              attributeName: "z",
              variableNames: ["value"],
            };
          }

          if (!stateValues.basedOnDisplacement && stateValues.basedOnHead) {
            // if not based on displacement and based on head,
            // will always use head and tail values
            // even if not based on tail,
            // as tail will be made essential (with default of zero)
            dependenciesByKey[arrayKey].tailX = {
              dependencyType: "stateVariable",
              variableName: "tailX" + varEnding,
            };
            dependenciesByKey[arrayKey].headX = {
              dependencyType: "stateVariable",
              variableName: "headX" + varEnding,
            };
          }
        }

        return { globalDependencies, dependenciesByKey };
      },
      arrayDefinitionByKey: function ({
        globalDependencyValues,
        dependencyValuesByKey,
        arrayKeys,
      }) {
        // console.log('array definition of vector displacement', componentName)
        // console.log(globalDependencyValues, dependencyValuesByKey, arrayKeys)

        let displacement = {};
        let essentialDisplacement = {};

        let prescribedDisplacement;
        if (globalDependencyValues.basedOnDisplacement) {
          if (globalDependencyValues.sourceOfDisplacement === "displacementAttr") {
            prescribedDisplacement = globalDependencyValues.displacementAttr.stateValues.value;
          } else if (globalDependencyValues.sourceOfDisplacement === null) {
            prescribedDisplacement = globalDependencyValues.displacementShadow.tuples_to_vectors();
          }
        }

<<<<<<< HEAD
        if (prescribedDisplacement) {
          prescribedDisplacement = prescribedDisplacement.expand().simplify();
          let displacementTree = prescribedDisplacement.tree;
          if (Array.isArray(displacementTree) && displacementTree[0] === "vector") {
            for (let arrayKey of arrayKeys) {
              let ind = Number(arrayKey);
              if (ind >= 0 || ind < displacementTree.length - 1) {
                if (displacementTree[ind + 1] === undefined) {
                  displacement[arrayKey] = me.fromAst("\uff3f");
                } else {
                  displacement[arrayKey] = prescribedDisplacement.get_component(ind);
=======
          if (globalDependencyValues.basedOnDisplacement) {
            switch (globalDependencyValues.sourceOfDisplacement) {
              case "vectorChild":
                displacement[arrayKey] =
                  dependencyValuesByKey[arrayKey].vectorChild[0].stateValues[
                    "x" + varEnding
                  ];
                break;
              case "pointChild":
                displacement[arrayKey] =
                  dependencyValuesByKey[arrayKey].pointChild[0].stateValues[
                    "x" + varEnding
                  ];
                break;
              case "displacementAttr":
                displacement[arrayKey] =
                  dependencyValuesByKey[arrayKey].displacementAttr.stateValues[
                    "x" + varEnding
                  ];
                break;
              case "xsAttr":
                displacement[arrayKey] =
                  dependencyValuesByKey[arrayKey].xsAttr.stateValues[
                    "math" + varEnding
                  ].simplify();
                break;
              case "componentAttrs":
                let componentAttr =
                  dependencyValuesByKey[arrayKey].componentAttr;
                if (componentAttr === null) {
                  // based on component attributes, but don't have
                  // this particular one specified
                  essentialDisplacement[arrayKey] = {
                    defaultValue: me.fromAst(0),
                  };
                } else {
                  displacement[arrayKey] =
                    componentAttr.stateValues.value.simplify();
                }
                break;
              default:
                // since based on displacement and no source of displacement
                // we must have a displacement shadow
                let displacementTree =
                  globalDependencyValues.displacementShadow.tree;
                if (
                  Array.isArray(displacementTree) &&
                  vectorOperators.includes(displacementTree[0])
                ) {
                  displacement[arrayKey] =
                    globalDependencyValues.displacementShadow.get_component(
                      Number(arrayKey),
                    );
                } else {
                  displacement[arrayKey] =
                    globalDependencyValues.displacementShadow;
>>>>>>> c9a7aa27
                }
              }
            }
<<<<<<< HEAD
          } else {
            if (arrayKeys.includes('0')) {
              displacement[0] = prescribedDisplacement;
            }
          }
        } else {

          for (let arrayKey of arrayKeys) {
            let varEnding = Number(arrayKey) + 1;

            if (globalDependencyValues.basedOnDisplacement) {
              switch (globalDependencyValues.sourceOfDisplacement) {
                case ('pointOrVectorChild'):
                  displacement[arrayKey] = dependencyValuesByKey[arrayKey].pointOrVectorChild[0].stateValues["x" + varEnding];
                  break;
                case ('xsAttr'):
                  displacement[arrayKey] = dependencyValuesByKey[arrayKey].xsAttr.stateValues["math" + varEnding].simplify();
                  break;
                case ('componentAttrs'):
                  let componentAttr = dependencyValuesByKey[arrayKey].componentAttr;
                  if (componentAttr === null) {
                    // based on component attributes, but don't have
                    // this particular one specified
                    essentialDisplacement[arrayKey] = {
                      defaultValue: me.fromAst(0)
                    };
                  } else {
                    displacement[arrayKey] = componentAttr.stateValues.value.simplify();
                  }
                  break;
              }
            } else if (globalDependencyValues.basedOnHead) {
              // basedOnDisplacement is false and based on head
              // calculate displacement from head and tail
              displacement[arrayKey] = dependencyValuesByKey[arrayKey].headX.subtract(dependencyValuesByKey[arrayKey].tailX).simplify();
            } else {
              // not based on displacement or head, use essential value
              essentialDisplacement[arrayKey] = {
                defaultValue: me.fromAst(arrayKey === "0" ? 1 : 0)
              };
            }

          }
=======
          } else if (globalDependencyValues.basedOnHead) {
            // basedOnDisplacement is false and based on head
            // calculate displacement from head and tail
            displacement[arrayKey] = dependencyValuesByKey[arrayKey].headX
              .subtract(dependencyValuesByKey[arrayKey].tailX)
              .simplify();
          } else {
            // not based on displacement or head, use essential value
            essentialDisplacement[arrayKey] = {
              defaultValue: me.fromAst(arrayKey === "0" ? 1 : 0),
            };
          }
>>>>>>> c9a7aa27
        }

        let result = {};

        if (Object.keys(displacement).length > 0) {
          result.setValue = { displacement };
        }
        if (Object.keys(essentialDisplacement).length > 0) {
          result.useEssentialOrDefaultValue = {
            displacement: essentialDisplacement,
          };
        }

        return result;
      },
      inverseArrayDefinitionByKey({
        desiredStateVariableValues,
        globalDependencyValues,
        dependencyValuesByKey,
        dependencyNamesByKey,
        arraySize,
      }) {
        // console.log(`inverse array definition of displacement`)
        // console.log(JSON.parse(JSON.stringify(desiredStateVariableValues)))
        // console.log(JSON.parse(JSON.stringify(globalDependencyValues)))
        // console.log(JSON.parse(JSON.stringify(dependencyValuesByKey)))

        let instructions = [];

        if (globalDependencyValues.basedOnDisplacement) {
          if (globalDependencyValues.sourceOfDisplacement === "displacementAttr") {
            if (arraySize[0] > 1) {
              let desiredDisplacement = ["vector"];
              for (let arrayKey in desiredStateVariableValues.displacement) {
                desiredDisplacement[Number(arrayKey) + 1] = desiredStateVariableValues.displacement[arrayKey].tree;
              }
              desiredDisplacement.length = arraySize[0] + 1
              instructions.push({
                setDependency: "displacementAttr",
                desiredValue: me.fromAst(desiredDisplacement),
                variableIndex: 0
              })
            } else if (arraySize[0] === 1 && "0" in desiredStateVariableValues.displacement) {
              instructions.push({
                setDependency: "displacementAttr",
                desiredValue: desiredStateVariableValues.displacement[0],
                variableIndex: 0
              })
            }
            return {
              success: true,
              instructions
            };
          } else if (globalDependencyValues.sourceOfDisplacement === null) {
            if (arraySize[0] > 1) {
              let desiredDisplacement = ["vector"];
              for (let arrayKey in desiredStateVariableValues.displacement) {
                desiredDisplacement[Number(arrayKey) + 1] = desiredStateVariableValues.displacement[arrayKey].tree;
              }
              desiredDisplacement.length = arraySize[0] + 1
              instructions.push({
                setDependency: "displacementShadow",
                desiredValue: me.fromAst(desiredDisplacement),
              })
            } else if (arraySize[0] === 1 && "0" in desiredStateVariableValues.displacement) {
              instructions.push({
                setDependency: "displacementShadow",
                desiredValue: desiredStateVariableValues.displacement[0]
              })
            }
            return {
              success: true,
              instructions
            };
          }
        }


        for (let arrayKey in desiredStateVariableValues.displacement) {
          if (globalDependencyValues.basedOnDisplacement) {
            switch (globalDependencyValues.sourceOfDisplacement) {
<<<<<<< HEAD
              case ('pointOrVectorChild'):
                instructions.push({
                  setDependency: dependencyNamesByKey[arrayKey].pointOrVectorChild,
                  desiredValue: desiredStateVariableValues.displacement[arrayKey],
=======
              case "vectorChild":
                instructions.push({
                  setDependency: dependencyNamesByKey[arrayKey].vectorChild,
                  desiredValue:
                    desiredStateVariableValues.displacement[arrayKey],
>>>>>>> c9a7aa27
                  childIndex: 0,
                  variableIndex: 0,
                });
                break;
<<<<<<< HEAD
              case ('xsAttr'):
=======
              case "pointChild":
                instructions.push({
                  setDependency: dependencyNamesByKey[arrayKey].pointChild,
                  desiredValue:
                    desiredStateVariableValues.displacement[arrayKey],
                  childIndex: 0,
                  variableIndex: 0,
                });
                break;
              case "displacementAttr":
                instructions.push({
                  setDependency:
                    dependencyNamesByKey[arrayKey].displacementAttr,
                  desiredValue:
                    desiredStateVariableValues.displacement[arrayKey],
                  variableIndex: 0,
                });
                break;
              case "xsAttr":
>>>>>>> c9a7aa27
                instructions.push({
                  setDependency: dependencyNamesByKey[arrayKey].xsAttr,
                  desiredValue:
                    desiredStateVariableValues.displacement[arrayKey],
                  variableIndex: 0,
                });
                break;
              case "componentAttrs":
                let componentAttr =
                  dependencyValuesByKey[arrayKey].componentAttr;
                if (componentAttr === null) {
                  // based on component attributes, but don't have
                  // this particular one specified
                  instructions.push({
                    setEssentialValue: "displacement",
                    value: {
                      [arrayKey]: convertValueToMathExpression(
                        desiredStateVariableValues.displacement[arrayKey],
                      ),
                    },
                  });
                } else {
                  instructions.push({
                    setDependency: dependencyNamesByKey[arrayKey].componentAttr,
                    desiredValue:
                      desiredStateVariableValues.displacement[arrayKey],
                    variableIndex: 0,
                  });
                }
                break;
<<<<<<< HEAD
=======
              default:
                // since based on displacement and no source of displacement
                // we must have a displacement shadow
                updateDisplacementShadow = true;
>>>>>>> c9a7aa27
            }
          } else if (globalDependencyValues.basedOnHead) {
            // basedOnDisplacement is false and based on head
            // set head to be sum of tail and desired displacement
            instructions.push({
              setDependency: dependencyNamesByKey[arrayKey].headX,
              desiredValue: dependencyValuesByKey[arrayKey].tailX
                .add(desiredStateVariableValues.displacement[arrayKey])
                .simplify(),
            });
          } else {
            // not based on displacement or head
            // set essential value

            instructions.push({
              setEssentialValue: "displacement",
              value: {
                [arrayKey]: convertValueToMathExpression(
                  desiredStateVariableValues.displacement[arrayKey],
                ),
              },
            });
          }
        }

<<<<<<< HEAD
=======
        if (updateDisplacementShadow) {
          if (arraySize[0] > 1) {
            let desiredDisplacement = ["vector"];
            for (let arrayKey in desiredStateVariableValues.displacement) {
              desiredDisplacement[Number(arrayKey) + 1] =
                desiredStateVariableValues.displacement[arrayKey].tree;
            }
            desiredDisplacement.length = arraySize[0] + 1;
            instructions.push({
              setDependency: "displacementShadow",
              desiredValue: me.fromAst(desiredDisplacement),
            });
          } else if (
            arraySize[0] === 1 &&
            "0" in desiredStateVariableValues.displacement
          ) {
            instructions.push({
              setDependency: "displacementShadow",
              desiredValue: desiredStateVariableValues.displacement[0],
            });
          }
        }
>>>>>>> c9a7aa27

        return {
          success: true,
          instructions,
        };
      },
    };

    stateVariableDefinitions.x = {
      isAlias: true,
      targetVariableName: "x1",
    };

    stateVariableDefinitions.y = {
      isAlias: true,
      targetVariableName: "x2",
    };

    stateVariableDefinitions.z = {
      isAlias: true,
      targetVariableName: "x3",
    };

    stateVariableDefinitions.head = {
      public: true,
      isLocation: true,
      shadowingInstructions: {
        createComponentOfType: "math",
        attributesToShadow: [
          "displayDigits",
          "displayDecimals",
          "displaySmallAsZero",
          "padZeros",
        ],
        returnWrappingComponents(prefix) {
          if (prefix === "headX") {
            return [];
          } else {
            // entire array
            // wrap by both <point> and <xs>
            return [
              ["point", { componentType: "mathList", isAttribute: "xs" }],
            ];
          }
        },
      },
      isArray: true,
      entryPrefixes: ["headX"],
      set: convertValueToMathExpression,
      stateVariablesDeterminingDependencies: ["basedOnHead"],
      returnArraySizeDependencies: () => ({
        nDimHead: {
          dependencyType: "stateVariable",
          variableName: "nDimHead",
        },
      }),
      returnArraySize({ dependencyValues }) {
        return [dependencyValues.nDimHead];
      },
      returnArrayDependenciesByKey({ arrayKeys, stateValues }) {
        let globalDependencies = {
          basedOnDisplacement: {
            dependencyType: "stateVariable",
            variableName: "basedOnDisplacement",
          },
          basedOnTail: {
            dependencyType: "stateVariable",
            variableName: "basedOnTail",
          },
          basedOnHead: {
            dependencyType: "stateVariable",
            variableName: "basedOnHead",
          },
          headShadow: {
            dependencyType: "stateVariable",
            variableName: "headShadow",
          },
        };

        let dependenciesByKey = {};

        for (let arrayKey of arrayKeys) {
          let varEnding = Number(arrayKey) + 1;
          dependenciesByKey[arrayKey] = {
            headAttr: {
              dependencyType: "attributeComponent",
              attributeName: "head",
              variableNames: ["x" + varEnding],
            },
          };

          if (!stateValues.basedOnHead) {
            // if not based on head, will always use tail and displacement value
            // as, even if not based on tail or displacment,
            // they will be made essential
            dependenciesByKey[arrayKey].tailX = {
              dependencyType: "stateVariable",
              variableName: "tailX" + varEnding,
            };
            dependenciesByKey[arrayKey].x = {
              dependencyType: "stateVariable",
              variableName: "x" + varEnding,
            };
          }
        }

        return { globalDependencies, dependenciesByKey };
      },
      arrayDefinitionByKey: function ({
        globalDependencyValues,
        dependencyValuesByKey,
        arrayKeys,
      }) {
        // console.log('array definition of vector head')
        // console.log(globalDependencyValues, dependencyValuesByKey, arrayKeys)

        let head = {};

        for (let arrayKey of arrayKeys) {
          let varEnding = Number(arrayKey) + 1;

          if (globalDependencyValues.basedOnHead) {
            if (dependencyValuesByKey[arrayKey].headAttr !== null) {
              head[arrayKey] =
                dependencyValuesByKey[arrayKey].headAttr.stateValues[
                  "x" + varEnding
                ];
            } else if (globalDependencyValues.headShadow !== null) {
              head[arrayKey] = globalDependencyValues.headShadow.get_component(
                Number(arrayKey),
              );
            }
          } else {
            // basedOnHead is false

            // displacement and tail: add to create head
            // it doesn't matter if based on tail or displacement
            // as will use their essential values

            head[arrayKey] = dependencyValuesByKey[arrayKey].tailX
              .add(dependencyValuesByKey[arrayKey].x)
              .simplify();
          }
        }

        return { setValue: { head } };
      },

      inverseArrayDefinitionByKey({
        desiredStateVariableValues,
        globalDependencyValues,
        dependencyValuesByKey,
        dependencyNamesByKey,
        arraySize,
      }) {
        // console.log(`inverse array definition of head`, desiredStateVariableValues,
        //   globalDependencyValues, dependencyValuesByKey
        // )

        let instructions = [];

        let updateHeadShadow = false;

        for (let arrayKey in desiredStateVariableValues.head) {
          if (globalDependencyValues.basedOnHead) {
            if (
              dependencyValuesByKey[arrayKey].headAttr &&
              dependencyValuesByKey[arrayKey].headAttr !== null
            ) {
              instructions.push({
                setDependency: dependencyNamesByKey[arrayKey].headAttr,
                desiredValue: desiredStateVariableValues.head[arrayKey],
                variableIndex: 0,
              });
            } else if (globalDependencyValues.headShadow !== null) {
              updateHeadShadow = true;
            }
          } else {
            // not based on head

            // based on displacement and tail (or their essential values):
            // set displacement to be desired head - tail

            instructions.push({
              setDependency: dependencyNamesByKey[arrayKey].x,
              desiredValue: desiredStateVariableValues.head[arrayKey]
                .subtract(dependencyValuesByKey[arrayKey].tailX)
                .simplify(),
            });
          }
        }

        if (updateHeadShadow) {
          if (arraySize[0] > 1) {
            let desiredHead = ["vector"];
            for (let arrayKey in desiredStateVariableValues.head) {
              desiredHead[Number(arrayKey) + 1] =
                desiredStateVariableValues.head[arrayKey].tree;
            }
            desiredHead.length = arraySize[0] + 1;
            instructions.push({
              setDependency: "headShadow",
              desiredValue: me.fromAst(desiredHead),
            });
          } else if (
            arraySize[0] === 1 &&
            "0" in desiredStateVariableValues.head
          ) {
            instructions.push({
              setDependency: "headShadow",
              desiredValue: desiredStateVariableValues.head[0],
            });
          }
        }

        return {
          success: true,
          instructions,
        };
      },
    };

    stateVariableDefinitions.tail = {
      public: true,
      isLocation: true,
      shadowingInstructions: {
        createComponentOfType: "math",
        attributesToShadow: [
          "displayDigits",
          "displayDecimals",
          "displaySmallAsZero",
          "padZeros",
        ],
        returnWrappingComponents(prefix) {
          if (prefix === "tailX") {
            return [];
          } else {
            // entire array
            // wrap by both <point> and <xs>
            return [
              ["point", { componentType: "mathList", isAttribute: "xs" }],
            ];
          }
        },
      },
      isArray: true,
      entryPrefixes: ["tailX"],
      hasEssential: true,
      defaultValueByArrayKey: () => me.fromAst(0),
      essentialVarName: "tail2", // since tailShadow uses "tail"
      set: convertValueToMathExpression,
      stateVariablesDeterminingDependencies: [
        "basedOnTail",
        "basedOnHead",
        "basedOnDisplacement",
      ],
      returnArraySizeDependencies: () => ({
        nDimTail: {
          dependencyType: "stateVariable",
          variableName: "nDimTail",
        },
      }),
      returnArraySize({ dependencyValues }) {
        return [dependencyValues.nDimTail];
      },
      returnArrayDependenciesByKey({ arrayKeys, stateValues }) {
        let globalDependencies = {
          basedOnDisplacement: {
            dependencyType: "stateVariable",
            variableName: "basedOnDisplacement",
          },
          basedOnHead: {
            dependencyType: "stateVariable",
            variableName: "basedOnHead",
          },
          tailShadow: {
            dependencyType: "stateVariable",
            variableName: "tailShadow",
          },
        };

        let dependenciesByKey = {};

        for (let arrayKey of arrayKeys) {
          let varEnding = Number(arrayKey) + 1;

          dependenciesByKey[arrayKey] = {
            tailAttr: {
              dependencyType: "attributeComponent",
              attributeName: "tail",
              variableNames: ["x" + varEnding],
            },
          };

          if (!stateValues.basedOnTail) {
            if (stateValues.basedOnHead && stateValues.basedOnDisplacement) {
              dependenciesByKey[arrayKey].headX = {
                dependencyType: "stateVariable",
                variableName: "headX" + varEnding,
              };
              dependenciesByKey[arrayKey].x = {
                dependencyType: "stateVariable",
                variableName: "x" + varEnding,
              };
            }
          }
        }

        return { globalDependencies, dependenciesByKey };
      },
      arrayDefinitionByKey: function ({
        globalDependencyValues,
        dependencyValuesByKey,
        arrayKeys,
      }) {
        // console.log('array definition of vector tail');
        // console.log(JSON.parse(JSON.stringify(globalDependencyValues)))
        // console.log(JSON.parse(JSON.stringify(dependencyValuesByKey)))
        // console.log(JSON.parse(JSON.stringify(arrayKeys)))

        let tail = {};
        let essentialTail = {};

        for (let arrayKey of arrayKeys) {
          let varEnding = Number(arrayKey) + 1;

          if (dependencyValuesByKey[arrayKey].tailAttr !== null) {
            tail[arrayKey] =
              dependencyValuesByKey[arrayKey].tailAttr.stateValues[
                "x" + varEnding
              ];
          } else if (globalDependencyValues.tailShadow !== null) {
            tail[arrayKey] = globalDependencyValues.tailShadow.get_component(
              Number(arrayKey),
            );
          } else {
            // if made it to here, basedOnTail is false

            if (
              globalDependencyValues.basedOnHead &&
              globalDependencyValues.basedOnDisplacement
            ) {
              // based on head and displacement,
              // subtract displacement from head to get tail
              tail[arrayKey] = dependencyValuesByKey[arrayKey].headX
                .subtract(dependencyValuesByKey[arrayKey].x)
                .simplify();
            } else {
              // tail defaults to zero
              // (but it will use the resulting essential value after that
              // so any changes will be saved)

              essentialTail[arrayKey] = true;
            }
          }
        }

        let result = {};

        if (Object.keys(tail).length > 0) {
          result.setValue = { tail };
        }
        if (Object.keys(essentialTail).length > 0) {
          result.useEssentialOrDefaultValue = { tail: essentialTail };
        }

        return result;
      },

      inverseArrayDefinitionByKey({
        desiredStateVariableValues,
        globalDependencyValues,
        dependencyValuesByKey,
        dependencyNamesByKey,
        arraySize,
      }) {
        // console.log(`inverse array definition of tail`, desiredStateVariableValues,
        //   globalDependencyValues, dependencyValuesByKey
        // )

        let instructions = [];

        let updateTailShadow = false;

        for (let arrayKey in desiredStateVariableValues.tail) {
          if (
            dependencyValuesByKey[arrayKey].tailAttr &&
            dependencyValuesByKey[arrayKey].tailAttr !== null
          ) {
            instructions.push({
              setDependency: dependencyNamesByKey[arrayKey].tailAttr,
              desiredValue: desiredStateVariableValues.tail[arrayKey],
              variableIndex: 0,
            });
          } else if (globalDependencyValues.tailShadow !== null) {
            updateTailShadow = true;
          } else {
            // not based on tail

            if (
              globalDependencyValues.basedOnHead &&
              globalDependencyValues.basedOnDisplacement
            ) {
              // set displacement to be difference between head and desired tail

              instructions.push({
                setDependency: dependencyNamesByKey[arrayKey].x,
                desiredValue: dependencyValuesByKey[arrayKey].headX
                  .subtract(desiredStateVariableValues.tail[arrayKey])
                  .simplify(),
              });
            } else {
              // if not based on both head and displacement,
              // then tail should have become
              // an essential state variable
              // set the value of the variable directly

              instructions.push({
                setEssentialValue: "tail",
                value: {
                  [arrayKey]: convertValueToMathExpression(
                    desiredStateVariableValues.tail[arrayKey],
                  ),
                },
              });
            }
          }
        }

        if (updateTailShadow) {
          if (arraySize[0] > 1) {
            let desiredTail = ["vector"];
            for (let arrayKey in desiredStateVariableValues.tail) {
              desiredTail[Number(arrayKey) + 1] =
                desiredStateVariableValues.tail[arrayKey].tree;
            }
            desiredTail.length = arraySize[0] + 1;
            instructions.push({
              setDependency: "tailShadow",
              desiredValue: me.fromAst(desiredTail),
            });
          } else if (
            arraySize[0] === 1 &&
            "0" in desiredStateVariableValues.tail
          ) {
            instructions.push({
              setDependency: "tailShadow",
              desiredValue: desiredStateVariableValues.tail[0],
            });
          }
        }

        return {
          success: true,
          instructions,
        };
      },
    };

    stateVariableDefinitions.magnitude = {
      public: true,
      isLocation: true,
      shadowingInstructions: {
        createComponentOfType: "math",
      },
      returnDependencies: () => ({
        nDimensions: {
          dependencyType: "stateVariable",
          variableName: "nDimensions",
        },
        displacement: {
          dependencyType: "stateVariable",
          variableName: "displacement",
        },
      }),
      definition({ dependencyValues }) {
        let magnitude2 = 0;
        let all_numeric = true;
        for (let dim = 0; dim < dependencyValues.nDimensions; dim++) {
          let disp = dependencyValues.displacement[dim].evaluate_to_constant();
          if (!Number.isFinite(disp)) {
            all_numeric = false;
            break;
          }
          magnitude2 += disp * disp;
        }

        if (all_numeric) {
          return { setValue: { magnitude: me.fromAst(Math.sqrt(magnitude2)) } };
        }

        magnitude2 = ["+"];
        for (let dim = 0; dim < dependencyValues.nDimensions; dim++) {
          magnitude2.push(["^", dependencyValues.displacement[dim], 2]);
        }

        return {
          setValue: {
            magnitude: me.fromAst(["apply", "sqrt", magnitude2]),
          },
        };
      },
      inverseDefinition({ desiredStateVariableValues, dependencyValues }) {
        let dir = [];
        let dir_length2 = 0;
        let all_numeric = true;
        for (let dim = 0; dim < dependencyValues.nDimensions; dim++) {
          let disp = dependencyValues.displacement[dim].evaluate_to_constant();
          if (!Number.isFinite(disp)) {
            all_numeric = false;
            break;
          }
          dir.push(disp);
          dir_length2 += disp * disp;
        }

        if (!all_numeric) {
          return { success: false };
        }

        // make dir be unit length
        let dir_length = Math.sqrt(dir_length2);
        dir = dir.map((x) => x / dir_length);

        let desiredMagnitude =
          desiredStateVariableValues.magnitude.evaluate_to_constant();

        if (!Number.isFinite(desiredMagnitude) || desiredMagnitude < 0) {
          return { success: false };
        }

        let desiredDisplacement = [];

        for (let dim = 0; dim < dependencyValues.nDimensions; dim++) {
          desiredDisplacement.push(me.fromAst(dir[dim] * desiredMagnitude));
        }

        return {
          success: true,
          instructions: [
            {
              setDependency: "displacement",
              desiredValue: desiredDisplacement,
            },
          ],
        };
      },
    };

    stateVariableDefinitions.numericalEndpoints = {
      forRenderer: true,
      returnDependencies: () => ({
        head: {
          dependencyType: "stateVariable",
          variableName: "head",
        },
        tail: {
          dependencyType: "stateVariable",
          variableName: "tail",
        },
        nDimensions: {
          dependencyType: "stateVariable",
          variableName: "nDimensions",
        },
      }),
      definition: function ({ dependencyValues }) {
        let numericalHead, numericalTail;
        if (dependencyValues.nDimensions === 1) {
          numericalHead = dependencyValues.head[0].evaluate_to_constant();
          numericalTail = dependencyValues.tail[0].evaluate_to_constant();
        } else {
          numericalHead = [];
          numericalTail = [];

          for (let i = 0; i < dependencyValues.nDimensions; i++) {
            let head = dependencyValues.head[i].evaluate_to_constant();
            numericalHead.push(head);

            let tail = dependencyValues.tail[i].evaluate_to_constant();
            numericalTail.push(tail);
          }
        }

        return {
          setValue: { numericalEndpoints: [numericalTail, numericalHead] },
        };
      },
    };

    stateVariableDefinitions.displacementCoords = {
      isLocation: true,
      returnDependencies: () => ({
        displacement: {
          dependencyType: "stateVariable",
          variableName: "displacement",
        },
        displayWithAngleBrackets: {
          dependencyType: "stateVariable",
          variableName: "displayWithAngleBrackets",
        },
      }),
      definition({ dependencyValues }) {
        let coordsAst = [];
        for (let v of dependencyValues.displacement) {
          if (v) {
            coordsAst.push(v.tree);
          } else {
            coordsAst.push("\uff3f");
          }
        }
        if (coordsAst.length > 1) {
          let operator = dependencyValues.displayWithAngleBrackets
            ? "altvector"
            : "vector";
          coordsAst = [operator, ...coordsAst];
        } else if (coordsAst.length === 1) {
          coordsAst = coordsAst[0];
        } else {
          coordsAst = "\uff3f";
        }

        return { setValue: { displacementCoords: me.fromAst(coordsAst) } };
      },
      inverseDefinition({ desiredStateVariableValues }) {
        let coordsAst = desiredStateVariableValues.displacementCoords.tree;
        let newDisplacement;

        if (
          Array.isArray(coordsAst) &&
          vectorOperators.includes(coordsAst[0])
        ) {
          newDisplacement = coordsAst.slice(1).map((x) => me.fromAst(x));
        } else {
          newDisplacement = [desiredStateVariableValues.displacementCoords];
        }

        return {
          success: true,
          instructions: [
            {
              setDependency: "displacement",
              desiredValue: newDisplacement,
            },
          ],
        };
      },
    };

    stateVariableDefinitions.latex = {
      forRenderer: true,
      public: true,
      shadowingInstructions: {
        createComponentOfType: "latex",
      },
      returnDependencies: () => ({
        displacementCoords: {
          dependencyType: "stateVariable",
          variableName: "displacementCoords",
        },
        displayDigits: {
          dependencyType: "stateVariable",
          variableName: "displayDigits",
        },
        displayDecimals: {
          dependencyType: "stateVariable",
          variableName: "displayDecimals",
        },
        displaySmallAsZero: {
          dependencyType: "stateVariable",
          variableName: "displaySmallAsZero",
        },
        padZeros: {
          dependencyType: "stateVariable",
          variableName: "padZeros",
        },
      }),
      definition: function ({ dependencyValues, usedDefault }) {
        let params = {};
        if (dependencyValues.padZeros) {
          if (usedDefault.displayDigits && !usedDefault.displayDecimals) {
            if (Number.isFinite(dependencyValues.displayDecimals)) {
              params.padToDecimals = dependencyValues.displayDecimals;
            }
          } else if (dependencyValues.displayDigits >= 1) {
            params.padToDigits = dependencyValues.displayDigits;
          }
        }
        let latex = roundForDisplay({
          value: dependencyValues.displacementCoords,
          dependencyValues,
          usedDefault,
        }).toLatex(params);

        return { setValue: { latex } };
      },
    };

    stateVariableDefinitions.nearestPoint = {
      returnDependencies: () => ({
        nDimensions: {
          dependencyType: "stateVariable",
          variableName: "nDimensions",
        },
        numericalEndpoints: {
          dependencyType: "stateVariable",
          variableName: "numericalEndpoints",
        },
      }),
      definition({ dependencyValues }) {
        let A1 = dependencyValues.numericalEndpoints[0]?.[0];
        let A2 = dependencyValues.numericalEndpoints[0]?.[1];
        let B1 = dependencyValues.numericalEndpoints[1]?.[0];
        let B2 = dependencyValues.numericalEndpoints[1]?.[1];

        let haveConstants =
          Number.isFinite(A1) &&
          Number.isFinite(A2) &&
          Number.isFinite(B1) &&
          Number.isFinite(B2);

        // only implement for
        // - 2D
        // - constant endpoints and
        // - non-degenerate parameters
        let skip =
          dependencyValues.nDimensions !== 2 ||
          !haveConstants ||
          (B1 === A1 && B2 === A2);

        return {
          setValue: {
            nearestPoint: function ({ variables, scales }) {
              if (skip) {
                return {};
              }

              let xscale = scales[0];
              let yscale = scales[1];

              let BA1 = (B1 - A1) / xscale;
              let BA2 = (B2 - A2) / yscale;
              let denom = BA1 * BA1 + BA2 * BA2;

              let t =
                (((variables.x1 - A1) / xscale) * BA1 +
                  ((variables.x2 - A2) / yscale) * BA2) /
                denom;

              let result = {};

              if (t <= 0) {
                result = { x1: A1, x2: A2 };
              } else if (t >= 1) {
                result = { x1: B1, x2: B2 };
              } else {
                result = {
                  x1: A1 + t * BA1 * xscale,
                  x2: A2 + t * BA2 * yscale,
                };
              }

              if (variables.x3 !== undefined) {
                result.x3 = 0;
              }

              return result;
            },
          },
        };
      },
    };

    return stateVariableDefinitions;
  }

  static adapters = [
    {
      stateVariable: "displacementCoords",
      componentType: "coords",
      stateVariablesToShadow: [
        "displayDigits",
        "displayDecimals",
        "displaySmallAsZero",
        "padZeros",
      ],
    },
  ];

  async moveVector({
    tailcoords,
    headcoords,
    transient,
    skippable,
    sourceDetails,
    actionId,
    sourceInformation = {},
    skipRendererUpdate = false,
  }) {
    if (tailcoords !== undefined) {
      if (headcoords !== undefined) {
        // dragged entire vector
        if (!(await this.stateValues.draggable)) {
          return await this.coreFunctions.resolveAction({ actionId });
        }
      } else {
        // dragged just tail
        if (!(await this.stateValues.tailDraggable)) {
          return await this.coreFunctions.resolveAction({ actionId });
        }
      }
    } else {
      // dragged just head
      if (!(await this.stateValues.headDraggable)) {
        return await this.coreFunctions.resolveAction({ actionId });
      }
    }

    let updateInstructions = [];

    if (tailcoords !== undefined) {
      // if based on both head and displacement
      // then set displacement as head - tail
      if (
        (await this.stateValues.basedOnHead) &&
        (await this.stateValues.basedOnDisplacement)
      ) {
        let displacement;
        if (headcoords === undefined) {
          // use current value of head
          // if head isn't supposed to change
          let numericalEndpoints = await this.stateValues.numericalEndpoints;
          displacement = tailcoords.map((x, i) => numericalEndpoints[1][i] - x);
        } else {
          displacement = tailcoords.map((x, i) => headcoords[i] - x);
        }

        updateInstructions.push({
          updateType: "updateValue",
          componentName: this.componentName,
          stateVariable: "displacement",
          value: displacement.map((x) => me.fromAst(x)),
          sourceDetails,
        });
      } else {
        // set tail directly
        updateInstructions.push({
          updateType: "updateValue",
          componentName: this.componentName,
          stateVariable: "tail",
          value: tailcoords.map((x) => me.fromAst(x)),
          sourceDetails,
        });
      }

      if (headcoords === undefined) {
        // if set tail but not head, the idea is that head shouldn't move
        // however, head would move if not based on head
        // so give instructions to change displacement to keep head fixed
        if (!(await this.stateValues.basedOnHead)) {
          let numericalEndpoints = await this.stateValues.numericalEndpoints;
          let displacement = tailcoords.map(
            (x, i) => numericalEndpoints[1][i] - x,
          );
          updateInstructions.push({
            updateType: "updateValue",
            componentName: this.componentName,
            stateVariable: "displacement",
            value: displacement.map((x) => me.fromAst(x)),
            sourceDetails,
          });
        }
      }
    }

    if (headcoords !== undefined) {
      // for head, we'll set it directly if based on head
      if (await this.stateValues.basedOnHead) {
        updateInstructions.push({
          updateType: "updateValue",
          componentName: this.componentName,
          stateVariable: "head",
          value: headcoords.map((x) => me.fromAst(x)),
          sourceDetails,
        });
      } else {
        // if not based on head
        // then update displacement instead of head

        if (tailcoords == undefined) {
          tailcoords = (await this.stateValues.numericalEndpoints)[0];
        }
        let displacement = tailcoords.map((x, i) => headcoords[i] - x);
        updateInstructions.push({
          updateType: "updateValue",
          componentName: this.componentName,
          stateVariable: "displacement",
          value: displacement.map((x) => me.fromAst(x)),
          sourceDetails,
        });
      }

      if (tailcoords === undefined) {
        // if set head but not tail, the idea is that tail shouldn't move
        // however, tail would move if based on displacement and head
        // so give instructions to change displacement to keep tail fixed
        if (
          (await this.stateValues.basedOnHead) &&
          (await this.stateValues.basedOnDisplacement)
        ) {
          let numericalEndpoints = await this.stateValues.numericalEndpoints;
          let displacement = headcoords.map(
            (x, i) => x - numericalEndpoints[0][i],
          );
          updateInstructions.push({
            updateType: "updateValue",
            componentName: this.componentName,
            stateVariable: "displacement",
            value: displacement.map((x) => me.fromAst(x)),
            sourceDetails,
          });
        }
      }
    }

    // Note: we set skipRendererUpdate to true
    // so that we can make further adjustments before the renderers are updated
    if (transient) {
      await this.coreFunctions.performUpdate({
        updateInstructions,
        transient,
        skippable,
        actionId,
        sourceInformation,
        skipRendererUpdate: true,
      });
    } else {
      await this.coreFunctions.performUpdate({
        updateInstructions,
        actionId,
        sourceInformation,
        skipRendererUpdate: true,
        event: {
          verb: "interacted",
          object: {
            componentName: this.componentName,
            componentType: this.componentType,
          },
          result: {
            head: headcoords,
            tail: tailcoords,
          },
        },
      });
    }

    // we attempt to keep the vector displacement fixed
    // even if one of the points defining it is constrained

    // if dragged the whole vector that is based on tail and head,
    // address case where only one point is constrained
    // to make vector just translate in this case
    if (
      tailcoords !== undefined &&
      headcoords !== undefined &&
      (await this.stateValues.basedOnTail) &&
      (await this.stateValues.basedOnHead)
    ) {
      let numericalPoints = [tailcoords, headcoords];
      let resultingNumericalPoints = await this.stateValues.numericalEndpoints;

      let pointsChanged = [];
      let nPointsChanged = 0;

      for (let [ind, pt] of numericalPoints.entries()) {
        if (!pt.every((v, i) => v === resultingNumericalPoints[ind][i])) {
          pointsChanged.push(ind);
          nPointsChanged++;
        }
      }

      if (nPointsChanged === 1) {
        // one point was altered from the requested location.

        let changedInd = pointsChanged[0];

        let orig1 = numericalPoints[changedInd];
        let changed1 = resultingNumericalPoints[changedInd];
        let changevec1 = orig1.map((v, i) => v - changed1[i]);

        let newNumericalPoints = [];

        for (let i = 0; i < 2; i++) {
          if (i === changedInd) {
            newNumericalPoints.push(resultingNumericalPoints[i]);
          } else {
            newNumericalPoints.push(
              numericalPoints[i].map((v, j) => v - changevec1[j]),
            );
          }
        }

        let newInstructions = [
          {
            updateType: "updateValue",
            componentName: this.componentName,
            stateVariable: "tail",
            value: newNumericalPoints[0].map((x) => me.fromAst(x)),
          },
          {
            updateType: "updateValue",
            componentName: this.componentName,
            stateVariable: "head",
            value: newNumericalPoints[1].map((x) => me.fromAst(x)),
          },
        ];

        return await this.coreFunctions.performUpdate({
          updateInstructions: newInstructions,
          transient,
          actionId,
          sourceInformation,
          skipRendererUpdate,
        });
      }
    }

    // if no modifications were made, still need to update renderers
    // as original update was performed with skipping renderer update
    return await this.coreFunctions.updateRenderers({
      actionId,
      sourceInformation,
      skipRendererUpdate,
    });
  }

  async vectorClicked({
    actionId,
    name,
    sourceInformation = {},
    skipRendererUpdate = false,
  }) {
    if (!(await this.stateValues.fixed)) {
      await this.coreFunctions.triggerChainedActions({
        triggeringAction: "click",
        componentName: name, // use name rather than this.componentName to get original name if adapted
        actionId,
        sourceInformation,
        skipRendererUpdate,
      });
    }

    this.coreFunctions.resolveAction({ actionId });
  }

  async vectorFocused({
    actionId,
    name,
    sourceInformation = {},
    skipRendererUpdate = false,
  }) {
    if (!(await this.stateValues.fixed)) {
      await this.coreFunctions.triggerChainedActions({
        triggeringAction: "focus",
        componentName: name, // use name rather than this.componentName to get original name if adapted
        actionId,
        sourceInformation,
        skipRendererUpdate,
      });
    }

    this.coreFunctions.resolveAction({ actionId });
  }
}<|MERGE_RESOLUTION|>--- conflicted
+++ resolved
@@ -1,19 +1,15 @@
-<<<<<<< HEAD
-import GraphicalComponent from './abstract/GraphicalComponent';
-import me from 'math-expressions';
-import { breakEmbeddedStringByCommas, returnBreakStringsSugarFunction } from './commonsugar/breakstrings';
-import { convertValueToMathExpression, roundForDisplay } from '../utils/math';
-=======
 import GraphicalComponent from "./abstract/GraphicalComponent";
 import me from "math-expressions";
-import { returnBreakStringsSugarFunction } from "./commonsugar/breakstrings";
+import {
+  breakEmbeddedStringByCommas,
+  returnBreakStringsSugarFunction,
+} from "./commonsugar/breakstrings";
 import {
   convertValueToMathExpression,
   roundForDisplay,
   vectorOperators,
 } from "../utils/math";
 import { returnTextStyleDescriptionDefinitions } from "../utils/style";
->>>>>>> c9a7aa27
 
 export default class Vector extends GraphicalComponent {
   constructor(args) {
@@ -111,41 +107,24 @@
   static returnSugarInstructions() {
     let sugarInstructions = super.returnSugarInstructions();
 
-<<<<<<< HEAD
-
-    let breakIntoXsOrCoords = function ({ matchedChildren, componentInfoObjects }) {
-
-      let componentIsSpecifiedType = componentInfoObjects.componentIsSpecifiedType;
-=======
-    let breakIntoXsByCommas = function ({
+    let breakIntoXsOrCoords = function ({
       matchedChildren,
       componentInfoObjects,
     }) {
-      let childrenToComponentFunction = (x) => ({
-        componentType: "math",
-        children: x,
-      });
-
-      let breakFunction = returnBreakStringsSugarFunction({
-        childrenToComponentFunction,
-        mustStripOffOuterParentheses: true,
-      });
-
-      // find index of first and last string
-      let cTypes = matchedChildren.map((x) => typeof x);
-      let beginInd = cTypes.indexOf("string");
-      let lastInd = cTypes.lastIndexOf("string");
->>>>>>> c9a7aa27
+      let componentIsSpecifiedType =
+        componentInfoObjects.componentIsSpecifiedType;
 
       // Find potential component children, i.e., consecutive children that aren't constraints or labels
       // Note: including constraints here in case we add constraints later to vectors
 
-<<<<<<< HEAD
-      let componentChildren = [], nonComponentChildrenBegin = [], nonComponentChildrenEnd = [];
+      let componentChildren = [],
+        nonComponentChildrenBegin = [],
+        nonComponentChildrenEnd = [];
 
       for (let child of matchedChildren) {
-        if (componentIsSpecifiedType(child, "constraints")
-          || componentIsSpecifiedType(child, "label")
+        if (
+          componentIsSpecifiedType(child, "constraints") ||
+          componentIsSpecifiedType(child, "label")
         ) {
           if (componentChildren.length > 0) {
             nonComponentChildrenEnd.push(child);
@@ -158,42 +137,25 @@
           componentChildren.push(child);
         }
       }
-=======
-        let componentIsSpecifiedType =
-          componentInfoObjects.componentIsSpecifiedType;
-
-        let otherChildren = matchedChildren.filter(
-          (child) =>
-            !(
-              componentIsSpecifiedType(child, "point") ||
-              componentIsSpecifiedType(child, "vector") ||
-              componentIsSpecifiedType(child, "label")
-            ),
-        );
->>>>>>> c9a7aa27
 
       if (componentChildren.length === 0) {
-        return { success: false }
+        return { success: false };
       }
 
       if (componentChildren.length === 1) {
         let child = componentChildren[0];
 
-        if (componentIsSpecifiedType(child, "point") || componentIsSpecifiedType(child, "vector")) {
+        if (
+          componentIsSpecifiedType(child, "point") ||
+          componentIsSpecifiedType(child, "vector")
+        ) {
           // if have an isolated point or vector, don't use sugar
           // and that child will picked up by the point or vector child group
-          return { success: false }
+          return { success: false };
         }
       }
 
-<<<<<<< HEAD
       let nCompChildren = componentChildren.length;
-=======
-          let newChildren = [
-            ...matchedChildren.slice(0, mathInd),
-            ...matchedChildren.slice(mathInd + 1),
-          ];
->>>>>>> c9a7aa27
 
       // check if componentChildren represent a single expression inside parens
       let firstChar, lastChar;
@@ -202,11 +164,11 @@
         firstChar = componentChildren[0][0];
       }
       if (typeof componentChildren[nCompChildren - 1] === "string") {
-        componentChildren[nCompChildren - 1] = componentChildren[nCompChildren - 1].trimEnd();
+        componentChildren[nCompChildren - 1] =
+          componentChildren[nCompChildren - 1].trimEnd();
         let lastChild = componentChildren[nCompChildren - 1];
         lastChar = lastChild[lastChild.length - 1];
       }
-
 
       if (firstChar === "(" && lastChar === ")") {
         // start and end with parens, check if can split by commas after removing these parens
@@ -214,9 +176,14 @@
         modifiedChildren[0] = modifiedChildren[0].substring(1);
 
         let lastChild = modifiedChildren[modifiedChildren.length - 1];
-        modifiedChildren[modifiedChildren.length - 1] = lastChild.substring(0, lastChild.length - 1);
-
-        let breakResult = breakEmbeddedStringByCommas({ childrenList: modifiedChildren });
+        modifiedChildren[modifiedChildren.length - 1] = lastChild.substring(
+          0,
+          lastChild.length - 1,
+        );
+
+        let breakResult = breakEmbeddedStringByCommas({
+          childrenList: modifiedChildren,
+        });
 
         if (breakResult.success) {
           // wrap maths around each piece, wrap whole thing in mathList
@@ -226,32 +193,22 @@
             newAttributes: {
               xs: {
                 component: {
-<<<<<<< HEAD
                   componentType: "mathList",
-                  children: breakResult.pieces.map(x => ({ componentType: "math", children: x })),
+                  children: breakResult.pieces.map((x) => ({
+                    componentType: "math",
+                    children: x,
+                  })),
                   skipSugar: true,
-                }
-              }
-            },
-            newChildren: [...nonComponentChildrenBegin, ...nonComponentChildrenEnd]
-          }
-=======
-                  componentType: "math",
-                  children: otherChildren,
                 },
               },
             },
-            newChildren,
+            newChildren: [
+              ...nonComponentChildrenBegin,
+              ...nonComponentChildrenEnd,
+            ],
           };
-        } else {
-          // no strings and don't have exactly one non child-group child
-          return { success: false };
->>>>>>> c9a7aa27
         }
       }
-
-<<<<<<< HEAD
-
 
       // if didn't succeed in breaking it into xs, then use the component children as a displacement
       return {
@@ -261,67 +218,16 @@
             component: {
               componentType: "coords",
               children: componentChildren,
-            }
-          }
-        },
-        newChildren: [...nonComponentChildrenBegin, ...nonComponentChildrenEnd]
-=======
-      let newChildren = [
-        ...matchedChildren.slice(0, beginInd),
-        ...matchedChildren.slice(lastInd + 1),
-      ];
-      matchedChildren = matchedChildren.slice(beginInd, lastInd + 1);
-
-      let result = breakFunction({ matchedChildren });
-
-      if (!result.success && matchedChildren.length === 1) {
-        // if didn't succeed and just have a single string child,
-        // then just wrap string with a x
-        return {
-          success: true,
-          newAttributes: {
-            x: {
-              component: {
-                componentType: "math",
-                children: matchedChildren,
-              },
             },
           },
-          newChildren,
-        };
-      }
-
-      if (result.success) {
-        // wrap xs around the x children
-        return {
-          success: true,
-          newAttributes: {
-            xs: {
-              component: {
-                componentType: "mathList",
-                children: result.newChildren,
-                skipSugar: true,
-              },
-            },
-          },
-          newChildren,
-        };
-      } else {
-        return { success: false };
->>>>>>> c9a7aa27
-      }
-    };
-
+        },
+        newChildren: [...nonComponentChildrenBegin, ...nonComponentChildrenEnd],
+      };
+    };
 
     sugarInstructions.push({
-<<<<<<< HEAD
-      replacementFunction: breakIntoXsOrCoords
-    })
-=======
-      // childrenRegex: /s+(.*s)?/,
-      replacementFunction: breakIntoXsByCommas,
+      replacementFunction: breakIntoXsOrCoords,
     });
->>>>>>> c9a7aa27
 
     return sugarInstructions;
   }
@@ -329,25 +235,14 @@
   static returnChildGroups() {
     let childGroups = super.returnChildGroups();
 
-<<<<<<< HEAD
-    childGroups.push(...[{
-      group: "pointsAndVectors",
-      componentTypes: ["point", "vector"]
-    }])
-=======
     childGroups.push(
       ...[
         {
-          group: "points",
-          componentTypes: ["point"],
-        },
-        {
-          group: "vectors",
-          componentTypes: ["vector"],
+          group: "pointsAndVectors",
+          componentTypes: ["point", "vector"],
         },
       ],
     );
->>>>>>> c9a7aa27
 
     return childGroups;
   }
@@ -607,19 +502,12 @@
         pointOrVectorChild: {
           dependencyType: "child",
           childGroups: ["pointsAndVectors"],
-        }
+        },
       }),
       definition({ dependencyValues }) {
         let sourceOfDisplacement = null;
-<<<<<<< HEAD
         if (dependencyValues.pointOrVectorChild.length > 0) {
-          sourceOfDisplacement = "pointOrVectorChild"
-=======
-        if (dependencyValues.vectorChild.length > 0) {
-          sourceOfDisplacement = "vectorChild";
-        } else if (dependencyValues.pointChild.length > 0) {
-          sourceOfDisplacement = "pointChild";
->>>>>>> c9a7aa27
+          sourceOfDisplacement = "pointOrVectorChild";
         } else if (dependencyValues.displacementAttr !== null) {
           sourceOfDisplacement = "displacementAttr";
         } else if (dependencyValues.xsAttr !== null) {
@@ -823,30 +711,23 @@
 
         if (dependencyValues.basedOnDisplacement) {
           switch (dependencyValues.sourceOfDisplacement) {
-<<<<<<< HEAD
-            case ('pointOrVectorChild'):
-              nDimDisplacement = dependencyValues.pointOrVectorChild[0].stateValues.nDimensions;
+            case "pointOrVectorChild":
+              nDimDisplacement =
+                dependencyValues.pointOrVectorChild[0].stateValues.nDimensions;
               break;
-            case ('displacementAttr'):
-              let displacementTree1 = dependencyValues.displacementAttr.stateValues.value.expand().simplify().tree;
-              if (Array.isArray(displacementTree1) && displacementTree1[0] === "vector") {
+            case "displacementAttr":
+              let displacementTree1 =
+                dependencyValues.displacementAttr.stateValues.value
+                  .expand()
+                  .simplify().tree;
+              if (
+                Array.isArray(displacementTree1) &&
+                vectorOperators.includes(displacementTree1[0])
+              ) {
                 nDimDisplacement = displacementTree1.length - 1;
               } else {
                 nDimDisplacement = 1;
               }
-=======
-            case "vectorChild":
-              nDimDisplacement =
-                dependencyValues.vectorChild[0].stateValues.nDimensions;
-              break;
-            case "pointChild":
-              nDimDisplacement =
-                dependencyValues.pointChild[0].stateValues.nDimensions;
-              break;
-            case "displacementAttr":
-              nDimDisplacement =
-                dependencyValues.displacementAttr.stateValues.nDimensions;
->>>>>>> c9a7aa27
               break;
             case "xsAttr":
               nDimDisplacement =
@@ -864,18 +745,15 @@
             default:
               // since based on displacement and no source of displacement
               // we must have a displacement shadow
-<<<<<<< HEAD
-              let displacementTree2 = dependencyValues.displacementShadow.tuples_to_vectors().expand().simplify().tree;
-              if (Array.isArray(displacementTree2) && displacementTree2[0] === "vector") {
+              let displacementTree2 = dependencyValues.displacementShadow
+                .tuples_to_vectors()
+                .expand()
+                .simplify().tree;
+              if (
+                Array.isArray(displacementTree2) &&
+                vectorOperators.includes(displacementTree2[0])
+              ) {
                 nDimDisplacement = displacementTree2.length - 1;
-=======
-              let displacementTree = dependencyValues.displacementShadow.tree;
-              if (
-                Array.isArray(displacementTree) &&
-                vectorOperators.includes(displacementTree[0])
-              ) {
-                nDimDisplacement = displacementTree.length - 1;
->>>>>>> c9a7aa27
               } else {
                 nDimDisplacement = 1;
               }
@@ -1259,16 +1137,7 @@
               childGroups: ["pointsAndVectors"],
               variableNames: ["x" + varEnding],
             },
-<<<<<<< HEAD
-          }
-=======
-            vectorChild: {
-              dependencyType: "child",
-              childGroups: ["vectors"],
-              variableNames: ["x" + varEnding],
-            },
           };
->>>>>>> c9a7aa27
           if (arrayKey === "0") {
             dependenciesByKey[arrayKey].componentAttr = {
               dependencyType: "attributeComponent",
@@ -1320,144 +1189,86 @@
 
         let prescribedDisplacement;
         if (globalDependencyValues.basedOnDisplacement) {
-          if (globalDependencyValues.sourceOfDisplacement === "displacementAttr") {
-            prescribedDisplacement = globalDependencyValues.displacementAttr.stateValues.value;
+          if (
+            globalDependencyValues.sourceOfDisplacement === "displacementAttr"
+          ) {
+            prescribedDisplacement =
+              globalDependencyValues.displacementAttr.stateValues.value;
           } else if (globalDependencyValues.sourceOfDisplacement === null) {
-            prescribedDisplacement = globalDependencyValues.displacementShadow.tuples_to_vectors();
-          }
-        }
-
-<<<<<<< HEAD
+            prescribedDisplacement =
+              globalDependencyValues.displacementShadow.tuples_to_vectors();
+          }
+        }
+
         if (prescribedDisplacement) {
           prescribedDisplacement = prescribedDisplacement.expand().simplify();
           let displacementTree = prescribedDisplacement.tree;
-          if (Array.isArray(displacementTree) && displacementTree[0] === "vector") {
+          if (
+            Array.isArray(displacementTree) &&
+            vectorOperators.includes(displacementTree[0])
+          ) {
             for (let arrayKey of arrayKeys) {
               let ind = Number(arrayKey);
               if (ind >= 0 || ind < displacementTree.length - 1) {
                 if (displacementTree[ind + 1] === undefined) {
                   displacement[arrayKey] = me.fromAst("\uff3f");
                 } else {
-                  displacement[arrayKey] = prescribedDisplacement.get_component(ind);
-=======
-          if (globalDependencyValues.basedOnDisplacement) {
-            switch (globalDependencyValues.sourceOfDisplacement) {
-              case "vectorChild":
-                displacement[arrayKey] =
-                  dependencyValuesByKey[arrayKey].vectorChild[0].stateValues[
-                    "x" + varEnding
-                  ];
-                break;
-              case "pointChild":
-                displacement[arrayKey] =
-                  dependencyValuesByKey[arrayKey].pointChild[0].stateValues[
-                    "x" + varEnding
-                  ];
-                break;
-              case "displacementAttr":
-                displacement[arrayKey] =
-                  dependencyValuesByKey[arrayKey].displacementAttr.stateValues[
-                    "x" + varEnding
-                  ];
-                break;
-              case "xsAttr":
-                displacement[arrayKey] =
-                  dependencyValuesByKey[arrayKey].xsAttr.stateValues[
-                    "math" + varEnding
-                  ].simplify();
-                break;
-              case "componentAttrs":
-                let componentAttr =
-                  dependencyValuesByKey[arrayKey].componentAttr;
-                if (componentAttr === null) {
-                  // based on component attributes, but don't have
-                  // this particular one specified
-                  essentialDisplacement[arrayKey] = {
-                    defaultValue: me.fromAst(0),
-                  };
-                } else {
                   displacement[arrayKey] =
-                    componentAttr.stateValues.value.simplify();
-                }
-                break;
-              default:
-                // since based on displacement and no source of displacement
-                // we must have a displacement shadow
-                let displacementTree =
-                  globalDependencyValues.displacementShadow.tree;
-                if (
-                  Array.isArray(displacementTree) &&
-                  vectorOperators.includes(displacementTree[0])
-                ) {
-                  displacement[arrayKey] =
-                    globalDependencyValues.displacementShadow.get_component(
-                      Number(arrayKey),
-                    );
-                } else {
-                  displacement[arrayKey] =
-                    globalDependencyValues.displacementShadow;
->>>>>>> c9a7aa27
+                    prescribedDisplacement.get_component(ind);
                 }
               }
             }
-<<<<<<< HEAD
           } else {
-            if (arrayKeys.includes('0')) {
+            if (arrayKeys.includes("0")) {
               displacement[0] = prescribedDisplacement;
             }
           }
         } else {
-
           for (let arrayKey of arrayKeys) {
             let varEnding = Number(arrayKey) + 1;
 
             if (globalDependencyValues.basedOnDisplacement) {
               switch (globalDependencyValues.sourceOfDisplacement) {
-                case ('pointOrVectorChild'):
-                  displacement[arrayKey] = dependencyValuesByKey[arrayKey].pointOrVectorChild[0].stateValues["x" + varEnding];
+                case "pointOrVectorChild":
+                  displacement[arrayKey] =
+                    dependencyValuesByKey[
+                      arrayKey
+                    ].pointOrVectorChild[0].stateValues["x" + varEnding];
                   break;
-                case ('xsAttr'):
-                  displacement[arrayKey] = dependencyValuesByKey[arrayKey].xsAttr.stateValues["math" + varEnding].simplify();
+                case "xsAttr":
+                  displacement[arrayKey] =
+                    dependencyValuesByKey[arrayKey].xsAttr.stateValues[
+                      "math" + varEnding
+                    ].simplify();
                   break;
-                case ('componentAttrs'):
-                  let componentAttr = dependencyValuesByKey[arrayKey].componentAttr;
+                case "componentAttrs":
+                  let componentAttr =
+                    dependencyValuesByKey[arrayKey].componentAttr;
                   if (componentAttr === null) {
                     // based on component attributes, but don't have
                     // this particular one specified
                     essentialDisplacement[arrayKey] = {
-                      defaultValue: me.fromAst(0)
+                      defaultValue: me.fromAst(0),
                     };
                   } else {
-                    displacement[arrayKey] = componentAttr.stateValues.value.simplify();
+                    displacement[arrayKey] =
+                      componentAttr.stateValues.value.simplify();
                   }
                   break;
               }
             } else if (globalDependencyValues.basedOnHead) {
               // basedOnDisplacement is false and based on head
               // calculate displacement from head and tail
-              displacement[arrayKey] = dependencyValuesByKey[arrayKey].headX.subtract(dependencyValuesByKey[arrayKey].tailX).simplify();
+              displacement[arrayKey] = dependencyValuesByKey[arrayKey].headX
+                .subtract(dependencyValuesByKey[arrayKey].tailX)
+                .simplify();
             } else {
               // not based on displacement or head, use essential value
               essentialDisplacement[arrayKey] = {
-                defaultValue: me.fromAst(arrayKey === "0" ? 1 : 0)
+                defaultValue: me.fromAst(arrayKey === "0" ? 1 : 0),
               };
             }
-
-          }
-=======
-          } else if (globalDependencyValues.basedOnHead) {
-            // basedOnDisplacement is false and based on head
-            // calculate displacement from head and tail
-            displacement[arrayKey] = dependencyValuesByKey[arrayKey].headX
-              .subtract(dependencyValuesByKey[arrayKey].tailX)
-              .simplify();
-          } else {
-            // not based on displacement or head, use essential value
-            essentialDisplacement[arrayKey] = {
-              defaultValue: me.fromAst(arrayKey === "0" ? 1 : 0),
-            };
-          }
->>>>>>> c9a7aa27
+          }
         }
 
         let result = {};
@@ -1488,96 +1299,77 @@
         let instructions = [];
 
         if (globalDependencyValues.basedOnDisplacement) {
-          if (globalDependencyValues.sourceOfDisplacement === "displacementAttr") {
+          if (
+            globalDependencyValues.sourceOfDisplacement === "displacementAttr"
+          ) {
             if (arraySize[0] > 1) {
               let desiredDisplacement = ["vector"];
               for (let arrayKey in desiredStateVariableValues.displacement) {
-                desiredDisplacement[Number(arrayKey) + 1] = desiredStateVariableValues.displacement[arrayKey].tree;
+                desiredDisplacement[Number(arrayKey) + 1] =
+                  desiredStateVariableValues.displacement[arrayKey].tree;
               }
-              desiredDisplacement.length = arraySize[0] + 1
+              desiredDisplacement.length = arraySize[0] + 1;
               instructions.push({
                 setDependency: "displacementAttr",
                 desiredValue: me.fromAst(desiredDisplacement),
-                variableIndex: 0
-              })
-            } else if (arraySize[0] === 1 && "0" in desiredStateVariableValues.displacement) {
+                variableIndex: 0,
+              });
+            } else if (
+              arraySize[0] === 1 &&
+              "0" in desiredStateVariableValues.displacement
+            ) {
               instructions.push({
                 setDependency: "displacementAttr",
                 desiredValue: desiredStateVariableValues.displacement[0],
-                variableIndex: 0
-              })
+                variableIndex: 0,
+              });
             }
             return {
               success: true,
-              instructions
+              instructions,
             };
           } else if (globalDependencyValues.sourceOfDisplacement === null) {
             if (arraySize[0] > 1) {
               let desiredDisplacement = ["vector"];
               for (let arrayKey in desiredStateVariableValues.displacement) {
-                desiredDisplacement[Number(arrayKey) + 1] = desiredStateVariableValues.displacement[arrayKey].tree;
+                desiredDisplacement[Number(arrayKey) + 1] =
+                  desiredStateVariableValues.displacement[arrayKey].tree;
               }
-              desiredDisplacement.length = arraySize[0] + 1
+              desiredDisplacement.length = arraySize[0] + 1;
               instructions.push({
                 setDependency: "displacementShadow",
                 desiredValue: me.fromAst(desiredDisplacement),
-              })
-            } else if (arraySize[0] === 1 && "0" in desiredStateVariableValues.displacement) {
+              });
+            } else if (
+              arraySize[0] === 1 &&
+              "0" in desiredStateVariableValues.displacement
+            ) {
               instructions.push({
                 setDependency: "displacementShadow",
-                desiredValue: desiredStateVariableValues.displacement[0]
-              })
+                desiredValue: desiredStateVariableValues.displacement[0],
+              });
             }
             return {
               success: true,
-              instructions
+              instructions,
             };
           }
         }
-
 
         for (let arrayKey in desiredStateVariableValues.displacement) {
           if (globalDependencyValues.basedOnDisplacement) {
             switch (globalDependencyValues.sourceOfDisplacement) {
-<<<<<<< HEAD
-              case ('pointOrVectorChild'):
+              case "pointOrVectorChild":
                 instructions.push({
-                  setDependency: dependencyNamesByKey[arrayKey].pointOrVectorChild,
-                  desiredValue: desiredStateVariableValues.displacement[arrayKey],
-=======
-              case "vectorChild":
-                instructions.push({
-                  setDependency: dependencyNamesByKey[arrayKey].vectorChild,
-                  desiredValue:
-                    desiredStateVariableValues.displacement[arrayKey],
->>>>>>> c9a7aa27
-                  childIndex: 0,
-                  variableIndex: 0,
-                });
-                break;
-<<<<<<< HEAD
-              case ('xsAttr'):
-=======
-              case "pointChild":
-                instructions.push({
-                  setDependency: dependencyNamesByKey[arrayKey].pointChild,
+                  setDependency:
+                    dependencyNamesByKey[arrayKey].pointOrVectorChild,
                   desiredValue:
                     desiredStateVariableValues.displacement[arrayKey],
                   childIndex: 0,
                   variableIndex: 0,
                 });
                 break;
-              case "displacementAttr":
-                instructions.push({
-                  setDependency:
-                    dependencyNamesByKey[arrayKey].displacementAttr,
-                  desiredValue:
-                    desiredStateVariableValues.displacement[arrayKey],
-                  variableIndex: 0,
-                });
-                break;
               case "xsAttr":
->>>>>>> c9a7aa27
                 instructions.push({
                   setDependency: dependencyNamesByKey[arrayKey].xsAttr,
                   desiredValue:
@@ -1608,13 +1400,6 @@
                   });
                 }
                 break;
-<<<<<<< HEAD
-=======
-              default:
-                // since based on displacement and no source of displacement
-                // we must have a displacement shadow
-                updateDisplacementShadow = true;
->>>>>>> c9a7aa27
             }
           } else if (globalDependencyValues.basedOnHead) {
             // basedOnDisplacement is false and based on head
@@ -1639,32 +1424,6 @@
             });
           }
         }
-
-<<<<<<< HEAD
-=======
-        if (updateDisplacementShadow) {
-          if (arraySize[0] > 1) {
-            let desiredDisplacement = ["vector"];
-            for (let arrayKey in desiredStateVariableValues.displacement) {
-              desiredDisplacement[Number(arrayKey) + 1] =
-                desiredStateVariableValues.displacement[arrayKey].tree;
-            }
-            desiredDisplacement.length = arraySize[0] + 1;
-            instructions.push({
-              setDependency: "displacementShadow",
-              desiredValue: me.fromAst(desiredDisplacement),
-            });
-          } else if (
-            arraySize[0] === 1 &&
-            "0" in desiredStateVariableValues.displacement
-          ) {
-            instructions.push({
-              setDependency: "displacementShadow",
-              desiredValue: desiredStateVariableValues.displacement[0],
-            });
-          }
-        }
->>>>>>> c9a7aa27
 
         return {
           success: true,
