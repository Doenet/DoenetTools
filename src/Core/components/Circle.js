--- conflicted
+++ resolved
@@ -2458,11 +2458,7 @@
 
   }
 
-<<<<<<< HEAD
-  async circleFocused({ actionId }) {
-=======
-  async mouseDownOnCircle({ actionId, sourceInformation = {}, skipRendererUpdate = false }) {
->>>>>>> 8c19893c
+  async circleFocused({ actionId, sourceInformation = {}, skipRendererUpdate = false }) {
 
     await this.coreFunctions.triggerChainedActions({
       triggeringAction: "focus",
