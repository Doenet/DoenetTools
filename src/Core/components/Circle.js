import Curve from './Curve';
import GraphicalComponent from './abstract/GraphicalComponent';

import me from 'math-expressions';

export default class Circle extends Curve {
  constructor(args) {
    super(args);

    Object.assign(this.actions, {
      moveCircle: this.moveCircle.bind(this),
      circleClicked: this.circleClicked.bind(this),
      mouseDownOnCircle: this.mouseDownOnCircle.bind(this),
    });

  }
  static componentType = "circle";
  static rendererType = "circle";
  static representsClosedPath = true;

<<<<<<< HEAD
  actions = {
    moveCircle: this.moveCircle.bind(this),
    circleClicked: this.circleClicked.bind(this),
    circleFocused: this.circleFocused.bind(this),
  };

=======
>>>>>>> 8f5418ed

  static createAttributesObject() {
    let attributes = super.createAttributesObject();

    attributes.through = {
      createComponentOfType: "_pointListComponent",
    };
    attributes.center = {
      createComponentOfType: "point",
    };
    attributes.radius = {
      createComponentOfType: "math",
    };

    attributes.filled = {
      createComponentOfType: "boolean",
      createStateVariable: "filled",
      defaultValue: false,
      public: true,
      forRenderer: true,
    };

    delete attributes.parMin;
    delete attributes.parMax;
    delete attributes.variable;

    return attributes;
  }

  static returnChildGroups() {
    return GraphicalComponent.returnChildGroups();
  }


  static returnStateVariableDefinitions(args) {

    let stateVariableDefinitions = GraphicalComponent.returnStateVariableDefinitions(args);

    stateVariableDefinitions.styleDescription = {
      public: true,
      shadowingInstructions: {
        createComponentOfType: "text",
      },
      returnDependencies: () => ({
        selectedStyle: {
          dependencyType: "stateVariable",
          variableName: "selectedStyle",
        },
        filled: {
          dependencyType: "stateVariable",
          variableName: "filled",
        },
      }),
      definition: function ({ dependencyValues }) {


        let borderDescription = dependencyValues.selectedStyle.lineWidthWord;
        if (dependencyValues.selectedStyle.lineStyleWord) {
          if (borderDescription) {
            borderDescription += " ";
          }
          borderDescription += dependencyValues.selectedStyle.lineStyleWord;
        }
        if (borderDescription) {
          borderDescription += " ";
        }

        let styleDescription;
        if (!dependencyValues.filled) {
          styleDescription = borderDescription + dependencyValues.selectedStyle.lineColorWord;
        } else {
          if (dependencyValues.selectedStyle.fillColorWord === dependencyValues.selectedStyle.lineColorWord) {
            styleDescription = "filled " + dependencyValues.selectedStyle.fillColorWord;
            if (borderDescription) {
              styleDescription += " with " + borderDescription + "border";
            }
          } else {
            styleDescription = "filled " + dependencyValues.selectedStyle.fillColorWord
              + " with " + borderDescription + dependencyValues.selectedStyle.lineColorWord
              + " border";
          }
        }

        return { setValue: { styleDescription } };
      }
    }

    stateVariableDefinitions.styleDescriptionWithNoun = {
      public: true,
      shadowingInstructions: {
        createComponentOfType: "text",
      },
      returnDependencies: () => ({
        selectedStyle: {
          dependencyType: "stateVariable",
          variableName: "selectedStyle",
        },
        filled: {
          dependencyType: "stateVariable",
          variableName: "filled",
        },
      }),
      definition: function ({ dependencyValues }) {

        let borderDescription = dependencyValues.selectedStyle.lineWidthWord;
        if (dependencyValues.selectedStyle.lineStyleWord) {
          if (borderDescription) {
            borderDescription += " ";
          }
          borderDescription += dependencyValues.selectedStyle.lineStyleWord;
        }
        if (borderDescription) {
          borderDescription += " ";
        }

        let styleDescriptionWithNoun;
        if (!dependencyValues.filled) {
          styleDescriptionWithNoun = borderDescription + dependencyValues.selectedStyle.lineColorWord
            + " circle";
        } else {
          if (dependencyValues.selectedStyle.fillColorWord === dependencyValues.selectedStyle.lineColorWord) {
            styleDescriptionWithNoun = "filled " + dependencyValues.selectedStyle.fillColorWord
              + " circle";
            if (borderDescription) {
              styleDescriptionWithNoun += " with a " + borderDescription + "border";
            }
          } else {
            styleDescriptionWithNoun = "filled " + dependencyValues.selectedStyle.fillColorWord
              + " circle with a " + borderDescription + dependencyValues.selectedStyle.lineColorWord
              + " border";
          }
        }

        return { setValue: { styleDescriptionWithNoun } };
      }
    }


    stateVariableDefinitions.borderStyleDescription = {
      public: true,
      shadowingInstructions: {
        createComponentOfType: "text",
      },
      returnDependencies: () => ({
        selectedStyle: {
          dependencyType: "stateVariable",
          variableName: "selectedStyle",
        },
      }),
      definition: function ({ dependencyValues }) {

        let borderStyleDescription = dependencyValues.selectedStyle.lineWidthWord;
        if (dependencyValues.selectedStyle.lineStyleWord) {
          if (borderStyleDescription) {
            borderStyleDescription += " ";
          }
          borderStyleDescription += dependencyValues.selectedStyle.lineStyleWord;
        }

        if (borderStyleDescription) {
          borderStyleDescription += " ";
        }

        borderStyleDescription += dependencyValues.selectedStyle.lineColorWord

        return { setValue: { borderStyleDescription } };
      }
    }

    stateVariableDefinitions.fillStyleDescription = {
      public: true,
      shadowingInstructions: {
        createComponentOfType: "text",
      },
      returnDependencies: () => ({
        selectedStyle: {
          dependencyType: "stateVariable",
          variableName: "selectedStyle",
        },
        filled: {
          dependencyType: "stateVariable",
          variableName: "filled",
        },
      }),
      definition: function ({ dependencyValues }) {


        let fillStyleDescription;
        if (!dependencyValues.filled) {
          fillStyleDescription = "unfilled";
        } else {
          fillStyleDescription = dependencyValues.selectedStyle.fillColorWord;
        }

        return { setValue: { fillStyleDescription } };
      }
    }


    stateVariableDefinitions.curveType = {
      forRenderer: true,
      returnDependencies: () => ({}),
      definition: () => ({ setValue: { curveType: "circle" } })
    }


    stateVariableDefinitions.parMax = {
      public: true,
      shadowingInstructions: {
        createComponentOfType: "number",
      },
      forRenderer: true,
      returnDependencies: () => ({}),
      definition: () => ({ setValue: { parMax: NaN } })
    }

    stateVariableDefinitions.parMin = {
      public: true,
      shadowingInstructions: {
        createComponentOfType: "number",
      },
      forRenderer: true,
      returnDependencies: () => ({}),
      definition: () => ({ setValue: { parMin: NaN } })
    }


    stateVariableDefinitions.fs = {
      forRenderer: true,
      isArray: true,
      entryPrefixes: ["f"],
      returnArraySizeDependencies: () => ({}),
      returnArraySize: () => [0],
      returnArrayDependenciesByKey: () => ({}),
      arrayDefinitionByKey: () => ({ setValue: { fs: {} } })
    }

    stateVariableDefinitions.nThroughPoints = {
      returnDependencies: () => ({
        throughAttr: {
          dependencyType: "attributeComponent",
          attributeName: "through",
          variableNames: ["nPoints"]
        }
      }),
      definition: function ({ dependencyValues }) {
        if (dependencyValues.throughAttr !== null) {
          return {
            setValue: {
              nThroughPoints: dependencyValues.throughAttr.stateValues.nPoints
            }
          }
        } else {
          return { setValue: { nThroughPoints: 0 } }
        }
      }
    }

    stateVariableDefinitions.throughPoints = {
      public: true,
      shadowingInstructions: {
        createComponentOfType: "math",
        returnWrappingComponents(prefix) {
          if (prefix === "throughPointX") {
            return [];
          } else {
            // point or entire array
            // wrap inner dimension by both <point> and <xs>
            // don't wrap outer dimension (for entire array)
            return [["point", { componentType: "mathList", isAttribute: "xs" }]];
          }
        },
      },
      isArray: true,
      nDimensions: 2,
      entryPrefixes: ["throughPointX", "throughPoint"],
      getArrayKeysFromVarName({ arrayEntryPrefix, varEnding, arraySize }) {
        if (arrayEntryPrefix === "throughPointX") {
          // throughPointX1_2 is the 2nd component of the first point
          let indices = varEnding.split('_').map(x => Number(x) - 1)
          if (indices.length === 2 && indices.every(
            (x, i) => Number.isInteger(x) && x >= 0
          )) {
            if (arraySize) {
              if (indices.every((x, i) => x < arraySize[i])) {
                return [String(indices)];
              } else {
                return [];
              }
            } else {
              // If not given the array size,
              // then return the array keys assuming the array is large enough.
              // Must do this as it is used to determine potential array entries.
              return [String(indices)];
            }
          } else {
            return [];
          }
        } else {
          // throughPoint3 is all components of the third vertex

          let pointInd = Number(varEnding) - 1;
          if (!(Number.isInteger(pointInd) && pointInd >= 0)) {
            return [];
          }

          if (!arraySize) {
            // If don't have array size, we just need to determine if it is a potential entry.
            // Return the first entry assuming array is large enough
            return [pointInd + ",0"];
          }
          if (pointInd < arraySize[0]) {
            // array of "pointInd,i", where i=0, ..., arraySize[1]-1
            return Array.from(Array(arraySize[1]), (_, i) => pointInd + "," + i)
          } else {
            return [];
          }
        }
      },
      arrayVarNameFromPropIndex(propIndex, varName) {
        if (varName === "throughPoints") {
          if (propIndex.length === 1) {
            return "throughPoint" + propIndex[0];
          } else {
            // if propIndex has additional entries, ignore them
            return `throughPointX${propIndex[0]}_${propIndex[1]}`
          }
        }
        if (varName.slice(0, 12) === "throughPoint") {
          // could be throughPoint or throughPointX
          let throughPointNum = Number(varName.slice(12));
          if (Number.isInteger(throughPointNum) && throughPointNum > 0) {
            // if propIndex has additional entries, ignore them
            return `throughPointX${throughPointNum}_${propIndex[0]}`
          }
        }
        return null;
      },
      returnArraySizeDependencies: () => ({
        nThroughPoints: {
          dependencyType: "stateVariable",
          variableName: "nThroughPoints",
        },
      }),
      returnArraySize({ dependencyValues }) {
        return [dependencyValues.nThroughPoints, 2];
      },
      returnArrayDependenciesByKey({ arrayKeys }) {
        let dependenciesByKey = {};
        for (let arrayKey of arrayKeys) {
          let [pointInd, dim] = arrayKey.split(",");
          let varEnding = (Number(pointInd) + 1) + "_" + (Number(dim) + 1)


          dependenciesByKey[arrayKey] = {
            throughAttr: {
              dependencyType: "attributeComponent",
              attributeName: "through",
              variableNames: ["pointX" + varEnding]
            }
          }
        }
        return { dependenciesByKey }
      },
      arrayDefinitionByKey({ dependencyValuesByKey, arrayKeys }) {

        // console.log('definition of circle throughPoints');
        // console.log(dependencyValuesByKey)
        // console.log(arrayKeys);

        let throughPoints = {};

        for (let arrayKey of arrayKeys) {

          let [pointInd, dim] = arrayKey.split(",");
          let varEnding = (Number(pointInd) + 1) + "_" + (Number(dim) + 1)

          let throughAttr = dependencyValuesByKey[arrayKey].throughAttr;
          if (throughAttr !== null
            && throughAttr.stateValues["pointX" + varEnding]
          ) {
            throughPoints[arrayKey] = throughAttr.stateValues["pointX" + varEnding];
          } else {
            throughPoints[arrayKey] = me.fromAst('\uff3f');
          }
        }

        return { setValue: { throughPoints } };

      },

      async inverseArrayDefinitionByKey({ desiredStateVariableValues,
        dependencyValuesByKey, dependencyNamesByKey,
        initialChange, stateValues,
      }) {

        // console.log(`inverseDefinition of throughPoints of circle`);
        // console.log(desiredStateVariableValues)
        // console.log(JSON.parse(JSON.stringify(stateValues)))
        // console.log(dependencyValuesByKey);

        // if not draggable, then disallow initial change 
        if (initialChange && !await stateValues.draggable) {
          return { success: false };
        }

        let instructions = [];
        for (let arrayKey in desiredStateVariableValues.throughPoints) {
          let [pointInd, dim] = arrayKey.split(",");
          let varEnding = (Number(pointInd) + 1) + "_" + (Number(dim) + 1)

          if (dependencyValuesByKey[arrayKey].throughAttr !== null
            && dependencyValuesByKey[arrayKey].throughAttr.stateValues["pointX" + varEnding]
          ) {
            instructions.push({
              setDependency: dependencyNamesByKey[arrayKey].throughAttr,
              desiredValue: desiredStateVariableValues.throughPoints[arrayKey],
              variableIndex: 0,
            })

          } else {
            return { success: false };
          }

        }

        return {
          success: true,
          instructions
        }

      }
    }


    stateVariableDefinitions.havePrescribedCenter = {
      returnDependencies: () => ({
        centerAttr: {
          dependencyType: "attributeComponent",
          attributeName: "center"
        },
      }),
      definition: ({ dependencyValues }) => ({
        setValue: {
          havePrescribedCenter: dependencyValues.centerAttr !== null
        },
        checkForActualChange: { havePrescribedCenter: true }
      })
    }


    stateVariableDefinitions.prescribedCenter = {
      isArray: true,
      entryPrefixes: ["prescribedCenterX"],
      returnArraySizeDependencies: () => ({
        havePrescribedCenter: {
          dependencyType: "stateVariable",
          variableName: "havePrescribedCenter",
        },
      }),
      returnArraySize({ dependencyValues }) {
        return [dependencyValues.havePrescribedCenter ? 2 : 0];
      },
      returnArrayDependenciesByKey({ arrayKeys }) {

        let dependenciesByKey = {};

        for (let arrayKey of arrayKeys) {
          let varEnding = Number(arrayKey) + 1;
          dependenciesByKey[arrayKey] = {
            centerAttr: {
              dependencyType: "attributeComponent",
              attributeName: "center",
              variableNames: ["x" + varEnding],
            },
          }

        }

        return { dependenciesByKey }
      },
      arrayDefinitionByKey: function ({ globalDependencyValues, dependencyValuesByKey, arrayKeys }) {

        let prescribedCenter = {};

        for (let arrayKey of arrayKeys) {
          let varEnding = Number(arrayKey) + 1;

          if (dependencyValuesByKey[arrayKey].centerAttr !== null) {
            prescribedCenter[arrayKey] = dependencyValuesByKey[arrayKey].centerAttr.stateValues["x" + varEnding];
            if (!prescribedCenter[arrayKey]) {
              prescribedCenter[arrayKey] = me.fromAst('\uff3f');
            }
          }
        }

        return { setValue: { prescribedCenter } }
      },
      inverseArrayDefinitionByKey({ desiredStateVariableValues,
        globalDependencyValues, dependencyValuesByKey, dependencyNamesByKey, arraySize
      }) {
        // console.log(`inverse definition of prescribed center of circle`)
        // console.log(desiredStateVariableValues)
        // console.log(globalDependencyValues)
        // console.log(dependencyValuesByKey)

        let instructions = [];

        // process instructions in reverse order 
        // so that the x-coordinates is processed last and takes precedence
        for (let arrayKey of Object.keys(desiredStateVariableValues.prescribedCenter).reverse()) {

          if (dependencyValuesByKey[arrayKey].centerAttr !== null) {

            instructions.push({
              setDependency: dependencyNamesByKey[arrayKey].centerAttr,
              desiredValue: desiredStateVariableValues.prescribedCenter[arrayKey],
              variableIndex: 0,
            })
          }
        }

        return {
          success: true,
          instructions
        };

      }
    }

    stateVariableDefinitions.prescribedRadius = {
      defaultValue: null,
      returnDependencies: () => ({
        radiusAttr: {
          dependencyType: "attributeComponent",
          attributeName: "radius",
          variableNames: ["value"],
        },
      }),
      definition: function ({ dependencyValues }) {
        if (dependencyValues.radiusAttr !== null) {
          return {
            setValue: {
              prescribedRadius: dependencyValues.radiusAttr.stateValues.value
            }
          }
        } else {
          return {
            setValue: {
              prescribedRadius: null
            }
          }
        }
      },
      inverseDefinition: function ({ desiredStateVariableValues, dependencyValues }) {
        if (dependencyValues.radiusAttr !== null) {
          return {
            success: true,
            instructions: [{
              setDependency: "radiusAttr",
              desiredValue: desiredStateVariableValues.prescribedRadius,
              childIndex: 0,
              variableIndex: 0
            }]
          }
        } else {
          return { success: false }
        }
      }
    }


    stateVariableDefinitions.havePrescribedRadius = {
      returnDependencies: () => ({
        radiusAttr: {
          dependencyType: "attributeComponent",
          attributeName: "radius"
        },
      }),
      definition: ({ dependencyValues }) => ({
        setValue: {
          havePrescribedRadius: dependencyValues.radiusAttr !== null
        },
        checkForActualChange: { havePrescribedRadius: true }
      })
    }

    stateVariableDefinitions.numericalPrescribedRadius = {
      returnDependencies: () => ({
        prescribedRadius: {
          dependencyType: "stateVariable",
          variableName: "prescribedRadius"
        },
      }),
      additionalStateVariablesDefined: ["haveNonNumericalPrescribedRadius"],
      definition: function ({ dependencyValues }) {
        let haveNonNumericalPrescribedRadius = false;
        let numericalPrescribedRadius;

        if (dependencyValues.prescribedRadius === null) {
          numericalPrescribedRadius = null;
        } else {
          numericalPrescribedRadius = dependencyValues.prescribedRadius.evaluate_to_constant();
          if (!Number.isFinite(numericalPrescribedRadius)) {
            numericalPrescribedRadius = NaN;
            haveNonNumericalPrescribedRadius = true;
          }
        }

        return {
          setValue: {
            haveNonNumericalPrescribedRadius,
            numericalPrescribedRadius,
          },
          checkForActualChange: { haveNonNumericalEntriesNumericalRadius: true }
        }
      },
      inverseDefinition: async function ({ desiredStateVariableValues, dependencyValues, stateValues }) {

        // console.log('inverse definition of numerical prescribed radius of circle')
        // console.log(desiredStateVariableValues)
        // console.log(dependencyValues)


        if (await stateValues.haveNonNumericalPrescribedRadius) {
          return { success: false }
        }

        if (desiredStateVariableValues.numericalPrescribedRadius !== undefined) {
          if (dependencyValues.prescribedRadius === null) {
            return { success: false };
          }

          return {
            success: true,
            instructions: [{
              setDependency: "prescribedRadius",
              desiredValue: me.fromAst(desiredStateVariableValues.numericalPrescribedRadius)
            }]
          }
        }

        return { success: false }
      }

    }


    stateVariableDefinitions.numericalPrescribedCenter = {
      isArray: true,
      entryPrefixes: ["numericalPrescribedCenterX"],
      returnArraySizeDependencies: () => ({
        havePrescribedCenter: {
          dependencyType: "stateVariable",
          variableName: "havePrescribedCenter",
        },
      }),
      returnArraySize({ dependencyValues }) {
        return [dependencyValues.havePrescribedCenter ? 2 : 0];
      },
      returnArrayDependenciesByKey({ arrayKeys }) {
        let dependenciesByKey = {};

        for (let arrayKey of arrayKeys) {
          let varEnding = Number(arrayKey) + 1;
          dependenciesByKey[arrayKey] = {
            prescribedCenterX: {
              dependencyType: "stateVariable",
              variableName: "prescribedCenterX" + varEnding
            },
          }
        }

        return { dependenciesByKey };
      },
      arrayDefinitionByKey: function ({ dependencyValuesByKey, arrayKeys }) {

        let numericalPrescribedCenter = {};
        for (let arrayKey of arrayKeys) {
          let prescribedX = dependencyValuesByKey[arrayKey].prescribedCenterX;
          if (prescribedX) {
            numericalPrescribedCenter[arrayKey] = prescribedX.evaluate_to_constant();
            if (!Number.isFinite(numericalPrescribedCenter[arrayKey])) {
              numericalPrescribedCenter[arrayKey] = NaN;
            }
          } else {
            numericalPrescribedCenter[arrayKey] = NaN;
          }
        }

        return { setValue: { numericalPrescribedCenter } }
      },
      inverseArrayDefinitionByKey({ desiredStateVariableValues, dependencyNamesByKey }) {

        // console.log('inverse definition of numerical prescribed center of circle')
        // console.log(desiredStateVariableValues)
        // console.log(dependencyValuesByKey)

        let instructions = [];

        for (let arrayKey in desiredStateVariableValues.numericalPrescribedCenter) {
          instructions.push({
            setDependency: dependencyNamesByKey[arrayKey].prescribedCenterX,
            desiredValue: me.fromAst(desiredStateVariableValues.numericalPrescribedCenter[arrayKey]),
          })
        }

        return {
          success: true,
          instructions
        };

      }
    }


    stateVariableDefinitions.haveNonNumericalPrescribedCenter = {
      returnDependencies: () => ({
        numericalPrescribedCenter: {
          dependencyType: "stateVariable",
          variableName: "numericalPrescribedCenter"
        }
      }),
      definition({ dependencyValues }) {

        let haveNonNumericalPrescribedCenter = dependencyValues.numericalPrescribedCenter
          .some(x => !Number.isFinite(x))

        return {
          setValue: {
            haveNonNumericalPrescribedCenter,
          },
          checkForActualChange: { haveNonNumericalPrescribedCenter: true }
        }
      }
    }

    stateVariableDefinitions.numericalThroughPoints = {
      returnDependencies: () => ({
        throughPoints: {
          dependencyType: "stateVariable",
          variableName: "throughPoints"
        },
      }),
      additionalStateVariablesDefined: ["haveNonNumericalThroughPoints"],
      definition: function ({ dependencyValues }) {
        let haveNonNumericalThroughPoints = false;
        let numericalThroughPoints = [];

        for (let point of dependencyValues.throughPoints) {
          let numericalPoint = [];
          for (let dim = 0; dim < 2; dim++) {
            let numericalValue;
            try {
              numericalValue = point[dim].evaluate_to_constant();
            } catch (e) {
              console.warn('Invalid point of circle');
              haveNonNumericalThroughPoints = true;
              numericalPoint = [];
              break;
            }
            if (Number.isFinite(numericalValue)) {
              numericalPoint.push(numericalValue);
            } else {
              haveNonNumericalThroughPoints = true;
              numericalPoint = [];
              break;
            }
          }
          if (numericalPoint.length > 0) {
            numericalThroughPoints.push(numericalPoint);
          } else {
            numericalThroughPoints = [];
            break;
          }
        }

        return {
          setValue: {
            haveNonNumericalThroughPoints,
            numericalThroughPoints
          },
          checkForActualChange: { haveNonNumericalThroughPoints: true }
        }
      },
      inverseDefinition: async function ({ desiredStateVariableValues, dependencyValues, stateValues }) {

        // console.log('inverse definition of numerical throughpoints of circle')
        // console.log(desiredStateVariableValues)
        // console.log(dependencyValues)

        if (await stateValues.haveNonNumericalThroughPoints) {
          return { success: false }
        }

        if (desiredStateVariableValues.numericalThroughPoints !== undefined) {
          let desiredThroughPoints = {};
          for (let [ind, pt] of desiredStateVariableValues.numericalThroughPoints.entries()) {
            desiredThroughPoints[ind + ",0"] = me.fromAst(pt[0]);
            desiredThroughPoints[ind + ",1"] = me.fromAst(pt[1]);
          }
          return {
            success: true,
            instructions: [{
              setDependency: "throughPoints",
              desiredValue: desiredThroughPoints
            }]
          }
        }

        return { success: false }
      }

    }

    stateVariableDefinitions.haveNumericalEntries = {
      returnDependencies: () => ({
        haveNonNumericalPrescribedCenter: {
          dependencyType: "stateVariable",
          variableName: "haveNonNumericalPrescribedCenter"
        },
        haveNonNumericalPrescribedRadius: {
          dependencyType: "stateVariable",
          variableName: "haveNonNumericalPrescribedRadius"
        },
        haveNonNumericalThroughPoints: {
          dependencyType: "stateVariable",
          variableName: "haveNonNumericalThroughPoints"
        },
      }),
      definition: ({ dependencyValues }) => ({
        setValue: {
          haveNumericalEntries: !(dependencyValues.haveNonNumericalPrescribedCenter
            || dependencyValues.haveNonNumericalPrescribedRadius
            || dependencyValues.haveNonNumericalThroughPoints
          )
        }
      })
    }


    // When circle is based on two or three points
    // radius and center are more efficently calculated simultaneously.
    // This state variable doesn't check that radius and center
    // are not prescribed, but it is used in just those cases
    stateVariableDefinitions.numericalRadiusCalculatedWithCenter = {
      additionalStateVariablesDefined: ["numericalCenterCalculatedWithRadius"],
      returnDependencies: () => ({
        nThroughPoints: {
          dependencyType: "stateVariable",
          variableName: "nThroughPoints"
        },
        numericalThroughPoints: {
          dependencyType: "stateVariable",
          variableName: "numericalThroughPoints"
        },
        haveNumericalEntries: {
          dependencyType: "stateVariable",
          variableName: "haveNonNumericalThroughPoints"
        }
      }),
      definition: function ({ dependencyValues }) {

        if (dependencyValues.haveNonNumericalThroughPoints) {
          let message = "Haven't implemented circle through " + dependencyValues.nThroughPoints + " points";
          message += " in case where don't have numerical values."
          console.warn(message);
          return {
            setValue: {
              numericalRadiusCalculatedWithCenter: null,
              numericalCenterCalculatedWithRadius: null
            }
          }
        }


        if (dependencyValues.nThroughPoints === 2) {

          let { numericalCenter, numericalRadius } = circleFromTwoNumericalPoints({
            point1: dependencyValues.numericalThroughPoints[0],
            point2: dependencyValues.numericalThroughPoints[1]
          });

          return {
            setValue: {
              numericalCenterCalculatedWithRadius: numericalCenter,
              numericalRadiusCalculatedWithCenter: numericalRadius
            }
          }

        } else if (dependencyValues.nThroughPoints === 3) {


          let x1 = dependencyValues.numericalThroughPoints[0][0];
          let x2 = dependencyValues.numericalThroughPoints[1][0];
          let x3 = dependencyValues.numericalThroughPoints[2][0];
          let y1 = dependencyValues.numericalThroughPoints[0][1];
          let y2 = dependencyValues.numericalThroughPoints[1][1];
          let y3 = dependencyValues.numericalThroughPoints[2][1];

          let numericalCenter, numericalRadius;

          if (x1 === x2 && y1 === y2) {
            if (x1 === x3 && y1 === y3) {
              // if all points are identical, it's a circle with radius zero
              numericalCenter = [x1, y1];
              numericalRadius = 0;
            } else {
              // if point 1 and 2 are identical, treat it as circle through two points
              let result = circleFromTwoNumericalPoints({
                point1: [x1, y1],
                point2: [x3, y3]
              });
              numericalCenter = result.numericalCenter;
              numericalRadius = result.numericalRadius;
            }
          } else if ((x1 === x3 && y1 === y3) || (x2 === x3 && y2 === y3)) {
            // if point 1 and 3 are identical, 
            // or if point 2 and 3 are identical,
            // treat it as circle through two points
            let result = circleFromTwoNumericalPoints({
              point1: [x1, y1],
              point2: [x2, y2]
            });
            numericalCenter = result.numericalCenter;
            numericalRadius = result.numericalRadius;

          } else {
            // all distinct points

            let mag1 = x1 * x1 + y1 * y1;
            let mag2 = x2 * x2 + y2 * y2;
            let mag3 = x3 * x3 + y3 * y3;

            let A = x1 * (y2 - y3) - y1 * (x2 - x3) + x2 * y3 - x3 * y2;
            let B = mag1 * (y3 - y2) + mag2 * (y1 - y3) + mag3 * (y2 - y1);
            let C = mag1 * (x2 - x3) + mag2 * (x3 - x1) + mag3 * (x1 - x2);
            let D = mag1 * (x3 * y2 - x2 * y3) + mag2 * (x1 * y3 - x3 * y1) + mag3 * (x2 * y1 - x1 * y2);

            if (A !== 0) {
              numericalCenter = [-B / (2 * A), -C / (2 * A)];
              numericalRadius = Math.sqrt((B * B + C * C - 4 * A * D) / (4 * A * A));
            } else {

              // collinear non-identical points, can't make a circle
              numericalCenter = [NaN, NaN];
              numericalRadius = NaN;
            }
          }

          return {
            setValue: {
              numericalCenterCalculatedWithRadius: numericalCenter,
              numericalRadiusCalculatedWithCenter: numericalRadius
            }
          }

        } else if (dependencyValues.nThroughPoints > 3) {
          console.warn("Can't calculate circle through more than 3 points")
          return {
            setValue: {
              numericalRadiusCalculatedWithCenter: null,
              numericalCenterCalculatedWithRadius: null
            }
          }
        } else {
          // these variables aren't used with fewer than 2 points
          return {
            setValue: {
              numericalRadiusCalculatedWithCenter: null,
              numericalCenterCalculatedWithRadius: null
            }
          }
        }

      }

    }


    stateVariableDefinitions.essentialRadius = {
      defaultValue: 1,
      hasEssential: true,
      returnDependencies: () => ({}),
      definition: () => ({
        useEssentialOrDefaultValue: {
          essentialRadius: true
        }
      }),
      inverseDefinition: function ({ desiredStateVariableValues }) {

        return {
          success: true,
          instructions: [{
            setEssentialValue: "essentialRadius",
            value: desiredStateVariableValues.essentialRadius
          }]
        };
      }
    }

    stateVariableDefinitions.numericalRadius = {
      forRenderer: true,
      stateVariablesDeterminingDependencies: [
        "nThroughPoints", "havePrescribedCenter", "havePrescribedRadius"],
      returnDependencies: function ({ stateValues }) {
        let dependencies = {
          haveNonNumericalPrescribedRadius: {
            dependencyType: "stateVariable",
            variableName: "haveNonNumericalPrescribedRadius"
          },
          nThroughPoints: {
            dependencyType: "stateVariable",
            variableName: "nThroughPoints"
          },
          essentialRadius: {
            dependencyType: "stateVariable",
            variableName: "essentialRadius"
          }
        }

        if (stateValues.havePrescribedRadius) {
          dependencies.numericalPrescribedRadius = {
            dependencyType: "stateVariable",
            variableName: "numericalPrescribedRadius"
          }
          if (stateValues.havePrescribedCenter && stateValues.nThroughPoints > 0) {
            dependencies.haveCenterRadiusPoints = {
              dependencyType: "value",
              value: true,
            }
          }
        } else {

          if (stateValues.havePrescribedCenter) {
            if (stateValues.nThroughPoints === 1) {
              dependencies.haveNonNumericalPrescribedCenter = {
                dependencyType: "stateVariable",
                variableName: "haveNonNumericalPrescribedCenter"
              };
              dependencies.numericalPrescribedCenter = {
                dependencyType: "stateVariable",
                variableName: "numericalPrescribedCenter"
              };
              dependencies.haveNonNumericalThroughPoints = {
                dependencyType: "stateVariable",
                variableName: "haveNonNumericalThroughPoints"
              };
              dependencies.numericalThroughPoints = {
                dependencyType: "stateVariable",
                variableName: "numericalThroughPoints"
              };
            }

          } else if (stateValues.nThroughPoints > 1) {
            dependencies.numericalRadiusCalculatedWithCenter = {
              dependencyType: "stateVariable",
              variableName: "numericalRadiusCalculatedWithCenter"
            };
            // need numericalThroughPoints for inverse definition
            // as skip numericalRadiusCalculatedWithCenter
            dependencies.numericalThroughPoints = {
              dependencyType: "stateVariable",
              variableName: "numericalThroughPoints"
            };
          }
        }

        return dependencies;
      },
      definition: function ({ dependencyValues }) {
        // console.log(`definition of numericalRadius of circle`);
        // console.log(dependencyValues);

        if (dependencyValues.haveNonNumericalPrescribedRadius
          || dependencyValues.haveNonNumericalPrescribedCenter
          || dependencyValues.haveNonNumericalThroughPoints
        ) {
          return {
            setValue: {
              numericalRadius: NaN
            }
          }
        }

        if (dependencyValues.numericalPrescribedRadius !== undefined) {
          if (dependencyValues.haveCenterRadiusPoints) {
            console.warn("Can't calculate circle with specified radius and center and through points")
            return { setValue: { numericalRadius: NaN } }
          }

          return {
            setValue: {
              numericalRadius: Math.max(0, dependencyValues.numericalPrescribedRadius)
            }
          }
        }

        if (dependencyValues.numericalPrescribedCenter !== undefined) {
          if (dependencyValues.nThroughPoints === 0) {
            let r = dependencyValues.essentialRadius;
            if (r instanceof me.class) {
              try {
                r = r.evaluate_to_constant();
              }
              catch (e) {
              }
              if (!Number.isFinite(r)) {
                r = NaN;
              }
            }
            return {
              setValue: { numericalRadius: r }
            }
            return {
              setValue: { numericalRadius: r }
            }
          } else if (dependencyValues.nThroughPoints === 1) {
            // center and one point specified.
            // Radius is distance from center to point.
            let pt = dependencyValues.numericalThroughPoints[0];
            if (pt === undefined) {
              // if dependencies haven't been updated,
              // it is possible to temporarility have fewer numericalThroughPoints
              // than nThroughPOints
              return { setValue: { numericalRadius: NaN } }
            }
            let numericalRadius = Math.sqrt(
              Math.pow(pt[0] - dependencyValues.numericalPrescribedCenter[0], 2)
              + Math.pow(pt[1] - dependencyValues.numericalPrescribedCenter[1], 2)
            );
            return { setValue: { numericalRadius } }
          } else {
            console.warn("Can't calculate circle with specified center through more than 1 point")
            return { setValue: { numericalRadius: NaN } }
          }

        }

        // don't have prescribed center
        if (dependencyValues.nThroughPoints < 2) {
          let r = dependencyValues.essentialRadius;
          if (r instanceof me.class) {
            try {
              r = r.evaluate_to_constant();
            }
            catch (e) {
            }
            if (!Number.isFinite(r)) {
              r = NaN;
            }
          }
          return {
            setValue: { numericalRadius: r }
          }
          return {
            setValue: { numericalRadius: r }
          }
        } else {
          // having two or three through points
          // with no prescribed radius or center
          // is case where calculated radius and center together.
          return {
            setValue: {
              numericalRadius: dependencyValues.numericalRadiusCalculatedWithCenter
            }
          }
        }


      },
      inverseDefinition: async function ({ desiredStateVariableValues, dependencyValues, stateValues }) {

        // console.log('inverse definition of numericalRadius of circle')
        // console.log(desiredStateVariableValues)
        // console.log(dependencyValues)

        if (dependencyValues.numericalPrescribedRadius !== undefined) {
          return {
            success: true,
            instructions: [{
              setDependency: "numericalPrescribedRadius",
              desiredValue: Math.max(0, desiredStateVariableValues.numericalRadius),
            }]
          }
        }

        if (dependencyValues.numericalPrescribedCenter !== undefined) {
          if (dependencyValues.nThroughPoints === 0) {
            return {
              success: true,
              instructions: [{
                setDependency: "essentialRadius",
                desiredValue: Math.max(0, desiredStateVariableValues.numericalRadius)
              }]
            }
          } else if (dependencyValues.nThroughPoints === 1) {

            let numericalRadius = Math.max(0, desiredStateVariableValues.numericalRadius);

            let theta = (await stateValues.throughAngles)[0];
            if (!Number.isFinite(theta)) {
              return { success: false }
            }
            let numericalCenter = await stateValues.numericalCenter;
            let pt = [
              numericalCenter[0] + numericalRadius * Math.cos(theta),
              numericalCenter[1] + numericalRadius * Math.sin(theta)
            ]

            return {
              success: true,
              instructions: [{
                setDependency: "numericalThroughPoints",
                desiredValue: [pt],
              }]
            }
          } else {
            return { success: false }
          }

        }

        // don't have prescribed center
        if (dependencyValues.nThroughPoints < 2) {
          return {
            success: true,
            instructions: [{
              setDependency: "essentialRadius",
              desiredValue: Math.max(0, desiredStateVariableValues.numericalRadius)
            }]
          }
        } else {

          let newThroughPoints = [];

          let numericalRadius = Math.max(0, desiredStateVariableValues.numericalRadius);

          for (let i = 0; i < dependencyValues.nThroughPoints; i++) {
            let theta = (await stateValues.throughAngles)[i];
            if (!Number.isFinite(theta)) {
              return { success: false }
            }
            let numericalCenter = await stateValues.numericalCenter;
            let pt = [
              numericalCenter[0] + numericalRadius * Math.cos(theta),
              numericalCenter[1] + numericalRadius * Math.sin(theta)
            ]

            newThroughPoints.push(pt);
          }

          return {
            success: true,
            instructions: [{
              setDependency: "numericalThroughPoints",
              desiredValue: newThroughPoints,
            }]
          }
        }

      }
    }

    stateVariableDefinitions.essentialCenter = {
      isArray: true,
      entryPrefixes: ["essentialCenterX"],
      hasEssential: true,
      defaultValueByArrayKey: () => 0,
      returnArraySizeDependencies: () => ({}),
      returnArraySize() {
        return [2];
      },
      returnArrayDependenciesByKey: () => ({}),
      arrayDefinitionByKey: function ({ arrayKeys }) {
        let essentialCenter = {};
        for (let arrayKey of arrayKeys) {
          essentialCenter[arrayKey] = true
        }
        return {
          useEssentialOrDefaultValue: { essentialCenter },
        };
      },
      async inverseArrayDefinitionByKey({ desiredStateVariableValues, stateValues, workspace }) {
        let instructions = [];
        for (let arrayKey in desiredStateVariableValues.essentialCenter) {
          instructions.push({
            setEssentialValue: "essentialCenter",
            value: { [arrayKey]: desiredStateVariableValues.essentialCenter[arrayKey] },
          })
        }
        return {
          success: true,
          instructions
        }
      },
    }


    stateVariableDefinitions.numericalCenter = {
      forRenderer: true,
      isArray: true,
      entryPrefixes: ["numericalCenterX"],
      stateVariablesDeterminingDependencies: [
        "nThroughPoints", "havePrescribedCenter", "havePrescribedRadius",
      ],
      returnArraySizeDependencies: () => ({}),
      returnArraySize() {
        return [2];
      },
      returnArrayDependenciesByKey({ arrayKeys, stateValues }) {
        let globalDependencies = {}

        let dependenciesByKey = {};

        if (stateValues.havePrescribedCenter) {
          for (let arrayKey of arrayKeys) {
            let varEnding = Number(arrayKey) + 1;
            dependenciesByKey[arrayKey] = {
              numericalPrescribedCenterX: {
                dependencyType: "stateVariable",
                variableName: "numericalPrescribedCenterX" + varEnding
              },
            }
          }
          if (stateValues.havePrescribedRadius && stateValues.nThroughPoints > 0) {
            globalDependencies.haveCenterRadiusPoints = {
              dependencyType: "value",
              value: true,
            }
          }
        } else {
          for (let arrayKey of arrayKeys) {
            let varEnding = Number(arrayKey) + 1;
            dependenciesByKey[arrayKey] = {
              essentialCenterX: {
                dependencyType: "stateVariable",
                variableName: "essentialCenterX" + varEnding
              },
            }
          }
          globalDependencies.nThroughPoints = {
            dependencyType: "stateVariable",
            variableName: "nThroughPoints"
          };
          globalDependencies.numericalThroughPoints = {
            dependencyType: "stateVariable",
            variableName: "numericalThroughPoints"
          };
          globalDependencies.haveNonNumericalThroughPoints = {
            dependencyType: "stateVariable",
            variableName: "haveNonNumericalThroughPoints"
          };

          if (stateValues.havePrescribedRadius) {
            // still used numericalRadius, rather than numericalPrescribedRadius
            // as numericalRadius becomes zero if have negative numericalPrescribedRadius
            globalDependencies.numericalRadius = {
              dependencyType: "stateVariable",
              variableName: "numericalRadius"
            };
          } else if (stateValues.nThroughPoints == 1) {
            // if didn't have prescribed radius but just one point
            // we treat the radius calculated above as prescribed
            globalDependencies.numericalRadius = {
              dependencyType: "stateVariable",
              variableName: "numericalRadius"
            };

          } else if (stateValues.nThroughPoints > 1) {
            globalDependencies.numericalCenterCalculatedWithRadius = {
              dependencyType: "stateVariable",
              variableName: "numericalCenterCalculatedWithRadius"
            };
          }
        }

        return { globalDependencies, dependenciesByKey };
      },
      arrayDefinitionByKey: function ({ globalDependencyValues, dependencyValuesByKey, arrayKeys }) {
        // console.log(`definition of numericalCenter of circle`);
        // console.log(globalDependencyValues);
        // console.log(dependencyValuesByKey);
        // console.log(arrayKeys)

        let numericalCenter = {};

        for (let arrayKey of arrayKeys) {
          if (dependencyValuesByKey[arrayKey].numericalPrescribedCenterX !== undefined) {
            if (globalDependencyValues.haveCenterRadiusPoints) {
              console.warn("Can't calculate circle with specified radius and center and through points")
              return { setValue: { numericalCenter: [NaN, NaN] } }
            }
            numericalCenter[arrayKey] = dependencyValuesByKey[arrayKey].numericalPrescribedCenterX;
          }
        }
        if (Object.keys(numericalCenter).length > 0) {
          return { setValue: { numericalCenter } }
        }

        if (globalDependencyValues.haveNonNumericalPrescribedRadius
          || globalDependencyValues.haveNonNumericalThroughPoints
        ) {
          return {
            setValue: {
              numericalCenter: [NaN, NaN]
            }
          }
        }

        if (globalDependencyValues.numericalRadius !== undefined) {
          // have a radius defined and no center
          if (globalDependencyValues.nThroughPoints === 0) {
            // only radius specified.  use essential center

            for (let arrayKey of arrayKeys) {
              let value = dependencyValuesByKey[arrayKey].essentialCenterX;

              if (value instanceof me.class) {
                try {
                  value = value.evaluate_to_constant();
                }
                catch (e) {
                }
                if (!Number.isFinite(value)) {
                  value = NaN;
                }
              }
              numericalCenter[arrayKey] = value;
            }

            return { setValue: { numericalCenter } }


          } else if (globalDependencyValues.nThroughPoints === 1) {
            // radius and one through point
            // create a circle with top being the point

            if (globalDependencyValues.numericalThroughPoints.length < 1) {
              // if dependencies haven't been updated,
              // it is possible to temporarility have fewer numericalThroughPoints
              // than nThroughPOints
              return { setValue: { numericalCenter: [NaN, NaN] } }
            }

            let numericalCenter = [
              globalDependencyValues.numericalThroughPoints[0][0],
              globalDependencyValues.numericalThroughPoints[0][1] - globalDependencyValues.numericalRadius
            ];

            return { setValue: { numericalCenter } }

          } else if (globalDependencyValues.nThroughPoints === 2) {

            if (globalDependencyValues.numericalThroughPoints.length < 2) {
              // if dependencies haven't been updated,
              // it is possible to temporarility have fewer numericalThroughPoints
              // than nThroughPOints
              return { setValue: { numericalCenter: [NaN, NaN] } }
            }

            // find circle through two points with given radius
            let r = globalDependencyValues.numericalRadius;

            let x1 = globalDependencyValues.numericalThroughPoints[0][0];
            let x2 = globalDependencyValues.numericalThroughPoints[1][0];
            let y1 = globalDependencyValues.numericalThroughPoints[0][1];
            let y2 = globalDependencyValues.numericalThroughPoints[1][1];

            let dist2 = Math.pow(x1 - x2, 2) + Math.pow(y1 - y2, 2);
            let r2 = r * r;

            if (r < 0 || 4 * r2 < dist2) {
              console.warn("Can't find circle through given radius and two points");
              return { setValue: { numericalCenter: [NaN, NaN] } }
            }

            if (dist2 === 0) {
              // points are equal to each other, treat as through single point
              return { setValue: { numericalCenter: [x1, y1 - r] } }
            }


            let centerx = 0.5 * (dist2 * (x1 + x2) + (y1 - y2) * Math.sqrt((4 * r2 - dist2) * dist2))
              / dist2

            let centery = 0.5 * (dist2 * (y1 + y2) + (x2 - x1) * Math.sqrt((4 * r2 - dist2) * dist2))
              / dist2;

            return { setValue: { numericalCenter: [centerx, centery] } }

          } else {

            console.warn("Can't create circle through more than two points with given radius");
            return { setValue: { numericalCenter: [NaN, NaN] } }

          }
        }


        // don't have prescribed radius
        if (globalDependencyValues.nThroughPoints === 0) {

          for (let arrayKey of arrayKeys) {
            let value = dependencyValuesByKey[arrayKey].essentialCenterX;

            if (value instanceof me.class) {
              try {
                value = value.evaluate_to_constant();
              }
              catch (e) {
              }
              if (!Number.isFinite(value)) {
                value = NaN;
              }
            }
            numericalCenter[arrayKey] = value;
          }

          return { setValue: { numericalCenter } }

        } else {

          // Must have at least two points, as case with one through point
          // used calculated radius

          // having two or three through points
          // with no prescribed radius or center
          // is case where calculated radius and center together.

          if (globalDependencyValues.numericalCenterCalculatedWithRadius === undefined) {
            // if nThroughPoints changed, but dependencies haven't been recalculated yet
            // could get to here where don't have numericalCenterCalculatedWithRadius
            return {
              setValue: {
                numericalCenter: [NaN, NaN]
              }
            }

          } else {

            return {
              setValue: {
                numericalCenter: globalDependencyValues.numericalCenterCalculatedWithRadius
              }
            }
          }
        }



      },
      async inverseArrayDefinitionByKey({ desiredStateVariableValues,
        globalDependencyValues, dependencyValuesByKey, dependencyNamesByKey,
        stateValues, workspace
      }) {

        // console.log('inverse definition of numericalCenter of circle')
        // console.log(desiredStateVariableValues)
        // console.log(globalDependencyValues)
        // console.log(dependencyValuesByKey)

        let instructions = [];

        for (let arrayKey in desiredStateVariableValues.numericalCenter) {
          if (dependencyValuesByKey[arrayKey].numericalPrescribedCenterX !== undefined) {
            instructions.push({
              setDependency: dependencyNamesByKey[arrayKey].numericalPrescribedCenterX,
              desiredValue: desiredStateVariableValues.numericalCenter[arrayKey],
            })
          }
        }

        if (instructions.length > 0) {
          return {
            success: true,
            instructions
          }
        }

        if (globalDependencyValues.nThroughPoints === 0) {
          // just change value of essentialCenter
          for (let arrayKey in desiredStateVariableValues.numericalCenter) {
            instructions.push({
              setDependency: dependencyNamesByKey[arrayKey].essentialCenterX,
              desiredValue: desiredStateVariableValues.numericalCenter[arrayKey],
            })
          }
          return {
            success: true,
            instructions
          }
        } else {

          // in case just one key specified, merge with previous values
          if (!workspace.desiredCenter) {
            workspace.desiredCenter = {};
          }
          for (let key = 0; key < 2; key++) {
            if (desiredStateVariableValues.numericalCenter[key] !== undefined) {
              workspace.desiredCenter[key] = desiredStateVariableValues.numericalCenter[key];
            } else if (workspace.desiredCenter[key] === undefined) {
              workspace.desiredCenter[key] = stateValues.numericalCenter[key];
            }
          }

          let newThroughPoints = [];

          let throughAngles = await stateValues.throughAngles;
          let numericalRadius = await stateValues.numericalRadius;

          for (let i = 0; i < globalDependencyValues.nThroughPoints; i++) {
            let theta = throughAngles[i];
            if (!Number.isFinite(theta)) {
              return { success: false }
            }
            let pt = [
              workspace.desiredCenter[0] + numericalRadius * Math.cos(theta),
              workspace.desiredCenter[1] + numericalRadius * Math.sin(theta)
            ]

            newThroughPoints.push(pt);
          }

          return {
            success: true,
            instructions: [{
              setDependency: "numericalThroughPoints",
              desiredValue: newThroughPoints,
            }]
          }

        }

      }
    }

    stateVariableDefinitions.throughAngles = {
      // send to renderer just so it can try to preserve original angles
      // when dragging circle based on points with constraints
      forRenderer: true,
      defaultValue: [],
      hasEssential: true,
      doNotShadowEssential: true,
      returnDependencies: () => ({
        haveNumericalEntries: {
          dependencyType: "stateVariable",
          variableName: "haveNumericalEntries"
        },
        nThroughPoints: {
          dependencyType: "stateVariable",
          variableName: "nThroughPoints",
        },
        numericalThroughPoints: {
          dependencyType: "stateVariable",
          variableName: "numericalThroughPoints",
        },
        numericalRadius: {
          dependencyType: "stateVariable",
          variableName: "numericalRadius",
        },
        numericalCenter: {
          dependencyType: "stateVariable",
          variableName: "numericalCenter",
        }
      }),
      definition: function ({ dependencyValues }) {

        if (!(dependencyValues.haveNumericalEntries && dependencyValues.nThroughPoints > 0
          && dependencyValues.numericalRadius > 0
          && dependencyValues.numericalCenter.every(x => Number.isFinite(x)))
        ) {
          return {
            useEssentialOrDefaultValue: {
              throughAngles: true
            }
          }
        }

        // if have through points, numeric entries and positive radius
        // calculate angles
        let throughAngles = [];
        for (let pt of dependencyValues.numericalThroughPoints) {
          throughAngles.push(
            Math.atan2(pt[1] - dependencyValues.numericalCenter[1], pt[0] - dependencyValues.numericalCenter[0])
          );
        }

        // make throughAngles essential so that can save their values
        // even if values become invalid (such as radius becoming zero)
        return {
          setValue: { throughAngles },
          setEssentialValue: { throughAngles }
        };
      }
    }


    stateVariableDefinitions.radius = {
      public: true,
      shadowingInstructions: {
        createComponentOfType: "math",
      },
      stateVariablesDeterminingDependencies: [
        "nThroughPoints", "havePrescribedCenter", "havePrescribedRadius",
      ],
      returnDependencies: function ({ stateValues }) {
        let dependencies = {
          numericalRadius: {
            dependencyType: "stateVariable",
            variableName: "numericalRadius"
          },
          nThroughPoints: {
            dependencyType: "stateVariable",
            variableName: "nThroughPoints"
          },
          essentialRadius: {
            dependencyType: "stateVariable",
            variableName: "essentialRadius"
          }
        }

        if (stateValues.havePrescribedRadius) {
          dependencies.prescribedRadius = {
            dependencyType: "stateVariable",
            variableName: "prescribedRadius"
          }
          if (stateValues.havePrescribedCenter && stateValues.nThroughPoints > 0) {
            dependencies.haveCenterRadiusPoints = {
              dependencyType: "value",
              value: true,
            }
          }
        } else {

          if (stateValues.havePrescribedCenter && stateValues.nThroughPoints === 1) {
            dependencies.prescribedCenter = {
              dependencyType: "stateVariable",
              variableName: "prescribedCenter"
            };
            dependencies.throughPoints = {
              dependencyType: "stateVariable",
              variableName: "throughPoints"
            };
          }
        }
        return dependencies;
      },
      definition: function ({ dependencyValues }) {
        // console.log(`definition of radius of circle`);
        // console.log(dependencyValues);

        if (Number.isFinite(dependencyValues.numericalRadius)) {
          return {
            setValue: {
              radius: me.fromAst(dependencyValues.numericalRadius)
            },
          }
        }

        if (dependencyValues.prescribedRadius !== undefined) {
          if (dependencyValues.haveCenterRadiusPoints) {
            console.warn("Can't calculate circle with specified radius and center and through points")
            return { setValue: { radius: me.fromAst('\uff3f') } }
          }
          return {
            setValue: {
              radius: dependencyValues.prescribedRadius
            }
          }
        }

        if (dependencyValues.prescribedCenter !== undefined) {
          if (dependencyValues.nThroughPoints === 0) {
            let r = dependencyValues.essentialRadius;
            if (!(r instanceof me.class)) {
              if (Number.isFinite(r)) {
                r = me.fromAst(r);
              } else {
                r = me.fromAst('\uff3f')
              }
            }
            return {
              setValue: { radius: r }
            }
          } else if (dependencyValues.nThroughPoints === 1) {
            // center and one point specified.
            // Radius is distance from center to point.

            try {
              let pt = dependencyValues.throughPoints[0];
              let ptx = pt[0];
              let pty = pt[1];
              let ctx = dependencyValues.prescribedCenter[0];
              let cty = dependencyValues.prescribedCenter[1];

              let radius = ptx.subtract(ctx).pow(2)
                .add(pty.subtract(cty).pow(2))
                .pow(0.5).simplify();

              return { setValue: { radius } }
            } catch (e) {
              console.warn("Invalid center or through points of circle")
              return { setValue: { radius: me.fromAst('\uff3f') } }
            }
          } else {
            console.warn("Can't calculate circle with specified center through more than 1 point")
            return { setValue: { radius: me.fromAst('\uff3f') } }
          }

        }

        // don't have prescribed center
        if (dependencyValues.nThroughPoints < 2) {
          let r = dependencyValues.essentialRadius;
          if (!(r instanceof me.class)) {
            if (Number.isFinite(r)) {
              r = me.fromAst(r);
            } else {
              r = me.fromAst('\uff3f')
            }
          }
          return {
            setValue: { radius: r }
          }
        } else {
          // having two or three through points
          // with no prescribed radius or center

          console.warn(`Have not implemented circle through ${dependencyValues.nThroughPoints} points when non-numerical values`)
          return { setValue: { radius: me.fromAst('\uff3f') } }
        }

      },
      inverseDefinition: function ({ desiredStateVariableValues, dependencyValues }) {

        // console.log('inverse definition of radius of circle')
        // console.log(desiredStateVariableValues)
        // console.log(dependencyValues)

        let numericalRadius = desiredStateVariableValues.radius.evaluate_to_constant();

        if (Number.isFinite(numericalRadius) && Number.isFinite(dependencyValues.numericalRadius)) {
          return {
            success: true,
            instructions: [{
              setDependency: "numericalRadius",
              desiredValue: numericalRadius,
            }]
          }
        }

        if (dependencyValues.prescribedRadius !== undefined) {

          return {
            success: true,
            instructions: [{
              setDependency: "prescribedRadius",
              desiredValue: desiredStateVariableValues.radius,
            }]
          }

        }

        if (dependencyValues.nThroughPoints === 0) {
          // just change essential value of radius
          // (and numericalRadius if we have a numerical radius)
          let instructions = [{
            setDependency: "essentialRadius",
            desiredValue: desiredStateVariableValues.radius
          }];

          return {
            success: true,
            instructions
          }
        } else {

          console.warn("Can't change radius of circle with non-numerical values through points");
          return { success: false }

        }

      }
    }

    stateVariableDefinitions.diameter = {
      public: true,
      shadowingInstructions: {
        createComponentOfType: "math",
      },
      returnDependencies: () => ({
        radius: {
          dependencyType: "stateVariable",
          variableName: "radius"
        }
      }),
      definition({ dependencyValues }) {
        return {
          setValue: {
            diameter: dependencyValues.radius.multiply(2).simplify()
          }
        }
      },
      inverseDefinition: function ({ desiredStateVariableValues, dependencyValues }) {
        return {
          success: true,
          instructions: [{
            setDependency: "radius",
            desiredValue: desiredStateVariableValues.diameter.divide(2).simplify()
          }]
        }
      }
    }

    stateVariableDefinitions.center = {
      forRenderer: true,
      public: true,
      shadowingInstructions: {
        createComponentOfType: "math",
        returnWrappingComponents(prefix) {
          if (prefix === "centerX") {
            return [];
          } else {
            // entire array
            // wrap by both <point> and <xs>
            return [["point", { componentType: "mathList", isAttribute: "xs" }]];
          }
        },
      },
      isArray: true,
      entryPrefixes: ["centerX"],
      stateVariablesDeterminingDependencies: [
        "nThroughPoints", "havePrescribedCenter", "havePrescribedRadius"
      ],
      returnArraySizeDependencies: () => ({}),
      returnArraySize() {
        return [2];
      },
      returnArrayDependenciesByKey({ arrayKeys, stateValues }) {
        // console.log(`array dependencies by key for circle center`)
        // console.log(arrayKeys)
        // console.log(stateValues);

        let globalDependencies = {};
        let dependenciesByKey = {};

        if (stateValues.havePrescribedCenter) {
          // if have prescribed center, we separate dependencies by key

          // add havePrescribedCenter as a value
          // so that it changes only when dependencies are recalculated
          globalDependencies.havePrescribedCenter = {
            dependencyType: "value",
            value: true,
          }

          for (let arrayKey of arrayKeys) {
            let varEnding = Number(arrayKey) + 1;
            dependenciesByKey[arrayKey] = {
              numericalCenterX: {
                dependencyType: "stateVariable",
                variableName: "numericalCenterX" + varEnding
              },
              prescribedCenterX: {
                dependencyType: "stateVariable",
                variableName: "prescribedCenterX" + varEnding
              }
            }
          }

          if (stateValues.havePrescribedRadius && stateValues.nThroughPoints > 0) {
            globalDependencies.haveCenterRadiusPoints = {
              dependencyType: "value",
              value: true,
            }
          }
        } else {


          for (let arrayKey of arrayKeys) {
            let varEnding = Number(arrayKey) + 1;
            dependenciesByKey[arrayKey] = {
              essentialCenterX: {
                dependencyType: "stateVariable",
                variableName: "essentialCenterX" + varEnding
              },
            }
          }

          // if don't have a prescribed center, we used global dependencies
          // (other than essential center)
          globalDependencies.numericalCenter = {
            dependencyType: "stateVariable",
            variableName: "numericalCenter"
          }

          globalDependencies.nThroughPoints = {
            dependencyType: "stateVariable",
            variableName: "nThroughPoints"
          };
          globalDependencies.throughPoints = {
            dependencyType: "stateVariable",
            variableName: "throughPoints"
          };

          if (stateValues.havePrescribedRadius) {
            // we call prescribedRadius as radius
            // as we will treat the same as calculated radius
            // for case with one through point
            globalDependencies.radius = {
              dependencyType: "stateVariable",
              variableName: "prescribedRadius"
            };
          } else if (stateValues.nThroughPoints == 1) {
            // if didn't have prescribed radius but just one point
            // we treat the radius calculated above as prescribed
            globalDependencies.radius = {
              dependencyType: "stateVariable",
              variableName: "radius"
            };

          }
        }

        return { dependenciesByKey, globalDependencies };
      },
      arrayDefinitionByKey: function ({ globalDependencyValues, dependencyValuesByKey, arrayKeys }) {
        // console.log(`definition of center of circle`);
        // console.log(globalDependencyValues);
        // console.log(dependencyValuesByKey);


        if (globalDependencyValues.havePrescribedCenter) {
          if (globalDependencyValues.haveCenterRadiusPoints) {
            console.warn("Can't calculate circle with specified radius and center and through points")
            return {
              setValue: {
                center: [me.fromAst('\uff3f'), me.fromAst('\uff3f')]
              }
            }
          }

          let center = {};
          for (let arrayKey of arrayKeys) {
            if (Number.isFinite(dependencyValuesByKey[arrayKey].numericalCenterX)) {
              center[arrayKey] = me.fromAst(dependencyValuesByKey[arrayKey].numericalCenterX);
            } else {
              center[arrayKey] = dependencyValuesByKey[arrayKey].prescribedCenterX
            }

          }
          return { setValue: { center } }
        }


        if (globalDependencyValues.numericalCenter.every(x => Number.isFinite(x))) {
          return {
            setValue: {
              center: globalDependencyValues.numericalCenter.map(x => me.fromAst(x))
            },
          }
        }


        if (globalDependencyValues.radius !== undefined) {

          // have a radius defined and no center
          if (globalDependencyValues.nThroughPoints === 0) {
            // only radius specified.  Create centered at origin as a default.

            let center = {};

            for (let arrayKey of arrayKeys) {
              let value = dependencyValuesByKey[arrayKey].essentialCenterX;
              if (!(value instanceof me.class)) {
                if (Number.isFinite(value)) {
                  value = me.fromAst(value);
                } else {
                  value = me.fromAst('\uff3f')
                }
              }

              center[arrayKey] = value;
            }

            return { setValue: { center } }


          } else if (globalDependencyValues.nThroughPoints === 1) {
            // radius and one through point
            // create a circle with top being the point

            let center;

            // it is possible, as dependency are being worked out
            // that throughPoints[0][1], so catch the resulting error
            try {
              center = [
                globalDependencyValues.throughPoints[0][0],
                globalDependencyValues.throughPoints[0][1]
                  .subtract(globalDependencyValues.radius)
                  .simplify()
              ];
            } catch (e) {
              center = [me.fromAst('\uff3f'), me.fromAst('\uff3f')];
            }

            return { setValue: { center } }

          } else {

            console.warn("Can't create circle through more than one point with given radius when don't have numerical values");
            return {
              setValue: {
                center: [me.fromAst('\uff3f'), me.fromAst('\uff3f')]
              }
            }
          }
        }


        // don't have prescribed radius
        if (globalDependencyValues.nThroughPoints === 0) {

          let center = {};

          for (let arrayKey of arrayKeys) {
            let value = dependencyValuesByKey[arrayKey].essentialCenterX;
            if (!(value instanceof me.class)) {
              if (Number.isFinite(value)) {
                value = me.fromAst(value);
              } else {
                value = me.fromAst('\uff3f')
              }
            }

            center[arrayKey] = value;
          }

          return { setValue: { center } }

        } else {

          // Must have at least two points, as case with one through point
          // used calculated radius

          console.warn("Can't create circle through more than one point when don't have numerical values");
          return {
            setValue: {
              center: [me.fromAst('\uff3f'), me.fromAst('\uff3f')]
            }
          }
        }

      },

      async inverseArrayDefinitionByKey({ desiredStateVariableValues,
        globalDependencyValues, stateValues, dependencyNamesByKey, workspace
      }) {

        // console.log('inverse definition of center of circle')
        // console.log(desiredStateVariableValues)
        // console.log(globalDependencyValues)


        if (globalDependencyValues.havePrescribedCenter) {

          let instructions = [];

          for (let arrayKey in desiredStateVariableValues.center) {
            instructions.push({
              setDependency: dependencyNamesByKey[arrayKey].prescribedCenterX,
              desiredValue: desiredStateVariableValues.center[arrayKey],
              arrayKey
            })
          }

          return {
            success: true,
            instructions
          }

        }

        // since don't have prescribed center
        // we work with global dependency values


        // if have any empty values in desired value,
        // merge with current values, or value from workspace

        if (!workspace.desiredCenter) {
          workspace.desiredCenter = {};
        }

        for (let key = 0; key < 2; key++) {
          if (desiredStateVariableValues.center[key] !== undefined) {
            workspace.desiredCenter[key] = desiredStateVariableValues.center[key];
          } else if (workspace.desiredCenter[key] === undefined) {
            workspace.desiredCenter[key] = (await stateValues.center)[key];
          }
        }


        let numericalCenter = [];
        let desiredCenterIsNumeric = true;

        for (let i = 0; i < 2; i++) {
          let component = workspace.desiredCenter[i].evaluate_to_constant();
          if (!Number.isFinite(component)) {
            desiredCenterIsNumeric = false;
            break;
          }
          numericalCenter.push(component);
        }

        if (desiredCenterIsNumeric && globalDependencyValues.numericalCenter.every(x => Number.isFinite(x))) {
          return {
            success: true,
            instructions: [{
              setDependency: "numericalCenter",
              desiredValue: numericalCenter,
            }]
          }
        }


        if (globalDependencyValues.nThroughPoints === 0) {
          // just change essential value of center
          // (and numericalCenter if we have a numerical center)

          let instructions = [];


          for (let arrayKey in desiredStateVariableValues.center) {
            instructions.push({
              setDependency: dependencyNamesByKey[arrayKey].essentialCenterX,
              desiredValue: desiredStateVariableValues.center[arrayKey],
              arrayKey
            })
          }

          return {
            success: true,
            instructions
          }
        } else {

          console.warn("Haven't implemented changing center of circle through points with non numerical values");
          return { success: false };

        }

      }
    }

    stateVariableDefinitions.nearestPoint = {
      returnDependencies: () => ({
        numericalCenter: {
          dependencyType: "stateVariable",
          variableName: "numericalCenter"
        },
        numericalRadius: {
          dependencyType: "stateVariable",
          variableName: "numericalRadius"
        },
      }),
      definition({ dependencyValues }) {

        let radius = dependencyValues.numericalRadius;
        let centerX = dependencyValues.numericalCenter[0];
        let centerY = dependencyValues.numericalCenter[1];
        return {
          setValue: {
            nearestPoint: function ({ variables, scales }) {

              let x1 = variables.x1?.evaluate_to_constant();
              let x2 = variables.x2?.evaluate_to_constant();

              if (!(Number.isFinite(x1) && Number.isFinite(x2))) {
                return {};
              }


              if (!(Number.isFinite(centerX) &&
                Number.isFinite(centerY) &&
                Number.isFinite(radius))) {
                return {};
              }

              let theta = Math.atan2(x2 - centerY, x1 - centerX)

              let result = {
                x1: centerX + radius * Math.cos(theta),
                x2: centerY + radius * Math.sin(theta),
              }

              if (variables.x3 !== undefined) {
                result.x3 = 0;
              }

              return result;

            }
          }
        }
      }
    }



    return stateVariableDefinitions;

  }


  async moveCircle({ center, radius, throughAngles, transient, actionId }) {

    let instructions = [];

    let nThroughPoints = await this.stateValues.nThroughPoints;
    let numericalPrescribedCenter = await this.stateValues.numericalPrescribedCenter;

    if (nThroughPoints <= 1 || numericalPrescribedCenter !== null) {
      instructions.push({
        updateType: "updateValue",
        componentName: this.componentName,
        stateVariable: "numericalCenter",
        value: center
      })
    }

    if (nThroughPoints >= 1) {
      // set numerical through points for two reasons
      // 1. if have cricle prescribed by center and one point
      //    need to move the point to preserve the radius
      // 2. if have through points that are constrained/attracted
      //    to objects, set through points to attempt to keep their relative
      //    positions constant even as they get adjusted by the constraints

      let numericalThroughPoints = [];

      if (throughAngles === undefined) {
        throughAngles = await this.stateValues.throughAngles
      }
      if (radius === undefined) {
        radius = await this.stateValues.numericalRadius
      }

      for (let i = 0; i < nThroughPoints; i++) {
        let theta = throughAngles[i]
        let pt = [
          center[0] + radius * Math.cos(theta),
          center[1] + radius * Math.sin(theta)
        ]
        numericalThroughPoints.push(pt);
      }


      instructions.push({
        updateType: "updateValue",
        componentName: this.componentName,
        stateVariable: "numericalThroughPoints",
        value: numericalThroughPoints
      })

    }

    if (transient) {
      return await this.coreFunctions.performUpdate({
        updateInstructions: instructions,
        transient,
        actionId,
      });
    } else {
      return await this.coreFunctions.performUpdate({
        updateInstructions: instructions,
        actionId,
        event: {
          verb: "interacted",
          object: {
            componentName: this.componentName,
            componentType: this.componentType,
          },
          result: {
            center
          }
        }
      });
    }

  }

  async circleClicked({ actionId }) {

    await this.coreFunctions.triggerChainedActions({
      triggeringAction: "click",
      componentName: this.componentName,
    })

    this.coreFunctions.resolveAction({ actionId });

  }

  async circleFocused({ actionId }) {

    await this.coreFunctions.triggerChainedActions({
      triggeringAction: "focus",
      componentName: this.componentName,
    })

    this.coreFunctions.resolveAction({ actionId });

  }
}

function circleFromTwoNumericalPoints({ point1, point2 }) {
  let xcenter = (point1[0] + point2[0]) / 2;
  let ycenter = (point1[1] + point2[1]) / 2;
  let numericalCenter = [xcenter, ycenter];
  let numericalRadius = Math.sqrt(Math.pow(xcenter - point1[0], 2)
    + Math.pow(ycenter - point1[1], 2));
  return { numericalCenter, numericalRadius };
}<|MERGE_RESOLUTION|>--- conflicted
+++ resolved
@@ -10,7 +10,7 @@
     Object.assign(this.actions, {
       moveCircle: this.moveCircle.bind(this),
       circleClicked: this.circleClicked.bind(this),
-      mouseDownOnCircle: this.mouseDownOnCircle.bind(this),
+      circleFocused: this.circleFocused.bind(this),
     });
 
   }
@@ -18,15 +18,6 @@
   static rendererType = "circle";
   static representsClosedPath = true;
 
-<<<<<<< HEAD
-  actions = {
-    moveCircle: this.moveCircle.bind(this),
-    circleClicked: this.circleClicked.bind(this),
-    circleFocused: this.circleFocused.bind(this),
-  };
-
-=======
->>>>>>> 8f5418ed
 
   static createAttributesObject() {
     let attributes = super.createAttributesObject();
