import GraphicalComponent from './abstract/GraphicalComponent';
import me from 'math-expressions';
import { convertValueToMathExpression, roundForDisplay } from '../utils/math';
import { returnBreakStringsSugarFunction } from './commonsugar/breakstrings';
import { deepClone } from '../utils/deepFunctions';

export default class Point extends GraphicalComponent {
  constructor(args) {
    super(args);

    Object.assign(this.actions, {
      movePoint: this.movePoint.bind(this),
      switchPoint: this.switchPoint.bind(this),
      pointClicked: this.pointClicked.bind(this),
    });

  }
  static componentType = "point";


  // Note: for other components with public point state variables,
  // the recommended course of action is not to have
  // a public state variable with component type point, which would use coordsShadow
  // Instead have a public array state variable of maths for each component
  // and use wrapping components to create points from those
  static primaryStateVariableForDefinition = "coordsShadow";
  static stateVariableForAttributeValue = "coords";

  static createAttributesObject() {
    let attributes = super.createAttributesObject();
    attributes.draggable = {
      createComponentOfType: "boolean",
      createStateVariable: "draggable",
      defaultValue: true,
      public: true,
      forRenderer: true
    };

    attributes.x = {
      createComponentOfType: "math",
    };
    attributes.y = {
      createComponentOfType: "math",
    };
    attributes.z = {
      createComponentOfType: "math",
    };
    attributes.xs = {
      createComponentOfType: "mathList",
    };
    attributes.coords = {
      createComponentOfType: "coords",
    };

    attributes.displayDigits = {
      createComponentOfType: "integer",
    };

    attributes.displayDecimals = {
      createComponentOfType: "integer",
      createStateVariable: "displayDecimals",
      defaultValue: null,
      public: true,
    };

    attributes.displaySmallAsZero = {
      createComponentOfType: "number",
      createStateVariable: "displaySmallAsZero",
      valueForTrue: 1E-14,
      valueForFalse: 0,
      defaultValue: 0,
      public: true,
    };

    attributes.padZeros = {
      createComponentOfType: "boolean",
      createStateVariable: "padZeros",
      defaultValue: false,
      public: true,
    };

    attributes.labelPosition = {
      createComponentOfType: "text",
      createStateVariable: "labelPosition",
      defaultValue: "upperright",
      public: true,
      forRenderer: true,
      toLowerCase: true,
      validValues: ["upperright", "upperleft", "lowerright", "lowerleft", "top", "bottom", "left", "right"]
    }

    attributes.showCoordsWhenDragging = {
      createComponentOfType: "boolean",
      createStateVariable: "showCoordsWhenDragging",
      defaultValue: true,
      public: true,
      forRenderer: true
    }

    return attributes;
  }

  static returnSugarInstructions() {
    let sugarInstructions = super.returnSugarInstructions();

    let breakIntoXsByCommas = function ({ matchedChildren, componentInfoObjects }) {
      let childrenToComponentFunction = x => ({
        componentType: "math", children: x
      });

      let breakFunction = returnBreakStringsSugarFunction({
        childrenToComponentFunction,
        mustStripOffOuterParentheses: true
      })

      // find index of first and last string
      let cTypes = matchedChildren.map(x => typeof x)
      let beginInd = cTypes.indexOf("string");
      let lastInd = cTypes.lastIndexOf("string");


      if (beginInd === -1) {
        // if have no strings but have exactly one child that isn't in child group,
        // (point, vector, constraints, label)
        // use that for coords

        let componentIsSpecifiedType = componentInfoObjects.componentIsSpecifiedType;

        let otherChildren = matchedChildren.filter(child => !(
          componentIsSpecifiedType(child, "point")
          || componentIsSpecifiedType(child, "vector")
          || componentIsSpecifiedType(child, "constraints")
          || componentIsSpecifiedType(child, "label")
        ));

        if (otherChildren.length === 1) {
          let mathChild = otherChildren[0];
          let mathInd = matchedChildren.indexOf(mathChild);

          let newChildren = [
            ...matchedChildren.slice(0, mathInd),
            ...matchedChildren.slice(mathInd + 1)
          ];

          return {
            success: true,
            newAttributes: {
              coords: {
                component: {
                  componentType: "math",
                  children: otherChildren
                }
              }
            },
            newChildren
          }

        } else {
          // no strings and don't have exactly one non child-group child
          return { success: false }
        }

      }

      let newChildren = [
        ...matchedChildren.slice(0, beginInd),
        ...matchedChildren.slice(lastInd + 1)
      ]
      matchedChildren = matchedChildren.slice(beginInd, lastInd + 1);

      let result = breakFunction({ matchedChildren });

      if (!result.success && matchedChildren.length === 1) {
        // if didn't succeed and just have a single string child,
        // then just wrap string with an xs
        return {
          success: true,
          newAttributes: {
            xs: {
              component: {
                componentType: "mathList",
                children: [{
                  componentType: "math",
                  children: matchedChildren
                }]
              }
            }
          },
          newChildren
        }
      }


      if (result.success) {
        // wrap xs around the x children
        return {
          success: true,
          newAttributes: {
            xs: {
              component: {
                componentType: "mathList",
                children: result.newChildren,
                skipSugar: true,
              }
            }
          },
          newChildren
        }
      } else {
        return { success: false }
      }


    };

    sugarInstructions.push({
      // childrenRegex: /n*s+(.*s)?n*/,
      replacementFunction: breakIntoXsByCommas
    })

    return sugarInstructions;

  }

  static returnChildGroups() {

    let childGroups = super.returnChildGroups();

    childGroups.push(...[{
      group: "points",
      componentTypes: ["point"]
    }, {
      group: "vectors",
      componentTypes: ["vector"]
    }, {
      group: "constraints",
      componentTypes: ["constraints"]
    }])

    return childGroups;

  }


  static returnStateVariableDefinitions() {

    let stateVariableDefinitions = super.returnStateVariableDefinitions();

    stateVariableDefinitions.styleDescription = {
      public: true,
      shadowingInstructions: {
        createComponentOfType: "text",
      },
      returnDependencies: () => ({
        selectedStyle: {
          dependencyType: "stateVariable",
          variableName: "selectedStyle",
        },
      }),
      definition: function ({ dependencyValues }) {

        return {
          setValue: {
            styleDescription: dependencyValues.selectedStyle.markerColorWord
          }
        };
      }
    }

    stateVariableDefinitions.styleDescriptionWithNoun = {
      public: true,
      shadowingInstructions: {
        createComponentOfType: "text",
      },
      returnDependencies: () => ({
        selectedStyle: {
          dependencyType: "stateVariable",
          variableName: "selectedStyle",
        },
      }),
      definition: function ({ dependencyValues }) {

        let pointDescription = dependencyValues.selectedStyle.markerColorWord
          + " " + dependencyValues.selectedStyle.markerStyleWord;
        return { setValue: { styleDescriptionWithNoun: pointDescription } };
      }
    }

    stateVariableDefinitions.displayDigits = {
      public: true,
      shadowingInstructions: {
        createComponentOfType: "integer",
      },
      hasEssential: true,
      defaultValue: 10,
      returnDependencies: () => ({
        displayDigitsAttr: {
          dependencyType: "attributeComponent",
          attributeName: "displayDigits",
          variableNames: ["value"]
        },
        displayDecimalsAttr: {
          dependencyType: "attributeComponent",
          attributeName: "displayDecimals",
          variableNames: ["value"]
        },
      }),
      definition({ dependencyValues, usedDefault }) {

        if (dependencyValues.displayDigitsAttr !== null) {

          let displayDigitsAttrUsedDefault = dependencyValues.displayDigitsAttr === null || usedDefault.displayDigitsAttr;
          let displayDecimalsAttrUsedDefault = dependencyValues.displayDecimalsAttr === null || usedDefault.displayDecimalsAttr;

          if (!(displayDigitsAttrUsedDefault || displayDecimalsAttrUsedDefault)) {
            // if both display digits and display decimals did not used default
            // we'll regard display digits as using default if it comes from a deeper shadow
            let shadowDepthDisplayDigits = dependencyValues.displayDigitsAttr.shadowDepth;
            let shadowDepthDisplayDecimals = dependencyValues.displayDecimalsAttr.shadowDepth;

            if (shadowDepthDisplayDecimals < shadowDepthDisplayDigits) {
              displayDigitsAttrUsedDefault = true;
            }
          }

          if (displayDigitsAttrUsedDefault) {
            return { useEssentialOrDefaultValue: { displayDigits: { defaultValue: dependencyValues.displayDigitsAttr.stateValues.value } } }
          } else {
            return {
              setValue: {
                displayDigits: dependencyValues.displayDigitsAttr.stateValues.value
              }
            }
          }
        }

        return { useEssentialOrDefaultValue: { displayDigits: true } }

      }
    }

    // coordsShadow will be null unless point was created
    // via an adapter or copy prop or from serialized state with coords value
    // In case of adapter or copy prop,
    // given the primaryStateVariableForDefinition static variable,
    // the definition of coordsShadow will be changed to be the value
    // that shadows the component adapted or copied
    stateVariableDefinitions.coordsShadow = {
      defaultValue: null,
      hasEssential: true,
      essentialVarName: "coords",
      returnDependencies: () => ({}),
      definition: () => ({
        useEssentialOrDefaultValue: {
          coordsShadow: true
        }
      }),
      inverseDefinition: async function ({ desiredStateVariableValues, stateValues, workspace }) {

        return {
          success: true,
          instructions: [{
            setEssentialValue: "coordsShadow",
            value: desiredStateVariableValues.coordsShadow
          }]
        };
      }
    }

    stateVariableDefinitions.nDimensions = {
      public: true,
      shadowingInstructions: {
        createComponentOfType: "number",
      },
      returnDependencies: () => ({
        coordsShadow: {
          dependencyType: "stateVariable",
          variableName: "coordsShadow",
        },
        coords: {
          dependencyType: "attributeComponent",
          attributeName: "coords",
          variableNames: ["value"],
        },
        x: {
          dependencyType: "attributeComponent",
          attributeName: "x",
        },
        y: {
          dependencyType: "attributeComponent",
          attributeName: "y",
        },
        z: {
          dependencyType: "attributeComponent",
          attributeName: "z",
        },
        xs: {
          dependencyType: "attributeComponent",
          attributeName: "xs",
          variableNames: ["nComponents"]
        },
        pointChild: {
          dependencyType: "child",
          childGroups: ["points"],
          variableNames: ["nDimensions"]
        },
        vectorChild: {
          dependencyType: "child",
          childGroups: ["vectors"],
          variableNames: ["nDimensions"]
        }
      }),
      definition: function ({ dependencyValues }) {
        // console.log(`nDimensions definition`)
        // console.log(dependencyValues)

        let basedOnCoords = false;
        let coords;
        let nDimensions;

        // if have a component child, they will overwrite any other component values
        // so is a minimum for nDimensions
        // Exception if only x is specified, least nDimensions at zero
        // so that only specifying x still gives a 2D point
        // (If want 1D point, specify via other means, such as coords or xs)
        if (dependencyValues.z !== null) {
          nDimensions = 3;
        } else if (dependencyValues.y !== null) {
          nDimensions = 2;
        } else {
          nDimensions = 0;
        }

        if (dependencyValues.coords !== null) {
          basedOnCoords = true;
          coords = dependencyValues.coords.stateValues.value;
        } else if (dependencyValues.coordsShadow) {
          basedOnCoords = true;
          coords = dependencyValues.coordsShadow;
        }

        if (basedOnCoords) {

          let coordsTree = coords.tree;
          if (Array.isArray(coordsTree) && ["tuple", "vector"].includes(coordsTree[0])) {
            nDimensions = Math.max(coordsTree.length - 1, nDimensions);
          } else {
            nDimensions = Math.max(1, nDimensions);
          }

          // if based on coords, should check for actual change
          // as frequently the dimension doesn't change
          return { setValue: { nDimensions }, checkForActualChange: { nDimensions: true } };


        } else {

          if (dependencyValues.xs !== null) {
            return {
              setValue: {
                nDimensions: Math.max(dependencyValues.xs.stateValues.nComponents, nDimensions)
              }
            }
          }
          if (dependencyValues.pointChild.length > 0) {
            return {
              setValue: {
                nDimensions: Math.max(dependencyValues.pointChild[0].stateValues.nDimensions, nDimensions)
              }
            }
          }
          if (dependencyValues.vectorChild.length > 0) {
            return {
              setValue: {
                nDimensions: Math.max(dependencyValues.vectorChild[0].stateValues.nDimensions, nDimensions)
              }
            }
          }

          if (nDimensions === 0) {
            // if nothing specified, make it a 2D point
            nDimensions = 2;
          }

          return { setValue: { nDimensions }, checkForActualChange: { nDimensions: true } };

        }


      }
    }

    stateVariableDefinitions.arrayVariableForConstraints = {
      returnDependencies: () => ({}),
      definition: () => ({ setValue: { arrayVariableForConstraints: "unconstrainedXs" } })
    }

    stateVariableDefinitions.arrayEntryPrefixForConstraints = {
      returnDependencies: () => ({}),
      definition: () => ({ setValue: { arrayEntryPrefixForConstraints: "unconstrainedX" } })
    }

    stateVariableDefinitions.nDimensionsForConstraints = {
      isAlias: true,
      targetVariableName: "nDimensions"
    };


    stateVariableDefinitions.unconstrainedXs = {
      isArray: true,
      entryPrefixes: ["unconstrainedX"],
      defaultValueByArrayKey: () => me.fromAst(0),
      hasEssential: true,
      returnArraySizeDependencies: () => ({
        nDimensions: {
          dependencyType: "stateVariable",
          variableName: "nDimensions",
        },
      }),
      returnArraySize({ dependencyValues }) {
        return [dependencyValues.nDimensions];
      },
      returnArrayDependenciesByKey({ arrayKeys }) {
        let globalDependencies = {
          coordsShadow: {
            dependencyType: "stateVariable",
            variableName: "coordsShadow",
          },
          coords: {
            dependencyType: "attributeComponent",
            attributeName: "coords",
            variableNames: ["value"],
          },
        };

        let dependenciesByKey = {};
        for (let arrayKey of arrayKeys) {
          let varEnding = Number(arrayKey) + 1;
          dependenciesByKey[arrayKey] = {
            xs: {
              dependencyType: "attributeComponent",
              attributeName: "xs",
              variableNames: ["math" + varEnding]
            },
            pointChild: {
              dependencyType: "child",
              childGroups: ["points"],
              variableNames: ["x" + varEnding]
            },
            vectorChild: {
              dependencyType: "child",
              childGroups: ["vectors"],
              variableNames: ["x" + varEnding]
            }
          }
          if (arrayKey === "0") {
            dependenciesByKey[arrayKey].component = {
              dependencyType: "attributeComponent",
              attributeName: "x",
              variableNames: ["value"],
            }
          } else if (arrayKey === "1") {
            dependenciesByKey[arrayKey].component = {
              dependencyType: "attributeComponent",
              attributeName: "y",
              variableNames: ["value"],
            }
          } else if (arrayKey === "2") {
            dependenciesByKey[arrayKey].component = {
              dependencyType: "attributeComponent",
              attributeName: "z",
              variableNames: ["value"],
            }
          }
        }

        return { globalDependencies, dependenciesByKey }
      },
      arrayDefinitionByKey({
        globalDependencyValues, dependencyValuesByKey, arrayKeys,
      }) {

        // console.log(`unconstrained xs definition by key for ${componentName}`)
        // console.log(deepClone(globalDependencyValues))
        // console.log(deepClone(dependencyValuesByKey))
        // console.log(deepClone(arrayKeys));

        let newXs = {};
        let essentialXs = {};

        let basedOnCoords = false;
        let coords;

        if (globalDependencyValues.coords !== null) {
          basedOnCoords = true;
          coords = globalDependencyValues.coords.stateValues.value;
        } else if (globalDependencyValues.coordsShadow) {
          basedOnCoords = true;
          coords = globalDependencyValues.coordsShadow;
        }

        if (basedOnCoords) {

          let coordsTree = coords.tree;
          if (Array.isArray(coordsTree) && ["tuple", "vector"].includes(coordsTree[0])) {
            for (let arrayKey of arrayKeys) {
              let ind = Number(arrayKey);
              if (ind >= 0 || ind < coordsTree.length - 1) {
                if (coords.tree[ind + 1] === undefined) {
                  newXs[arrayKey] = me.fromAst("\uff3f");
                } else {
                  newXs[arrayKey] = coords.get_component(ind).simplify();
                }
              }
            }
          } else {
            if (arrayKeys.includes('0')) {
              newXs[0] = coords.simplify();
            }
          }

        } else {

          for (let arrayKey of arrayKeys) {
            let varEnding = Number(arrayKey) + 1;
            let xs = dependencyValuesByKey[arrayKey].xs;
            if (xs !== null) {
              let val = xs.stateValues["math" + varEnding];
              if (val !== undefined) {
                newXs[arrayKey] = val.simplify();
              }
            } else {
              let pointChild = dependencyValuesByKey[arrayKey].pointChild;
              if (pointChild.length > 0) {
                newXs[arrayKey] = pointChild[0].stateValues["x" + varEnding]
              } else {
                let vectorChild = dependencyValuesByKey[arrayKey].vectorChild;
                if (vectorChild.length > 0) {
                  newXs[arrayKey] = vectorChild[0].stateValues["x" + varEnding]
                }
              }
            }
          }
        }


        // if have a component, that supercedes other values
        for (let arrayKey of arrayKeys) {
          let component = dependencyValuesByKey[arrayKey].component;
          if (component) {
            newXs[arrayKey] = component.stateValues.value.simplify();
          } else if (newXs[arrayKey] === undefined) {
            essentialXs[arrayKey] = true
          }
        }

        // console.log("newXs");
        // console.log(newXs);
        // console.log("essentialXs");
        // console.log(essentialXs);
        let result = {};
        if (Object.keys(newXs).length > 0) {
          result.setValue = { unconstrainedXs: newXs };
        }
        if (Object.keys(essentialXs).length > 0) {
          result.useEssentialOrDefaultValue = { unconstrainedXs: essentialXs };
        }
        return result;

      },
      inverseArrayDefinitionByKey({ desiredStateVariableValues, globalDependencyValues,
        dependencyValuesByKey, dependencyNamesByKey, arraySize
      }) {

        // console.log(`invertUnconstrainedXs, ${componentName}`);
        // console.log(desiredStateVariableValues)
        // console.log(globalDependencyValues);
        // console.log(dependencyValuesByKey);

        let instructions = [];
        let basedOnCoords = false;
        let coordsDependency;
        let coordsTree;
        let setCoords = false;

        if (globalDependencyValues.coords !== null) {
          basedOnCoords = true;
          coordsDependency = "coords";
          coordsTree = Array(arraySize[0] + 1);
        } else if (globalDependencyValues.coordsShadow !== null) {
          basedOnCoords = true;
          coordsDependency = "coordsShadow"
          coordsTree = Array(arraySize[0] + 1);
        }


        for (let arrayKey of Object.keys(desiredStateVariableValues.unconstrainedXs).reverse()) {
          let desiredValue = convertValueToMathExpression(desiredStateVariableValues.unconstrainedXs[arrayKey])

          let component = dependencyValuesByKey[arrayKey].component;
          if (component !== null) {
            instructions.push({
              setDependency: dependencyNamesByKey[arrayKey].component,
              desiredValue,
              childIndex: 0,
              variableIndex: 0,
            });
          } else if (basedOnCoords) {
            coordsTree[Number(arrayKey) + 1] = desiredValue.tree;
            setCoords = true;

          } else {

            let xs = dependencyValuesByKey[arrayKey].xs;
            if (xs !== null) {
              instructions.push({
                setDependency: dependencyNamesByKey[arrayKey].xs,
                desiredValue,
                childIndex: 0,
                variableIndex: 0,
              });
            } else {

              let pointChild = dependencyValuesByKey[arrayKey].pointChild;
              if (pointChild.length > 0) {
                instructions.push({
                  setDependency: dependencyNamesByKey[arrayKey].pointChild,
                  desiredValue,
                  childIndex: 0,
                  variableIndex: 0,
                });
              } else {
                let vectorChild = dependencyValuesByKey[arrayKey].vectorChild;
                if (vectorChild.length > 0) {
                  instructions.push({
                    setDependency: dependencyNamesByKey[arrayKey].vectorChild,
                    desiredValue,
                    childIndex: 0,
                    variableIndex: 0,
                  });
                } else {
                  instructions.push({
                    setEssentialValue: "unconstrainedXs",
                    value: { [arrayKey]: desiredValue },
                  });
                }
              }
            }
          }
        }

        if (setCoords) {
          let desiredCoords;
          if (arraySize[0] === 1) {
            desiredCoords = me.fromAst(coordsTree[1])
          } else {
            coordsTree[0] = "vector";
            desiredCoords = me.fromAst(coordsTree)
          };
          let instruction = {
            setDependency: coordsDependency,
            desiredValue: desiredCoords
          }
          if (coordsDependency === "coords") {
            instruction.childIndex = 0;
            instruction.variableIndex = 0;
          }

          instructions.push(instruction);

        }

        return {
          success: true,
          instructions,
        }

      },
    }

    stateVariableDefinitions.xs = {
      public: true,
      shadowingInstructions: {
        createComponentOfType: "math",
        attributesToShadow: ["displayDigits", "displayDecimals", "displaySmallAsZero", "padZeros"],
      },
      isArray: true,
      entryPrefixes: ["x"],
      returnArraySizeDependencies: () => ({
        nDimensions: {
          dependencyType: "stateVariable",
          variableName: "nDimensions",
        },
      }),
      returnArraySize({ dependencyValues }) {
        return [dependencyValues.nDimensions];
      },
      returnArrayDependenciesByKey({ arrayKeys }) {
        let dependenciesByKey = {};
        for (let arrayKey of arrayKeys) {
          let varEnding = Number(arrayKey) + 1;

          let keyDeps = {};
          keyDeps.unconstrainedX = {
            dependencyType: "stateVariable",
            variableName: `unconstrainedX${varEnding}`,
          };
          keyDeps.constraintsChild = {
            dependencyType: "child",
            childGroups: ["constraints"],
            variableNames: [`constraintResult${varEnding}`]
          }
          dependenciesByKey[arrayKey] = keyDeps;
        }
        return { dependenciesByKey };
      },
      arrayDefinitionByKey({ dependencyValuesByKey, arrayKeys }) {

        // console.log('array definition of xs')
        // console.log(deepClone(dependencyValuesByKey))
        // console.log(deepClone(arrayKeys));

        let xs = {};

        for (let arrayKey of arrayKeys) {

          if (dependencyValuesByKey[arrayKey].constraintsChild.length > 0) {
            let varEnding = Number(arrayKey) + 1;
            xs[arrayKey] = convertValueToMathExpression(
              dependencyValuesByKey[arrayKey].constraintsChild[0].stateValues["constraintResult" + varEnding]
            )
          } else {
            xs[arrayKey] = convertValueToMathExpression(
              dependencyValuesByKey[arrayKey].unconstrainedX
            )
          }
        }

        if (arrayKeys.length > 0) {
          return { setValue: { xs } }
        } else {
          return {};
        }
      },
      async inverseArrayDefinitionByKey({ desiredStateVariableValues,
        dependencyValuesByKey, dependencyNamesByKey,
        initialChange, stateValues,
      }) {

        // console.log('invert xs')
        // console.log(desiredStateVariableValues);
        // console.log(dependencyValuesByKey);
        // console.log(dependencyNamesByKey);

        // if not draggable, then disallow initial change 
        if (initialChange && !await stateValues.draggable) {
          return { success: false };
        }


        let instructions = [];
        for (let arrayKey of Object.keys(desiredStateVariableValues.xs).reverse()) {
          if (!dependencyValuesByKey[arrayKey]) {
            continue;
          }
          if (dependencyValuesByKey[arrayKey].constraintsChild.length > 0) {
            instructions.push({
              setDependency: dependencyNamesByKey[arrayKey].constraintsChild,
              desiredValue: desiredStateVariableValues.xs[arrayKey],
              childIndex: 0,
              variableIndex: 0,
            })
          } else {
            instructions.push({
              setDependency: dependencyNamesByKey[arrayKey].unconstrainedX,
              desiredValue: desiredStateVariableValues.xs[arrayKey],
            })
          }

        }

        return {
          success: true,
          instructions
        }

      },
    }

    stateVariableDefinitions.x = {
      isAlias: true,
      targetVariableName: "x1"
    };

    stateVariableDefinitions.y = {
      isAlias: true,
      targetVariableName: "x2"
    };

    stateVariableDefinitions.z = {
      isAlias: true,
      targetVariableName: "x3"
    };

    stateVariableDefinitions.coords = {
      public: true,
      shadowingInstructions: {
        createComponentOfType: "coords",
        attributesToShadow: ["displayDigits", "displayDecimals", "displaySmallAsZero", "padZeros"],
      },
      returnDependencies: () => ({
        xs: {
          dependencyType: "stateVariable",
          variableName: "xs",
        }
      }),
      definition: function ({ dependencyValues }) {
        // console.log(`definition of coords`)
        // console.log(deepClone(dependencyValues));
        let coordsAst = [];
        for (let v of dependencyValues.xs) {
          if (v) {
            coordsAst.push(v.tree);
          } else {
            coordsAst.push('\uff3f');
          }
        }
        if (coordsAst.length > 1) {
          coordsAst = ["vector", ...coordsAst];
        } else if (coordsAst.length === 1) {
          coordsAst = coordsAst[0];
        } else {
          coordsAst = '\uff3f';
        }

        return { setValue: { coords: me.fromAst(coordsAst) } }
      },

      inverseDefinition: async function ({ desiredStateVariableValues, stateValues, initialChange }) {
        // console.log("invertCoords");
        // console.log(desiredStateVariableValues)
        // console.log(stateValues);

        // if not draggable, then disallow initial change 
        if (initialChange && !await stateValues.draggable) {
          return { success: false };
        }

        let instructions = [];

        let desiredXValues = {};

        let coordsTree = desiredStateVariableValues.coords.tree;

        if (!(Array.isArray(coordsTree) && ["tuple", "vector"].includes(coordsTree[0]))) {
          desiredXValues[0] = desiredStateVariableValues.coords;
        } else {
          for (let i = 0; i < coordsTree.length - 1; i++) {
            let desiredValue = desiredStateVariableValues.coords.get_component(i);
            if (desiredValue.tree !== undefined) {
              desiredXValues[i] = desiredValue;
            }
          }
        }

        instructions.push({
          setDependency: "xs",
          desiredValue: desiredXValues,
        });

        return {
          success: true,
          instructions,
        }

      }

    }

    stateVariableDefinitions.latex = {
      forRenderer: true,
      public: true,
      shadowingInstructions: {
        createComponentOfType: "text"
      },
      returnDependencies: () => ({
        coords: {
          dependencyType: "stateVariable",
          variableName: "coords"
        },
        displayDigits: {
          dependencyType: "stateVariable",
          variableName: "displayDigits"
        },
        displayDecimals: {
          dependencyType: "stateVariable",
          variableName: "displayDecimals"
        },
        displaySmallAsZero: {
          dependencyType: "stateVariable",
          variableName: "displaySmallAsZero"
        },
        padZeros: {
          dependencyType: "stateVariable",
          variableName: "padZeros"
        },
      }),
      definition: function ({ dependencyValues, usedDefault }) {
        let params = {};
        if (dependencyValues.padZeros) {
          if (usedDefault.displayDigits && !usedDefault.displayDecimals) {
            if (Number.isFinite(dependencyValues.displayDecimals)) {
              params.padToDecimals = dependencyValues.displayDecimals;
            }
          } else if (dependencyValues.displayDigits >= 1) {
            params.padToDigits = dependencyValues.displayDigits;
          }
        }
        let latex = roundForDisplay({
          value: dependencyValues.coords,
          dependencyValues, usedDefault
        }).toLatex(params);

        return { setValue: { latex } }

      }
    }

    // currently value is used by answer to get variable for response
    stateVariableDefinitions.value = {
      isAlias: true,
      targetVariableName: "coords"
    };

    stateVariableDefinitions.constraintUsed = {
      public: true,
      shadowingInstructions: {
        createComponentOfType: "boolean",
      },
      returnDependencies: () => ({
        constraintsChild: {
          dependencyType: "child",
          childGroups: ["constraints"],
          variableNames: ["constraintUsed"]
        }
      }),
      definition: function ({ dependencyValues }) {
        if (dependencyValues.constraintsChild.length === 0) {
          return { setValue: { constraintUsed: false } }
        } else {
          return {
            setValue: {
              constraintUsed:
                dependencyValues.constraintsChild[0].stateValues.constraintUsed
            }
          }

        }
      }
    }


    stateVariableDefinitions.numericalXs = {
      isArray: true,
      entryPrefixes: ["numericalX"],
      forRenderer: true,
      returnArraySizeDependencies: () => ({
        nDimensions: {
          dependencyType: "stateVariable",
          variableName: "nDimensions",
        },
      }),
      returnArraySize({ dependencyValues }) {
        return [dependencyValues.nDimensions];
      },
      returnArrayDependenciesByKey({ arrayKeys }) {
        let dependenciesByKey = {};
        for (let arrayKey of arrayKeys) {
          let varEnding = Number(arrayKey) + 1;
          dependenciesByKey[arrayKey] = {
            [`x`]: {
              dependencyType: "stateVariable",
              variableName: `x${varEnding}`,
            }
          };
        }
        return { dependenciesByKey };
      },
      arrayDefinitionByKey({ dependencyValuesByKey, arrayKeys }) {

        // console.log(`definition of numericalXs`)
        // console.log(deepClone(dependencyValuesByKey))
        // console.log(deepClone(arrayKeys))

        let numericalXs = {};

        for (let arrayKey of arrayKeys) {
          let x = dependencyValuesByKey[arrayKey].x;
          if (x) {
            x = dependencyValuesByKey[arrayKey].x.evaluate_to_constant();
            if (Number.isFinite(x)) {
              numericalXs[arrayKey] = x;
            } else {
              numericalXs[arrayKey] = NaN;
            }
          } else {
            numericalXs[arrayKey] = NaN;
          }
        }

        return { setValue: { numericalXs } }
      },

      async inverseArrayDefinitionByKey({ desiredStateVariableValues,
        dependencyNamesByKey,
        initialChange, stateValues,
      }) {

        // if not draggable, then disallow initial change 
        if (initialChange && !await stateValues.draggable) {
          return { success: false };
        }


        let instructions = [];
        for (let arrayKey in desiredStateVariableValues.numericalXs) {
          if (!dependencyNamesByKey[arrayKey]) {
            continue;
          }
          instructions.push({
            setDependency: dependencyNamesByKey[arrayKey].xs,
            desiredValue: desiredStateVariableValues.numericalXs[arrayKey],
          })
        }

        return {
          success: true,
          instructions
        }

      }
    }

    stateVariableDefinitions.nearestPoint = {
      returnDependencies: () => ({
        nDimensions: {
          dependencyType: "stateVariable",
          variableName: "nDimensions"
        },
        numericalXs: {
          dependencyType: "stateVariable",
          variableName: "numericalXs"
        }
      }),
      definition: ({ dependencyValues }) => ({
        setValue: {
          nearestPoint: function () {
            // for point, nearest point is just the point itself
            // only implement for numerical values
            let result = {};

            for (let ind = 1; ind <= dependencyValues.nDimensions; ind++) {
              let x = dependencyValues.numericalXs[ind - 1];
              if (!Number.isFinite(x)) {
                return {};
              }
              result['x' + ind] = x;
            }
            return result;
          }
        }
      })
    }


    return stateVariableDefinitions;
  }


  static adapters = [{
    stateVariable: "coords",
    stateVariablesToShadow: ["displayDigits", "displayDecimals", "displaySmallAsZero", "padZeros"]
  }];

  async movePoint({ x, y, z, transient, actionId }) {

    let components = {};
    if (x !== undefined) {
      components[0] = me.fromAst(x);
    }
    if (y !== undefined) {
      components[1] = me.fromAst(y);
    }
    if (z !== undefined) {
      components[2] = me.fromAst(z);
    }
    if (transient) {
      return await this.coreFunctions.performUpdate({
        updateInstructions: [{
          updateType: "updateValue",
          componentName: this.componentName,
          stateVariable: "xs",
          value: components,
        }],
        transient,
        actionId,
      });
    } else {
      return await this.coreFunctions.performUpdate({
        updateInstructions: [{
          updateType: "updateValue",
          componentName: this.componentName,
          stateVariable: "xs",
          value: components,
        }],
        actionId,
        event: {
          verb: "interacted",
          object: {
            componentName: this.componentName,
            componentType: this.componentType,
          },
          result: {
            x, y, z
          }
        }
      });
    }

  }


  switchPoint() {
  }


  async pointClicked({ actionId }) {

    await this.coreFunctions.triggerChainedActions({
      triggeringAction: "click",
      componentName: this.componentName,
    })

    this.coreFunctions.resolveAction({ actionId });

  }


  async pointFocused({ actionId }) {

    await this.coreFunctions.triggerChainedActions({
      triggeringAction: "focus",
      componentName: this.componentName,
    })

    this.coreFunctions.resolveAction({ actionId });

  }

<<<<<<< HEAD

  actions = {
    movePoint: this.movePoint.bind(this),
    switchPoint: this.switchPoint.bind(this),
    pointClicked: this.pointClicked.bind(this),
    pointFocused: this.pointFocused.bind(this),
  };

=======
>>>>>>> 8f5418ed
}<|MERGE_RESOLUTION|>--- conflicted
+++ resolved
@@ -12,6 +12,7 @@
       movePoint: this.movePoint.bind(this),
       switchPoint: this.switchPoint.bind(this),
       pointClicked: this.pointClicked.bind(this),
+      pointFocused: this.pointFocused.bind(this),
     });
 
   }
@@ -1257,15 +1258,4 @@
 
   }
 
-<<<<<<< HEAD
-
-  actions = {
-    movePoint: this.movePoint.bind(this),
-    switchPoint: this.switchPoint.bind(this),
-    pointClicked: this.pointClicked.bind(this),
-    pointFocused: this.pointFocused.bind(this),
-  };
-
-=======
->>>>>>> 8f5418ed
 }