--- conflicted
+++ resolved
@@ -10,20 +10,11 @@
       moveLine: this.moveLine.bind(this),
       switchLine: this.switchLine.bind(this),
       lineClicked: this.lineClicked.bind(this),
-      mouseDownOnLine: this.mouseDownOnLine.bind(this),
+      lineFocused: this.lineFocused.bind(this),
     });
 
-<<<<<<< HEAD
-  actions = {
-    moveLine: this.moveLine.bind(this),
-    switchLine: this.switchLine.bind(this),
-    lineClicked: this.lineClicked.bind(this),
-    lineFocused: this.lineFocused.bind(this),
-  };
-=======
   }
   static componentType = "line";
->>>>>>> 8f5418ed
 
 
   static createAttributesObject() {
