<<<<<<< HEAD
import InlineComponent from './abstract/InlineComponent';
import me from 'math-expressions';
import { returnGroupIntoComponentTypeSeparatedBySpacesOutsideParens } from './commonsugar/lists';
import { convertValueToMathExpression, roundForDisplay } from '../utils/math';
=======
import InlineComponent from "./abstract/InlineComponent";
import me from "math-expressions";
import {
  returnBreakStringsIntoComponentTypeBySpaces,
  returnGroupIntoComponentTypeSeparatedBySpaces,
} from "./commonsugar/lists";
import { convertValueToMathExpression, roundForDisplay } from "../utils/math";
>>>>>>> c9a7aa27

export default class MathList extends InlineComponent {
  static componentType = "mathList";
  static renderChildren = true;

  static includeBlankStringChildren = true;
  static removeBlankStringChildrenPostSugar = true;

  // when another component has an attribute that is a mathList,
  // use the maths state variable to populate that attribute
  static stateVariableForAttributeValue = "maths";
  static primaryStateVariableForDefinition = "mathsShadow";

  // even if inside a component that turned on descendantCompositesMustHaveAReplacement
  // don't required composite replacements
  static descendantCompositesMustHaveAReplacement = false;

  static createAttributesObject() {
    let attributes = super.createAttributesObject();

    attributes.unordered = {
      createComponentOfType: "boolean",
      createStateVariable: "unordered",
      defaultValue: false,
      public: true,
    };
    attributes.maximumNumber = {
      createComponentOfType: "number",
      createStateVariable: "maximumNumber",
      defaultValue: null,
      public: true,
    };
    attributes.mergeMathLists = {
      createComponentOfType: "boolean",
    };
    attributes.displayDigits = {
      createComponentOfType: "integer",
    };
    attributes.displayDecimals = {
      createComponentOfType: "integer",
      createStateVariable: "displayDecimals",
      defaultValue: null,
      public: true,
    };
    attributes.displaySmallAsZero = {
      createComponentOfType: "number",
      createStateVariable: "displaySmallAsZero",
      valueForTrue: 1e-14,
      valueForFalse: 0,
      defaultValue: 0,
      public: true,
    };
    attributes.padZeros = {
      createComponentOfType: "boolean",
      createStateVariable: "padZeros",
      defaultValue: false,
      public: true,
    };

    return attributes;
  }

  static returnSugarInstructions() {
    let sugarInstructions = super.returnSugarInstructions();

<<<<<<< HEAD
    let groupIntoMathsSeparatedBySpaces = returnGroupIntoComponentTypeSeparatedBySpacesOutsideParens({
      componentType: "math"
    });

    sugarInstructions.push({
      replacementFunction: function ({
        matchedChildren
      }) {
        return groupIntoMathsSeparatedBySpaces({ matchedChildren });
      }
=======
    let groupIntoMathsSeparatedBySpaces =
      returnGroupIntoComponentTypeSeparatedBySpaces({
        componentType: "math",
      });
    let breakStringsIntoMathsBySpaces =
      returnBreakStringsIntoComponentTypeBySpaces({
        componentType: "math",
      });

    sugarInstructions.push({
      replacementFunction: function ({
        matchedChildren,
        isAttributeComponent = false,
        createdFromMacro = false,
      }) {
        if (isAttributeComponent && !createdFromMacro) {
          // if in attribute not created by a macros,
          // then group expressions like 3$x+3 into a single match by wrapping with a math
          return groupIntoMathsSeparatedBySpaces({ matchedChildren });
        } else {
          // otherwise, just break strings into pieces and wrap each piece with a math,
          // leaving all othe components alone
          return breakStringsIntoMathsBySpaces({ matchedChildren });
        }
      },
>>>>>>> c9a7aa27
    });

    return sugarInstructions;
  }

  static returnChildGroups() {
    return [
      {
        group: "maths",
        componentTypes: ["math"],
      },
      {
        group: "mathLists",
        componentTypes: ["mathList"],
      },
    ];
  }

  static returnStateVariableDefinitions() {
    let stateVariableDefinitions = super.returnStateVariableDefinitions();

    // set overrideChildHide so that children are hidden
    // only based on whether or not the list is hidden
    // so that can't have a list with partially hidden components
    stateVariableDefinitions.overrideChildHide = {
      returnDependencies: () => ({}),
      definition: () => ({ setValue: { overrideChildHide: true } }),
    };

    stateVariableDefinitions.displayDigits = {
      public: true,
      shadowingInstructions: {
        createComponentOfType: "integer",
      },
      hasEssential: true,
      defaultValue: 10,
      returnDependencies: () => ({
        displayDigitsAttr: {
          dependencyType: "attributeComponent",
          attributeName: "displayDigits",
          variableNames: ["value"],
        },
        displayDecimalsAttr: {
          dependencyType: "attributeComponent",
          attributeName: "displayDecimals",
          variableNames: ["value"],
        },
      }),
      definition({ dependencyValues, usedDefault }) {
        if (dependencyValues.displayDigitsAttr !== null) {
          let displayDigitsAttrUsedDefault = usedDefault.displayDigitsAttr;
          let displayDecimalsAttrUsedDefault =
            dependencyValues.displayDecimalsAttr === null ||
            usedDefault.displayDecimalsAttr;

          if (
            !(displayDigitsAttrUsedDefault || displayDecimalsAttrUsedDefault)
          ) {
            // if both display digits and display decimals did not use default
            // we'll regard display digits as using default if it comes from a deeper shadow
            let shadowDepthDisplayDigits =
              dependencyValues.displayDigitsAttr.shadowDepth;
            let shadowDepthDisplayDecimals =
              dependencyValues.displayDecimalsAttr.shadowDepth;

            if (shadowDepthDisplayDecimals < shadowDepthDisplayDigits) {
              displayDigitsAttrUsedDefault = true;
            }
          }

          if (displayDigitsAttrUsedDefault) {
            return {
              useEssentialOrDefaultValue: {
                displayDigits: {
                  defaultValue:
                    dependencyValues.displayDigitsAttr.stateValues.value,
                },
              },
            };
          } else {
            return {
              setValue: {
                displayDigits:
                  dependencyValues.displayDigitsAttr.stateValues.value,
              },
            };
          }
        }

        return { useEssentialOrDefaultValue: { displayDigits: true } };
      },
    };

    stateVariableDefinitions.mathsShadow = {
      defaultValue: null,
      hasEssential: true,
      returnDependencies: () => ({}),
      definition: () => ({
        useEssentialOrDefaultValue: {
          mathsShadow: true,
        },
      }),
    };

    stateVariableDefinitions.mergeMathLists = {
      public: true,
      shadowingInstructions: {
        createComponentOfType: "boolean",
      },
      returnDependencies: () => ({
        mergeMathListsAttr: {
          dependencyType: "attributeComponent",
          attributeName: "mergeMathLists",
          variableNames: ["value"],
        },
        mathListChildren: {
          dependencyType: "child",
          childGroups: ["mathLists"],
          skipComponentNames: true,
        },
        mathChildren: {
          dependencyType: "child",
          childGroups: ["maths"],
          skipComponentNames: true,
        },
      }),
      definition({ dependencyValues }) {
        let mergeMathLists =
          dependencyValues.mergeMathListsAttr?.stateValues.value ||
          (dependencyValues.mathListChildren.length === 0 &&
            dependencyValues.mathChildren.length === 1);
        return { setValue: { mergeMathLists } };
      },
    };

    stateVariableDefinitions.nComponents = {
      public: true,
      shadowingInstructions: {
        createComponentOfType: "number",
      },
      stateVariablesDeterminingDependencies: ["mergeMathLists"],
      additionalStateVariablesDefined: ["childIndexByArrayKey"],
      returnDependencies({ stateValues }) {
        let dependencies = {
          maximumNumber: {
            dependencyType: "stateVariable",
            variableName: "maximumNumber",
          },
          mergeMathLists: {
            dependencyType: "stateVariable",
            variableName: "mergeMathLists",
          },
          mathsShadow: {
            dependencyType: "stateVariable",
            variableName: "mathsShadow",
          },
        };

        if (stateValues.mergeMathLists) {
          dependencies.mathAndMathListChildren = {
            dependencyType: "child",
            childGroups: ["maths", "mathLists"],
            variableNames: ["value", "nComponents"],
            variablesOptional: true,
          };
        } else {
          dependencies.mathListChildren = {
            dependencyType: "child",
            childGroups: ["mathLists"],
            variableNames: ["nComponents"],
          };
          dependencies.mathAndMathListChildren = {
            dependencyType: "child",
            childGroups: ["maths", "mathLists"],
            skipComponentNames: true,
          };
        }

        return dependencies;
      },
      definition: function ({ dependencyValues, componentInfoObjects }) {
        let nComponents = 0;
        let childIndexByArrayKey = [];

        if (dependencyValues.mathAndMathListChildren.length > 0) {
          if (dependencyValues.mergeMathLists) {
            for (let [
              childInd,
              child,
            ] of dependencyValues.mathAndMathListChildren.entries()) {
              if (
                componentInfoObjects.isInheritedComponentType({
                  inheritedComponentType: child.componentType,
                  baseComponentType: "mathList",
                })
              ) {
                for (let i = 0; i < child.stateValues.nComponents; i++) {
                  childIndexByArrayKey[nComponents + i] = [childInd, i];
                }
                nComponents += child.stateValues.nComponents;
              } else {
                let childValue = child.stateValues.value;

                if (
                  childValue &&
                  Array.isArray(childValue.tree) &&
                  childValue.tree[0] === "list"
                ) {
                  let nPieces = childValue.tree.length - 1;
                  for (let i = 0; i < nPieces; i++) {
                    childIndexByArrayKey[i + nComponents] = [
                      childInd,
                      i,
                      nPieces,
                    ];
                  }
                  nComponents += nPieces;
                } else {
                  childIndexByArrayKey[nComponents] = [childInd, 0];
                  nComponents += 1;
                }
              }
            }
          } else {
            let nMathLists = 0;
            for (let [
              childInd,
              child,
            ] of dependencyValues.mathAndMathListChildren.entries()) {
              if (
                componentInfoObjects.isInheritedComponentType({
                  inheritedComponentType: child.componentType,
                  baseComponentType: "mathList",
                })
              ) {
                let mathListChild =
                  dependencyValues.mathListChildren[nMathLists];
                nMathLists++;
                for (
                  let i = 0;
                  i < mathListChild.stateValues.nComponents;
                  i++
                ) {
                  childIndexByArrayKey[nComponents + i] = [childInd, i];
                }
                nComponents += mathListChild.stateValues.nComponents;
              } else {
                childIndexByArrayKey[nComponents] = [childInd, 0];
                nComponents += 1;
              }
            }
          }
        } else if (dependencyValues.mathsShadow !== null) {
          nComponents = dependencyValues.mathsShadow.length;
        }

        let maxNum = dependencyValues.maximumNumber;
        if (maxNum !== null && nComponents > maxNum) {
          nComponents = maxNum;
          childIndexByArrayKey = childIndexByArrayKey.slice(0, maxNum);
        }

        return {
          setValue: { nComponents, childIndexByArrayKey },
          checkForActualChange: { nComponents: true },
        };
      },
    };

    stateVariableDefinitions.maths = {
      public: true,
      shadowingInstructions: {
        createComponentOfType: "math",
        attributesToShadow: [
          "displayDigits",
          "displayDecimals",
          "displaySmallAsZero",
          "padZeros",
        ],
      },
      isArray: true,
      entryPrefixes: ["math"],
      stateVariablesDeterminingDependencies: [
        "mergeMathLists",
        "childIndexByArrayKey",
      ],
      returnArraySizeDependencies: () => ({
        nComponents: {
          dependencyType: "stateVariable",
          variableName: "nComponents",
        },
      }),
      returnArraySize({ dependencyValues }) {
        return [dependencyValues.nComponents];
      },

      returnArrayDependenciesByKey({ arrayKeys, stateValues }) {
        let dependenciesByKey = {};
        let globalDependencies = {
          mergeMathLists: {
            dependencyType: "stateVariable",
            variableName: "mergeMathLists",
          },
          childIndexByArrayKey: {
            dependencyType: "stateVariable",
            variableName: "childIndexByArrayKey",
          },
          mathsShadow: {
            dependencyType: "stateVariable",
            variableName: "mathsShadow",
          },
        };

        for (let arrayKey of arrayKeys) {
          let childIndices = [];
          let mathIndex = "1";
          if (stateValues.childIndexByArrayKey[arrayKey]) {
            childIndices = [stateValues.childIndexByArrayKey[arrayKey][0]];
            mathIndex = stateValues.childIndexByArrayKey[arrayKey][1] + 1;
          }
          dependenciesByKey[arrayKey] = {
            mathAndMathListChildren: {
              dependencyType: "child",
              childGroups: ["maths", "mathLists"],
              variableNames: ["value", "math" + mathIndex],
              variablesOptional: true,
              childIndices,
            },
          };
        }
        return { globalDependencies, dependenciesByKey };
      },
      arrayDefinitionByKey({
        globalDependencyValues,
        dependencyValuesByKey,
        arrayKeys,
      }) {
        let maths = {};

        for (let arrayKey of arrayKeys) {
          let child =
            dependencyValuesByKey[arrayKey].mathAndMathListChildren[0];

          if (child) {
            if (child.stateValues.value !== undefined) {
              let childValue = child.stateValues.value;
              if (
                globalDependencyValues.mergeMathLists &&
                Array.isArray(childValue.tree) &&
                childValue.tree[0] === "list"
              ) {
                let ind2 =
                  globalDependencyValues.childIndexByArrayKey[arrayKey][1];
                maths[arrayKey] = childValue.get_component(ind2);
              } else {
                maths[arrayKey] = childValue;
              }
            } else {
              let mathIndex =
                globalDependencyValues.childIndexByArrayKey[arrayKey][1] + 1;
              maths[arrayKey] = child.stateValues["math" + mathIndex];
            }
          } else if (globalDependencyValues.mathsShadow !== null) {
            maths[arrayKey] = globalDependencyValues.mathsShadow[arrayKey];
          }
        }

        return { setValue: { maths } };
      },
      async inverseArrayDefinitionByKey({
        desiredStateVariableValues,
        globalDependencyValues,
        dependencyValuesByKey,
        dependencyNamesByKey,
        stateValues,
        workspace,
      }) {
        if (globalDependencyValues.mergeMathLists) {
          let instructions = [];

          let childIndexByArrayKey = await stateValues.childIndexByArrayKey;

          let arrayKeysAddressed = [];

          for (let arrayKey in desiredStateVariableValues.maths) {
            if (!dependencyValuesByKey[arrayKey]) {
              continue;
            }

            if (arrayKeysAddressed.includes(arrayKey)) {
              continue;
            }

            let desiredValue;
            if (childIndexByArrayKey[arrayKey][2] !== undefined) {
              // found a math that has been split due to merging

              // array keys that are associated with this math child
              let firstInd =
                Number(arrayKey) - childIndexByArrayKey[arrayKey][1];
              let lastInd = firstInd + childIndexByArrayKey[arrayKey][2] - 1;

              // in case just one ind specified, merge with previous values
              if (!workspace.desiredMaths) {
                workspace.desiredMaths = [];
              }

              let desiredTree = ["list"];

              for (let i = firstInd; i <= lastInd; i++) {
                if (desiredStateVariableValues.maths[i] !== undefined) {
                  workspace.desiredMaths[i] = convertValueToMathExpression(
                    desiredStateVariableValues.maths[i],
                  );
                } else if (workspace.desiredMaths[i] === undefined) {
                  workspace.desiredMaths[i] = (await stateValues.maths)[i];
                }

                desiredTree.push(workspace.desiredMaths[i].tree);
                arrayKeysAddressed.push(i.toString());
              }

              desiredValue = me.fromAst(desiredTree);
            } else {
              desiredValue = desiredStateVariableValues.maths[arrayKey];
            }

            let child =
              dependencyValuesByKey[arrayKey].mathAndMathListChildren[0];

            if (child) {
              if (child.stateValues.value !== undefined) {
                instructions.push({
                  setDependency:
                    dependencyNamesByKey[arrayKey].mathAndMathListChildren,
                  desiredValue,
                  childIndex: 0,
                  variableIndex: 0,
                });
              } else {
                instructions.push({
                  setDependency:
                    dependencyNamesByKey[arrayKey].mathAndMathListChildren,
                  desiredValue,
                  childIndex: 0,
                  variableIndex: 1,
                });
              }
            }
          }

          return {
            success: true,
            instructions,
          };
        }

        let instructions = [];

        for (let arrayKey in desiredStateVariableValues.maths) {
          if (!dependencyValuesByKey[arrayKey]) {
            continue;
          }

          let child =
            dependencyValuesByKey[arrayKey].mathAndMathListChildren[0];

          if (child) {
            if (child.stateValues.value !== undefined) {
              instructions.push({
                setDependency:
                  dependencyNamesByKey[arrayKey].mathAndMathListChildren,
                desiredValue: desiredStateVariableValues.maths[arrayKey],
                childIndex: 0,
                variableIndex: 0,
              });
            } else {
              instructions.push({
                setDependency:
                  dependencyNamesByKey[arrayKey].mathAndMathListChildren,
                desiredValue: desiredStateVariableValues.maths[arrayKey],
                childIndex: 0,
                variableIndex: 1,
              });
            }
          }
        }

        return {
          success: true,
          instructions,
        };
      },
    };

    stateVariableDefinitions.math = {
      public: true,
      shadowingInstructions: {
        createComponentOfType: "math",
        attributesToShadow: [
          "displayDigits",
          "displayDecimals",
          "displaySmallAsZero",
          "padZeros",
        ],
      },
      returnDependencies: () => ({
        maths: {
          dependencyType: "stateVariable",
          variableName: "maths",
        },
      }),
      definition({ dependencyValues }) {
        let math;
        if (dependencyValues.maths.length === 0) {
          math = me.fromAst("\uff3f");
        } else if (dependencyValues.maths.length === 1) {
          math = dependencyValues.maths[0];
        } else {
          math = me.fromAst([
            "list",
            ...dependencyValues.maths.map((x) => x.tree),
          ]);
        }

        return { setValue: { math } };
      },
    };

    stateVariableDefinitions.nValues = {
      isAlias: true,
      targetVariableName: "nComponents",
    };

    stateVariableDefinitions.values = {
      isAlias: true,
      targetVariableName: "maths",
    };

    stateVariableDefinitions.latex = {
      additionalStateVariablesDefined: ["latexs"],
      public: true,
      shadowingInstructions: {
        createComponentOfType: "latex",
      },
      forRenderer: true,
      returnDependencies: () => ({
        mathAndMathListChildren: {
          dependencyType: "child",
          childGroups: ["maths", "mathLists"],
          variableNames: ["valueForDisplay", "latex", "latexs"],
          variablesOptional: true,
        },
        maximumNumber: {
          dependencyType: "stateVariable",
          variableName: "maximumNumber",
        },
        mergeMathLists: {
          dependencyType: "stateVariable",
          variableName: "mergeMathLists",
        },
        mathsShadow: {
          dependencyType: "stateVariable",
          variableName: "mathsShadow",
        },
        displayDigits: {
          dependencyType: "stateVariable",
          variableName: "displayDigits",
        },
        displayDecimals: {
          dependencyType: "stateVariable",
          variableName: "displayDecimals",
        },
        displaySmallAsZero: {
          dependencyType: "stateVariable",
          variableName: "displaySmallAsZero",
        },
        padZeros: {
          dependencyType: "stateVariable",
          variableName: "padZeros",
        },
      }),
      definition: function ({ dependencyValues, usedDefault }) {
        let latexs = [];
        let params = {};
        if (dependencyValues.padZeros) {
          if (usedDefault.displayDigits && !usedDefault.displayDecimals) {
            if (Number.isFinite(dependencyValues.displayDecimals)) {
              params.padToDecimals = dependencyValues.displayDecimals;
            }
          } else if (dependencyValues.displayDigits >= 1) {
            params.padToDigits = dependencyValues.displayDigits;
          }
        }
        if (dependencyValues.mathAndMathListChildren.length > 0) {
          for (let child of dependencyValues.mathAndMathListChildren) {
            if (child.stateValues.valueForDisplay) {
              let childValue = child.stateValues.valueForDisplay;

              if (
                dependencyValues.mergeMathLists &&
                Array.isArray(childValue.tree) &&
                childValue.tree[0] === "list"
              ) {
                for (let i = 0; i < childValue.tree.length - 1; i++) {
                  latexs.push(childValue.get_component(i).toLatex(params));
                }
              } else {
                latexs.push(child.stateValues.latex);
              }
            } else {
              latexs.push(...child.stateValues.latexs);
            }
          }
        } else if (dependencyValues.mathsShadow !== null) {
          latexs = dependencyValues.mathsShadow.map((x) =>
            roundForDisplay({
              value: x,
              dependencyValues,
              usedDefault,
            }).toLatex(params),
          );
        }

        let maxNum = dependencyValues.maximumNumber;
        if (maxNum !== null && latexs.length > maxNum) {
          maxNum = Math.max(0, Math.floor(maxNum));
          latexs = latexs.slice(0, maxNum);
        }

        let latex = latexs.join(", ");

        return { setValue: { latex, latexs } };
      },
    };

    stateVariableDefinitions.text = {
      public: true,
      shadowingInstructions: {
        createComponentOfType: "text",
      },
      additionalStateVariablesDefined: ["texts"],
      returnDependencies: () => ({
        mathAndMathListChildren: {
          dependencyType: "child",
          childGroups: ["maths", "mathLists"],
          variableNames: ["valueForDisplay", "text", "texts"],
          variablesOptional: true,
        },
        maximumNumber: {
          dependencyType: "stateVariable",
          variableName: "maximumNumber",
        },
        mergeMathLists: {
          dependencyType: "stateVariable",
          variableName: "mergeMathLists",
        },
        mathsShadow: {
          dependencyType: "stateVariable",
          variableName: "mathsShadow",
        },
      }),
      definition: function ({ dependencyValues }) {
        let texts = [];

        if (dependencyValues.mathAndMathListChildren.length > 0) {
          for (let child of dependencyValues.mathAndMathListChildren) {
            if (child.stateValues.valueForDisplay) {
              let childValue = child.stateValues.valueForDisplay;

              if (
                dependencyValues.mergeMathLists &&
                Array.isArray(childValue.tree) &&
                childValue.tree[0] === "list"
              ) {
                for (let i = 0; i < childValue.tree.length - 1; i++) {
                  texts.push(childValue.get_component(i).toString());
                }
              } else {
                texts.push(child.stateValues.text);
              }
            } else {
              texts.push(...child.stateValues.texts);
            }
          }
        } else if (dependencyValues.mathsShadow !== null) {
          texts = dependencyValues.mathsShadow.map((x) => x.toString());
        }

        let maxNum = dependencyValues.maximumNumber;
        if (maxNum !== null && texts.length > maxNum) {
          maxNum = Math.max(0, Math.floor(maxNum));
          texts = texts.slice(0, maxNum);
        }

        let text = texts.join(", ");

        return { setValue: { text, texts } };
      },
    };

    stateVariableDefinitions.componentNamesInList = {
      returnDependencies: () => ({
        mathAndMathListChildren: {
          dependencyType: "child",
          childGroups: ["maths", "mathLists"],
          variableNames: ["componentNamesInList"],
          variablesOptional: true,
        },
        maximumNumber: {
          dependencyType: "stateVariable",
          variableName: "maximumNumber",
        },
      }),
      definition: function ({ dependencyValues, componentInfoObjects }) {
        let componentNamesInList = [];

        for (let child of dependencyValues.mathAndMathListChildren) {
          if (
            componentInfoObjects.isInheritedComponentType({
              inheritedComponentType: child.componentType,
              baseComponentType: "mathList",
            })
          ) {
            componentNamesInList.push(
              ...child.stateValues.componentNamesInList,
            );
          } else {
            componentNamesInList.push(child.componentName);
          }
        }

        let maxNum = dependencyValues.maximumNumber;
        if (maxNum !== null && componentNamesInList.length > maxNum) {
          maxNum = Math.max(0, Math.floor(maxNum));
          componentNamesInList = componentNamesInList.slice(0, maxNum);
        }

        return { setValue: { componentNamesInList } };
      },
    };

    stateVariableDefinitions.nComponentsToDisplayByChild = {
      additionalStateVariablesDefined: ["nChildrenToRender"],
      returnDependencies: () => ({
        nComponents: {
          dependencyType: "stateVariable",
          variableName: "nComponents",
        },
        mathListChildren: {
          dependencyType: "child",
          childGroups: ["mathLists"],
          variableNames: ["nComponents"],
        },
        mathAndMathListChildren: {
          dependencyType: "child",
          childGroups: ["maths", "mathLists"],
          skipComponentNames: true,
        },
        parentNComponentsToDisplayByChild: {
          dependencyType: "parentStateVariable",
          parentComponentType: "mathList",
          variableName: "nComponentsToDisplayByChild",
        },
      }),
      definition: function ({
        dependencyValues,
        componentInfoObjects,
        componentName,
      }) {
        let nComponentsToDisplay = dependencyValues.nComponents;

        if (dependencyValues.parentNComponentsToDisplayByChild !== null) {
          // have a parent mathList, which could have limited
          // math of components to display
          nComponentsToDisplay =
            dependencyValues.parentNComponentsToDisplayByChild[componentName];
        }

        let nComponentsToDisplayByChild = {};

        let nComponentsSoFar = 0;
        let nChildrenToRender = 0;

        let nMathLists = 0;
        for (let child of dependencyValues.mathAndMathListChildren) {
          let nComponentsLeft = Math.max(
            0,
            nComponentsToDisplay - nComponentsSoFar,
          );
          if (nComponentsLeft > 0) {
            nChildrenToRender++;
          }
          if (
            componentInfoObjects.isInheritedComponentType({
              inheritedComponentType: child.componentType,
              baseComponentType: "mathList",
            })
          ) {
            let mathListChild = dependencyValues.mathListChildren[nMathLists];
            nMathLists++;

            let nComponentsForMathListChild = Math.min(
              nComponentsLeft,
              mathListChild.stateValues.nComponents,
            );

            nComponentsToDisplayByChild[mathListChild.componentName] =
              nComponentsForMathListChild;
            nComponentsSoFar += nComponentsForMathListChild;
          } else {
            nComponentsSoFar += 1;
          }
        }

        return {
          setValue: { nComponentsToDisplayByChild, nChildrenToRender },
        };
      },
      markStale: () => ({ updateRenderedChildren: true }),
    };

    return stateVariableDefinitions;
  }

  static adapters = [
    {
      stateVariable: "math",
      stateVariablesToShadow: [
        "displayDigits",
        "displayDecimals",
        "displaySmallAsZero",
        "padZeros",
      ],
    },
    "text",
  ];
}<|MERGE_RESOLUTION|>--- conflicted
+++ resolved
@@ -1,17 +1,7 @@
-<<<<<<< HEAD
-import InlineComponent from './abstract/InlineComponent';
-import me from 'math-expressions';
-import { returnGroupIntoComponentTypeSeparatedBySpacesOutsideParens } from './commonsugar/lists';
-import { convertValueToMathExpression, roundForDisplay } from '../utils/math';
-=======
 import InlineComponent from "./abstract/InlineComponent";
 import me from "math-expressions";
-import {
-  returnBreakStringsIntoComponentTypeBySpaces,
-  returnGroupIntoComponentTypeSeparatedBySpaces,
-} from "./commonsugar/lists";
+import { returnGroupIntoComponentTypeSeparatedBySpacesOutsideParens } from "./commonsugar/lists";
 import { convertValueToMathExpression, roundForDisplay } from "../utils/math";
->>>>>>> c9a7aa27
 
 export default class MathList extends InlineComponent {
   static componentType = "mathList";
@@ -77,44 +67,15 @@
   static returnSugarInstructions() {
     let sugarInstructions = super.returnSugarInstructions();
 
-<<<<<<< HEAD
-    let groupIntoMathsSeparatedBySpaces = returnGroupIntoComponentTypeSeparatedBySpacesOutsideParens({
-      componentType: "math"
-    });
-
-    sugarInstructions.push({
-      replacementFunction: function ({
-        matchedChildren
-      }) {
-        return groupIntoMathsSeparatedBySpaces({ matchedChildren });
-      }
-=======
     let groupIntoMathsSeparatedBySpaces =
-      returnGroupIntoComponentTypeSeparatedBySpaces({
+      returnGroupIntoComponentTypeSeparatedBySpacesOutsideParens({
         componentType: "math",
       });
-    let breakStringsIntoMathsBySpaces =
-      returnBreakStringsIntoComponentTypeBySpaces({
-        componentType: "math",
-      });
 
     sugarInstructions.push({
-      replacementFunction: function ({
-        matchedChildren,
-        isAttributeComponent = false,
-        createdFromMacro = false,
-      }) {
-        if (isAttributeComponent && !createdFromMacro) {
-          // if in attribute not created by a macros,
-          // then group expressions like 3$x+3 into a single match by wrapping with a math
-          return groupIntoMathsSeparatedBySpaces({ matchedChildren });
-        } else {
-          // otherwise, just break strings into pieces and wrap each piece with a math,
-          // leaving all othe components alone
-          return breakStringsIntoMathsBySpaces({ matchedChildren });
-        }
-      },
->>>>>>> c9a7aa27
+      replacementFunction: function ({ matchedChildren }) {
+        return groupIntoMathsSeparatedBySpaces({ matchedChildren });
+      },
     });
 
     return sugarInstructions;
