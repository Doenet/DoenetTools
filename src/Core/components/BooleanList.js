--- conflicted
+++ resolved
@@ -1,13 +1,5 @@
-<<<<<<< HEAD
-import InlineComponent from './abstract/InlineComponent';
-import { returnGroupIntoComponentTypeSeparatedBySpacesOutsideParens } from './commonsugar/lists';
-=======
 import InlineComponent from "./abstract/InlineComponent";
-import {
-  returnBreakStringsIntoComponentTypeBySpaces,
-  returnGroupIntoComponentTypeSeparatedBySpaces,
-} from "./commonsugar/lists";
->>>>>>> c9a7aa27
+import { returnGroupIntoComponentTypeSeparatedBySpacesOutsideParens } from "./commonsugar/lists";
 
 export default class BooleanList extends InlineComponent {
   static componentType = "booleanList";
@@ -44,38 +36,15 @@
 
   static returnSugarInstructions() {
     let sugarInstructions = super.returnSugarInstructions();
-<<<<<<< HEAD
-    let groupIntoBooleansSeparatedBySpaces = returnGroupIntoComponentTypeSeparatedBySpacesOutsideParens({
-      componentType: "boolean"
-    });
+    let groupIntoBooleansSeparatedBySpaces =
+      returnGroupIntoComponentTypeSeparatedBySpacesOutsideParens({
+        componentType: "boolean",
+      });
 
     sugarInstructions.push({
       replacementFunction: function ({ matchedChildren }) {
         return groupIntoBooleansSeparatedBySpaces({ matchedChildren });
-      }
-=======
-    let groupIntoBooleansSeparatedBySpaces =
-      returnGroupIntoComponentTypeSeparatedBySpaces({
-        componentType: "boolean",
-      });
-    let breakStringsIntoBooleansBySpaces =
-      returnBreakStringsIntoComponentTypeBySpaces({
-        componentType: "boolean",
-      });
-
-    sugarInstructions.push({
-      replacementFunction: function ({
-        matchedChildren,
-        isAttributeComponent = false,
-        createdFromMacro = false,
-      }) {
-        if (isAttributeComponent && !createdFromMacro) {
-          return groupIntoBooleansSeparatedBySpaces({ matchedChildren });
-        } else {
-          return breakStringsIntoBooleansBySpaces({ matchedChildren });
-        }
-      },
->>>>>>> c9a7aa27
+      },
     });
 
     return sugarInstructions;
