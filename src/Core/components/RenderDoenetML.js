import CompositeComponent from './abstract/CompositeComponent';
import * as serializeFunctions from '../utils/serializedStateProcessing';


export default class RenderDoenetML extends CompositeComponent {
  static componentType = "renderDoenetML";

  static assignNamesToReplacements = true;

  static stateVariableToEvaluateAfterReplacements = "needsReplacementsUpdatedWhenStale";

  static createAttributesObject(args) {
    let attributes = super.createAttributesObject(args);

    attributes.assignNamesSkip = {
      createPrimitiveOfType: "number"
    }

    attributes.codeSource = {
      createPrimitiveOfType: "string",
      createStateVariable: "rawCodeSource",
      defaultValue: null,
    }


    return attributes;


  }



  static returnStateVariableDefinitions() {

    let stateVariableDefinitions = super.returnStateVariableDefinitions();

    stateVariableDefinitions.codeSourceComponentName = {
      stateVariablesDeterminingDependencies: ["rawCodeSource"],
      returnDependencies({ stateValues }) {
        if (stateValues.rawCodeSource) {
          return {
            codeSourceComponentName: {
              dependencyType: "expandTargetName",
              target: stateValues.rawCodeSource
            }
          }
        } else {
          return {}
        }
      },
      definition({ dependencyValues }) {
        return { newValues: { codeSourceComponentName: dependencyValues.codeSourceComponentName } }
      }
    }

    stateVariableDefinitions.codeSource = {
      returnDependencies: () => ({
        codeSourceComponentName: {
          dependencyType: "stateVariable",
          variableName: "codeSourceComponentName"
        },
        codeViewerParent: {
          dependencyType: "parentIdentity",
          parentComponentType: "codeEditor"
        },
      }),
      definition: function ({ dependencyValues }) {
        console.log("dependencyValues",dependencyValues)
        if (dependencyValues.codeSourceComponentName){
          return { newValues: { codeSource: dependencyValues.codeSourceComponentName } }; 
        }else if(dependencyValues.codeViewerParent){
          return { newValues: { codeSource: dependencyValues.codeViewerParent.componentName } }; 
        }else{
          return { newValues: { codeSource: null } }; 
        }
     
      },
    }


    stateVariableDefinitions.doenetML = {
      stateVariablesDeterminingDependencies: ["codeSourceComponentName"],
      returnDependencies: ({ stateValues }) => ({
        doenetML: {
          dependencyType: "stateVariable",
          componentName: stateValues.codeSourceComponentName,
          variableName: "text",
          variablesOptional: true,
        }
      }),
      definition({ dependencyValues }) {
        let doenetML = "";

        if (dependencyValues.doenetML) {
          doenetML = dependencyValues.doenetML;
          if (typeof doenetML !== "string") {
            doenetML = "";
          }
        }

        return { setValue: { doenetML } };
      }

    }

    stateVariableDefinitions.readyToExpandWhenResolved = {
      returnDependencies: () => ({
        doenetML: {
          dependencyType: "stateVariable",
          variableName: "doenetML"
        },
      }),
      definition() {
        return { newValues: { readyToExpandWhenResolved: true } };
      },
    };

    stateVariableDefinitions.needsReplacementsUpdatedWhenStale = {
      returnDependencies: () => ({
  
        triggerUpdates: {
          dependencyType: "stateVariable",
          variableName: "triggerUpdates"
        }
      }),
      markStale() {
        return { updateReplacements: true }
      },
      definition() {
<<<<<<< HEAD
        return { newValues: { needsReplacementsUpdatedWhenStale: true } };
=======
        return { setValue: { readyToExpandWhenResolved: true } };
>>>>>>> d5a1e602
      },
    };

    stateVariableDefinitions.triggerUpdates = {
      defaultValue: true,
      returnDependencies: () => ({}),
      definition() {
        return { useEssentialOrDefaultValue: { triggerUpdates: {} } };
      },
      inverseDefinition({desiredStateVariableValues}) {
        return {
          success: true,
          instructions: [{
            setStateVariable: "triggerUpdates",
            value: desiredStateVariableValues.triggerUpdates,
          }]
         };
      }
    };


    return stateVariableDefinitions;

  }

  static async createSerializedReplacements({ component,
    componentInfoObjects, flags, workspace
  }) {

    let serializedComponents = [];

    let doenetML = (await component.stateValues.doenetML).trim();

    workspace.previousDoenetML = doenetML;

    try {
      let expandResult = await serializeFunctions.expandDoenetMLsToFullSerializedComponents({
        contentIds: [], doenetMLs: [doenetML],
        componentInfoObjects,
        flags,
        contentIdsToDoenetMLs: component.coreFunctions.contentIdsToDoenetMLs
      });

      serializedComponents = expandResult.fullSerializedComponents[0];

    } catch (e) {
      console.warn('error in user entered doenetML')
      console.warn(e.message);
      // throw e; //TODO: Need to communicate to user
      return { replacements: [] }
    }


    let namespaceStack = component.componentName.split('/').map(x => ({ namespace: x, componentCounts: {}, namesUsed: {} }))

    serializeFunctions.createComponentNames({
      serializedComponents,
      componentInfoObjects,
      namespaceStack,
    });

    serializeFunctions.restrictTNamesToNamespace({
      components: serializedComponents,
      namespace: `${component.componentName}/`
    })

    let processResult = serializeFunctions.processAssignNames({
      assignNames: component.doenetAttributes.assignNames,
      serializedComponents: serializedComponents,
      parentName: component.componentName,
      parentCreatesNewNamespace: true,
      componentInfoObjects,
      originalNamesAreConsistent: true,
    });

    return { replacements: processResult.serializedComponents };


  }

  static async calculateReplacementChanges({ component, componentChanges,
    componentInfoObjects, flags, workspace
  }) {


    let doenetML = (await component.stateValues.doenetML).trim();

    if (workspace.previousDoenetML === doenetML) {
      return [];
    }

    workspace.previousDoenetML = doenetML;


    // aways recreate?

    let replacements = (await this.createSerializedReplacements({
      component, componentInfoObjects, flags, workspace
    })).replacements;


    let replacementInstruction = {
      changeType: "add",
      changeTopLevelReplacements: true,
      firstReplacementInd: 0,
      numberReplacementsToReplace: component.replacements.length,
      serializedReplacements: replacements,
    };

    return [replacementInstruction];

  }

  async updateComponents(){
    let updateInstructions = [{
      updateType: "updateValue",
      componentName: this.componentName,
      stateVariable:"triggerUpdates",
      value: true,
    }];

    await this.coreFunctions.performUpdate({
      updateInstructions,
      // event: {
      //   verb: "selected",
      //   object: {
      //     componentName: this.componentName,
      //     componentType: this.componentType,
      //   },
      //   result: {
      //     response: newValue,
      //     responseText: newValue.toString(),
      //   }
      // },
    });
  }

  actions = {
    updateComponents: this.updateComponents.bind(
      new Proxy(this, this.readOnlyProxyHandler)
    )
  };

}<|MERGE_RESOLUTION|>--- conflicted
+++ resolved
@@ -127,11 +127,7 @@
         return { updateReplacements: true }
       },
       definition() {
-<<<<<<< HEAD
-        return { newValues: { needsReplacementsUpdatedWhenStale: true } };
-=======
-        return { setValue: { readyToExpandWhenResolved: true } };
->>>>>>> d5a1e602
+        return { setValue: { needsReplacementsUpdatedWhenStale: true } };
       },
     };
 
