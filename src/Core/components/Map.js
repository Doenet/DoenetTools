import CompositeComponent from "./abstract/CompositeComponent";
import { deepClone } from "../utils/deepFunctions";
import {
  markToCreateAllUniqueNames,
  processAssignNames,
} from "../utils/serializedStateProcessing";
import { convertAttributesForComponentType } from "../utils/copy";
import {
  gatherVariantComponents,
  setUpVariantSeedAndRng,
} from "../utils/variants";

export default class Map extends CompositeComponent {
  static componentType = "map";

  static assignNamesToReplacements = true;

  static createsVariants = true;

  static stateVariableToEvaluateAfterReplacements = "readyToExpandWhenResolved";

  static createAttributesObject() {
    let attributes = super.createAttributesObject();

    attributes.assignNamesSkip = {
      createPrimitiveOfType: "number",
    };
    attributes.behavior = {
      createComponentOfType: "text",
      createStateVariable: "behavior",
      defaultValue: "combination",
      public: true,
      trim: true,
    };
    attributes.isResponse = {
      leaveRaw: true,
    };

    attributes.asList = {
      createPrimitiveOfType: "boolean",
      createStateVariable: "asList",
      defaultValue: true,
    };

    return attributes;
  }

  static returnChildGroups() {
    return [
      {
        group: "templates",
        componentTypes: ["template"],
      },
      {
        group: "sources",
        componentTypes: ["sources"],
      },
    ];
  }

  static returnStateVariableDefinitions() {
    let stateVariableDefinitions = super.returnStateVariableDefinitions();

    stateVariableDefinitions.numSources = {
      additionalStateVariablesDefined: [
        "sourcesNames",
        "sourceAliases",
        "sourceIndexAliases",
      ],
      returnDependencies: () => ({
        sourcesChildren: {
          dependencyType: "child",
          childGroups: ["sources"],
          variableNames: ["alias", "indexAlias"],
        },
      }),
      definition: function ({ dependencyValues }) {
        return {
          setValue: {
            numSources: dependencyValues.sourcesChildren.length,
            sourcesNames: dependencyValues.sourcesChildren.map(
              (x) => x.componentName,
            ),
            sourceAliases: dependencyValues.sourcesChildren.map(
              (x) => x.stateValues.alias,
            ),
            sourceIndexAliases: dependencyValues.sourcesChildren.map(
              (x) => x.stateValues.indexAlias,
            ),
          },
        };
      },
    };

    stateVariableDefinitions.numIterates = {
      additionalStateVariablesDefined: ["minNIterates", "sourcesChildNames"],
      returnDependencies: () => ({
        sourcesChildren: {
          dependencyType: "child",
          childGroups: ["sources"],
          variableNames: ["numChildren", "childComponentNames"],
        },
      }),
      definition: function ({ dependencyValues }) {
        let numIterates = dependencyValues.sourcesChildren.map(
          (x) => x.stateValues.numChildren,
        );

        // calculate scalar minNIterates, a scalar holding the minimum value
        let minNIterates = Math.min(...numIterates);

        let sourcesChildNames = dependencyValues.sourcesChildren.map((x) => [
          ...x.stateValues.childComponentNames,
        ]);

        return { setValue: { numIterates, minNIterates, sourcesChildNames } };
      },
    };

    stateVariableDefinitions.template = {
      returnDependencies: () => ({
        templateChild: {
          dependencyType: "child",
          childGroups: ["templates"],
          variableNames: ["serializedChildren", "newNamespace", "asList"],
        },
      }),
      definition: function ({ dependencyValues }) {
        let templateChild = dependencyValues.templateChild[0];
        if (!templateChild) {
          return {
            setValue: { template: null },
          };
        }
        let childrenOfTemplate = templateChild.stateValues.serializedChildren;
        let template = {
          componentType: "template",
          state: { rendered: true },
          children: childrenOfTemplate,
          originalName: templateChild.componentName,
          attributes: {},
        };
        if (templateChild.stateValues.newNamespace) {
          template.attributes.newNamespace = { primitive: true };
        }
        if (templateChild.stateValues.asList) {
          template.attributes.asList = { primitive: true };
        }
        return {
          setValue: {
            template,
          },
        };
      },
    };

    stateVariableDefinitions.validBehavior = {
      returnDependencies: () => ({
        behavior: {
          dependencyType: "stateVariable",
          variableName: "behavior",
        },
        numIterates: {
          dependencyType: "stateVariable",
          variableName: "numIterates",
        },
      }),
      definition: function ({ dependencyValues }) {
        let validBehavior = true;
        let warnings = [];

        if (dependencyValues.behavior === "parallel") {
          // display warning if some sources activeChildren have differ numbers of iterates
          if (
            dependencyValues.numIterates
              .slice(1)
              .some((x) => x != dependencyValues.numIterates[0])
          ) {
            warnings.push({
              message:
                "<map> has parallel behavior but different numbers of iterates in sources." +
                " Extra iterates will be ignored.",
              level: 1,
            });
          }
        } else if (dependencyValues.behavior !== "combination") {
          warnings.push({
            message: `Invalid map behavior: "${dependencyValues.behavior}".`,
            level: 1,
          });
          validBehavior = false;
        }

        return { setValue: { validBehavior }, sendWarnings: warnings };
      },
    };

    stateVariableDefinitions.readyToExpandWhenResolved = {
      returnDependencies: () => ({
        validBehavior: {
          dependencyType: "stateVariable",
          variableName: "validBehavior",
        },
      }),
      // when this state variable is marked stale
      // it indicates we should update replacement
      // For this to work, must get value in replacement functions
      // so that the variable is marked fresh
      markStale: () => ({ updateReplacements: true }),
      definition: function () {
        // even with invalid behavior, still ready to expand
        // (it will just expand with zero replacements)
        return { setValue: { readyToExpandWhenResolved: true } };
      },
    };

    stateVariableDefinitions.isVariantComponent = {
      returnDependencies: () => ({}),
      definition: () => ({ setValue: { isVariantComponent: true } }),
    };

    stateVariableDefinitions.generatedVariantInfo = {
      returnDependencies: ({ sharedParameters, componentInfoObjects }) => ({
        variantSeed: {
          dependencyType: "value",
          value: sharedParameters.variantSeed,
        },
        variantDescendants: {
          dependencyType: "descendant",
          componentTypes: Object.keys(
            componentInfoObjects.componentTypesCreatingVariants,
          ),
          variableNames: ["isVariantComponent", "generatedVariantInfo"],
          useReplacementsForComposites: true,
          recurseToMatchedChildren: false,
          variablesOptional: true,
          includeNonActiveChildren: true,
          ignoreReplacementsOfEncounteredComposites: true,
        },
      }),
      definition({ dependencyValues, componentName }) {
        let generatedVariantInfo = {
          seed: dependencyValues.variantSeed,
          meta: {
            createdBy: componentName,
          },
        };

        let subvariants = (generatedVariantInfo.subvariants = []);
        for (let descendant of dependencyValues.variantDescendants) {
          if (descendant.stateValues.isVariantComponent) {
            subvariants.push(descendant.stateValues.generatedVariantInfo);
          } else if (descendant.stateValues.generatedVariantInfo) {
            subvariants.push(
              ...descendant.stateValues.generatedVariantInfo.subvariants,
            );
          }
        }

        return {
          setValue: {
            generatedVariantInfo,
          },
        };
      },
    };

    return stateVariableDefinitions;
  }

  static async createSerializedReplacements({
    component,
    workspace,
    componentInfoObjects,
  }) {
    // console.log(`create serialized replacements for ${component.componentName}`);

    let errors = [];
    let warnings = [];

    if (!(await component.stateValues.validBehavior)) {
      workspace.lastReplacementParameters = {
        sourcesNames: [],
        sourcesChildNames: [],
        behavior: undefined,
        numIterates: undefined,
        minNIterates: undefined,
      };
      return { replacements: [], errors, warnings };
    }

    workspace.lastReplacementParameters = {
      sourcesNames: await component.stateValues.sourcesNames,
      sourcesChildNames: await component.stateValues.sourcesChildNames,
      behavior: await component.stateValues.behavior,
      numIterates: await component.stateValues.numIterates,
      minNIterates: await component.stateValues.minNIterates,
      replacementsToWithhold: 0,
      withheldSubstitutionChildNames: [],
    };

    let replacements = [];

    if ((await component.stateValues.behavior) === "parallel") {
      for (
        let iter = 0;
        iter < (await component.stateValues.minNIterates);
        iter++
      ) {
<<<<<<< HEAD
        replacements.push(
          ...(await this.parallelReplacement({
            component,
            iter,
            componentInfoObjects,
          })),
        );
=======
        let res = await this.parallelReplacement({
          component,
          iter,
          componentInfoObjects,
          flags,
        });
        replacements.push(...res.replacements);
        errors.push(...res.errors);
        warnings.push(...res.warnings);
>>>>>>> 2798801f
      }
    } else {
      //behavior is combination
      // A better solution here?
      // https://stackoverflow.com/a/51470002
      let results = await this.recurseThroughCombinations({
        component,
        sourcesNumber: 0,
        iterateNumber: -1,
        componentInfoObjects,
      });
      replacements = results.replacements;
      errors.push(...results.errors);
      warnings.push(...results.warnings);
    }

    // console.log(`replacements of map`)
    // console.log(JSON.parse(JSON.stringify(replacements)));
    return { replacements, errors, warnings };
  }

<<<<<<< HEAD
  static async parallelReplacement({ component, iter, componentInfoObjects }) {
=======
  static async parallelReplacement({
    component,
    iter,
    componentInfoObjects,
    flags,
  }) {
    let errors = [];
    let warnings = [];

>>>>>>> 2798801f
    let replacements = [deepClone(await component.stateValues.template)];
    let newNamespace = component.attributes.newNamespace?.primitive;
    let compositeAttributesObj = this.createAttributesObject();

    // pass isResponse to replacements
    // (only isResponse will be copied, as it is only attribute with leaveRaw)

    let attributesFromComposite = convertAttributesForComponentType({
      attributes: component.attributes,
      componentType: replacements[0].componentType,
      componentInfoObjects,
      compositeAttributesObj,
      compositeCreatesNewNamespace: newNamespace,
    });
    if (!replacements[0].attributes) {
      replacements[0].attributes = {};
    }

    Object.assign(replacements[0].attributes, attributesFromComposite);

    if (
      !replacements[0].attributes.newNamespace?.primitive &&
      replacements[0].children
    ) {
      markToCreateAllUniqueNames(replacements[0].children);
    }

    let processResult = processAssignNames({
      assignNames: component.doenetAttributes.assignNames,
      serializedComponents: replacements,
      parentName: component.componentName,
      parentCreatesNewNamespace: newNamespace,
      componentInfoObjects,
      indOffset: iter,
    });
    errors.push(...processResult.errors);
    warnings.push(...processResult.warnings);

    replacements = processResult.serializedComponents;

    await addSharedParameters(
      replacements[0],
      component,
      Array(await component.stateValues.numSources).fill(iter),
    );

    return { replacements, errors, warnings };
  }

  static async recurseThroughCombinations({
    component,
    sourcesNumber,
    childnumberArray = [],
    iterateNumber,
    componentInfoObjects,
  }) {
    let errors = [];
    let warnings = [];

    let replacements = [];
    let newChildnumberArray = [...childnumberArray, 0];
    let newNamespace = component.attributes.newNamespace?.primitive;

    let numIterates = await component.stateValues.numIterates;
    let numSources = await component.stateValues.numSources;
    let template = await component.stateValues.template;

    let compositeAttributesObj = this.createAttributesObject();

    for (let iter = 0; iter < numIterates[sourcesNumber]; iter++) {
      newChildnumberArray[sourcesNumber] = iter;
      if (sourcesNumber >= numSources - 1) {
        iterateNumber++;

        let serializedComponents = [deepClone(template)];

        // pass isResponse to replacements
        // (only isResponse will be copied, as it is only attribute with leaveRaw)

        let attributesFromComposite = {};

        attributesFromComposite = convertAttributesForComponentType({
          attributes: component.attributes,
          componentType: serializedComponents[0].componentType,
          componentInfoObjects,
          compositeAttributesObj,
          compositeCreatesNewNamespace: newNamespace,
        });

        if (!serializedComponents[0].attributes) {
          serializedComponents[0].attributes = {};
        }

        Object.assign(
          serializedComponents[0].attributes,
          attributesFromComposite,
        );

        if (
          !serializedComponents[0].attributes.newNamespace?.primitive &&
          serializedComponents[0].children
        ) {
          markToCreateAllUniqueNames(serializedComponents[0].children);
        }

        let processResult = processAssignNames({
          assignNames: component.doenetAttributes.assignNames,
          serializedComponents,
          parentName: component.componentName,
          parentCreatesNewNamespace: newNamespace,
          componentInfoObjects,
          indOffset: iterateNumber,
        });
        errors.push(...processResult.errors);
        warnings.push(...processResult.warnings);

        let thisRepl = processResult.serializedComponents[0];

        await addSharedParameters(thisRepl, component, newChildnumberArray);

        replacements.push(thisRepl);
      } else {
        let results = await this.recurseThroughCombinations({
          component,
          sourcesNumber: sourcesNumber + 1,
          childnumberArray: newChildnumberArray,
          iterateNumber,
          componentInfoObjects,
        });
        replacements.push(...results.replacements);
        iterateNumber = results.iterateNumber;
        errors.push(...results.errors);
        warnings.push(...results.warnings);
      }
    }

    return { replacements, iterateNumber, errors, warnings };
  }

  static async calculateReplacementChanges({
    component,
    components,
    workspace,
    componentInfoObjects,
  }) {
    // console.log(`calculate replacement changes for ${component.componentName}`)

    // TODO: don't yet have a way to return errors and warnings!
    let errors = [];
    let warnings = [];

    let replacementChanges = [];

    // if invalid behavior, have no replacements
    if (!(await component.stateValues.validBehavior)) {
      workspace.lastReplacementParameters = {
        sourcesNames: [],
        sourcesChildNames: [],
        behavior: undefined,
        numIterates: undefined,
        minNIterates: undefined,
        replacementsToWithhold: 0,
        withheldSubstitutionChildNames: [],
      };

      if (component.replacements.length > 0) {
        let replacementInstruction = {
          changeType: "delete",
          changeTopLevelReplacements: true,
          firstReplacementInd: 0,
          numberReplacementsToDelete: component.replacements.length,
          replacementsToWithhold: 0,
        };

        replacementChanges.push(replacementInstruction);
      }
      return replacementChanges;
    }

    let lrp = workspace.lastReplacementParameters;
    let recreateReplacements = false;

    let allSameSourcesNames = true;

    let numSources = await component.stateValues.numSources;
    let sourcesNames = await component.stateValues.sourcesNames;

    if (numSources !== lrp.sourcesNames.length) {
      allSameSourcesNames = false;
    } else {
      for (let ind = 0; ind < numSources; ind++) {
        if (sourcesNames[ind] !== lrp.sourcesNames[ind]) {
          allSameSourcesNames = false;
          break;
        }
      }
    }

    // if sources names or behavior changed,
    // need to recalculate all replacements

    let numIterates = await component.stateValues.numIterates;
    let sourcesChildNames = await component.stateValues.sourcesChildNames;
    let behavior = await component.stateValues.behavior;

    if (!allSameSourcesNames || lrp.behavior !== (await behavior)) {
      recreateReplacements = true;
    } else {
      // same substitution names and behavior

      let allSameChildSubstitutionNames = true;

      if (lrp.numIterates === undefined) {
        recreateReplacements = true;
      } else {
        for (let ind = 0; ind < numSources; ind++) {
          let currentNIters = numIterates[ind];
          let prevNIters = lrp.numIterates[ind];
          if (currentNIters !== prevNIters) {
            allSameChildSubstitutionNames = false;
          }
          let minNiters = Math.min(currentNIters, prevNIters);
          for (let ind2 = 0; ind2 < minNiters; ind2++) {
            if (
              sourcesChildNames[ind][ind2] != lrp.sourcesChildNames[ind][ind2]
            ) {
              recreateReplacements = true;
              allSameChildSubstitutionNames = false;
              break;
            }
          }
          if (recreateReplacements) {
            break;
          }
        }
      }

      if (allSameChildSubstitutionNames) {
        // if all childSubstitutionNames are unchanged, don't do anything
        return [];
      }

      // for combinations with more than one substitution,
      // just recreate everything if iterates have changed
      // TODO: actually calculate changes in this case rather than completely redoing
      if (behavior === "combination" && numSources > 1) {
        recreateReplacements = true;
      }
    }

    if (recreateReplacements) {
      let replacementResults = await this.createSerializedReplacements({
        component,
        workspace,
        componentInfoObjects,
<<<<<<< HEAD
      }).replacements;
=======
        flags,
      });

      let newSerializedReplacements = replacementResults.replacements;
      errors.push(...replacementResults.errors);
      warnings.push(...replacementResults.warnings);
>>>>>>> 2798801f

      let replacementInstruction = {
        changeType: "add",
        changeTopLevelReplacements: true,
        firstReplacementInd: 0,
        numberReplacementsToReplace: component.replacements.length,
        serializedReplacements: newSerializedReplacements,
        replacementsToWithhold: 0,
      };

      replacementChanges.push(replacementInstruction);

      workspace.lastReplacementParameters = {
        sourcesNames,
        sourcesChildNames,
        behavior,
        numIterates,
        minNIterates: await component.stateValues.minNIterates,
        replacementsToWithhold: 0,
        withheldSubstitutionChildNames: [],
      };

      return replacementChanges;
    }

    // parallel or combination with just one sources (which behaves as parallel)

    let currentMinNIterates = await component.stateValues.minNIterates;
    let prevMinNIterates = lrp.minNIterates;
    let newReplacementsToWithhold = 0;
    let currentReplacementsToWithhold = component.replacementsToWithhold;
    if (!currentReplacementsToWithhold) {
      currentReplacementsToWithhold = 0;
    }
    let withheldSubstitutionChildNames = lrp.withheldSubstitutionChildNames;

    // Check if any previous substitution child names
    // or any previously withheld child names
    // correspond to components that are now deleted

    let foundDeletedSourcesChild = false;
    if (currentMinNIterates < prevMinNIterates) {
      for (let ind = 0; ind < numSources; ind++) {
        for (let ind2 = currentMinNIterates; ind2 < prevMinNIterates; ind2++) {
          if (components[lrp.sourcesChildNames[ind][ind2]] === undefined) {
            foundDeletedSourcesChild = true;
          }
        }
      }

      if (!foundDeletedSourcesChild) {
        // check if any of the previously withheld substitutionChildNames are deleted
        for (let nameArray of lrp.withheldSubstitutionChildNames) {
          for (let name of nameArray) {
            if (components[name] === undefined) {
              foundDeletedSourcesChild = true;
            }
          }
        }
      }
    }

    if (foundDeletedSourcesChild) {
      // delete all the extra replacements
      let firstReplacementToDelete = Math.min(
        currentMinNIterates,
        prevMinNIterates,
      );
      let numberReplacementsToDelete =
        component.replacements.length - firstReplacementToDelete;
      let replacementInstruction = {
        changeType: "delete",
        changeTopLevelReplacements: true,
        firstReplacementInd: firstReplacementToDelete,
        numberReplacementsToDelete,
        replacementsToWithhold: 0,
      };
      replacementChanges.push(replacementInstruction);

      withheldSubstitutionChildNames = [];
      currentReplacementsToWithhold = 0;
    }

    // if have fewer iterates than before
    // mark old replacements as hidden
    // unless one of the former sources child names does not exist
    if (currentMinNIterates < prevMinNIterates) {
      if (!foundDeletedSourcesChild) {
        newReplacementsToWithhold =
          component.replacements.length - currentMinNIterates;

        let replacementInstruction = {
          changeType: "changeReplacementsToWithhold",
          replacementsToWithhold: newReplacementsToWithhold,
        };
        replacementChanges.push(replacementInstruction);

        for (let ind = 0; ind < numSources; ind++) {
          let withheldNames = lrp.withheldSubstitutionChildNames[ind];
          if (withheldNames) {
            withheldNames = [...withheldNames];
          } else {
            withheldNames = [];
          }
          withheldNames = new Set([
            ...lrp.sourcesChildNames[ind].slice(currentMinNIterates),
            ...withheldNames,
          ]);

          withheldSubstitutionChildNames[ind] = withheldNames;
        }
      }
    } else if (currentMinNIterates > prevMinNIterates) {
      let numReplacementsToAdd = currentMinNIterates - prevMinNIterates;

      if (currentReplacementsToWithhold > 0) {
        if (currentReplacementsToWithhold >= numReplacementsToAdd) {
          newReplacementsToWithhold =
            currentReplacementsToWithhold - numReplacementsToAdd;
          numReplacementsToAdd = 0;

          let replacementInstruction = {
            changeType: "changeReplacementsToWithhold",
            replacementsToWithhold: newReplacementsToWithhold,
          };
          replacementChanges.push(replacementInstruction);
        } else {
          numReplacementsToAdd -= currentReplacementsToWithhold;
          prevMinNIterates += currentReplacementsToWithhold;
          newReplacementsToWithhold = 0;
          // don't need to send changedReplacementsToWithold instructions
          // since will send add instructions,
          // which will also recalculate replacements in parent
        }
      }

      if (numReplacementsToAdd > 0) {
        let replacements = [];

        for (let iter = prevMinNIterates; iter < currentMinNIterates; iter++) {
<<<<<<< HEAD
          replacements.push(
            ...(await this.parallelReplacement({
              component,
              iter,
              componentInfoObjects,
            })),
          );
        }

        let nAssignNames = 0;
        if (component.doenetAttributes.assignNames) {
          nAssignNames = component.doenetAttributes.assignNames.length;
=======
          let res = await this.parallelReplacement({
            component,
            iter,
            componentInfoObjects,
            flags,
          });
          replacements.push(...res.replacements);
          errors.push(...res.errors);
          warnings.push(...res.warnings);
>>>>>>> 2798801f
        }

        let replacementInstruction = {
          changeType: "add",
          changeTopLevelReplacements: true,
          firstReplacementInd: prevMinNIterates,
          serializedReplacements: replacements,
          replacementsToWithhold: 0,
          assignNamesOffset: prevMinNIterates,
        };
        replacementChanges.push(replacementInstruction);
      }
    }

    workspace.lastReplacementParameters = {
      sourcesNames,
      sourcesChildNames,
      behavior,
      numIterates,
      minNIterates: currentMinNIterates,
      replacementsToWithhold: newReplacementsToWithhold,
      withheldSubstitutionChildNames,
    };

    // console.log("replacementChanges");
    // console.log(replacementChanges);
    return replacementChanges;
  }

  static setUpVariant({
    serializedComponent,
    sharedParameters,
    descendantVariantComponents,
  }) {
    setUpVariantSeedAndRng({
      serializedComponent,
      sharedParameters,
      descendantVariantComponents,
      useSubpartVariantRng: true,
    });
  }

  static determineNumberOfUniqueVariants({
    serializedComponent,
    componentInfoObjects,
  }) {
    let numberOfVariants = serializedComponent.variants?.numberOfVariants;

    if (numberOfVariants !== undefined) {
      return { success: true, numberOfVariants };
    }

    let descendantVariantComponents = gatherVariantComponents({
      serializedComponents: serializedComponent.children,
      componentInfoObjects,
    });

    let numberOfVariantsByDescendant = [];
    for (let descendant of descendantVariantComponents) {
      let descendantClass =
        componentInfoObjects.allComponentClasses[descendant.componentType];
      let result = descendantClass.determineNumberOfUniqueVariants({
        serializedComponent: descendant,
        componentInfoObjects,
      });
      if (!result.success) {
        return { success: false };
      }
      numberOfVariantsByDescendant.push(result.numberOfVariants);
    }

    if (
      numberOfVariantsByDescendant.length === 1 &&
      numberOfVariantsByDescendant[0] === 1
    ) {
      // just have a template with one variant
      // so will have a single variant even if don't know how many times the template is repeated
      serializedComponent.variants.numberOfVariants = 1;

      return {
        success: true,
        numberOfVariants: 1,
      };
    }

    return { success: false };
  }

  static getUniqueVariant({
    serializedComponent,
    variantIndex,
    componentInfoObjects,
  }) {
    let numberOfVariants = serializedComponent.variants?.numberOfVariants;
    if (numberOfVariants === undefined) {
      return { success: false };
    }

    if (
      !Number.isInteger(variantIndex) ||
      variantIndex < 1 ||
      variantIndex > numberOfVariants
    ) {
      return { success: false };
    }

    // so far, only have case where don't have any variants
    // so variantIndex will be one and we don't have subvariants

    let desiredVariant = { index: variantIndex };
    return { success: true, desiredVariant };
  }
}

async function addSharedParameters(thisRepl, component, newChildnumberArray) {
  let addToPars = (thisRepl.doenetAttributes.addToSharedParameters = []);
  let sourcesNames = await component.stateValues.sourcesNames;

  for (let [ind, alias] of (
    await component.stateValues.sourceAliases
  ).entries()) {
    if (alias) {
      let sourcesName = sourcesNames[ind];

      addToPars.push({
        parameterName: "sourceNameMappings",
        key: alias,
        value: {
          name: sourcesName,
          childNumber: newChildnumberArray[ind],
        },
      });
    }
  }

  for (let [ind, indexAlias] of (
    await component.stateValues.sourceIndexAliases
  ).entries()) {
    if (indexAlias) {
      addToPars.push({
        parameterName: "sourceIndexMappings",
        key: indexAlias,
        value: newChildnumberArray[ind] + 1,
      });
    }
  }
}<|MERGE_RESOLUTION|>--- conflicted
+++ resolved
@@ -307,25 +307,14 @@
         iter < (await component.stateValues.minNIterates);
         iter++
       ) {
-<<<<<<< HEAD
-        replacements.push(
-          ...(await this.parallelReplacement({
-            component,
-            iter,
-            componentInfoObjects,
-          })),
-        );
-=======
         let res = await this.parallelReplacement({
           component,
           iter,
           componentInfoObjects,
-          flags,
         });
         replacements.push(...res.replacements);
         errors.push(...res.errors);
         warnings.push(...res.warnings);
->>>>>>> 2798801f
       }
     } else {
       //behavior is combination
@@ -347,19 +336,10 @@
     return { replacements, errors, warnings };
   }
 
-<<<<<<< HEAD
   static async parallelReplacement({ component, iter, componentInfoObjects }) {
-=======
-  static async parallelReplacement({
-    component,
-    iter,
-    componentInfoObjects,
-    flags,
-  }) {
     let errors = [];
     let warnings = [];
 
->>>>>>> 2798801f
     let replacements = [deepClone(await component.stateValues.template)];
     let newNamespace = component.attributes.newNamespace?.primitive;
     let compositeAttributesObj = this.createAttributesObject();
@@ -615,16 +595,11 @@
         component,
         workspace,
         componentInfoObjects,
-<<<<<<< HEAD
-      }).replacements;
-=======
-        flags,
       });
 
       let newSerializedReplacements = replacementResults.replacements;
       errors.push(...replacementResults.errors);
       warnings.push(...replacementResults.warnings);
->>>>>>> 2798801f
 
       let replacementInstruction = {
         changeType: "add",
@@ -765,30 +740,14 @@
         let replacements = [];
 
         for (let iter = prevMinNIterates; iter < currentMinNIterates; iter++) {
-<<<<<<< HEAD
-          replacements.push(
-            ...(await this.parallelReplacement({
-              component,
-              iter,
-              componentInfoObjects,
-            })),
-          );
-        }
-
-        let nAssignNames = 0;
-        if (component.doenetAttributes.assignNames) {
-          nAssignNames = component.doenetAttributes.assignNames.length;
-=======
           let res = await this.parallelReplacement({
             component,
             iter,
             componentInfoObjects,
-            flags,
           });
           replacements.push(...res.replacements);
           errors.push(...res.errors);
           warnings.push(...res.warnings);
->>>>>>> 2798801f
         }
 
         let replacementInstruction = {
