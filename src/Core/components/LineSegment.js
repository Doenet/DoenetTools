--- conflicted
+++ resolved
@@ -9,19 +9,11 @@
     Object.assign(this.actions, {
       moveLineSegment: this.moveLineSegment.bind(this),
       lineSegmentClicked: this.lineSegmentClicked.bind(this),
-      mouseDownOnLineSegment: this.mouseDownOnLineSegment.bind(this),
+      lineSegmentFocused: this.lineSegmentFocused.bind(this),
     });
 
-<<<<<<< HEAD
-  actions = {
-    moveLineSegment: this.moveLineSegment.bind(this),
-    lineSegmentClicked: this.lineSegmentClicked.bind(this),
-    lineSegmentFocused: this.lineSegmentFocused.bind(this),
-  };
-=======
   }
   static componentType = "lineSegment";
->>>>>>> 8f5418ed
 
   static createAttributesObject() {
     let attributes = super.createAttributesObject();
