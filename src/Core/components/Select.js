<<<<<<< HEAD
import CompositeComponent from './abstract/CompositeComponent';
import { enumerateSelectionCombinations, enumerateCombinations } from '../utils/enumeration';
import { deepClone } from '../utils/deepFunctions';
import { markToCreateAllUniqueNames, processAssignNames } from '../utils/serializedStateProcessing';
import { returnGroupIntoComponentTypeSeparatedBySpacesOutsideParens } from './commonsugar/lists';
import { gatherVariantComponents } from '../utils/variants';
=======
import CompositeComponent from "./abstract/CompositeComponent";
import {
  enumerateSelectionCombinations,
  enumerateCombinations,
} from "../utils/enumeration";
import { deepClone } from "../utils/deepFunctions";
import {
  markToCreateAllUniqueNames,
  processAssignNames,
} from "../utils/serializedStateProcessing";
import { returnGroupIntoComponentTypeSeparatedBySpaces } from "./commonsugar/lists";
import { gatherVariantComponents } from "../utils/variants";
>>>>>>> c9a7aa27

export default class Select extends CompositeComponent {
  static componentType = "select";

  // static assignNewNamespaceToAllChildrenExcept = Object.keys(this.createAttributesObject()).map(x => x.toLowerCase());
  static assignNamesToReplacements = true;

  static createsVariants = true;

  static includeBlankStringChildren = true;
  static removeBlankStringChildrenPostSugar = true;

  static createAttributesObject() {
    let attributes = super.createAttributesObject();
    attributes.assignNamesSkip = {
      createPrimitiveOfType: "number",
    };
    attributes.numberToSelect = {
      createComponentOfType: "integer",
      createStateVariable: "numberToSelect",
      defaultValue: 1,
      public: true,
    };
    attributes.withReplacement = {
      createComponentOfType: "boolean",
      createStateVariable: "withReplacement",
      defaultValue: false,
      public: true,
    };
    attributes.type = {
      createPrimitiveOfType: "string",
    };
    attributes.addLevelToAssignNames = {
      createPrimitiveOfType: "boolean",
      createStateVariable: "addLevelToAssignNames",
      defaultValue: false,
    };

    return attributes;
  }

  static returnSugarInstructions() {
    let sugarInstructions = super.returnSugarInstructions();

    function breakStringsMacrosIntoOptionsBySpaces({
      matchedChildren,
      componentAttributes,
      componentInfoObjects,
    }) {
<<<<<<< HEAD

      // only if all children are strings or macros
      if (!matchedChildren.every(child =>
        typeof child === "string" ||
        child.doenetAttributes?.createdFromMacro
      )) {
        return { success: false }
=======
      // only if all children are strings or options
      if (
        !matchedChildren.every(
          (child) =>
            typeof child === "string" ||
            (child.doenetAttributes && child.doenetAttributes.createdFromMacro),
        )
      ) {
        return { success: false };
>>>>>>> c9a7aa27
      }

      let type;
      if (componentAttributes.type) {
        type = componentAttributes.type;
      } else {
        type = "math";
      }

      if (!["math", "text", "number", "boolean"].includes(type)) {
        console.warn(`Invalid type ${type}`);
        type = "math";
      }

      // break any string by white space and wrap pieces with option and type
<<<<<<< HEAD
      let groupIntoComponentTypesSeparatedBySpaces = returnGroupIntoComponentTypeSeparatedBySpacesOutsideParens({
        componentType: type, forceComponentType: true
      });
=======
      let groupIntoComponentTypesSeparatedBySpaces =
        returnGroupIntoComponentTypeSeparatedBySpaces({
          componentType: type,
          forceComponentType: true,
        });
>>>>>>> c9a7aa27
      let result = groupIntoComponentTypesSeparatedBySpaces({
        matchedChildren,
        componentInfoObjects,
      });

      if (result.success) {
        let newChildren = result.newChildren.map((child) => ({
          componentType: "option",
          children: [child],
        }));

        let newAttributes = {
          addLevelToAssignNames: {
            primitive: true,
          },
        };

        return {
          success: true,
          newChildren,
          newAttributes,
        };
      } else {
        return { success: false };
      }
    }

    sugarInstructions.push({
      replacementFunction: breakStringsMacrosIntoOptionsBySpaces,
    });

    return sugarInstructions;
  }

  static returnChildGroups() {
    return [
      {
        group: "options",
        componentTypes: ["option"],
      },
    ];
  }

  static returnStateVariableDefinitions() {
    let stateVariableDefinitions = super.returnStateVariableDefinitions();

    stateVariableDefinitions.variants = {
      returnDependencies: () => ({
        variants: {
          dependencyType: "variants",
        },
      }),
      definition: function ({ dependencyValues }) {
        return { setValue: { variants: dependencyValues.variants } };
      },
    };

    stateVariableDefinitions.currentVariantName = {
      returnDependencies: ({ sharedParameters }) => ({
        variantName: {
          dependencyType: "value",
          value: sharedParameters.variantName,
        },
      }),
      definition: ({ dependencyValues }) => ({
        setValue: { currentVariantName: dependencyValues.variantName },
      }),
    };

    stateVariableDefinitions.allVariantNames = {
      returnDependencies: ({ sharedParameters }) => ({
        allVariantNames: {
          dependencyType: "value",
          value: sharedParameters.allVariantNames,
        },
      }),
      definition: ({ dependencyValues }) => ({
        setValue: { allVariantNames: dependencyValues.allVariantNames },
      }),
    };

    stateVariableDefinitions.nOptions = {
      additionalStateVariablesDefined: ["optionChildren"],
      returnDependencies: () => ({
        optionChildren: {
          dependencyType: "child",
          childGroups: ["options"],
          variableNames: ["selectForVariants", "selectWeight"],
        },
      }),
      definition({ dependencyValues }) {
        return {
          setValue: {
            optionChildren: dependencyValues.optionChildren,
            nOptions: dependencyValues.optionChildren.length,
          },
        };
      },
    };

    stateVariableDefinitions.availableVariants = {
      returnDependencies: () => ({
        optionChildren: {
          dependencyType: "stateVariable",
          variableName: "optionChildren",
        },
        numberToSelect: {
          dependencyType: "stateVariable",
          variableName: "numberToSelect",
        },
        allVariantNames: {
          dependencyType: "stateVariable",
          variableName: "allVariantNames",
        },
      }),
      definition: function ({ dependencyValues }) {
        let availableVariants = {};
        for (let [
          ind,
          optionChild,
        ] of dependencyValues.optionChildren.entries()) {
          for (let variantName of optionChild.stateValues.selectForVariants) {
            let variantLower = variantName.toLowerCase();
            if (availableVariants[variantLower] === undefined) {
              availableVariants[variantLower] = [];
            }
            availableVariants[variantLower].push(ind + 1);
          }
        }

        for (let variantName in availableVariants) {
          if (
            availableVariants[variantName].length !==
            dependencyValues.numberToSelect
          ) {
            throw Error(
              "Invalid variant name for select.  Variant name " +
                variantName +
                " appears in " +
                availableVariants[variantName].length +
                " options but number to select is " +
                numberToSelect,
            );
          }
        }

        if (Object.keys(availableVariants).length > 0) {
          // if have at least one variant specified,
          // then require that all possible variants have a variant specified
          for (let variantName of dependencyValues.allVariantNames) {
            if (!(variantName in availableVariants)) {
              throw Error(
                "Some variants are specified for select but no options are specified for possible variant name: " +
                  variantName,
              );
            }
          }
          for (let variantName in availableVariants) {
            if (!dependencyValues.allVariantNames.includes(variantName)) {
              throw Error(
                "Variant name " +
                  variantName +
                  " that is specified for select is not a possible variant name.",
              );
            }
          }
        }

        return {
          setValue: { availableVariants },
        };
      },
    };

    stateVariableDefinitions.selectedIndices = {
      immutable: true,
      hasEssential: true,
      shadowVariable: true,
      returnDependencies: ({ sharedParameters }) => ({
        numberToSelect: {
          dependencyType: "stateVariable",
          variableName: "numberToSelect",
        },
        withReplacement: {
          dependencyType: "stateVariable",
          variableName: "withReplacement",
        },
        optionChildren: {
          dependencyType: "stateVariable",
          variableName: "optionChildren",
        },
        nOptions: {
          dependencyType: "stateVariable",
          variableName: "nOptions",
        },
        currentVariantName: {
          dependencyType: "stateVariable",
          variableName: "currentVariantName",
        },
        variants: {
          dependencyType: "stateVariable",
          variableName: "variants",
        },
        availableVariants: {
          dependencyType: "stateVariable",
          variableName: "availableVariants",
        },
        variantRng: {
          dependencyType: "value",
          value: sharedParameters.variantRng,
          doNotProxy: true,
        },
      }),
      definition: function ({ dependencyValues }) {
        // console.log(`definition of selected Indices`)
        // console.log(dependencyValues);

        if (
          !(dependencyValues.numberToSelect >= 1) ||
          dependencyValues.nOptions === 0
        ) {
          return {
            setEssentialValue: { selectedIndices: [] },
            setValue: { selectedIndices: [] },
          };
        }

        // if desiredIndices is specfied, use those
        if (
          dependencyValues.variants &&
          dependencyValues.variants.desiredVariant !== undefined
        ) {
          let desiredIndices = dependencyValues.variants.desiredVariant.indices;
          if (desiredIndices !== undefined) {
            if (desiredIndices.length !== dependencyValues.numberToSelect) {
              throw Error(
                "Number of indices specified for select must match number to select",
              );
            }
            desiredIndices = desiredIndices.map(Number);
            if (!desiredIndices.every(Number.isInteger)) {
              throw Error("All indices specified for select must be integers");
            }
            let n = dependencyValues.nOptions;
            desiredIndices = desiredIndices.map(
              (x) => ((((x - 1) % n) + n) % n) + 1,
            );

            return {
              setEssentialValue: { selectedIndices: desiredIndices },
              setValue: { selectedIndices: desiredIndices },
            };
          }
        }

        // first check if have a variant for which options are specified
        let variantOptions =
          dependencyValues.availableVariants[
            dependencyValues.currentVariantName
          ];

        if (variantOptions !== undefined) {
          if (dependencyValues.numberToSelect > 1) {
            // shallow copy to remove proxy so can shuffle
            variantOptions = [...variantOptions];

            // first shuffle the array of indices
            // https://stackoverflow.com/a/12646864
            for (let i = dependencyValues.numberToSelect - 1; i > 0; i--) {
              const rand = dependencyValues.variantRng();
              const j = Math.floor(rand * (i + 1));
              [variantOptions[i], variantOptions[j]] = [
                variantOptions[j],
                variantOptions[i],
              ];
            }
          }
          return {
            setEssentialValue: { selectedIndices: variantOptions },
            setValue: { selectedIndices: variantOptions },
          };
        }

        let selectedIndices = [];

        let numberUniqueRequired = 1;
        if (!dependencyValues.withReplacement) {
          numberUniqueRequired = dependencyValues.numberToSelect;
        }

        if (numberUniqueRequired > dependencyValues.nOptions) {
          throw Error(
            "Cannot select " +
              numberUniqueRequired +
              " components from only " +
              dependencyValues.nOptions,
          );
        }

        // normalize selectWeights to sum to 1
        let selectWeightByChild = dependencyValues.optionChildren.map(
          (x) => x.stateValues.selectWeight,
        );
        let totalWeight = selectWeightByChild.reduce((a, c) => a + c);
        selectWeightByChild = selectWeightByChild.map((x) => x / totalWeight);

        //https://stackoverflow.com/a/44081700
        let cumulativeWeights = selectWeightByChild.reduce(
          (a, x, i) => [...a, x + (a[i - 1] || 0)],
          [],
        );
        let indsRemaining = [...Array(cumulativeWeights.length).keys()].map(
          (x) => x + 1,
        );

        for (let ind = 0; ind < dependencyValues.numberToSelect; ind++) {
          // random number in [0, 1)
          let rand = dependencyValues.variantRng();

          // find largest index where cumulativeWeight is larger than rand
          // using binary search
          let start = -1,
            end = cumulativeWeights.length - 1;
          while (start < end - 1) {
            let mid = Math.floor((start + end) / 2); // mid point
            if (cumulativeWeights[mid] > rand) {
              end = mid;
            } else {
              start = mid;
            }
          }

          let selectedInd = indsRemaining[end];
          selectedIndices.push(selectedInd);

          if (
            !dependencyValues.withReplacement &&
            ind < dependencyValues.numberToSelect - 1
          ) {
            // remove selected index and renormalize weights
            selectWeightByChild.splice(end, 1);
            indsRemaining.splice(end, 1);
            totalWeight = selectWeightByChild.reduce((a, c) => a + c);
            selectWeightByChild = selectWeightByChild.map(
              (x) => x / totalWeight,
            );
            cumulativeWeights = selectWeightByChild.reduce(
              (a, x, i) => [...a, x + (a[i - 1] || 0)],
              [],
            );
          }
        }

        return {
          setEssentialValue: { selectedIndices },
          setValue: { selectedIndices },
        };
      },
    };

    stateVariableDefinitions.isVariantComponent = {
      returnDependencies: () => ({}),
      definition: () => ({ setValue: { isVariantComponent: true } }),
    };

    stateVariableDefinitions.generatedVariantInfo = {
      providePreviousValuesInDefinition: true,
      returnDependencies: ({ componentInfoObjects }) => ({
        selectedIndices: {
          dependencyType: "stateVariable",
          variableName: "selectedIndices",
        },
        variantDescendants: {
          dependencyType: "descendant",
          componentTypes: Object.keys(
            componentInfoObjects.componentTypesCreatingVariants,
          ),
          variableNames: ["isVariantComponent", "generatedVariantInfo"],
          useReplacementsForComposites: true,
          recurseToMatchedChildren: false,
          variablesOptional: true,
          includeNonActiveChildren: true,
          ignoreReplacementsOfEncounteredComposites: true,
        },
      }),
      definition({ dependencyValues, componentName, previousValues }) {
        let generatedVariantInfo = {
          indices: dependencyValues.selectedIndices,
          meta: { createdBy: componentName },
        };

        let subvariants = (generatedVariantInfo.subvariants = []);

        for (let descendant of dependencyValues.variantDescendants) {
          if (descendant.stateValues.isVariantComponent) {
            subvariants.push(descendant.stateValues.generatedVariantInfo);
          } else if (descendant.stateValues.generatedVariantInfo) {
            subvariants.push(
              ...descendant.stateValues.generatedVariantInfo.subvariants,
            );
          }
        }

        for (let [ind, subvar] of subvariants.entries()) {
          if (!subvar.subvariants && previousValues.generatedVariantInfo) {
            // check if previously had subvariants
            let previousSubvariants =
              previousValues.generatedVariantInfo.subvariants;
            if (previousSubvariants[ind].subvariants) {
              subvariants[ind] = Object.assign({}, subvariants[ind]);
              subvariants[ind].subvariants =
                previousSubvariants[ind].subvariants;
            }
          }
        }

        return { setValue: { generatedVariantInfo } };
      },
    };

    stateVariableDefinitions.readyToExpandWhenResolved = {
      returnDependencies: () => ({
        selectedIndices: {
          dependencyType: "stateVariable",
          variableName: "selectedIndices",
        },
      }),
      definition() {
        return {
          setValue: { readyToExpandWhenResolved: true },
        };
      },
    };

    return stateVariableDefinitions;
  }

  static async createSerializedReplacements({
    component,
    components,
    componentInfoObjects,
  }) {
    // console.log(`create serialized replacements for ${component.componentName}`);

    let replacements = [];

    let optionChildren = await component.stateValues.optionChildren;

    for (let selectedIndex of await component.stateValues.selectedIndices) {
      let selectedChildName = optionChildren[selectedIndex - 1].componentName;

      let selectedChild = components[selectedChildName];

      let serializedGrandchildren = deepClone(
        await selectedChild.stateValues.serializedChildren,
      );
      let serializedChild = {
        componentType: "option",
        state: { rendered: true },
        doenetAttributes: Object.assign({}, selectedChild.doenetAttributes),
        children: serializedGrandchildren,
        originalName: selectedChildName,
      };

      if (selectedChild.attributes.newNamespace) {
        serializedChild.attributes = { newNamespace: { primitive: true } };
      }

      replacements.push(serializedChild);
    }

    let descendantVariantComponents = gatherVariantComponents({
      serializedComponents: replacements,
      componentInfoObjects,
    });

    // if subvariants were specified, add those the corresponding descendants
    if (component.variants && component.variants.desiredVariant !== undefined) {
      let desiredVariant = component.variants.desiredVariant;
      if (
        desiredVariant !== undefined &&
        desiredVariant.subvariants !== undefined
      ) {
        for (let ind in desiredVariant.subvariants) {
          let subvariant = desiredVariant.subvariants[ind];
          let variantComponent = descendantVariantComponents[ind];
          if (variantComponent === undefined) {
            break;
          }
          variantComponent.variants.desiredVariant = subvariant;
        }
      }
    }

    let newNamespace = component.attributes.newNamespace?.primitive;

    let assignNames = component.doenetAttributes.assignNames;

    if (assignNames && (await component.stateValues.addLevelToAssignNames)) {
      assignNames = assignNames.map((x) => [x]);
    }

    for (let rep of replacements) {
      if (!rep.attributes?.newNamespace?.primitive && rep.children) {
        markToCreateAllUniqueNames(rep.children);
      }
    }

    let newReplacements = [];

    for (let [ind, rep] of replacements.entries()) {
      let processResult = processAssignNames({
        assignNames,
        serializedComponents: [rep],
        parentName: component.componentName,
        parentCreatesNewNamespace: newNamespace,
        componentInfoObjects,
        indOffset: ind,
      });

      newReplacements.push(processResult.serializedComponents[0]);
    }

    return { replacements: newReplacements };
  }

  static calculateReplacementChanges() {
    return [];
  }

  static determineNumberOfUniqueVariants({
    serializedComponent,
    componentInfoObjects,
  }) {
    let numberOfVariants = serializedComponent.variants?.numberOfVariants;

    if (numberOfVariants !== undefined) {
      return { success: true, numberOfVariants };
    }

    let numberToSelect = 1,
      withReplacement = false;

    let numberToSelectComponent =
      serializedComponent.attributes.numberToSelect?.component;
    if (numberToSelectComponent) {
      // only implemented if have an integer with a single string child
      if (
        numberToSelectComponent.componentType === "integer" &&
        numberToSelectComponent.children?.length === 1 &&
        typeof numberToSelectComponent.children[0] === "string"
      ) {
        numberToSelect = Number(numberToSelectComponent.children[0]);

        if (!(Number.isInteger(numberToSelect) && numberToSelect >= 0)) {
          console.log(
            `cannot determine unique variants of selectFromSequence as numberToSelect isn't a non-negative integer.`,
          );
          return { success: false };
        }
      } else {
        console.log(
          `cannot determine unique variants of selectFromSequence as numberToSelect isn't constant number.`,
        );
        return { success: false };
      }
    }

    let withReplacementComponent =
      serializedComponent.attributes.withReplacement?.component;
    if (withReplacementComponent) {
      // only implemented if have an boolean with a boolean value or a single string child
      if (withReplacementComponent.componentType === "boolean") {
        if (
          withReplacementComponent.children?.length === 1 &&
          typeof withReplacementComponent.children[0] === "string"
        ) {
          withReplacement =
            withReplacementComponent.children[0].toLowerCase() === "true";
        } else if (
          (withReplacementComponent.children === undefined ||
            withReplacementComponent.children.length === 0) &&
          typeof withReplacementComponent.state?.value === "boolean"
        ) {
          withReplacement = withReplacementComponent.state.value;
        } else {
          console.log(
            `cannot determine unique variants of selectFromSequence as withReplacement isn't constant boolean.`,
          );
          return { success: false };
        }
      } else {
        console.log(
          `cannot determine unique variants of selectFromSequence as withReplacement isn't constant boolean.`,
        );
        return { success: false };
      }
    }

    for (let child of serializedComponent.children) {
      if (
        child.attributes?.selectWeight ||
        child.attributes?.selectForVariants
      ) {
        // uniqueVariants disabled if have a child with selectWeight or selectForVariants specified
        console.log(
          `Unique variants for select disabled if have an option with selectWeight or selectForVariants specified`,
        );
        return { success: false };
      }
    }

    if (serializedComponent.variants === undefined) {
      serializedComponent.variants = {};
    }

    let descendantVariantComponents = gatherVariantComponents({
      serializedComponents: serializedComponent.children,
      componentInfoObjects,
    });

    serializedComponent.variants.descendantVariantComponents =
      descendantVariantComponents;

    let numberOfVariantsByChild = [];
    for (let descendant of descendantVariantComponents) {
      let descendantClass =
        componentInfoObjects.allComponentClasses[descendant.componentType];
      let result = descendantClass.determineNumberOfUniqueVariants({
        serializedComponent: descendant,
        componentInfoObjects,
      });
      if (!result.success) {
        return { success: false };
      }
      numberOfVariantsByChild.push(result.numberOfVariants);
    }

    let uniqueVariantData = {
      numberOfVariantsByChild,
      numberToSelect,
      withReplacement,
    };

    if (numberOfVariantsByChild.length === 0) {
      numberOfVariants = 1;
    } else if (withReplacement || numberToSelect === 1) {
      let numberOfOptionsPerSelection = numberOfVariantsByChild.reduce(
        (a, c) => a + c,
      );
      numberOfVariants = Math.pow(numberOfOptionsPerSelection, numberToSelect);
    } else {
      let numberOfChildren = numberOfVariantsByChild.length;

      if (numberToSelect > numberOfChildren) {
        return { success: false };
      }

      let firstNumber = numberOfVariantsByChild[0];
      let allSameNumber = numberOfVariantsByChild
        .slice(1)
        .every((x) => x === firstNumber);

      if (allSameNumber) {
        let numberOfPermutations = numberOfChildren;
        for (
          let n = numberOfChildren - 1;
          n > numberOfChildren - numberToSelect;
          n--
        ) {
          numberOfPermutations *= n;
        }
        numberOfVariants =
          numberOfPermutations * Math.pow(firstNumber, numberToSelect);
      } else {
        // have select without replacement where options have different numbers of variants
        numberOfVariants = countOptions(
          numberOfVariantsByChild,
          numberToSelect,
        );
      }
    }

    serializedComponent.variants.numberOfVariants = numberOfVariants;
    serializedComponent.variants.uniqueVariants = true;
    serializedComponent.variants.uniqueVariantData = uniqueVariantData;

    return {
      success: true,
      numberOfVariants,
    };
  }

  static getUniqueVariant({
    serializedComponent,
    variantIndex,
    componentInfoObjects,
  }) {
    let numberOfVariants = serializedComponent.variants?.numberOfVariants;
    if (numberOfVariants === undefined) {
      return { success: false };
    }

    if (
      !Number.isInteger(variantIndex) ||
      variantIndex < 1 ||
      variantIndex > numberOfVariants
    ) {
      return { success: false };
    }

    let uniqueVariantData = serializedComponent.variants.uniqueVariantData;
    let numberOfVariantsByChild = uniqueVariantData.numberOfVariantsByChild;
    let numberToSelect = uniqueVariantData.numberToSelect;
    let withReplacement = uniqueVariantData.withReplacement;
    let numberOfChildren = serializedComponent.children.length;
    let childrenToSelect = serializedComponent.children;

    if (numberOfVariantsByChild.length === 0) {
      return { success: true, desiredVariant: { indices: [] } };
    }

    let combinations;

    if (numberToSelect === 1) {
      combinations = [...Array(numberOfChildren).keys()].map((x) => [x]);
    } else {
      combinations = enumerateSelectionCombinations({
        numberOfIndices: numberToSelect,
        numberOfOptions: numberOfChildren,
        // maxNumber: variantIndex,
        withReplacement: withReplacement,
      });
    }

    // console.log(combinations);

    let numberOfCombinations = combinations.length;

    // for each combination, determine the number of possibilities
    let combinationsAvailable = combinations.map((x) => ({
      combination: x,
      numberOfPossibilities: x.reduce(
        (a, c) => a * numberOfVariantsByChild[c],
        1,
      ),
    }));

    // console.log(combinationsAvailable);
    // console.log(numberOfVariantsByChild);

    // The variants, in order, will
    // select the first possibility from each combination
    // followed by the second possibility, etc.
    // When the possibilities from the combination are exhausted
    // skip that combination

    let combinationsLeft = [...Array(numberOfCombinations).keys()];
    let possibilitiesUsed = 0;
    let nCombinationsLeft = combinationsLeft.length;
    let combinationIndexSelected, variantIndexOfSelected;

    let variantIndexLeft = variantIndex - 1;

    while (nCombinationsLeft > 0) {
      // find minimum number of possibilities in those that are left

      let minNumPos = combinationsLeft
        .map((ind) => combinationsAvailable[ind])
        .reduce((a, c) => Math.min(a, c.numberOfPossibilities), Infinity);

      let chunksize = minNumPos - possibilitiesUsed;

      if (variantIndexLeft < chunksize * nCombinationsLeft) {
        // won't exhaust the possibilities for any combination
        combinationIndexSelected =
          combinationsLeft[variantIndexLeft % nCombinationsLeft];
        variantIndexOfSelected =
          possibilitiesUsed +
          Math.floor(variantIndexLeft / nCombinationsLeft) +
          1;
        break;
      } else {
        possibilitiesUsed += chunksize;
        variantIndexLeft -= chunksize * nCombinationsLeft;
        combinationsLeft = combinationsLeft.filter(
          (ind) =>
            combinationsAvailable[ind].numberOfPossibilities >
            possibilitiesUsed,
        );
        nCombinationsLeft = combinationsLeft.length;
      }
    }

    // console.log("combinationIndexSelected: ", combinationIndexSelected)
    // console.log("variantIndexOfSelected: ", variantIndexOfSelected)

    let selectedCombination = combinations[combinationIndexSelected];
    // console.log("selectedCombination: ", selectedCombination)

    let indicesForEachChild = enumerateCombinations({
      numberOfOptionsByIndex: selectedCombination.map(
        (x) => numberOfVariantsByChild[x],
      ),
      maxNumber: variantIndexOfSelected,
    })[variantIndexOfSelected - 1].map((x) => x + 1);

    // console.log("indicesForEachChild: " + indicesForEachChild)

    // for each selected child, find the descendant variant components
    // and map the variant number (index) of that child
    // to the indices of those descendant variant components

    let subvariants = [];

    let haveNontrivialSubvariants = false;
    for (let [ind, childNum] of selectedCombination.entries()) {
      if (numberOfVariantsByChild[childNum] > 1) {
        let child = childrenToSelect[childNum];
        let compClass =
          componentInfoObjects.allComponentClasses[child.componentType];
        let result = compClass.getUniqueVariant({
          serializedComponent: child,
          variantIndex: indicesForEachChild[ind],
          componentInfoObjects,
        });
        if (!result.success) {
          return { success: false };
        }
        subvariants.push(result.desiredVariant);
        haveNontrivialSubvariants = true;
      } else {
        subvariants.push({});
      }
    }

    let desiredVariant = { indices: selectedCombination.map((x) => x + 1) };
    if (haveNontrivialSubvariants) {
      desiredVariant.subvariants = subvariants;
    }
    return { success: true, desiredVariant: desiredVariant };
  }
}

// counts the number of options (including permutations)
// where you can select numItems from numOptionsByItem (without replacement)
// and each select gets multiplied by the total number of options of that selection
let countOptions = function (numOptionsByItem, numItems) {
  if (numItems === 0) {
    return 0;
  }
  if (numItems === 1) {
    // if select just one item, simply add up all the different options
    return numOptionsByItem.reduce((a, c) => a + c);
  }
  let numOptions = 0;
  for (let ind in numOptionsByItem) {
    let num = numOptionsByItem[ind];
    let rest = [...numOptionsByItem];
    rest.splice(ind, 1); // remove selected item
    numOptions += num * countOptions(rest, numItems - 1);
  }
  return numOptions;
};<|MERGE_RESOLUTION|>--- conflicted
+++ resolved
@@ -1,11 +1,3 @@
-<<<<<<< HEAD
-import CompositeComponent from './abstract/CompositeComponent';
-import { enumerateSelectionCombinations, enumerateCombinations } from '../utils/enumeration';
-import { deepClone } from '../utils/deepFunctions';
-import { markToCreateAllUniqueNames, processAssignNames } from '../utils/serializedStateProcessing';
-import { returnGroupIntoComponentTypeSeparatedBySpacesOutsideParens } from './commonsugar/lists';
-import { gatherVariantComponents } from '../utils/variants';
-=======
 import CompositeComponent from "./abstract/CompositeComponent";
 import {
   enumerateSelectionCombinations,
@@ -16,9 +8,8 @@
   markToCreateAllUniqueNames,
   processAssignNames,
 } from "../utils/serializedStateProcessing";
-import { returnGroupIntoComponentTypeSeparatedBySpaces } from "./commonsugar/lists";
+import { returnGroupIntoComponentTypeSeparatedBySpacesOutsideParens } from "./commonsugar/lists";
 import { gatherVariantComponents } from "../utils/variants";
->>>>>>> c9a7aa27
 
 export default class Select extends CompositeComponent {
   static componentType = "select";
@@ -68,25 +59,15 @@
       componentAttributes,
       componentInfoObjects,
     }) {
-<<<<<<< HEAD
-
       // only if all children are strings or macros
-      if (!matchedChildren.every(child =>
-        typeof child === "string" ||
-        child.doenetAttributes?.createdFromMacro
-      )) {
-        return { success: false }
-=======
-      // only if all children are strings or options
       if (
         !matchedChildren.every(
           (child) =>
             typeof child === "string" ||
-            (child.doenetAttributes && child.doenetAttributes.createdFromMacro),
+            child.doenetAttributes?.createdFromMacro,
         )
       ) {
         return { success: false };
->>>>>>> c9a7aa27
       }
 
       let type;
@@ -102,17 +83,11 @@
       }
 
       // break any string by white space and wrap pieces with option and type
-<<<<<<< HEAD
-      let groupIntoComponentTypesSeparatedBySpaces = returnGroupIntoComponentTypeSeparatedBySpacesOutsideParens({
-        componentType: type, forceComponentType: true
-      });
-=======
       let groupIntoComponentTypesSeparatedBySpaces =
-        returnGroupIntoComponentTypeSeparatedBySpaces({
+        returnGroupIntoComponentTypeSeparatedBySpacesOutsideParens({
           componentType: type,
           forceComponentType: true,
         });
->>>>>>> c9a7aa27
       let result = groupIntoComponentTypesSeparatedBySpaces({
         matchedChildren,
         componentInfoObjects,
