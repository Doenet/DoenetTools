--- conflicted
+++ resolved
@@ -1476,7 +1476,11 @@
           componentInfoObjects,
         });
 
-        return { replacements: processResult.serializedComponents };
+        return {
+          replacements: processResult.serializedComponents,
+          errors,
+          warnings,
+        };
       }
     }
 
@@ -1592,16 +1596,16 @@
       await component.stateValues.replacementSourceIdentities
     )[sourceNum];
     if (typeof replacementSource !== "object") {
-<<<<<<< HEAD
       if (component.stateValues.effectivePropNameBySource[sourceNum]) {
         // Cannot get a prop off a non-object (e.g., off a string component)
-        return { serializedReplacements: [] };
+        return { serializedReplacements: [], errors, warnings };
       } else {
-        return { serializedReplacements: [replacementSource] };
+        return {
+          serializedReplacements: [replacementSource],
+          errors,
+          warnings,
+        };
       }
-=======
-      return { serializedReplacements: [replacementSource], errors, warnings };
->>>>>>> 2798801f
     }
     let replacementSourceComponent =
       components[replacementSource.componentName];
@@ -1705,23 +1709,13 @@
       }
     }
 
-<<<<<<< HEAD
-    let serializedReplacements = [
-      await replacementSourceComponent.serialize({
-        copyAll: !link,
-        copyVariants: !link,
-        primitiveSourceAttributesToIgnore: sourceAttributesToIgnore,
-        copyPrimaryEssential,
-      }),
-    ];
-=======
     let serializedReplacements;
     try {
       serializedReplacements = [
         await replacementSourceComponent.serialize({
           copyAll: !link,
           copyVariants: !link,
-          sourceAttributesToIgnore,
+          primitiveSourceAttributesToIgnore: sourceAttributesToIgnore,
           copyPrimaryEssential,
           errorIfEncounterComponent: [component.componentName],
         }),
@@ -1743,7 +1737,6 @@
       });
       return { serializedReplacements, errors, warnings };
     }
->>>>>>> 2798801f
 
     // when copying with link=false, ignore fixed if from essential state
     // so that, for example, a copy from a sequence with link=false is not fixed
@@ -2538,7 +2531,6 @@
         assignNamesOffset: numNonStringReplacementsSoFar,
       };
 
-<<<<<<< HEAD
       return {
         numReplacements: newSerializedChildren.length,
         numNonStringReplacements: newSerializedChildren.filter(
@@ -2546,6 +2538,8 @@
         ).length,
         propVariablesCopiedByReplacement,
         replacementInstruction,
+        errors,
+        warnings,
       };
     } else {
       return {
@@ -2553,20 +2547,10 @@
         numNonStringReplacements: 0,
         propVariablesCopiedByReplacement,
         replacementInstruction: [],
+        errors,
+        warnings,
       };
     }
-=======
-    return {
-      numReplacements: newSerializedChildren.length,
-      numNonStringReplacements: newSerializedChildren.filter(
-        (x) => typeof x !== "string",
-      ).length,
-      propVariablesCopiedByReplacement,
-      replacementInstruction,
-      errors,
-      warnings,
-    };
->>>>>>> 2798801f
   }
 }
 
