--- conflicted
+++ resolved
@@ -9,20 +9,11 @@
       movePolyline: this.movePolyline.bind(this),
       finalizePolylinePosition: this.finalizePolylinePosition.bind(this),
       polylineClicked: this.polylineClicked.bind(this),
-      mouseDownOnPolyline: this.mouseDownOnPolyline.bind(this),
+      polylineFocused: this.polylineFocused.bind(this),
     });
 
-<<<<<<< HEAD
-  actions = {
-    movePolyline: this.movePolyline.bind(this),
-    finalizePolylinePosition: this.finalizePolylinePosition.bind(this),
-    polylineClicked: this.polylineClicked.bind(this),
-    polylineFocused: this.polylineFocused.bind(this),
-  };
-=======
   }
   static componentType = "polyline";
->>>>>>> 8f5418ed
 
   static createAttributesObject() {
     let attributes = super.createAttributesObject();
