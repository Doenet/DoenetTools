import GraphicalComponent from './abstract/GraphicalComponent';
import me from 'math-expressions';

export default class Polyline extends GraphicalComponent {
  constructor(args) {
    super(args);

    Object.assign(this.actions, {
      movePolyline: this.movePolyline.bind(this),
      finalizePolylinePosition: this.finalizePolylinePosition.bind(this),
      polylineClicked: this.polylineClicked.bind(this),
      polylineFocused: this.polylineFocused.bind(this),
    });

  }
  static componentType = "polyline";

  static createAttributesObject() {
    let attributes = super.createAttributesObject();

    attributes.draggable = {
      createComponentOfType: "boolean",
      createStateVariable: "draggable",
      defaultValue: true,
      public: true,
      forRenderer: true,
    };

    attributes.verticesDraggable = {
      createComponentOfType: "boolean",
    };

    attributes.vertices = {
      createComponentOfType: "_pointListComponent",
    }

    return attributes;
  }


  static returnStateVariableDefinitions() {

    let stateVariableDefinitions = super.returnStateVariableDefinitions();

    stateVariableDefinitions.styleDescription = {
      public: true,
      shadowingInstructions: {
        createComponentOfType: "text",
      },
      returnDependencies: () => ({
        selectedStyle: {
          dependencyType: "stateVariable",
          variableName: "selectedStyle",
        },
        document: {
          dependencyType: "ancestor",
          componentType: "document",
          variableNames: ["theme"]
        },
      }),
      definition: function ({ dependencyValues }) {

        let lineColorWord;
        if (dependencyValues.document?.stateValues.theme === "dark") {
          lineColorWord = dependencyValues.selectedStyle.lineColorWordDarkMode;
        } else {
          lineColorWord = dependencyValues.selectedStyle.lineColorWord;
        }

        let styleDescription = dependencyValues.selectedStyle.lineWidthWord;
        if (dependencyValues.selectedStyle.lineStyleWord) {
          if (styleDescription) {
            styleDescription += " ";
          }
          styleDescription += dependencyValues.selectedStyle.lineStyleWord;
        }

        if (styleDescription) {
          styleDescription += " ";
        }

        styleDescription += lineColorWord

        return { setValue: { styleDescription } };
      }
    }

    stateVariableDefinitions.styleDescriptionWithNoun = {
      public: true,
      shadowingInstructions: {
        createComponentOfType: "text",
      },
      returnDependencies: () => ({
        styleDescription: {
          dependencyType: "stateVariable",
          variableName: "styleDescription",
        },
      }),
      definition: function ({ dependencyValues }) {

        let styleDescriptionWithNoun = dependencyValues.styleDescription + " polyline";

        return { setValue: { styleDescriptionWithNoun } };
      }
    }

    stateVariableDefinitions.verticesDraggable = {
      public: true,
      shadowingInstructions: {
        createComponentOfType: "boolean"
      },
      hasEssential: true,
      forRenderer: true,
      returnDependencies: () => ({
        verticesDraggableAttr: {
          dependencyType: "attributeComponent",
          attributeName: "verticesDraggable",
          variableNames: ["value"]
        },
        draggable: {
          dependencyType: "stateVariable",
          variableName: "draggable"
        }
      }),
      definition({ dependencyValues }) {
        if (dependencyValues.verticesDraggableAttr) {
          return {
            setValue: { verticesDraggable: dependencyValues.verticesDraggableAttr.stateValues.value }
          }
        } else {
          return {
            useEssentialOrDefaultValue: {
              verticesDraggable: { defaultValue: dependencyValues.draggable }
            }
          }
        }
      }
    }


    stateVariableDefinitions.nVertices = {
      public: true,
      shadowingInstructions: {
        createComponentOfType: "number",
      },
      forRenderer: true,
      returnDependencies: () => ({
        vertices: {
          dependencyType: "attributeComponent",
          attributeName: "vertices",
          variableNames: ["nPoints"]
        }
      }),
      definition: function ({ dependencyValues }) {
        if (dependencyValues.vertices !== null) {
          return { setValue: { nVertices: dependencyValues.vertices.stateValues.nPoints } }
        } else {
          return { setValue: { nVertices: 0 } }
        }

      }
    }

    stateVariableDefinitions.nDimensions = {
      public: true,
      shadowingInstructions: {
        createComponentOfType: "number",
      },
      returnDependencies() {
        return {
          vertices: {
            dependencyType: "attributeComponent",
            attributeName: "vertices",
            variableNames: ["nDimensions"],
          }
        }
      },
      definition: function ({ dependencyValues }) {

        if (dependencyValues.vertices !== null) {
          let nDimensions = dependencyValues.vertices.stateValues.nDimensions;
          return {
            setValue: { nDimensions },
            checkForActualChange: { nDimensions: true }
          }
        } else {
          // polyline through zero vertices
          return { setValue: { nDimensions: 2 } }
        }

      }
    }

    stateVariableDefinitions.vertices = {
      public: true,
      shadowingInstructions: {
        createComponentOfType: "math",
        returnWrappingComponents(prefix) {
          if (prefix === "vertexX") {
            return [];
          } else {
            // vertex or entire array
            // wrap inner dimension by both <point> and <xs>
            // don't wrap outer dimension (for entire array)
            return [["point", { componentType: "mathList", isAttribute: "xs" }]];
          }
        },
      },
      isArray: true,
      nDimensions: 2,
      entryPrefixes: ["vertexX", "vertex"],
      getArrayKeysFromVarName({ arrayEntryPrefix, varEnding, arraySize }) {
        if (arrayEntryPrefix === "vertexX") {
          // vertexX1_2 is the 2nd component of the first vertex
          let indices = varEnding.split('_').map(x => Number(x) - 1)
          if (indices.length === 2 && indices.every(
            (x, i) => Number.isInteger(x) && x >= 0
          )) {
            if (arraySize) {
              if (indices.every((x, i) => x < arraySize[i])) {
                return [String(indices)];
              } else {
                return [];
              }
            } else {
              // If not given the array size,
              // then return the array keys assuming the array is large enough.
              // Must do this as it is used to determine potential array entries.
              return [String(indices)];
            }
          } else {
            return [];
          }
        } else {
          // vertex3 is all components of the third vertex

          let pointInd = Number(varEnding) - 1;
          if (!(Number.isInteger(pointInd) && pointInd >= 0)) {
            return [];
          }

          if (!arraySize) {
            // If don't have array size, we just need to determine if it is a potential entry.
            // Return the first entry assuming array is large enough
            return [pointInd + ",0"];
          }
          if (pointInd < arraySize[0]) {
            // array of "pointInd,i", where i=0, ..., arraySize[1]-1
            return Array.from(Array(arraySize[1]), (_, i) => pointInd + "," + i)
          } else {
            return [];
          }
        }

      },
      getAllArrayKeys(arraySize, flatten = true, desiredSize) {
        function getAllArrayKeysSub(subArraySize) {
          if (subArraySize.length === 1) {
            // array of numbers from 0 to subArraySize[0], cast to strings
            return Array.from(Array(subArraySize[0]), (_, i) => String(i));
          } else {
            let currentSize = subArraySize[0];
            let subSubKeys = getAllArrayKeysSub(subArraySize.slice(1));
            let subKeys = [];
            for (let ind = 0; ind < currentSize; ind++) {
              if (flatten) {
                subKeys.push(...subSubKeys.map(x => ind + "," + x))
              } else {
                subKeys.push(subSubKeys.map(x => ind + "," + x))
              }
            }
            return subKeys;
          }
        }

        if (desiredSize) {
          // if have desired size, then assume specify size after wrapping components
          // I.e., use actual array size, with first component
          // replaced with desired size
          if (desiredSize.length === 0 || !arraySize) {
            return [];
          } else {
            let desiredSizeOfWholeArray = [...arraySize];
            desiredSizeOfWholeArray[0] = desiredSize[0];
            return getAllArrayKeysSub(desiredSizeOfWholeArray);
          }
        } else if (!arraySize || arraySize.length === 0) {
          return [];
        } else {
          return getAllArrayKeysSub(arraySize);
        }

      },
      arrayVarNameFromPropIndex(propIndex, varName) {
        if (varName === "vertices") {
          if (propIndex.length === 1) {
            return "vertex" + propIndex[0];
          } else {
            // if propIndex has additional entries, ignore them
            return `vertexX${propIndex[0]}_${propIndex[1]}`
          }
        }
        if (varName.slice(0, 6) === "vertex") {
          // could be vertex or vertexX
          let vertexNum = Number(varName.slice(6));
          if (Number.isInteger(vertexNum) && vertexNum > 0) {
            // if propIndex has additional entries, ignore them
            return `vertexX${vertexNum}_${propIndex[0]}`
          }
        }
        return null;
      },
      returnArraySizeDependencies: () => ({
        nVertices: {
          dependencyType: "stateVariable",
          variableName: "nVertices",
        },
        nDimensions: {
          dependencyType: "stateVariable",
          variableName: "nDimensions",
        },
      }),
      returnArraySize({ dependencyValues }) {
        return [dependencyValues.nVertices, dependencyValues.nDimensions];
      },
      returnArrayDependenciesByKey({ arrayKeys }) {
        let dependenciesByKey = {};
        for (let arrayKey of arrayKeys) {
          let [pointInd, dim] = arrayKey.split(",");
          let varEnding = (Number(pointInd) + 1) + "_" + (Number(dim) + 1)

          dependenciesByKey[arrayKey] = {
            vertices: {
              dependencyType: "attributeComponent",
              attributeName: "vertices",
              variableNames: ["pointX" + varEnding]
            }
          }
        }
        return { dependenciesByKey }
      },
      arrayDefinitionByKey({ dependencyValuesByKey, arrayKeys }) {

        // console.log('array definition of polyline vertices');
        // console.log(JSON.parse(JSON.stringify(dependencyValuesByKey)))
        // console.log(arrayKeys);

        let vertices = {};

        for (let arrayKey of arrayKeys) {

          let [pointInd, dim] = arrayKey.split(",");
          let varEnding = (Number(pointInd) + 1) + "_" + (Number(dim) + 1)

          let verticesAttr = dependencyValuesByKey[arrayKey].vertices;
          if (verticesAttr !== null
            && verticesAttr.stateValues["pointX" + varEnding]
          ) {
            vertices[arrayKey] = verticesAttr.stateValues["pointX" + varEnding];
          } else {
            vertices[arrayKey] = me.fromAst('\uff3f');
          }
        }

        return { setValue: { vertices } }
      },
      async inverseArrayDefinitionByKey({ desiredStateVariableValues,
        dependencyValuesByKey, dependencyNamesByKey,
        initialChange, stateValues,
      }) {

        // console.log(`inverseArrayDefinition of vertices of polyline`);
        // console.log(desiredStateVariableValues)
        // console.log(JSON.parse(JSON.stringify(stateValues)))
        // console.log(dependencyValuesByKey);


        let instructions = [];
        for (let arrayKey in desiredStateVariableValues.vertices) {
          let [pointInd, dim] = arrayKey.split(",");
          let varEnding = (Number(pointInd) + 1) + "_" + (Number(dim) + 1)

          if (dependencyValuesByKey[arrayKey].vertices !== null
            && dependencyValuesByKey[arrayKey].vertices.stateValues["pointX" + varEnding]
          ) {
            instructions.push({
              setDependency: dependencyNamesByKey[arrayKey].vertices,
              desiredValue: desiredStateVariableValues.vertices[arrayKey],
              variableIndex: 0,
            })

          } else {
            return { success: false };
          }

        }

        return {
          success: true,
          instructions
        }

      }
    }


    stateVariableDefinitions.numericalVertices = {
      isArray: true,
      entryPrefixes: ["numericalVertex"],
      forRenderer: true,
      returnArraySizeDependencies: () => ({
        nVertices: {
          dependencyType: "stateVariable",
          variableName: "nVertices",
        },
      }),
      returnArraySize({ dependencyValues }) {
        return [dependencyValues.nVertices];
      },
      returnArrayDependenciesByKey({ arrayKeys }) {

        let dependenciesByKey = {};

        for (let arrayKey of arrayKeys) {
          dependenciesByKey[arrayKey] = {
            vertex: {
              dependencyType: "stateVariable",
              variableName: "vertex" + (Number(arrayKey) + 1)
            }
          }
        }

        return { dependenciesByKey }
      },
      arrayDefinitionByKey({ dependencyValuesByKey, arrayKeys }) {

        let numericalVertices = {};

        for (let arrayKey of arrayKeys) {
          let vert = dependencyValuesByKey[arrayKey].vertex.map(x => x.evaluate_to_constant())
          if (!vert.every(x => Number.isFinite(x))) {
            vert = Array(vert.length).fill(NaN)
          }
          numericalVertices[arrayKey] = vert;
        }

        return { setValue: { numericalVertices } }
      }
    }

    stateVariableDefinitions.nearestPoint = {
      returnDependencies: () => ({
        nDimensions: {
          dependencyType: "stateVariable",
          variableName: "nDimensions"
        },
        numericalVertices: {
          dependencyType: "stateVariable",
          variableName: "numericalVertices"
        },
        nVertices: {
          dependencyType: "stateVariable",
          variableName: "nVertices"
        },
      }),
      definition({ dependencyValues }) {
        let nDimensions = dependencyValues.nDimensions;
        let nVertices = dependencyValues.nVertices;
        let numericalVertices = dependencyValues.numericalVertices;

        let vals = [];
        let prPtx, prPty;
        let nxPtx = numericalVertices[0]?.[0];
        let nxPty = numericalVertices[0]?.[1];

        for (let i = 1; i < nVertices; i++) {
          prPtx = nxPtx;
          prPty = nxPty;

          nxPtx = numericalVertices[i]?.[0];
          nxPty = numericalVertices[i]?.[1];

          // only implement for constants
          if (!(Number.isFinite(prPtx) && Number.isFinite(prPty) &&
            Number.isFinite(nxPtx) && Number.isFinite(nxPty))) {
            vals.push(null);
          } else {

            let BA1sub = (nxPtx - prPtx);
            let BA2sub = (nxPty - prPty);

            if (BA1sub === 0 && BA2sub === 0) {
              vals.push(null);
            } else {
              vals.push([BA1sub, BA2sub]);
            }
          }
        }


        return {
          setValue: {
            nearestPoint: function ({ variables, scales }) {

              let xscale = scales[0];
              let yscale = scales[1];

              // only implemented in 2D for now
              if (nDimensions !== 2 || nVertices === 0) {
                return {};
              }

              let closestDistance2 = Infinity;
              let closestResult = {};

              let x1 = variables.x1?.evaluate_to_constant();
              let x2 = variables.x2?.evaluate_to_constant();

              let prevPtx, prevPty;
              let nextPtx = numericalVertices[0][0];
              let nextPty = numericalVertices[0][1];

              for (let i = 1; i < nVertices; i++) {
                prevPtx = nextPtx;
                prevPty = nextPty;

                nextPtx = numericalVertices[i][0];
                nextPty = numericalVertices[i][1];

                let val = vals[i - 1];
                if (val === null) {
                  continue;
                }

                let BA1 = val[0] / xscale;
                let BA2 = val[1] / yscale;
                let denom = (BA1 * BA1 + BA2 * BA2);


                let t = ((x1 - prevPtx) / xscale * BA1 + (x2 - prevPty) / yscale * BA2) / denom;

                let result;

                if (t <= 0) {
                  result = { x1: prevPtx, x2: prevPty };
                } else if (t >= 1) {
                  result = { x1: nextPtx, x2: nextPty };
                } else {
                  result = {
                    x1: prevPtx + t * BA1 * xscale,
                    x2: prevPty + t * BA2 * yscale,
                  };
                }

                let distance2 = Math.pow((x1 - result.x1) / xscale, 2)
                  + Math.pow((x2 - result.x2) / yscale, 2);

                if (distance2 < closestDistance2) {
                  closestDistance2 = distance2;
                  closestResult = result;
                }

              }

              if (variables.x3 !== undefined && Object.keys(closestResult).length > 0) {
                closestResult.x3 = 0;
              }

              return closestResult;

            }
          }
        }
      }
    }

    return stateVariableDefinitions;

  }


  async movePolyline({ pointCoords, transient, sourceDetails, actionId,
    sourceInformation = {}, skipRendererUpdate = false,
  }) {

    let nVerticesMoved = Object.keys(pointCoords).length;

    if (nVerticesMoved === 1) {
      // single vertex dragged
      if (!await this.stateValues.verticesDraggable) {
        return await this.coreFunctions.resolveAction({ actionId });
      }
    } else {
      // whole polyline dragged
      if (!await this.stateValues.draggable) {
        return await this.coreFunctions.resolveAction({ actionId });
      }
    }

    let vertexComponents = {};
    for (let ind in pointCoords) {
      vertexComponents[ind + ",0"] = me.fromAst(pointCoords[ind][0]);
      vertexComponents[ind + ",1"] = me.fromAst(pointCoords[ind][1]);
    }

    if (transient) {
      return await this.coreFunctions.performUpdate({
        updateInstructions: [{
          updateType: "updateValue",
          componentName: this.componentName,
          stateVariable: "vertices",
          value: vertexComponents,
          sourceDetails
        }],
        transient,
        actionId,
        sourceInformation,
        skipRendererUpdate,
      });
    } else {

      return await this.coreFunctions.performUpdate({
        updateInstructions: [{
          updateType: "updateValue",
          componentName: this.componentName,
          stateVariable: "vertices",
          value: vertexComponents,
          sourceDetails
        }],
        actionId,
        sourceInformation,
        skipRendererUpdate,
        event: {
          verb: "interacted",
          object: {
            componentName: this.componentName,
            componentType: this.componentType,
          },
          result: {
            pointCoordinates: pointCoords
          }
        },
      });
    }

  }

  async finalizePolylinePosition({ actionId, sourceInformation = {}, skipRendererUpdate = false }) {
    // trigger a movePolyline 
    // to send the final values with transient=false
    // so that the final position will be recorded

    return await this.actions.movePolyline({
      pointCoords: await this.stateValues.numericalVertices,
      transient: false,
      actionId, sourceInformation, skipRendererUpdate
    });
  }


  async polylineClicked({ actionId, sourceInformation = {}, skipRendererUpdate = false }) {

    await this.coreFunctions.triggerChainedActions({
      triggeringAction: "click",
      componentName: this.componentName,
      actionId,
      sourceInformation,
      skipRendererUpdate,
    })

    this.coreFunctions.resolveAction({ actionId });

  }

<<<<<<< HEAD
  async polylineFocused({ actionId }) {
=======
  async mouseDownOnPolyline({ actionId, sourceInformation = {}, skipRendererUpdate = false }) {
>>>>>>> 8c19893c

    await this.coreFunctions.triggerChainedActions({
      triggeringAction: "focus",
      componentName: this.componentName,
      actionId,
      sourceInformation,
      skipRendererUpdate,
    })

    this.coreFunctions.resolveAction({ actionId });

  }

}<|MERGE_RESOLUTION|>--- conflicted
+++ resolved
@@ -672,11 +672,7 @@
 
   }
 
-<<<<<<< HEAD
-  async polylineFocused({ actionId }) {
-=======
-  async mouseDownOnPolyline({ actionId, sourceInformation = {}, skipRendererUpdate = false }) {
->>>>>>> 8c19893c
+  async polylineFocused({ actionId, sourceInformation = {}, skipRendererUpdate = false }) {
 
     await this.coreFunctions.triggerChainedActions({
       triggeringAction: "focus",
