--- conflicted
+++ resolved
@@ -1,12 +1,6 @@
-<<<<<<< HEAD
-import InlineComponent from './abstract/InlineComponent';
-import me from 'math-expressions';
-import { returnGroupIntoComponentTypeSeparatedBySpacesOutsideParens } from './commonsugar/lists';
-=======
 import InlineComponent from "./abstract/InlineComponent";
-import { breakEmbeddedStringsIntoParensPieces } from "./commonsugar/breakstrings";
 import me from "math-expressions";
->>>>>>> c9a7aa27
+import { returnGroupIntoComponentTypeSeparatedBySpacesOutsideParens } from "./commonsugar/lists";
 
 export default class BezierControls extends InlineComponent {
   static componentType = "bezierControls";
@@ -31,64 +25,45 @@
   static returnSugarInstructions() {
     let sugarInstructions = super.returnSugarInstructions();
 
-<<<<<<< HEAD
-    let groupIntoVectorsSeparatedBySpacesOutsideParens = returnGroupIntoComponentTypeSeparatedBySpacesOutsideParens({
-      componentType: "vector"
-    });
-
-
-    let createControlVectorsList = function ({ matchedChildren, componentInfoObjects }) {
-
-      let results = groupIntoVectorsSeparatedBySpacesOutsideParens({ matchedChildren });
-
+    let groupIntoVectorsSeparatedBySpacesOutsideParens =
+      returnGroupIntoComponentTypeSeparatedBySpacesOutsideParens({
+        componentType: "vector",
+      });
+
+    let createControlVectorsList = function ({
+      matchedChildren,
+      componentInfoObjects,
+    }) {
+      let results = groupIntoVectorsSeparatedBySpacesOutsideParens({
+        matchedChildren,
+      });
 
       if (!results.success) {
-        return { success: false }
-=======
-    let createControlVectorsList = function ({ matchedChildren }) {
-      let results = breakEmbeddedStringsIntoParensPieces({
-        componentList: matchedChildren,
-      });
-
-      if (results.success !== true) {
         return { success: false };
->>>>>>> c9a7aa27
       }
 
       return {
         success: true,
         newChildren: results.newChildren.map(function (child) {
-          if (!componentInfoObjects.componentIsSpecifiedType(child, "controlVectors")) {
+          if (
+            !componentInfoObjects.componentIsSpecifiedType(
+              child,
+              "controlVectors",
+            )
+          ) {
             return {
               componentType: "controlVectors",
-<<<<<<< HEAD
-              children: [child]
-            }
+              children: [child],
+            };
           } else {
             return child;
-=======
-              children: [
-                {
-                  componentType: "vector",
-                  children: piece,
-                },
-              ],
-            };
-          } else {
-            return piece[0];
->>>>>>> c9a7aa27
           }
         }),
       };
     };
 
     sugarInstructions.push({
-<<<<<<< HEAD
-      replacementFunction: createControlVectorsList
-=======
-      // childrenRegex: /s+(.*s)?/,
       replacementFunction: createControlVectorsList,
->>>>>>> c9a7aa27
     });
 
     return sugarInstructions;
