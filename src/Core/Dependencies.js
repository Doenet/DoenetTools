import readOnlyProxyHandler from "./ReadOnlyProxyHandler";
import { deepClone, deepCompare } from "./utils/deepFunctions";
import {
  ancestorsIncludingComposites,
  gatherDescendants,
} from "./utils/descendants";
import { getLineCharRange } from "./utils/logging";
import { retrieveTextFileForCid } from "./utils/retrieveTextFile";
import { convertComponentTarget } from "./utils/serializedStateProcessing";

const dependencyTypeArray = [];

export class DependencyHandler {
  constructor({ _components, componentInfoObjects, core }) {
    this.upstreamDependencies = {};
    this.downstreamDependencies = {};
    this.switchDependencies = {};

    this.circularCheckPassed = {};
    this.circularResolveBlockedCheckPassed = {};

    this.dependencyTypes = {};
    dependencyTypeArray.forEach(
      (dt) => (this.dependencyTypes[dt.dependencyType] = dt),
    );

    this.core = core;
    this._components = _components;
    this.componentInfoObjects = componentInfoObjects;

    this.updateTriggers = {
      descendantDependenciesByAncestor: {},
      ancestorDependenciesByPotentialAncestor: {},
      replacementDependenciesByComposite: {},
      childDependenciesByParent: {},
      parentDependenciesByParent: {},
      dependenciesMissingComponentBySpecifiedName: {},
      dependenciesBasedOnDependenciesOfStateVariables: {},
      primaryShadowDependencies: {},
    };

    this.resolveBlockers = {
      neededToResolve: {},
      resolveBlockedBy: {},
    };
  }

  async setUpComponentDependencies(component) {
    // if component already has downstream dependencies
    // delete them, and the corresponding upstream dependencies
    if (this.downstreamDependencies[component.componentName]) {
      this.deleteAllDownstreamDependencies({ component });
    }

    // console.log(`set up component dependencies of ${component.componentName}`)
    this.downstreamDependencies[component.componentName] = {};
    if (!this.upstreamDependencies[component.componentName]) {
      this.upstreamDependencies[component.componentName] = {};
    }

    let stateVariablesToProccess = [];
    let additionalStateVariablesThatWillBeProcessed = [];
    for (let stateVariable in component.state) {
      if (
        !(
          component.state[stateVariable].isArrayEntry ||
          component.state[stateVariable].isAlias ||
          additionalStateVariablesThatWillBeProcessed.includes(stateVariable)
        )
      ) {
        // TODO: if do indeed keep aliases deleted from state, then don't need second check, above
        stateVariablesToProccess.push(stateVariable);
        if (component.state[stateVariable].additionalStateVariablesDefined) {
          additionalStateVariablesThatWillBeProcessed.push(
            ...component.state[stateVariable].additionalStateVariablesDefined,
          );
        }
      }
    }

    for (let stateVariable of stateVariablesToProccess) {
      let allStateVariablesAffected = [stateVariable];
      if (component.state[stateVariable].additionalStateVariablesDefined) {
        allStateVariablesAffected.push(
          ...component.state[stateVariable].additionalStateVariablesDefined,
        );
      }

      await this.setUpStateVariableDependencies({
        component,
        stateVariable,
        allStateVariablesAffected,
      });
    }
  }

  async setUpStateVariableDependencies({
    component,
    stateVariable,
    allStateVariablesAffected,
  }) {
    let stateVarObj = component.state[stateVariable];
    let dependencies;

    if (stateVarObj.stateVariablesDeterminingDependencies) {
      dependencies = {};

      if (stateVarObj.stateVariablesDeterminingDependencies) {
        dependencies.__determine_dependencies = {
          dependencyType: "determineDependencies",
          variableNames: stateVarObj.stateVariablesDeterminingDependencies,
        };
      }
    } else {
      // Note: arrays now always have a state variable determining dependencies
      // (the array size state variable)
      // so we don't have to deal with them here

      dependencies = await stateVarObj.returnDependencies({
        componentInfoObjects: this.componentInfoObjects,
        sharedParameters: component.sharedParameters,
      });
    }

    for (let dependencyName in dependencies) {
      let dependencyDefinition = dependencies[dependencyName];
      if (!(dependencyDefinition.dependencyType in this.dependencyTypes)) {
        throw Error(
          `Unrecognized dependency type ${dependencyDefinition.dependencyType} for ${dependencyName} of ${stateVariable} of ${component.componentName}`,
        );
      }
      let dep = new this.dependencyTypes[dependencyDefinition.dependencyType]({
        component,
        stateVariable,
        allStateVariablesAffected,
        dependencyName,
        dependencyDefinition,
        dependencyHandler: this,
        expandComposites: false,
        forceExpandComposites: false,
      });

      await dep.initialize();

      dep.checkForCircular();
    }
  }

  deleteAllDownstreamDependencies({ component, stateVariables = "__all__" }) {
    // console.log(`delete all downstream dependencies of ${component.componentName}, ${stateVariables.toString()}`)
    // console.log(deepClone(this.downstreamDependencies[component.componentName]))
    // console.log(deepClone(this.upstreamDependencies))

    let componentName = component.componentName;

    let stateVariablesToAdddress;
    if (stateVariables === "__all__") {
      stateVariablesToAdddress = Object.keys(
        this.downstreamDependencies[componentName],
      );
    } else {
      stateVariablesToAdddress = stateVariables;
    }

    for (let stateVariable of stateVariablesToAdddress) {
      let downDeps = this.downstreamDependencies[componentName][stateVariable];

      for (let downDepName in downDeps) {
        downDeps[downDepName].deleteDependency();
      }

      delete this.downstreamDependencies[componentName][stateVariable];
    }

    if (
      Object.keys(this.downstreamDependencies[componentName]).length === 0 &&
      !this.components[componentName]
    ) {
      delete this.downstreamDependencies[componentName];
    }
  }

  async deleteAllUpstreamDependencies({
    component,
    stateVariables = "__all__",
    completelyDelete = false,
  }) {
    // if completelyDelete is false, then just remove component from dependency

    // console.log(`delete all upstream dependencies of ${component.componentName}, ${stateVariables.toString()}`)
    // console.log(`completelyDelete: ${completelyDelete}`)
    // console.log(deepClone(this.downstreamDependencies))
    // console.log(deepClone(this.upstreamDependencies))

    let componentName = component.componentName;

    let stateVariablesToAdddress;
    if (stateVariables === "__all__") {
      stateVariablesToAdddress = Object.keys(
        this.upstreamDependencies[componentName],
      );
    } else {
      stateVariablesToAdddress = stateVariables;
    }

    for (let stateVariable of stateVariablesToAdddress) {
      if (this.upstreamDependencies[componentName][stateVariable]) {
        // loop over shallow copy, as upstream dependencies are changed in deleteDownstreamDependency
        for (let upDep of [
          ...this.upstreamDependencies[componentName][stateVariable],
        ]) {
          if (completelyDelete) {
            // Note: this completely deletes the dependency even if there
            // were other downstream components involved
            for (let upVarName of upDep.upstreamVariableNames) {
              if (
                this._components[upDep.upstreamComponentName].state[upVarName]
                  .initiallyResolved
              ) {
                await this.core.markStateVariableAndUpstreamDependentsStale({
                  component: this.components[upDep.upstreamComponentName],
                  varName: upVarName,
                });
              }
            }
            upDep.deleteDependency();
          } else {
            // Note: this keeps the downstream dependency in the upstream component
            // even if this is the last downstream component
            await upDep.removeDownstreamComponent({
              indexToRemove:
                upDep.downstreamComponentNames.indexOf(componentName),
            });
          }
        }
      }

      // clean up by deleting entries that should now be empty objects
      delete this.upstreamDependencies[componentName][stateVariable];
    }

    if (
      Object.keys(this.upstreamDependencies[componentName]).length === 0 &&
      !this._components[componentName]
    ) {
      delete this.upstreamDependencies[componentName];
    }
  }

  async addBlockersFromChangedStateVariableDependencies({
    componentName,
    stateVariables,
  }) {
    let triggersForComponent =
      this.updateTriggers.dependenciesBasedOnDependenciesOfStateVariables[
        componentName
      ];
    if (triggersForComponent) {
      for (let varName of stateVariables) {
        let triggersForVarName = triggersForComponent[varName];
        if (triggersForVarName) {
          for (let dep of triggersForVarName) {
            if (dep.gettingValue) {
              let compWithUpdated = dep.varsWithUpdatedDeps[componentName];
              if (!compWithUpdated) {
                compWithUpdated = dep.varsWithUpdatedDeps[componentName] = [];
              }
              if (!compWithUpdated.includes(varName)) {
                compWithUpdated.push(varName);
              }
            } else {
              for (let vName of dep.upstreamVariableNames) {
                await this.addBlocker({
                  blockerComponentName: dep.upstreamComponentName,
                  blockerType: "recalculateDownstreamComponents",
                  blockerStateVariable: vName,
                  blockerDependency: dep.dependencyName,
                  componentNameBlocked: dep.upstreamComponentName,
                  typeBlocked: "stateVariable",
                  stateVariableBlocked: vName,
                });
              }
            }
          }
        }
      }
    }
  }

  async addBlockersFromChangedActiveChildren({ parent }) {
    // console.log(`add blockers to dependencies of active children of ${parent.componentName}`)

    await this.collateCountersAndPropagateToAncestors(parent);

    if (this.updateTriggers.childDependenciesByParent[parent.componentName]) {
      for (let dep of this.updateTriggers.childDependenciesByParent[
        parent.componentName
      ]) {
        for (let varName of dep.upstreamVariableNames) {
          await this.addBlocker({
            blockerComponentName: dep.upstreamComponentName,
            blockerType: "recalculateDownstreamComponents",
            blockerStateVariable: varName,
            blockerDependency: dep.dependencyName,
            componentNameBlocked: dep.upstreamComponentName,
            typeBlocked: "stateVariable",
            stateVariableBlocked: varName,
          });
        }
        await this.addBlockersFromChangedStateVariableDependencies({
          componentName: dep.upstreamComponentName,
          stateVariables: dep.upstreamVariableNames,
        });
      }
    }

    if (parent.ancestors) {
      if (
        this.updateTriggers.parentDependenciesByParent[parent.componentName]
      ) {
        for (let dep of this.updateTriggers.parentDependenciesByParent[
          parent.componentName
        ]) {
          for (let varName of dep.upstreamVariableNames) {
            await this.addBlocker({
              blockerComponentName: dep.upstreamComponentName,
              blockerType: "recalculateDownstreamComponents",
              blockerStateVariable: varName,
              blockerDependency: dep.dependencyName,
              componentNameBlocked: dep.upstreamComponentName,
              typeBlocked: "stateVariable",
              stateVariableBlocked: varName,
            });
          }
          await this.addBlockersFromChangedStateVariableDependencies({
            componentName: dep.upstreamComponentName,
            stateVariables: dep.upstreamVariableNames,
          });
        }
      }

      for (let ancestorName of [
        parent.componentName,
        ...ancestorsIncludingComposites(parent, this.components),
      ]) {
        await this.addDescendantBlockersToAncestor(ancestorName);
      }

      if (
        this.updateTriggers.ancestorDependenciesByPotentialAncestor[
          parent.componentName
        ]
      ) {
        for (let dep of this.updateTriggers
          .ancestorDependenciesByPotentialAncestor[parent.componentName]) {
          for (let varName of dep.upstreamVariableNames) {
            await this.addBlocker({
              blockerComponentName: dep.upstreamComponentName,
              blockerType: "recalculateDownstreamComponents",
              blockerStateVariable: varName,
              blockerDependency: dep.dependencyName,
              componentNameBlocked: dep.upstreamComponentName,
              typeBlocked: "stateVariable",
              stateVariableBlocked: varName,
            });
          }
          await this.addBlockersFromChangedStateVariableDependencies({
            componentName: dep.upstreamComponentName,
            stateVariables: dep.upstreamVariableNames,
          });
        }
      }
    }
  }

  async resolveBlockersFromChangedActiveChildren(parent, force = false) {
    // console.log(`resolve blockers for dependencies of active children of ${parent.componentName}`)

    await this.collateCountersAndPropagateToAncestors(parent);

    if (this.updateTriggers.childDependenciesByParent[parent.componentName]) {
      for (let dep of this.updateTriggers.childDependenciesByParent[
        parent.componentName
      ]) {
        await this.resolveIfReady({
          componentName: dep.upstreamComponentName,
          type: "recalculateDownstreamComponents",
          stateVariable: dep.representativeStateVariable,
          dependency: dep.dependencyName,
          force,
          // recurseUpstream: true,
        });
      }
    }

    if (parent.ancestors) {
      if (
        this.updateTriggers.parentDependenciesByParent[parent.componentName]
      ) {
        for (let dep of this.updateTriggers.parentDependenciesByParent[
          parent.componentName
        ]) {
          await this.resolveIfReady({
            componentName: dep.upstreamComponentName,
            type: "recalculateDownstreamComponents",
            stateVariable: dep.representativeStateVariable,
            dependency: dep.dependencyName,
            force,
            // recurseUpstream: true
          });
        }
      }

      for (let ancestorName of [
        parent.componentName,
        ...ancestorsIncludingComposites(parent, this.components),
      ]) {
        await this.resolveDescendantBlockersToAncestor(ancestorName, force);
      }

      if (
        this.updateTriggers.ancestorDependenciesByPotentialAncestor[
          parent.componentName
        ]
      ) {
        for (let dep of this.updateTriggers
          .ancestorDependenciesByPotentialAncestor[parent.componentName]) {
          await this.resolveIfReady({
            componentName: dep.upstreamComponentName,
            type: "recalculateDownstreamComponents",
            stateVariable: dep.representativeStateVariable,
            dependency: dep.dependencyName,
            force,
            // recurseUpstream: true
          });
        }
      }
    }
  }

  async addDescendantBlockersToAncestor(ancestorName) {
    // console.log(`update descendant dependencies for ${ancestorName}`)

    if (this.updateTriggers.descendantDependenciesByAncestor[ancestorName]) {
      for (let dep of this.updateTriggers.descendantDependenciesByAncestor[
        ancestorName
      ]) {
        for (let varName of dep.upstreamVariableNames) {
          await this.addBlocker({
            blockerComponentName: dep.upstreamComponentName,
            blockerType: "recalculateDownstreamComponents",
            blockerStateVariable: varName,
            blockerDependency: dep.dependencyName,
            componentNameBlocked: dep.upstreamComponentName,
            typeBlocked: "stateVariable",
            stateVariableBlocked: varName,
          });
        }
        await this.addBlockersFromChangedStateVariableDependencies({
          componentName: dep.upstreamComponentName,
          stateVariables: dep.upstreamVariableNames,
        });
      }
    }
  }

  async resolveDescendantBlockersToAncestor(ancestorName, force = false) {
    // console.log(`update descendant dependencies for ${ancestorName}`)

    if (this.updateTriggers.descendantDependenciesByAncestor[ancestorName]) {
      for (let dep of this.updateTriggers.descendantDependenciesByAncestor[
        ancestorName
      ]) {
        await this.resolveIfReady({
          componentName: dep.upstreamComponentName,
          type: "recalculateDownstreamComponents",
          stateVariable: dep.representativeStateVariable,
          dependency: dep.dependencyName,
          force,
          // recurseUpstream: true
        });
      }
    }
  }

  async addBlockersFromChangedReplacements(composite) {
    if (
      this.updateTriggers.replacementDependenciesByComposite[
        composite.componentName
      ]
    ) {
      for (let dep of this.updateTriggers.replacementDependenciesByComposite[
        composite.componentName
      ]) {
        for (let varName of dep.upstreamVariableNames) {
          await this.addBlocker({
            blockerComponentName: dep.upstreamComponentName,
            blockerType: "recalculateDownstreamComponents",
            blockerStateVariable: varName,
            blockerDependency: dep.dependencyName,
            componentNameBlocked: dep.upstreamComponentName,
            typeBlocked: "stateVariable",
            stateVariableBlocked: varName,
          });
        }
      }
    }

    for (let ancestorName of [
      composite.componentName,
      ...ancestorsIncludingComposites(composite, this.components),
    ]) {
      await this.addDescendantBlockersToAncestor(ancestorName);
    }
  }

  checkForCircularDependency({
    componentName,
    varName,
    previouslyVisited = [],
  }) {
    let stateVariableIdentifier = componentName + ":" + varName;

    if (previouslyVisited.includes(stateVariableIdentifier)) {
      // Found circular dependency
      // Create error message with list of component types and names involved

      console.log("found circular", stateVariableIdentifier, previouslyVisited);

      let componentNameRe = /^(.*):/;
      let componentsInvolved = previouslyVisited.map(
        (x) => this.components[x.match(componentNameRe)[1]],
      );

      let message = this.getCircularDependencyMessage(componentsInvolved);

      throw Error(message);
    } else {
      // shallow copy so don't change original
      previouslyVisited = [...previouslyVisited, stateVariableIdentifier];
    }

    if (!this.circularCheckPassed[stateVariableIdentifier]) {
      this.circularCheckPassed[stateVariableIdentifier] = true;

      if (componentName in this.downstreamDependencies) {
        let downDeps = this.downstreamDependencies[componentName][varName];
        for (let dependencyName in downDeps) {
          let dep = downDeps[dependencyName];

          let downstreamComponentNames = dep.downstreamComponentNames;
          if (!downstreamComponentNames) {
            continue;
          }
          let mappedDownstreamVariableNamesByComponent =
            dep.mappedDownstreamVariableNamesByComponent;
          if (!mappedDownstreamVariableNamesByComponent) {
            continue;
          }

          for (let [ind, cname] of downstreamComponentNames.entries()) {
            let varNames = mappedDownstreamVariableNamesByComponent[ind];
            for (let vname of varNames) {
              this.checkForCircularDependency({
                componentName: cname,
                varName: vname,
                previouslyVisited,
              });
            }
          }
        }
      }
    }
  }

  resetCircularCheckPassed(componentName, varName) {
    let stateVariableIdentifier = componentName + ":" + varName;
    if (this.circularCheckPassed[stateVariableIdentifier]) {
      delete this.circularCheckPassed[stateVariableIdentifier];

      let upstream = this.upstreamDependencies[componentName][varName];

      if (upstream) {
        for (let upDep of upstream) {
          for (let vName of upDep.upstreamVariableNames) {
            if (vName !== "__identity") {
              this.resetCircularCheckPassed(upDep.upstreamComponentName, vName);
            }
          }
        }
      }
    }
  }

  async updateDependencies({ componentName, stateVariable, dependency }) {
    // console.log(`update dependencies of ${stateVariable} of ${componentName}`)

    let component = this._components[componentName];
    let stateVarObj = component.state[stateVariable];
    let allStateVariablesAffected = [stateVariable];
    if (stateVarObj.additionalStateVariablesDefined) {
      allStateVariablesAffected.push(
        ...stateVarObj.additionalStateVariablesDefined,
      );
    }

    let determineDeps =
      this.downstreamDependencies[componentName][stateVariable]
        .__determine_dependencies;
    let dependencyResult;

    if (determineDeps) {
      let resolvedAll = true;

      // check if can actually resolve all variables of determineDeps
      if (determineDeps.originalDownstreamVariableNames.length > 0) {
        for (let [
          ind,
          cName,
        ] of determineDeps.downstreamComponentNames.entries()) {
          let comp = this._components[cName];
          for (let vName of determineDeps
            .mappedDownstreamVariableNamesByComponent[ind]) {
            let resolved = comp.state[vName].isResolved;

            if (!resolved) {
              let result = await this.resolveItem({
                componentName: cName,
                type: "stateVariable",
                stateVariable: vName,
              });
              resolved = result.success;
            }

            if (!resolved) {
              resolvedAll = false;

              for (let vName2 of allStateVariablesAffected) {
                await this.addBlocker({
                  blockerComponentName: cName,
                  blockerType: "stateVariable",
                  blockerStateVariable: vName,
                  componentNameBlocked: componentName,
                  typeBlocked: "determineDependencies",
                  stateVariableBlocked: vName2,
                  dependencyBlocked: dependency,
                });
              }
            }
          }
        }
      }

      if (resolvedAll) {
        dependencyResult = await determineDeps.getValue();
      } else {
        return { success: false };
      }
    } else {
      dependencyResult = { changes: {}, value: { stateValues: {} } };
    }

    if (
      Object.keys(dependencyResult.changes).length === 0 &&
      stateVarObj._previousValue !== undefined
    ) {
      // console.log(`no changes for ${stateVariable}`)
      // console.log(dependencyResult)
      // console.log(stateVarObj._previousValue);
      // no changes
      return { success: true };
    }

    // TODO: should we change the output of returnDependencies
    // to be an object with one key being dependencies?
    // That way, we could add another attribute to the return value
    // rather than having returnDependencies add the attribute
    // changedDependency to the arguments
    // (Currently array and array entry state variable could set
    // returnDepArgs.changedDependency to true)
    let returnDepArgs = {
      stateValues: Object.assign({}, dependencyResult.value.stateValues),
      componentInfoObjects: this.componentInfoObjects,
      sharedParameters: component.sharedParameters,
    };

    let newDependencies = await stateVarObj.returnDependencies(returnDepArgs);

    if (stateVarObj.stateVariablesDeterminingDependencies) {
      // keep the determineDependencies dependency
      newDependencies.__determine_dependencies = {
        dependencyType: "determineDependencies",
        variableNames: stateVarObj.stateVariablesDeterminingDependencies,
      };
    }

    // console.log("newDependencies")
    // console.log(newDependencies)

    let changeResult = await this.replaceDependenciesIfChanged({
      component,
      stateVariable,
      newDependencies,
      allStateVariablesAffected,
    });

    // console.log("changeResult")
    // console.log(changeResult)

    if (!(changeResult.changedDependency || returnDepArgs.changedDependency)) {
      // || arraySizeChanged) {
      // console.log(`didn't actually change a dependency for ${stateVariable} of ${component.componentName}`)
      return { success: true };
    }

    // console.log(`actually did change a dependency for ${stateVariable} of ${component.componentName}`)

    for (let dep of changeResult.newlyCreatedDependencies) {
      dep.checkForCircular();
    }

    for (let varName of allStateVariablesAffected) {
      this.checkForCircularDependency({
        componentName: component.componentName,
        varName,
      });
      component.state[varName].forceRecalculation = true;
    }

    if (stateVarObj.initiallyResolved) {
      // note: markStateVariableAndUpstreamDependentsStale includes
      // any additionalStateVariablesDefined with stateVariable
      await this.core.markStateVariableAndUpstreamDependentsStale({
        component,
        varName: stateVariable,
      });
    }

    for (let varName of allStateVariablesAffected) {
      if (component.state[varName].initiallyResolved) {
        this.recordActualChangeInUpstreamDependencies({
          component,
          varName,
        });
      }
    }

    await this.addBlockersFromChangedStateVariableDependencies({
      componentName,
      stateVariables: allStateVariablesAffected,
    });

    // console.log(`finished updating dependencies of ${stateVariable} of ${component.componentName}`)

    return { success: true };
  }

  async replaceDependenciesIfChanged({
    component,
    stateVariable,
    newDependencies,
    allStateVariablesAffected,
  }) {
    // Note: currentDeps object is downstream dependencies
    // of allStateVariablesAffected
    let currentDeps =
      this.downstreamDependencies[component.componentName][stateVariable];

    let changedDependency = false;

    let newlyCreatedDependencies = [];

    for (let dependencyName in currentDeps) {
      if (!(dependencyName in newDependencies)) {
        changedDependency = true;
        currentDeps[dependencyName].deleteDependency();
      }
    }

    for (let dependencyName in newDependencies) {
      if (dependencyName in currentDeps) {
        let dependencyDefinition = newDependencies[dependencyName];
        let currentDep = currentDeps[dependencyName];
        if (!deepCompare(dependencyDefinition, currentDep.definition)) {
          changedDependency = true;
          currentDeps[dependencyName].deleteDependency();

          let dependencyDefinition = newDependencies[dependencyName];

          let dep = new this.dependencyTypes[
            dependencyDefinition.dependencyType
          ]({
            component,
            stateVariable,
            allStateVariablesAffected,
            dependencyName,
            dependencyDefinition,
            dependencyHandler: this,
          });

          await dep.initialize();

          newlyCreatedDependencies.push(dep);
        }
      } else {
        changedDependency = true;
        let dependencyDefinition = newDependencies[dependencyName];
        let dep = new this.dependencyTypes[dependencyDefinition.dependencyType](
          {
            component,
            stateVariable,
            allStateVariablesAffected,
            dependencyName,
            dependencyDefinition,
            dependencyHandler: this,
          },
        );

        await dep.initialize();

        newlyCreatedDependencies.push(dep);
      }
    }
    return { changedDependency, newlyCreatedDependencies };
  }

  async checkForDependenciesOnNewComponent(componentName) {
    // console.log(`check for dependencies on new component ${componentName}`)

    let variablesChanged = [];

    let variablesJustResolved = {};

    if (
      this.updateTriggers.dependenciesMissingComponentBySpecifiedName[
        componentName
      ]
    ) {
      for (let dep of this.updateTriggers
        .dependenciesMissingComponentBySpecifiedName[componentName]) {
        let upComponent = this._components[dep.upstreamComponentName];

        if (!upComponent) {
          continue;
        }

        let upVarsInUpstreamComponent = true;

        for (let upVar of dep.upstreamVariableNames) {
          if (!(upVar in upComponent.state)) {
            upVarsInUpstreamComponent = false;
            break;
          }
        }

        if (!upVarsInUpstreamComponent) {
          continue;
        }

        for (let varName of dep.upstreamVariableNames) {
          let stateVarObj = upComponent.state[varName];
          if (stateVarObj.initiallyResolved) {
            if (
              !(
                variablesJustResolved[dep.upstreamComponentName] &&
                variablesJustResolved[dep.upstreamComponentName][varName]
              )
            ) {
              // console.log(`****** a variable value changed because have a new component ******`)
              // console.log(`${dep.dependencyName} of ${varName} of ${dep.upstreamComponentName}`)
              variablesChanged.push({
                componentName: dep.upstreamComponentName,
                varName,
              });
            }
          }
        }

        for (let varName of dep.upstreamVariableNames) {
          this.deleteFromNeededToResolve({
            componentNameBlocked: dep.upstreamComponentName,
            typeBlocked: "recalculateDownstreamComponents",
            stateVariableBlocked: varName,
            dependencyBlocked: dep.dependencyName,
            blockerComponentName: componentName,
            blockerType: "componentIdentity",
          });
        }

        // resolving for one variable will resolve for all upstreamVariableNames
        let result = await this.resolveIfReady({
          componentName: dep.upstreamComponentName,
          type: "recalculateDownstreamComponents",
          stateVariable: dep.representativeStateVariable,
          dependency: dep.dependencyName,
          expandComposites: false,
          recurseUpstream: true,
        });

        if (result.success) {
          for (let varName of dep.upstreamVariableNames) {
            if (!upComponent.state[varName].initiallyResolved) {
              if (!variablesJustResolved[dep.upstreamComponentName]) {
                variablesJustResolved[dep.upstreamComponentName] = {};
              }
              variablesJustResolved[dep.upstreamComponentName][varName] = true;
            }
          }
        } else {
          for (let varName of dep.upstreamVariableNames) {
            await this.addBlocker({
              blockerComponentName: dep.upstreamComponentName,
              blockerType: "recalculateDownstreamComponents",
              blockerStateVariable: varName,
              blockerDependency: dep.dependencyName,
              componentNameBlocked: dep.upstreamComponentName,
              typeBlocked: "stateVariable",
              stateVariableBlocked: varName,
            });
          }
        }
      }

      delete this.updateTriggers.dependenciesMissingComponentBySpecifiedName[
        componentName
      ];
    }

    return variablesChanged;
  }

  async getStateVariableDependencyValues({ component, stateVariable }) {
    let dependencyValues = {};
    let dependencyChanges = {};
    let dependencyUsedDefault = {};

    let downDeps =
      this.downstreamDependencies[component.componentName][stateVariable];

    for (let dependencyName in downDeps) {
      let dep = downDeps[dependencyName];

      if (dep.onlyToSetInInverseDefinition) {
        continue;
      }

      let { value, changes, usedDefault } = await dep.getValue();

      dependencyValues[dependencyName] = value;
      if (Object.keys(changes).length > 0) {
        dependencyChanges[dependencyName] = changes;
      }
      if (usedDefault) {
        dependencyUsedDefault[dependencyName] = usedDefault;
      }
    }

    return {
      dependencyValues,
      changes: dependencyChanges,
      usedDefault: dependencyUsedDefault,
    };
  }

  recordActualChangeInUpstreamDependencies({ component, varName, changes }) {
    // console.log(`record actual change in ${varName} of ${component.componentName}`)
    // console.log(deepClone(changes))

    let componentName = component.componentName;

    let upstream = this.upstreamDependencies[componentName][varName];

    if (upstream) {
      for (let upDep of upstream) {
        if (upDep.valuesChanged) {
          let ind = upDep.downstreamComponentNames.indexOf(componentName);
          let upValuesChanged = upDep.valuesChanged[ind][varName];

          // Note (dated July 20, 2023):
          // The code in the next two sections references a variable upValuesChangedSub
          // that is not defined, so it will throw an error if evaluated.
          // This code is years old at this point and all tests have been passing.
          // Either there is a rare edge case that will call this code and we need to fix it,
          // or this code is no longer used.
          // TODO: determine if this code is need.  Fix it if it is needed or else delete it.

          if (!upValuesChanged) {
            // check if have an alias that maps to varName
            if (component.stateVarAliases) {
              for (let alias in component.stateVarAliases) {
                if (
                  component.stateVarAliases[alias] === varName &&
                  alias in upValuesChangedSub
                ) {
                  upValuesChanged = upValuesChangedSub[alias];
                }
              }
            }
          }

          // if still don't have record of change, create new change object
          // (Should only be needed when have array entry variables,
          // where original change was recorded in array)
          if (!upValuesChanged) {
            if (!component.state[varName].isArrayEntry) {
              throw Error(
                `Something is wrong, as a variable ${varName} of ${component.componentName} actually changed, but wasn't marked with a potential change`,
              );
            }
            upValuesChanged = upValuesChangedSub[varName] = { changed: {} };
          }

          if (component.state[varName] && component.state[varName].isArray) {
            if (upValuesChanged.changed === undefined) {
              upValuesChanged.changed = { arrayKeysChanged: {} };
            } else if (upValuesChanged.changed === true) {
              upValuesChanged.changed = {
                allArrayKeysChanged: true,
                arraySizeChanged: true,
                arrayKeysChanged: {},
              };
            }
            if (changes) {
              if (changes.allArrayKeysChanged) {
                upValuesChanged.changed.allArrayKeysChanged = true;
              }
              if (changes.arraySizeChanged) {
                upValuesChanged.changed.arraySizeChanged = true;
              }
              Object.assign(
                upValuesChanged.changed.arrayKeysChanged,
                changes.arrayKeysChanged,
              );
            }
          } else {
            upValuesChanged.changed = true;
          }
        }
      }
    }
  }

  async collateCountersAndPropagateToAncestors(component) {
    let allCounterNames = Object.keys(component.counters);
    for (let childName of component.allChildrenOrdered) {
      let child = this._components[childName];
      if (child) {
        // skip placeholders
        for (let counterName in child.counters) {
          if (!allCounterNames.includes(counterName)) {
            allCounterNames.push(counterName);
          }
        }
      }
    }

    let foundChange = false;

    for (let counterName of allCounterNames) {
      let counters = component.counters[counterName];
      if (!counters) {
        counters = component.counters[counterName] = {
          dependencies: [],
          componentList: [],
        };
      }

      let componentList = [];
      if (counters.dependencies.length > 0) {
        // counter is in component itself
        componentList.push(component.componentName);
      }

      for (let childName of component.allChildrenOrdered) {
        let child = this._components[childName];
        if (child) {
          //skip placeholders
          let childCounters = child.counters[counterName];
          if (childCounters) {
            componentList.push(...childCounters.componentList);
          }
        }
      }

      if (
        componentList.length !== counters.componentList.length ||
        counters.componentList.some((v, i) => v != componentList[i])
      ) {
        foundChange = true;
        counters.componentList = componentList;
      }
    }

    if (!foundChange) {
      return { foundChange: false };
    }

    if (!component.ancestors[0]) {
      // made it to document
      // set values of counters
      for (let counterName of allCounterNames) {
        let counters = component.counters[counterName];
        for (let [ind, cName] of counters.componentList.entries()) {
          let comp = this._components[cName];
          let compCounter = comp.counters[counterName];
          compCounter.value = ind + 1;
          for (let dep of compCounter.dependencies) {
            if (comp.state[dep.representativeStateVariable].initiallyResolved) {
              // note: markStateVariableAndUpstreamDependentsStale includes
              // any additionalStateVariablesDefined with stateVariable
              await this.core.markStateVariableAndUpstreamDependentsStale({
                component: comp,
                varName: dep.representativeStateVariable,
              });

              for (let varName of dep.upstreamVariableNames) {
                // have to force recalculation
                // since counter dep doesn't show values changed
                comp.state[varName].forceRecalculation = true;

                this.recordActualChangeInUpstreamDependencies({
                  component: comp,
                  varName,
                });
              }
            }
          }
        }
      }
      return { foundChange: true, finishedPropagation: true };
    }

    let parent = this._components[component.ancestors[0].componentName];
    if (
      !(parent && parent.allChildrenOrdered.includes(component.componentName))
    ) {
      return { foundChange: true, finishedPropagation: false };
    }

    let parentResult = await this.collateCountersAndPropagateToAncestors(
      parent,
    );

    if (!parentResult.foundChange) {
      console.error(
        `we found a change in propagating counters for ${component.componentName}, but no change for ancestors!`,
      );
    }

    return {
      foundChange: true,
      finishedPropagation: parentResult.finishedPropagation,
    };
  }

  getNeededToResolve({ componentName, type, stateVariable, dependency }) {
    let neededToResolveForComponent =
      this.resolveBlockers.neededToResolve[componentName];
    if (!neededToResolveForComponent) {
      neededToResolveForComponent = this.resolveBlockers.neededToResolve[
        componentName
      ] = {};
    }

    let neededToResolve = neededToResolveForComponent[type];
    if (!neededToResolve) {
      neededToResolve = neededToResolveForComponent[type] = {};
    }

    // have an extra level if include a state variable
    if (stateVariable) {
      let neededToResolveTemp = neededToResolve;
      neededToResolve = neededToResolveTemp[stateVariable];
      if (!neededToResolve) {
        neededToResolve = neededToResolveTemp[stateVariable] = {};
      }

      // have yet another level if include a dependency
      if (dependency) {
        let neededToResolveTemp = neededToResolve;
        neededToResolve = neededToResolveTemp[dependency];
        if (!neededToResolve) {
          neededToResolve = neededToResolveTemp[dependency] = {};
        }
      }
    }

    return neededToResolve;
  }

  deleteFromNeededToResolve({
    componentNameBlocked,
    typeBlocked,
    stateVariableBlocked,
    dependencyBlocked,
    blockerType,
    blockerCode,
    deleteFromReciprocal = true,
  }) {
    // console.log(`delete from needed to resolve ${componentNameBlocked}, ${typeBlocked}, ${stateVariableBlocked}, ${dependencyBlocked}, ${blockerType}, ${blockerCode}`)
    // console.log(JSON.parse(JSON.stringify(this.resolveBlockers)))

    let codeBlocked = componentNameBlocked;
    if (stateVariableBlocked) {
      codeBlocked += "|" + stateVariableBlocked;
      if (dependencyBlocked) {
        codeBlocked += "|" + dependencyBlocked;
      }
    }

    let deleteBlockerTypeAndCode = function (neededObj) {
      if (blockerType) {
        if (neededObj[blockerType]) {
          if (blockerCode) {
            let ind = neededObj[blockerType].indexOf(blockerCode);
            if (ind !== -1) {
              neededObj[blockerType].splice(ind, 1);
            }
            if (neededObj[blockerType].length === 0) {
              delete neededObj[blockerType];
            }
            if (deleteFromReciprocal) {
              let [
                blockerComponentName,
                blockerStateVariable,
                blockerDependency,
              ] = blockerCode.split("|");
              this.deleteFromResolveBlockedBy({
                blockerComponentName,
                blockerType,
                blockerStateVariable,
                blockerDependency,
                typeBlocked,
                codeBlocked,
                deleteFromReciprocal: false,
              });
            }
          } else {
            // no blockerCode given, so deleting all for blockerType
            // Just delete from reciprocal here
            // (can't actually delete originals in this function, as need access to parent object)
            if (deleteFromReciprocal) {
              for (let code of neededObj[blockerType]) {
                let [
                  blockerComponentName,
                  blockerStateVariable,
                  blockerDependency,
                ] = code.split("|");
                this.deleteFromResolveBlockedBy({
                  blockerComponentName,
                  blockerType,
                  blockerStateVariable,
                  blockerDependency,
                  typeBlocked,
                  codeBlocked,
                  deleteFromReciprocal: false,
                });
              }
            }

            delete neededObj[blockerType];
          }
        }
      } else {
        // no blockerType given, so deleting all blockerCodes for all blockerTypes
        if (deleteFromReciprocal) {
          for (let type in neededObj) {
            for (let code of neededObj[type]) {
              let [
                blockerComponentName,
                blockerStateVariable,
                blockerDependency,
              ] = code.split("|");
              this.deleteFromResolveBlockedBy({
                blockerComponentName,
                blockerType: type,
                blockerStateVariable,
                blockerDependency,
                typeBlocked,
                codeBlocked,
                deleteFromReciprocal: false,
              });
            }
          }
        }
      }
    }.bind(this);

    let neededToResolveForComponent =
      this.resolveBlockers.neededToResolve[componentNameBlocked];

    if (neededToResolveForComponent) {
      let neededToResolveForType = neededToResolveForComponent[typeBlocked];

      if (neededToResolveForType) {
        // have an extra level if include a state variable
        if (stateVariableBlocked) {
          let neededToResolveForStateVariable =
            neededToResolveForType[stateVariableBlocked];
          if (neededToResolveForStateVariable) {
            // have yet another level if include a dependency
            if (dependencyBlocked) {
              let neededToResolveForDependency =
                neededToResolveForStateVariable[dependencyBlocked];
              if (neededToResolveForDependency) {
                deleteBlockerTypeAndCode(neededToResolveForDependency);
                if (
                  !blockerType ||
                  Object.keys(neededToResolveForDependency).length === 0
                ) {
                  delete neededToResolveForStateVariable[dependencyBlocked];
                }
              }
              if (Object.keys(neededToResolveForStateVariable).length === 0) {
                delete neededToResolveForType[stateVariableBlocked];
              }
            } else {
              deleteBlockerTypeAndCode(neededToResolveForStateVariable);
              if (
                !blockerType ||
                Object.keys(neededToResolveForStateVariable).length === 0
              ) {
                delete neededToResolveForType[stateVariableBlocked];
              }
            }
          }
          if (Object.keys(neededToResolveForType).length === 0) {
            delete neededToResolveForComponent[typeBlocked];
          }
        } else {
          deleteBlockerTypeAndCode(neededToResolveForType);
          if (
            !blockerType ||
            Object.keys(neededToResolveForType).length === 0
          ) {
            delete neededToResolveForComponent[typeBlocked];
          }
        }
      }

      if (Object.keys(neededToResolveForComponent).length === 0) {
        delete this.resolveBlockers.neededToResolve[componentNameBlocked];
      }
    }

    // console.log(`done deleting from needed to resolve ${componentNameBlocked}, ${typeBlocked}, ${stateVariableBlocked}, ${dependencyBlocked}, ${blockerType}, ${blockerCode}`)
    // console.log(JSON.parse(JSON.stringify(this.resolveBlockers)))
  }

  checkIfHaveNeededToResolve({
    componentName,
    type,
    stateVariable,
    dependency,
  }) {
    let neededToResolveForComponent =
      this.resolveBlockers.neededToResolve[componentName];
    if (!neededToResolveForComponent) {
      return false;
    }

    let neededToResolve = neededToResolveForComponent[type];
    if (!neededToResolve) {
      return false;
    }

    // have an extra level if include a state variable
    if (stateVariable) {
      let neededToResolveTemp = neededToResolve;
      neededToResolve = neededToResolveTemp[stateVariable];
      if (!neededToResolve) {
        return false;
      }

      // have yet another level if include a dependency
      if (dependency) {
        let neededToResolveTemp = neededToResolve;
        neededToResolve = neededToResolveTemp[dependency];
        if (!neededToResolve) {
          return false;
        }
      }
    }

    return Object.keys(neededToResolve).length > 0;
  }

  getResolveBlockedBy({ componentName, type, stateVariable, dependency }) {
    let resolveBlockedByComponent =
      this.resolveBlockers.resolveBlockedBy[componentName];
    if (!resolveBlockedByComponent) {
      resolveBlockedByComponent = this.resolveBlockers.resolveBlockedBy[
        componentName
      ] = {};
    }

    let resolveBlockedBy = resolveBlockedByComponent[type];
    if (!resolveBlockedBy) {
      resolveBlockedBy = resolveBlockedByComponent[type] = {};
    }

    // have an extra level if include a state variable
    if (stateVariable) {
      let resolveBlockedByTemp = resolveBlockedBy;
      resolveBlockedBy = resolveBlockedByTemp[stateVariable];
      if (!resolveBlockedBy) {
        resolveBlockedBy = resolveBlockedByTemp[stateVariable] = {};
      }

      // have yet another level if include a dependency
      if (dependency) {
        let resolveBlockedByTemp = resolveBlockedBy;
        resolveBlockedBy = resolveBlockedByTemp[dependency];
        if (!resolveBlockedBy) {
          resolveBlockedBy = resolveBlockedByTemp[dependency] = {};
        }
      }
    }

    return resolveBlockedBy;
  }

  deleteFromResolveBlockedBy({
    blockerComponentName,
    blockerType,
    blockerStateVariable,
    blockerDependency,
    typeBlocked,
    codeBlocked,
    deleteFromReciprocal = true,
  }) {
    // console.log(`delete from resolve blocked by ${blockerComponentName}, ${blockerType}, ${blockerStateVariable}, ${blockerDependency}, ${typeBlocked}, ${codeBlocked}`)
    // console.log(JSON.parse(JSON.stringify(this.resolveBlockers)))

    let blockerCode = blockerComponentName;
    if (blockerStateVariable) {
      blockerCode += "|" + blockerStateVariable;
      if (blockerDependency) {
        blockerCode += "|" + blockerDependency;
      }
    }

    let deleteTypeAndCodeBlocked = function (neededObj) {
      if (typeBlocked) {
        if (neededObj[typeBlocked]) {
          if (codeBlocked) {
            let ind = neededObj[typeBlocked].indexOf(codeBlocked);
            if (ind !== -1) {
              neededObj[typeBlocked].splice(ind, 1);
            }
            if (neededObj[typeBlocked].length === 0) {
              delete neededObj[typeBlocked];
            }
            if (deleteFromReciprocal) {
              let [
                componentNameBlocked,
                stateVariableBlocked,
                dependencyBlocked,
              ] = codeBlocked.split("|");
              this.deleteFromNeededToResolve({
                componentNameBlocked,
                typeBlocked,
                stateVariableBlocked,
                dependencyBlocked,
                blockerType,
                blockerCode,
                deleteFromReciprocal: false,
              });
            }
          } else {
            // no codeBlocked given, so deleting all for typeBlocked
            if (deleteFromReciprocal) {
              for (let code of neededObj[typeBlocked]) {
                let [
                  componentNameBlocked,
                  stateVariableBlocked,
                  dependencyBlocked,
                ] = code.split("|");
                this.deleteFromNeededToResolve({
                  componentNameBlocked,
                  typeBlocked,
                  stateVariableBlocked,
                  dependencyBlocked,
                  blockerType,
                  blockerCode,
                  deleteFromReciprocal: false,
                });
              }
            }

            delete neededObj[typeBlocked];
          }
        }
      } else {
        // no typeBlocked given, so will delete all codeBlockeds for all typeBlockeds
        // Just delete from reciprocal here
        // (can't actually delete originals in this function, as need access to parent object)
        if (deleteFromReciprocal) {
          for (let type in neededObj) {
            for (let code of neededObj[type]) {
              let [
                componentNameBlocked,
                stateVariableBlocked,
                dependencyBlocked,
              ] = code.split("|");
              this.deleteFromNeededToResolve({
                componentNameBlocked,
                typeBlocked: type,
                stateVariableBlocked,
                dependencyBlocked,
                blockerType,
                blockerCode,
                deleteFromReciprocal: false,
              });
            }
          }
        }
      }
    }.bind(this);

    let resolveBlockedByForComponent =
      this.resolveBlockers.resolveBlockedBy[blockerComponentName];

    if (resolveBlockedByForComponent) {
      let resolveBlockedByForType = resolveBlockedByForComponent[blockerType];

      if (resolveBlockedByForType) {
        // have an extra level if include a state variable
        if (blockerStateVariable) {
          let resolveBlockedByForStateVariable =
            resolveBlockedByForType[blockerStateVariable];
          if (resolveBlockedByForStateVariable) {
            // have yet another level if include a dependency
            if (blockerDependency) {
              let resolveBlockedByForDependency =
                resolveBlockedByForStateVariable[blockerDependency];
              if (resolveBlockedByForDependency) {
                deleteTypeAndCodeBlocked(resolveBlockedByForDependency);
                if (
                  !typeBlocked ||
                  Object.keys(resolveBlockedByForDependency).length === 0
                ) {
                  delete resolveBlockedByForStateVariable[blockerDependency];
                }
              }
              if (Object.keys(resolveBlockedByForStateVariable).length === 0) {
                delete resolveBlockedByForType[blockerStateVariable];
              }
            } else {
              deleteTypeAndCodeBlocked(resolveBlockedByForStateVariable);
              if (
                !typeBlocked ||
                Object.keys(resolveBlockedByForStateVariable).length === 0
              ) {
                delete resolveBlockedByForType[blockerStateVariable];
              }
            }
          }
          if (Object.keys(resolveBlockedByForType).length === 0) {
            delete resolveBlockedByForComponent[blockerType];
          }
        } else {
          deleteTypeAndCodeBlocked(resolveBlockedByForType);
          if (
            !typeBlocked ||
            Object.keys(resolveBlockedByForType).length === 0
          ) {
            delete resolveBlockedByForComponent[blockerType];
          }
        }
      }

      if (Object.keys(resolveBlockedByForComponent).length === 0) {
        delete this.resolveBlockers.resolveBlockedBy[blockerComponentName];
      }
    }

    // console.log(`done deleting from resolve blocked by ${blockerComponentName}, ${blockerType}, ${blockerStateVariable}, ${blockerDependency}, ${typeBlocked}, ${codeBlocked}`)
    // console.log(JSON.parse(JSON.stringify(this.resolveBlockers)))
  }

  async addBlocker({
    blockerComponentName,
    blockerType,
    blockerStateVariable,
    blockerDependency,
    componentNameBlocked,
    typeBlocked,
    stateVariableBlocked,
    dependencyBlocked,
  }) {
    let blockerCode = blockerComponentName;
    if (blockerStateVariable) {
      blockerCode += "|" + blockerStateVariable;
      if (blockerDependency) {
        blockerCode += "|" + blockerDependency;
      }
    }

    let codeBlocked = componentNameBlocked;
    if (stateVariableBlocked) {
      codeBlocked += "|" + stateVariableBlocked;
      if (dependencyBlocked) {
        codeBlocked += "|" + dependencyBlocked;
      }
    }

    let neededForBlocked = this.getNeededToResolve({
      componentName: componentNameBlocked,
      type: typeBlocked,
      stateVariable: stateVariableBlocked,
      dependency: dependencyBlocked,
    });

    let neededToResolveBlocked = neededForBlocked[blockerType];
    if (!neededToResolveBlocked) {
      neededToResolveBlocked = neededForBlocked[blockerType] = [];
    }

    // if blockers is already recorded, then nothing to do
    if (neededToResolveBlocked.includes(blockerCode)) {
      return;
    }

    neededToResolveBlocked.push(blockerCode);

    if (typeBlocked === "stateVariable") {
      let component = this._components[componentNameBlocked];
      if (component) {
        let stateVarObj = component.state[stateVariableBlocked];
        stateVarObj.isResolved = false;
        if (stateVarObj.initiallyResolved) {
          // note: markStateVariableAndUpstreamDependentsStale includes
          // any additionalStateVariablesDefined with stateVariable
          await this.core.markStateVariableAndUpstreamDependentsStale({
            component,
            varName: stateVariableBlocked,
          });

          // record that stateVarObj is blocking its upstream dependencies
          let upDeps =
            this.upstreamDependencies[componentNameBlocked][
              stateVariableBlocked
            ];
          if (upDeps) {
            for (let dep of upDeps) {
              if (this._components[dep.upstreamComponentName]) {
                for (let vName of dep.upstreamVariableNames) {
                  await this.addBlocker({
                    blockerComponentName: componentNameBlocked,
                    blockerType: "stateVariable",
                    blockerStateVariable: stateVariableBlocked,
                    componentNameBlocked: dep.upstreamComponentName,
                    typeBlocked: "stateVariable",
                    stateVariableBlocked: vName,
                  });
                }
              }
            }
          }
        }
      }
    }

    // record that blocked by blocker
    let resolvedBlockedByBlocker = this.getResolveBlockedBy({
      componentName: blockerComponentName,
      type: blockerType,
      stateVariable: blockerStateVariable,
      dependency: blockerDependency,
    });

    let blockedByBlocker = resolvedBlockedByBlocker[typeBlocked];
    if (!blockedByBlocker) {
      blockedByBlocker = resolvedBlockedByBlocker[typeBlocked] = [];
    }
    if (!blockedByBlocker.includes(codeBlocked)) {
      blockedByBlocker.push(codeBlocked);
    }

    this.resetCircularResolveBlockerCheckPassed({
      componentName: componentNameBlocked,
      type: typeBlocked,
      stateVariable: stateVariableBlocked,
      dependency: dependencyBlocked,
    });

    this.checkForCircularResolveBlocker({
      componentName: componentNameBlocked,
      type: typeBlocked,
      stateVariable: stateVariableBlocked,
      dependency: dependencyBlocked,
    });
  }

  async processNewlyResolved({
    componentNameNewlyResolved,
    typeNewlyResolved,
    stateVariableNewlyResolved,
    dependencyNewlyResolved,
    expandComposites = true,
    force = false,
    recurseUpstream = false,
  }) {
    // console.log(`process newly resolved ${componentNameNewlyResolved}, ${typeNewlyResolved}, ${stateVariableNewlyResolved}`)

    // Note: even if expandComposites=false and force=false
    // we still might expand composites and force evaluate
    // as resolving a determineDependency will call updateDependencies
    // and updateDependencies calls the getters on
    // the state variables determining dependencies

    if (typeNewlyResolved === "stateVariable") {
      let component = this._components[componentNameNewlyResolved];
      if (component) {
        let stateVarObj = component.state[stateVariableNewlyResolved];
        if (stateVarObj) {
          component.state[stateVariableNewlyResolved].isResolved = true;
          component.state[stateVariableNewlyResolved].initiallyResolved = true;
        }
      }
    } else if (typeNewlyResolved === "componentIdentity") {
      if (!(componentNameNewlyResolved in this._components || force)) {
        // console.log(`cannot resolve component identity ${componentNameNewlyResolved} as component doesn't exist`);
        return { success: false };
      }
    } else {
      if (typeNewlyResolved === "recalculateDownstreamComponents") {
        let dep;

        // if dep doesn't exist, ignore this blocker
        // and continue to resolve anything blocked by it
        try {
          dep =
            this.downstreamDependencies[componentNameNewlyResolved][
              stateVariableNewlyResolved
            ][dependencyNewlyResolved];
        } catch (e) {}

        if (dep) {
          let result = await dep.recalculateDownstreamComponents({ force });

          if (!(result.success || force)) {
            return result;
          }

          for (let varName of dep.upstreamVariableNames) {
            this.deleteFromNeededToResolve({
              componentNameBlocked: dep.upstreamComponentName,
              typeBlocked: "stateVariable",
              stateVariableBlocked: varName,
              blockerType: "recalculateDownstreamComponents",
              blockerCode:
                dep.upstreamComponentName +
                "|" +
                varName +
                "|" +
                dependencyNewlyResolved,
            });
          }
          for (let varName of dep.upstreamVariableNames) {
            await this.resolveIfReady({
              componentName: dep.upstreamComponentName,
              type: "stateVariable",
              stateVariable: varName,
              expandComposites,
              force,
              recurseUpstream,
            });
          }

          // No need to resolve items blocked by the newly resolved (below)
          // as the above did this and even more
          // (resolving all upstream variables of the dependency)
          return { success: true };
        }
      } else if (typeNewlyResolved === "determineDependencies") {
        let dep;

        // if dep doesn't exist, ignore this blocker
        // and continue to resolve anything blocked by it
        try {
          dep =
            this.downstreamDependencies[componentNameNewlyResolved][
              stateVariableNewlyResolved
            ][dependencyNewlyResolved];
        } catch (e) {}

        if (dep) {
          // check if there are any other determineDependencies blocking state variable
          let neededForItem = this.getNeededToResolve({
            componentName: componentNameNewlyResolved,
            type: "stateVariable",
            stateVariable: stateVariableNewlyResolved,
          });

          let foundDetermineDependenciesNotResolved = false;
          let determineDepsDependencies = [];
          if (neededForItem.determineDependencies) {
            for (let code of neededForItem.determineDependencies) {
              let [
                blockerComponentName,
                blockerStateVariable,
                blockerDependency,
              ] = code.split("|");

              if (
                this.checkIfHaveNeededToResolve({
                  componentName: componentNameNewlyResolved,
                  type: "determineDependency",
                  stateVariable: stateVariableNewlyResolved,
                  dependency: blockerDependency,
                })
              ) {
                foundDetermineDependenciesNotResolved = true;
                break;
              }

              determineDepsDependencies.push(blockerDependency);
            }
          }

          if (foundDetermineDependenciesNotResolved) {
            // nothing more to do as still cannot update dependencies
            // of state variable
            return { success: true };
          }

          // if all determine dependences have been resolved
          // recalculate dependencies for state variable
          let result = await this.updateDependencies({
            componentName: componentNameNewlyResolved,
            stateVariable: stateVariableNewlyResolved,
            dependency: dependencyNewlyResolved,
          });

          if (!result.success) {
            // console.log(`failing to update dependencies`)
            return { success: false };
          }

          // resolve all state variables defined from dep
          // as they all had their dependencies updated
          for (let varName of dep.upstreamVariableNames) {
            for (let dependency of determineDepsDependencies) {
              this.deleteFromResolveBlockedBy({
                blockerComponentName: dep.upstreamComponentName,
                blockerType: "determineDependencies",
                blockerStateVariable: varName,
                blockerDependency: dependency,
              });
            }
            await this.resolveIfReady({
              componentName: componentNameNewlyResolved,
              type: "stateVariable",
              stateVariable: varName,
              expandComposites,
              force,
              recurseUpstream,
            });
          }

          // No need to resolve items blocked by the newly resolved (below)
          // as the above did this and even more
          // (resolving all upstream variables of the dependency)
          return { success: true };
        }
      } else if (typeNewlyResolved === "childMatches") {
        let component = this._components[componentNameNewlyResolved];

        if (component) {
          if (!component.childrenMatched) {
            let result = await this.core.deriveChildResultsFromDefiningChildren(
              {
                parent: component,
                expandComposites,
                forceExpandComposites: force,
              },
            );

            if (
              !result.skipping &&
              !(component.childrenMatchedWithPlaceholders || force)
            ) {
              // console.warn(`cannot resolve child logic of ${componentNameNewlyResolved} as child logic isn't satisfied`);
              return { success: false };
            }
          }
        }
      } else if (typeNewlyResolved === "expandComposite") {
        let composite = this._components[componentNameNewlyResolved];
        if (!composite.isExpanded) {
          if (
            this.core.updateInfo.compositesBeingExpanded.includes(
              componentNameNewlyResolved,
            )
          ) {
            return { success: false };
          }

          await this.core.expandCompositeComponent(
            this._components[componentNameNewlyResolved],
          );
        }
      } else {
        throw Error(`Unrecognized type newly resolved: ${typeNewlyResolved}`);
      }
    }

    let resolveBlockedByNewlyResolved = this.getResolveBlockedBy({
      componentName: componentNameNewlyResolved,
      type: typeNewlyResolved,
      stateVariable: stateVariableNewlyResolved,
      dependency: dependencyNewlyResolved,
    });

    // use shallow copies as we are deleting the blockers as we loop through
    resolveBlockedByNewlyResolved = Object.assign(
      {},
      resolveBlockedByNewlyResolved,
    );

    for (let type in resolveBlockedByNewlyResolved) {
      for (let code of [...resolveBlockedByNewlyResolved[type]]) {
        // first delete
        this.deleteFromResolveBlockedBy({
          blockerComponentName: componentNameNewlyResolved,
          blockerType: typeNewlyResolved,
          blockerStateVariable: stateVariableNewlyResolved,
          blockerDependency: dependencyNewlyResolved,
          typeBlocked: type,
          codeBlocked: code,
        });

        if (recurseUpstream) {
          let [cName, vName, depName] = code.split("|");

          await this.resolveIfReady({
            componentName: cName,
            type,
            stateVariable: vName,
            dependency: depName,
            expandComposites,
            force,
            recurseUpstream,
          });
        }
      }
    }

    return { success: true };
  }

  async resolveStateVariablesIfReady({ component, stateVariables }) {
    // console.log(`resolve state variables if ready for ${component.componentName}`);

    let componentName = component.componentName;

    if (!stateVariables) {
      await this.resolveIfReady({
        componentName,
        type: "componentIdentity",
        expandComposites: false,
        // recurseUpstream: true
      });

      stateVariables = Object.keys(component.state);
    }

    for (let varName of stateVariables) {
      let stateVarObj = component.state[varName];

      if (stateVarObj && stateVarObj.determineDependenciesImmediately) {
        let neededForItem = this.getNeededToResolve({
          componentName,
          type: "stateVariable",
          stateVariable: varName,
        });

        let determineDepsBlockers = neededForItem.determineDependencies;
        if (determineDepsBlockers) {
          for (let blockerCode of determineDepsBlockers) {
            let [
              blockerComponentName,
              blockerStateVariable,
              blockerDependency,
            ] = blockerCode.split("|");

            await this.resolveIfReady({
              componentName: blockerComponentName,
              type: "determineDependencies",
              stateVariable: blockerStateVariable,
              dependency: blockerDependency,
              expandComposites: true, // TODO: why is this true?
              // recurseUpstream: true
            });
          }
        }
      }
      await this.resolveIfReady({
        componentName,
        type: "stateVariable",
        stateVariable: varName,
        expandComposites: false,
        // recurseUpstream: true
      });
    }

    // console.log(`finished resolving state variables if ready ${component.componentName}`);
    // console.log(JSON.parse(JSON.stringify(this.resolveBlockers)))
  }

  async resolveIfReady({
    componentName,
    type,
    stateVariable,
    dependency,
    expandComposites = true,
    force = false,
    recurseUpstream = false,
  }) {
    // console.log(`resolve if ready ${componentName}, ${type}, ${stateVariable}, ${dependency}`)

    let haveNeededToResolve = this.checkIfHaveNeededToResolve({
      componentName,
      type,
      stateVariable,
      dependency,
    });

    if (haveNeededToResolve) {
      return { success: false };
    }

    // Although needed to resolve is empty,
    // running deleteFromNeededToResolve will remove
    // the empty data structures
    this.deleteFromNeededToResolve({
      componentNameBlocked: componentName,
      typeBlocked: type,
      stateVariableBlocked: stateVariable,
      dependencyBlocked: dependency,
    });

    let result = await this.processNewlyResolved({
      componentNameNewlyResolved: componentName,
      typeNewlyResolved: type,
      stateVariableNewlyResolved: stateVariable,
      dependencyNewlyResolved: dependency,
      expandComposites,
      force,
      recurseUpstream,
    });

    return result;
  }

  async resolveItem({
    componentName,
    type,
    stateVariable,
    dependency,
    force = false,
    recurseUpstream = false,
    expandComposites = true,
    numPreviouslyNeeded,
  }) {
    // if (!this.resolveLevels) {
    //   this.resolveLevels = 0;
    // }
    // this.resolveLevels++;

    // console.log(`${" ".repeat(this.resolveLevels - 1)}${this.resolveLevels}. resolve item ${componentName}, ${type}, ${stateVariable}, ${dependency}, ${expandComposites}, ${force}`)

    // Note: even if expandComposites=false and force=false
    // we still might expand composites and force evaluate
    // as resolving a determineDependency will call updateDependencies
    // and updateDependencies calls the getters on
    // the state variables determining dependencies

    let neededForItem = this.getNeededToResolve({
      componentName,
      type,
      stateVariable,
      dependency,
    });

    // first resolve determine dependencies, if it exists

    let determineDepsBlockers = neededForItem.determineDependencies;

    if (determineDepsBlockers && determineDepsBlockers.length > 0) {
      for (let blockerCode of [...determineDepsBlockers]) {
        let [blockerComponentName, blockerStateVariable, blockerDependency] =
          blockerCode.split("|");

        let result = await this.resolveItem({
          componentName: blockerComponentName,
          type: "determineDependencies",
          stateVariable: blockerStateVariable,
          dependency: blockerDependency,
          force, //recurseUpstream
          expandComposites,
        });

        if (!result.success) {
          // console.log(`${" ".repeat(this.resolveLevels - 1)}${this.resolveLevels}. couldn't resolve ${componentName}, ${type}, ${stateVariable}, ${dependency}`)
          // this.resolveLevels--;
          return result;
        }
      }
    }

    let stateVarObj;
    if (type === "stateVariable" && this._components[componentName]) {
      stateVarObj = this._components[componentName].state[stateVariable];
      if (stateVarObj) {
        stateVarObj.currentlyResolving = true;
      }
    }

    // first try without forcing
    // i.e., without passing force on to resolveItem
    // that way, if force===true, we'll first iterate
    // to possibly reveal other items needed resolve
    // that are picked up from the failures

    let previousNFailures = Infinity;
    let nFailures = Infinity;
    while (Object.keys(neededForItem).length > 0 || nFailures > 0) {
      if (Number.isFinite(nFailures) && nFailures >= previousNFailures) {
        break;
      }
      if (nFailures > 0) {
        neededForItem = this.getNeededToResolve({
          componentName,
          type,
          stateVariable,
          dependency,
        });
      }
      previousNFailures = nFailures;
      nFailures = 0;

      for (let blockerType in neededForItem) {
        if (blockerType === "determineDependencies") {
          throw Error(
            `Shouldn't have determine dependencies blocker after determining dependencies: ${componentName}, ${type}, ${stateVariable}, ${dependency}`,
          );
        }

        // shallow copy, as items may be deleted as resolve items
        for (let code of [...neededForItem[blockerType]]) {
          let [blockerComponentName, blockerStateVariable, blockerDependency] =
            code.split("|");

          let result = await this.resolveItem({
            componentName: blockerComponentName,
            type: blockerType,
            stateVariable: blockerStateVariable,
            dependency: blockerDependency,
            //force, //recurseUpstream
            expandComposites,
          });

          if (!result.success) {
            if (force) {
              nFailures++;
            } else {
              // console.log(`${" ".repeat(this.resolveLevels - 1)}couldn't resolve ${componentName}, ${type}, ${stateVariable}, ${dependency}`)
              // this.resolveLevels--;
              return result;
            }
          }
        }
      }
    }

    if (nFailures > 0) {
      // if had failures and made it to here,
      // it means we are forcing.
      // Try one more time while passing force to resolveItem

      neededForItem = this.getNeededToResolve({
        componentName,
        type,
        stateVariable,
        dependency,
      });

      while (Object.keys(neededForItem).length > 0) {
        for (let blockerType in neededForItem) {
          if (blockerType === "determineDependencies") {
            throw Error(
              `Shouldn't have determine dependencies blocker after determining dependencies: ${componentName}, ${type}, ${stateVariable}, ${dependency}`,
            );
          }

          // shallow copy, as items may be deleted as resolve items
          for (let code of [...neededForItem[blockerType]]) {
            let [
              blockerComponentName,
              blockerStateVariable,
              blockerDependency,
            ] = code.split("|");

            let result = await this.resolveItem({
              componentName: blockerComponentName,
              type: blockerType,
              stateVariable: blockerStateVariable,
              dependency: blockerDependency,
              force, //recurseUpstream
              expandComposites,
            });

            if (!result.success) {
              // console.log(`${" ".repeat(this.resolveLevels - 1)}couldn't resolve ${componentName}, ${type}, ${stateVariable}, ${dependency}`)
              // this.resolveLevels--;
              return result;
            }
          }
        }
      }
    }

    if (stateVarObj) {
      stateVarObj.currentlyResolving = false;
    }

    // item is resolved
    let finalResult = await this.resolveIfReady({
      componentName,
      type,
      stateVariable,
      dependency,
      force,
      recurseUpstream,
      expandComposites,
    });

    if (!finalResult.success) {
      // after removing all blockers, we still can't resolve

      let stillNeededForItem = this.getNeededToResolve({
        componentName,
        type,
        stateVariable,
        dependency,
      });

      let numNeeded = Object.keys(stillNeededForItem).length;

      if (numNeeded > 0) {
        if (
          numPreviouslyNeeded === undefined ||
          numNeeded < numPreviouslyNeeded
        ) {
          // if this is the first time or the number needed is decreasing
          // then we can try again

          finalResult = await this.resolveItem({
            componentName,
            type,
            stateVariable,
            dependency,
            force,
            recurseUpstream,
            expandComposites,
            numPreviouslyNeeded: numNeeded,
          });
        }
      }
    }

    // console.log(`${" ".repeat(this.resolveLevels - 1)}${this.resolveLevels}. done resolving item ${componentName}, ${type}, ${stateVariable}, ${dependency}, ${expandComposites}, ${force}`)
    // this.resolveLevels--;

    return finalResult;
  }

  checkForCircularResolveBlocker({
    componentName,
    type,
    stateVariable,
    dependency,
    previouslyVisited = [],
  }) {
    let code = componentName;
    if (stateVariable) {
      code += "|" + stateVariable;
      if (dependency) {
        code += "|" + dependency;
      }
    }

    let identifier = code + "|" + type;

    if (previouslyVisited.includes(identifier)) {
      // Found circular dependency
      // Create error message with list of component types and names involved

      console.log("found circular", identifier, previouslyVisited);

      let componentNameRe = /^([^|]*)\|/;

      let componentsInvolved = previouslyVisited.map(
        (x) => this.components[x.match(componentNameRe)[1]],
      );

      let message = this.getCircularDependencyMessage(componentsInvolved);

      throw Error(message);
    } else {
      // shallow copy so don't change original
      previouslyVisited = [...previouslyVisited, identifier];
    }

    if (!this.circularResolveBlockedCheckPassed[identifier]) {
      this.circularResolveBlockedCheckPassed[identifier] = true;

      let neededForItem = this.getNeededToResolve({
        componentName,
        type,
        stateVariable,
        dependency,
      });

      for (let blockerType in neededForItem) {
        for (let blockerCode of neededForItem[blockerType]) {
          let [blockerComponentName, blockerStateVariable, blockerDependency] =
            blockerCode.split("|");

          this.checkForCircularResolveBlocker({
            componentName: blockerComponentName,
            type: blockerType,
            stateVariable: blockerStateVariable,
            dependency: blockerDependency,
            previouslyVisited,
          });
        }
      }
    }
  }

  getCircularDependencyMessage(componentsInvolved) {
    let uniqueComponentNames = [];
    let componentTypesForUniqueNames = [];
    let linesForUniqueNames = [];

    // remove namespaces and internally created component names
    // and deduplicate while keeping order (so don't use Set)
    for (let comp of componentsInvolved) {
      let name = comp.componentName;
      let relativeName = name;
      if (relativeName) {
        let lastSlash = name.lastIndexOf("/");
        relativeName = name.slice(lastSlash + 1);
      } else {
        relativeName = comp.doenetAttributes?.prescribedName;
      }

      if (relativeName && relativeName.slice(0, 2) !== "__") {
        if (!uniqueComponentNames.includes(relativeName)) {
          uniqueComponentNames.push(relativeName);
          componentTypesForUniqueNames.push(comp.componentType);
          let doenetMLrange = comp.doenetMLrange;
          let addedLine = false;
          if (doenetMLrange) {
            if (
              doenetMLrange.doenetMLId === 0 &&
              doenetMLrange.lineBegin === undefined
            ) {
              Object.assign(
                doenetMLrange,
                getLineCharRange(doenetMLrange, this.core.doenetMLNewlines),
              );
            }
            let lineBegin = doenetMLrange.lineBegin;
            if (lineBegin) {
              addedLine = true;
              let lineEnd = doenetMLrange.lineEnd;
              if (lineEnd === lineBegin) {
                linesForUniqueNames.push(`line ${lineBegin}`);
              } else {
                linesForUniqueNames.push(`lines ${lineBegin}–${lineEnd}`);
              }
            }
          }
          if (!addedLine) {
            linesForUniqueNames.push(null);
          }
        }
      }
    }

    // If had only internally created component names, just give first componentName
    if (uniqueComponentNames.length === 0) {
      let comp = componentsInvolved[0];
      let name = comp.componentName;
      let relativeName = name;
      if (relativeName) {
        let lastSlash = name.lastIndexOf("/");
        relativeName = name.slice(lastSlash + 1);
      } else {
        relativeName = comp.doenetAttributes?.prescribedName;
      }
      uniqueComponentNames = [relativeName];
      componentTypesForUniqueNames = [this.components[name].componentType];
    }

    let message = "";
    for (let [ind, cType] of componentTypesForUniqueNames.entries()) {
      if (message) {
        message += ", ";
      }
      message += `<${cType}>`;
      let lineRange = linesForUniqueNames[ind];
      if (lineRange) {
        message += ` (${lineRange})`;
      } else {
        let name = uniqueComponentNames[ind];
        if (name[0] !== "_") {
          message += ` (named "${name}")`;
        }
      }
    }

    return `Circular dependency involving these components: ${message}.`;
  }

  resetCircularResolveBlockerCheckPassed({
    componentName,
    type,
    stateVariable,
    dependency,
  }) {
    let code = componentName;
    if (stateVariable) {
      code += "|" + stateVariable;
      if (dependency) {
        code += "|" + dependency;
      }
    }

    let identifier = code + "|" + type;

    if (this.circularResolveBlockedCheckPassed[identifier]) {
      delete this.circularResolveBlockedCheckPassed[identifier];

      let resolveBlockedBy = this.getResolveBlockedBy({
        componentName,
        type,
        stateVariable,
        dependency,
      });

      for (let typeBlocked in resolveBlockedBy) {
        for (let codeBlocked of resolveBlockedBy[typeBlocked]) {
          let [componentNameBlocked, stateVariableBlocked, dependencyBlocked] =
            codeBlocked.split("|");

          this.resetCircularResolveBlockerCheckPassed({
            componentName: componentNameBlocked,
            type: typeBlocked,
            stateVariable: stateVariableBlocked,
            dependency: dependencyBlocked,
          });
        }
      }
    }
  }

  get components() {
    return this._components;
    // return new Proxy(this._components, readOnlyProxyHandler);
  }

  set components(value) {
    return null;
  }
}

class Dependency {
  constructor({
    component,
    stateVariable,
    allStateVariablesAffected,
    dependencyName,
    dependencyDefinition,
    dependencyHandler,
  }) {
    this.dependencyName = dependencyName;
    this.dependencyHandler = dependencyHandler;

    this.upstreamComponentName = component.componentName;
    this.upstreamVariableNames = allStateVariablesAffected;

    this.definition = Object.assign({}, dependencyDefinition);
    this.representativeStateVariable = stateVariable;

    if (dependencyDefinition.doNotProxy) {
      this.doNotProxy = true;
    }

    if (dependencyDefinition.variablesOptional) {
      this.variablesOptional = true;
    }

    if (dependencyDefinition.publicStateVariablesOnly) {
      this.publicStateVariablesOnly = true;
    }

    if (dependencyDefinition.caseInsensitiveVariableMatch) {
      this.caseInsensitiveVariableMatch = true;
    }

    if (dependencyDefinition.useMappedVariableNames) {
      this.useMappedVariableNames = true;
    }

    if (dependencyDefinition.propIndex) {
      if (dependencyDefinition.propIndex.every(Number.isFinite)) {
        this.propIndex = dependencyDefinition.propIndex.map(Math.round);
      } else {
        this.propIndex = [];
      }
    }

    // if returnSingleVariableValue, then
    // return just the value of the state variable when there is
    // exactly one (downstreamComponentName, downstreamVariableName)
    // and return null otherwise
    this.returnSingleVariableValue = false;

    // if returnSingleComponent, then
    // return just the component object (rather than an array) when there
    // is exactly one downstreamComponentName
    // and return null otherwise
    this.returnSingleComponent = false;

    this.originalDownstreamVariableNames = [];

    // this.checkForCircular();
  }

  static dependencyType = "_base";

  downstreamVariableNameIfNoVariables = "__identity";

  get dependencyType() {
    return this.constructor.dependencyType;
  }

  setUpParameters() {}

  async determineDownstreamComponents() {
    return {
      success: true,
      downstreamComponentNames: [],
      downstreamComponentTypes: [],
    };
  }

  async initialize() {
    // 1. set up parameters
    // 2. determine downstream components
    // 3. add this dependency to the downstreamDependencies of the upstream component
    // 4. for each downstreamComponentName, add this dependency to upstreamDependencies
    // 5. map originalDownstreamVariableNames to mappedDownstreamVariableNamesByComponent
    // 6. possibly create array entry variables in downstream components if they don't exist
    // 7. keep track of any unresolved dependencies

    this.setUpParameters();

    // Note: determineDownstreamComponents has side effects
    // of setting class variables and adding to updateTrigger objects
    let downComponents = await this.determineDownstreamComponents();

    let downstreamComponentNames = downComponents.downstreamComponentNames;
    let downstreamComponentTypes = downComponents.downstreamComponentTypes;

    this.componentIdentitiesChanged = true;

    let upCompDownDeps =
      this.dependencyHandler.downstreamDependencies[this.upstreamComponentName];
    if (!upCompDownDeps) {
      upCompDownDeps = this.dependencyHandler.downstreamDependencies[
        this.upstreamComponentName
      ] = {};
    }

    for (let varName of this.upstreamVariableNames) {
      if (!upCompDownDeps[varName]) {
        upCompDownDeps[varName] = {};
      }
      upCompDownDeps[varName][this.dependencyName] = this;
    }

    if (
      this.originalDownstreamVariableNames.length === 0 &&
      !this.originalVariablesByComponent
    ) {
      delete this.mappedDownstreamVariableNamesByComponent;
      delete this.upValuesChanged;
    } else {
      this.mappedDownstreamVariableNamesByComponent = [];
      this.valuesChanged = [];
    }

    this.downstreamComponentNames = [];
    this.downstreamComponentTypes = [];

    for (let [
      index,
      downstreamComponentName,
    ] of downstreamComponentNames.entries()) {
      await this.addDownstreamComponent({
        downstreamComponentName,
        downstreamComponentType: downstreamComponentTypes[index],
        index,
      });
    }
  }

  async addDownstreamComponent({
    downstreamComponentName,
    downstreamComponentType,
    index,
  }) {
    this.componentIdentitiesChanged = true;

    this.downstreamComponentNames.splice(index, 0, downstreamComponentName);
    this.downstreamComponentTypes.splice(index, 0, downstreamComponentType);

    let downComponent =
      this.dependencyHandler._components[downstreamComponentName];

    if (downComponent) {
      let originalVarNames;

      if (this.originalVariablesByComponent) {
        originalVarNames =
          this.originalDownstreamVariableNamesByComponent[index];
      } else {
        originalVarNames = this.originalDownstreamVariableNames;
      }

      if (this.caseInsensitiveVariableMatch) {
        originalVarNames =
          this.dependencyHandler.core.findCaseInsensitiveMatches({
            stateVariables: originalVarNames,
            componentClass: downComponent.constructor,
          });
      }

      if (this.publicStateVariablesOnly) {
        originalVarNames =
          this.dependencyHandler.core.matchPublicStateVariables({
            stateVariables: originalVarNames,
            componentClass: downComponent.constructor,
          });
      }

      let mappedVarNames = this.dependencyHandler.core.substituteAliases({
        stateVariables: originalVarNames,
        componentClass: downComponent.constructor,
      });

      if (this.constructor.convertToArraySize) {
        mappedVarNames = mappedVarNames.map(function (vName) {
          let stateVarObj = downComponent.state[vName];
          if (stateVarObj) {
            if (stateVarObj.arraySizeStateVariable) {
              return stateVarObj.arraySizeStateVariable;
            } else {
              return `__${vName}_is_not_an_array`;
            }
          }

          // check if vName begins when an arrayEntry
          if (downComponent.arrayEntryPrefixes) {
            let arrayEntryPrefixesLongestToShortest = Object.keys(
              downComponent.arrayEntryPrefixes,
            ).sort((a, b) => b.length - a.length);
            for (let arrayEntryPrefix of arrayEntryPrefixesLongestToShortest) {
              if (
                vName.substring(0, arrayEntryPrefix.length) === arrayEntryPrefix
              ) {
                let arrayVariableName =
                  downComponent.arrayEntryPrefixes[arrayEntryPrefix];
                let arrayStateVarObj = downComponent.state[arrayVariableName];
                let arrayKeys = arrayStateVarObj.getArrayKeysFromVarName({
                  arrayEntryPrefix,
                  varEnding: vName.substring(arrayEntryPrefix.length),
                  numDimensions: arrayStateVarObj.numDimensions,
                });

                if (arrayKeys.length > 0) {
                  return downComponent.state[arrayVariableName]
                    .arraySizeStateVariable;
                }
              }
            }
          }
          return `__${vName}_is_not_an_array`;
        });
      }

      if (this.propIndex !== undefined) {
        mappedVarNames =
          await this.dependencyHandler.core.arrayEntryNamesFromPropIndex({
            stateVariables: mappedVarNames,
            component: downComponent,
            propIndex: this.propIndex,
          });
      }

      // Note: mappedVarNames contains all original variables mapped with any aliases.
      // If variablesOptional, downVarNames may be filtered to just include
      // variables that exist in the component.
      // (If not variablesOptional and variable doesn't exist, will eventually get an error)
      let downVarNames = mappedVarNames;

      if (originalVarNames.length > 0 || this.originalVariablesByComponent) {
        this.mappedDownstreamVariableNamesByComponent.splice(
          index,
          0,
          mappedVarNames,
        );

        let valsChanged = {};
        for (let downVar of mappedVarNames) {
          valsChanged[downVar] = { changed: true };
        }
        this.valuesChanged.splice(index, 0, valsChanged);

        if (this.variablesOptional) {
          // if variables are optional, then include variables in downVarNames
          // only if the variable exists in the downstream component
          // (or could be created as an array entry)
          downVarNames = downVarNames.filter(
            (downVar) =>
              downVar in downComponent.state ||
              this.dependencyHandler.core.checkIfArrayEntry({
                stateVariable: downVar,
                component: downComponent,
              }),
          );
        }

        for (let downVar of downVarNames) {
          if (!downComponent.state[downVar]) {
            await this.dependencyHandler.core.createFromArrayEntry({
              component: downComponent,
              stateVariable: downVar,
            });
          }

          if (!downComponent.state[downVar].isResolved) {
            for (let varName of this.upstreamVariableNames) {
              await this.dependencyHandler.addBlocker({
                blockerComponentName: downstreamComponentName,
                blockerType: "stateVariable",
                blockerStateVariable: downVar,
                componentNameBlocked: this.upstreamComponentName,
                typeBlocked: "stateVariable",
                stateVariableBlocked: varName,
              });
              if (this.dependencyType === "determineDependencies") {
                await this.dependencyHandler.addBlocker({
                  blockerComponentName: downstreamComponentName,
                  blockerType: "stateVariable",
                  blockerStateVariable: downVar,
                  componentNameBlocked: this.upstreamComponentName,
                  typeBlocked: "determineDependencies",
                  stateVariableBlocked: varName,
                  dependencyBlocked: this.dependencyName,
                });
              }
            }
          }
        }
      }

      // if don't have any state variables,
      // then just record the upstream dependencies on the downstream component
      // under "__identity"
      if (downVarNames.length === 0) {
        downVarNames = [this.downstreamVariableNameIfNoVariables];
      }

      let downCompUpDeps =
        this.dependencyHandler.upstreamDependencies[downstreamComponentName];
      if (!downCompUpDeps) {
        downCompUpDeps = this.dependencyHandler.upstreamDependencies[
          downstreamComponentName
        ] = {};
      }

      for (let varName of downVarNames) {
        if (downCompUpDeps[varName] === undefined) {
          downCompUpDeps[varName] = [];
        }
        downCompUpDeps[varName].push(this);

        if (varName !== this.downstreamVariableNameIfNoVariables) {
          for (let upstreamVarName of this.upstreamVariableNames) {
            this.dependencyHandler.resetCircularCheckPassed(
              this.upstreamComponentName,
              upstreamVarName,
            );
          }
        }
      }
    }

    for (let upVarName of this.upstreamVariableNames) {
      if (
        this.dependencyHandler._components[this.upstreamComponentName].state[
          upVarName
        ].initiallyResolved
      ) {
        await this.dependencyHandler.core.markStateVariableAndUpstreamDependentsStale(
          {
            component:
              this.dependencyHandler.components[this.upstreamComponentName],
            varName: upVarName,
          },
        );
      }
    }
  }

  async removeDownstreamComponent({ indexToRemove, recordChange = true }) {
    // console.log(`remove downstream ${indexToRemove}, ${this.downstreamComponentNames[indexToRemove]} dependency: ${this.dependencyName}`)
    // console.log(this.upstreamComponentName, this.representativeStateVariable);

    // remove downstream component specified by indexToRemove from this dependency

    if (recordChange) {
      this.componentIdentitiesChanged = true;
    }

    let componentName = this.downstreamComponentNames[indexToRemove];

    this.downstreamComponentNames.splice(indexToRemove, 1);
    this.downstreamComponentTypes.splice(indexToRemove, 1);

    if (componentName in this.dependencyHandler._components) {
      let affectedDownstreamVariableNames;

      if (!this.mappedDownstreamVariableNamesByComponent) {
        affectedDownstreamVariableNames = [
          this.downstreamVariableNameIfNoVariables,
        ];
      } else {
        affectedDownstreamVariableNames =
          this.mappedDownstreamVariableNamesByComponent[indexToRemove];
        this.mappedDownstreamVariableNamesByComponent.splice(indexToRemove, 1);
        this.valuesChanged.splice(indexToRemove, 1);

        if (this.variablesOptional) {
          // if variables are optional, it's possble no variables were found
          // so add placeholder variable name just in case
          // (It doesn't matter if extra variables are included,
          // as they will be skipped below.  And, since the component may have
          // been deleted already, we don't want to check its state.)
          affectedDownstreamVariableNames.push(
            this.downstreamVariableNameIfNoVariables,
          );
        }
      }

      // delete from upstream dependencies of downstream component
      for (let vName of affectedDownstreamVariableNames) {
        let downCompUpDeps =
          this.dependencyHandler.upstreamDependencies[componentName][vName];
        if (downCompUpDeps) {
          let ind = downCompUpDeps.indexOf(this);
          // if find an upstream dependency, delete
          if (ind !== -1) {
            if (downCompUpDeps.length === 1) {
              delete this.dependencyHandler.upstreamDependencies[componentName][
                vName
              ];
            } else {
              downCompUpDeps.splice(ind, 1);
            }
          }
        }

        if (vName !== this.downstreamVariableNameIfNoVariables) {
          for (let upstreamVarName of this.upstreamVariableNames) {
            // TODO: check why have to do this when remove a component from a dependency
            this.dependencyHandler.resetCircularCheckPassed(
              this.upstreamComponentName,
              upstreamVarName,
            );
          }
        }
      }
    }

    if (recordChange) {
      for (let upVarName of this.upstreamVariableNames) {
        if (
          this.dependencyHandler._components[this.upstreamComponentName].state[
            upVarName
          ].initiallyResolved
        ) {
          await this.dependencyHandler.core.markStateVariableAndUpstreamDependentsStale(
            {
              component:
                this.dependencyHandler.components[this.upstreamComponentName],
              varName: upVarName,
            },
          );
        }
      }
    }
  }

  async swapDownstreamComponents(index1, index2) {
    this.componentIdentitiesChanged = true;

    [
      this.downstreamComponentNames[index1],
      this.downstreamComponentNames[index2],
    ] = [
      this.downstreamComponentNames[index2],
      this.downstreamComponentNames[index1],
    ];

    [
      this.downstreamComponentTypes[index1],
      this.downstreamComponentTypes[index2],
    ] = [
      this.downstreamComponentTypes[index2],
      this.downstreamComponentTypes[index1],
    ];

    if (
      this.originalDownstreamVariableNames.length > 0 ||
      this.originalVariablesByComponent
    ) {
      [
        this.mappedDownstreamVariableNamesByComponent[index1],
        this.mappedDownstreamVariableNamesByComponent[index2],
      ] = [
        this.mappedDownstreamVariableNamesByComponent[index2],
        this.mappedDownstreamVariableNamesByComponent[index1],
      ];

      [this.valuesChanged[index1], this.valuesChanged[index2]] = [
        this.valuesChanged[index2],
        this.valuesChanged[index1],
      ];
    }

    for (let upVarName of this.upstreamVariableNames) {
      if (
        this.dependencyHandler._components[this.upstreamComponentName].state[
          upVarName
        ].initiallyResolved
      ) {
        await this.dependencyHandler.core.markStateVariableAndUpstreamDependentsStale(
          {
            component:
              this.dependencyHandler.components[this.upstreamComponentName],
            varName: upVarName,
          },
        );
      }
    }
  }

  deleteDependency() {
    // console.log(`deleting dependency: ${this.dependencyName}`)
    // console.log(this.upstreamComponentName, this.representativeStateVariable);

    let affectedDownstreamVariableNamesByUpstreamComponent = [];

    if (!this.mappedDownstreamVariableNamesByComponent) {
      affectedDownstreamVariableNamesByUpstreamComponent = Array(
        this.downstreamComponentNames.length,
      ).fill([this.downstreamVariableNameIfNoVariables]);
    } else {
      affectedDownstreamVariableNamesByUpstreamComponent =
        this.mappedDownstreamVariableNamesByComponent;
      if (this.variablesOptional) {
        let newVarNames = [];
        for (let [ind, cName] of this.downstreamComponentNames.entries()) {
          let varNamesForComponent = [];
          for (let vName of affectedDownstreamVariableNamesByUpstreamComponent[
            ind
          ]) {
            if (this.dependencyHandler.components[cName].state[vName]) {
              varNamesForComponent.push(vName);
            }
          }

          // if variablesOptional, it is possible that no variables were found
          if (varNamesForComponent.length > 0) {
            newVarNames.push(varNamesForComponent);
          } else {
            newVarNames.push([this.downstreamVariableNameIfNoVariables]);
          }
        }
        affectedDownstreamVariableNamesByUpstreamComponent = newVarNames;
      }
    }

    // delete from upstream dependencies of downstream components
    for (let [cInd, downCompName] of this.downstreamComponentNames.entries()) {
      for (let vName of affectedDownstreamVariableNamesByUpstreamComponent[
        cInd
      ]) {
        let downCompUpDeps =
          this.dependencyHandler.upstreamDependencies[downCompName][vName];
        if (downCompUpDeps) {
          let ind = downCompUpDeps.indexOf(this);
          // if find an upstream dependency, delete
          if (ind !== -1) {
            if (downCompUpDeps.length === 1) {
              delete this.dependencyHandler.upstreamDependencies[downCompName][
                vName
              ];
            } else {
              downCompUpDeps.splice(ind, 1);
            }
          }
        }

        for (let upVar of this.upstreamVariableNames) {
          this.dependencyHandler.deleteFromNeededToResolve({
            componentNameBlocked: this.componentName,
            typeBlocked: "stateVariable",
            stateVariableBlocked: upVar,
            blockerType: "stateVariable",
            blockerCode: downCompName + "|" + vName,
          });
        }

        if (vName !== this.downstreamVariableNameIfNoVariables) {
          for (let upstreamVarName of this.upstreamVariableNames) {
            // TODO: check why have to do this when delete a dependency
            this.dependencyHandler.resetCircularCheckPassed(
              this.upstreamComponentName,
              upstreamVarName,
            );
          }
        }
      }
    }

    this.deleteFromUpdateTriggers();

    // delete from downstream dependencies of upstream components

    let upCompDownDeps =
      this.dependencyHandler.downstreamDependencies[this.upstreamComponentName];

    for (let varName of this.upstreamVariableNames) {
      delete upCompDownDeps[varName][this.dependencyName];
    }
  }

  deleteFromUpdateTriggers() {}

  async getValue({ verbose = false, skipProxy = false } = {}) {
    let value = [];
    let changes = {};
    let usedDefault = [];

    if (this.componentIdentitiesChanged) {
      changes.componentIdentitiesChanged = true;
      this.componentIdentitiesChanged = false;
    }

    for (let [
      componentInd,
      componentName,
    ] of this.downstreamComponentNames.entries()) {
      let depComponent = this.dependencyHandler._components[componentName];

      usedDefault[componentInd] = false;

      if (depComponent) {
        let componentObj = {
          componentType: depComponent.componentType,
        };

        if (!this.skipComponentNames) {
          componentObj.componentName = componentName;
        }

        let originalVarNames;
        if (this.originalVariablesByComponent) {
          originalVarNames =
            this.originalDownstreamVariableNamesByComponent[componentInd];
        } else {
          originalVarNames = this.originalDownstreamVariableNames;
        }

        if (originalVarNames.length > 0) {
          componentObj.stateValues = {};

          let usedDefaultObj = {};
          let foundOneUsedDefault = false;

          for (let [varInd, originalVarName] of originalVarNames.entries()) {
            let mappedVarName =
              this.mappedDownstreamVariableNamesByComponent[componentInd][
                varInd
              ];

            let nameForOutput = this.useMappedVariableNames
              ? mappedVarName
              : originalVarName;

            if (
              !this.variablesOptional ||
              mappedVarName in depComponent.state
            ) {
              let mappedStateVarObj = depComponent.state[mappedVarName];
              if (!mappedStateVarObj.deferred) {
                componentObj.stateValues[nameForOutput] =
                  await mappedStateVarObj.value;
                if (this.valuesChanged[componentInd][mappedVarName].changed) {
                  if (!changes.valuesChanged) {
                    changes.valuesChanged = {};
                  }
                  if (!changes.valuesChanged[componentInd]) {
                    changes.valuesChanged[componentInd] = {};
                  }
                  changes.valuesChanged[componentInd][nameForOutput] =
                    this.valuesChanged[componentInd][mappedVarName];
                }
                this.valuesChanged[componentInd][mappedVarName] = {};

                if (mappedStateVarObj.usedDefault) {
                  usedDefaultObj[nameForOutput] = true;
                  foundOneUsedDefault = true;
                } else if (
                  mappedStateVarObj.isArrayEntry &&
                  mappedStateVarObj.arrayKeys.length === 1
                ) {
                  // if have an array entry with just one arrayKey,
                  // check if used default for that arrayKey
                  let arrayStateVarObj =
                    depComponent.state[mappedStateVarObj.arrayStateVariable];
                  if (
                    arrayStateVarObj.usedDefaultByArrayKey[
                      mappedStateVarObj.arrayKeys[0]
                    ]
                  ) {
                    usedDefaultObj[nameForOutput] = true;
                    foundOneUsedDefault = true;
                  }
                }
              }
            }
          }

          if (foundOneUsedDefault) {
            usedDefault[componentInd] = usedDefaultObj;
          }
        }

        value.push(componentObj);
      } else {
        // no component, which means skipComponentNames must be true
        // and we have no variables
        value.push({
          componentType: this.downstreamComponentTypes[componentInd],
        });
      }
    }

    if (!verbose) {
      if (this.returnSingleVariableValue) {
        if (value.length === 1) {
          value = value[0];
          if (changes.valuesChanged && changes.valuesChanged[0]) {
            changes.valuesChanged = changes.valuesChanged[0];
          } else {
            delete changes.valuesChanged;
          }
          usedDefault = usedDefault[0];

          let stateVariables = Object.keys(value.stateValues);
          if (stateVariables.length === 1) {
            let nameForOutput = stateVariables[0];
            value = value.stateValues[nameForOutput];

            if (changes.valuesChanged && changes.valuesChanged[nameForOutput]) {
              changes.valuesChanged = changes.valuesChanged[nameForOutput];
            }

            if (usedDefault) {
              usedDefault = usedDefault[nameForOutput];
            }
          } else {
            value = null;
            changes = {};
            usedDefault = false;
          }
        } else {
          value = null;
          changes = {};
          usedDefault = false;
        }
      } else if (this.returnSingleComponent) {
        if (value.length === 1) {
          value = value[0];
          if (changes.valuesChanged && changes.valuesChanged[0]) {
            changes.valuesChanged = changes.valuesChanged[0];
          } else {
            delete changes.valuesChanged;
          }
          usedDefault = usedDefault[0];
        } else {
          value = null;
          usedDefault = false;
        }
      }
    }

    // if (!this.doNotProxy && !skipProxy &&
    //   value !== null && typeof value === 'object'
    // ) {
    //   value = new Proxy(value, readOnlyProxyHandler)
    // }

    return { value, changes, usedDefault };
  }

  checkForCircular() {
    for (let varName of this.upstreamVariableNames) {
      this.dependencyHandler.resetCircularCheckPassed(
        this.upstreamComponentName,
        varName,
      );
    }
    for (let varName of this.upstreamVariableNames) {
      this.dependencyHandler.checkForCircularDependency({
        componentName: this.upstreamComponentName,
        varName,
      });
    }
  }

  async recalculateDownstreamComponents({ force = false } = {}) {
    // console.log(`recalc down of ${this.dependencyName} of ${this.representativeStateVariable} of ${this.upstreamComponentName}`)

    let newDownComponents = await this.determineDownstreamComponents({ force });

    // this.downstreamComponentNames = newDownComponents.downstreamComponentNames;
    // this.downstreamComponentTypes = newDownComponents.downstreamComponentTypes;

    let newComponentNames = newDownComponents.downstreamComponentNames;

    let foundChange =
      newComponentNames.length !== this.downstreamComponentNames.length ||
      this.downstreamComponentNames.some((v, i) => v != newComponentNames[i]);

    if (foundChange) {
      this.componentIdentitiesChanged = true;

      // first remove any components that are no longer present

      let nRemoved = 0;
      for (let [ind, downCompName] of [
        ...this.downstreamComponentNames,
      ].entries()) {
        if (!newComponentNames.includes(downCompName)) {
          await this.removeDownstreamComponent({
            indexToRemove: ind - nRemoved,
          });
          nRemoved++;
        }
      }

      for (let [ind, downCompName] of newComponentNames.entries()) {
        let oldInd = this.downstreamComponentNames.indexOf(downCompName);

        if (oldInd !== -1) {
          if (oldInd !== ind) {
            await this.swapDownstreamComponents(oldInd, ind);
          }
        } else {
          await this.addDownstreamComponent({
            downstreamComponentName: downCompName,
            downstreamComponentType:
              newDownComponents.downstreamComponentTypes[ind],
            index: ind,
          });
        }
      }
    }

    if (this.originalVariablesByComponent) {
      for (let [ind, downCompName] of [
        ...this.downstreamComponentNames,
      ].entries()) {
        if (
          this.mappedDownstreamVariableNamesByComponent[ind].length !==
            this.originalDownstreamVariableNamesByComponent[ind].length ||
          this.mappedDownstreamVariableNamesByComponent[ind].some(
            (v, i) =>
              this.originalDownstreamVariableNamesByComponent[ind][i] !== v,
          )
        ) {
          // remove and add back downstream component
          // so that the variables are reinitialized

          await this.removeDownstreamComponent({ indexToRemove: ind });

          await this.addDownstreamComponent({
            downstreamComponentName: downCompName,
            downstreamComponentType:
              newDownComponents.downstreamComponentTypes[ind],
            index: ind,
          });
        }
      }
    }

    return { success: newDownComponents.success };
  }
}

class StateVariableDependency extends Dependency {
  static dependencyType = "stateVariable";

  setUpParameters() {
    if (this.definition.componentName) {
      this.componentName = this.definition.componentName;
      this.specifiedComponentName = this.componentName;
    } else {
      this.componentName = this.upstreamComponentName;
    }

    if (this.definition.variableName === undefined) {
      throw Error(
        `Invalid state variable ${this.representativeStateVariable} of ${this.upstreamComponentName}, dependency ${this.dependencyName}: variableName is not defined`,
      );
    }
    this.originalDownstreamVariableNames = [this.definition.variableName];

    // In order to be allowed to set a value in an inverse definition,
    // we must create a dependency (as that was we can detect circular dependencies)
    // However, if the value won't be used in the definition, add the flag onlyToSetInInverseDefinition,
    // which we prevent its value from being calculated or marked stale
    // due to this dependency (or included in recursive dependency values)
    if (this.definition.onlyToSetInInverseDefinition) {
      this.onlyToSetInInverseDefinition = true;
    }

    if (this.definition.returnAsComponentObject) {
      this.returnSingleComponent = true;
    } else {
      this.returnSingleVariableValue = true;
    }
  }

  async determineDownstreamComponents() {
    let component = this.dependencyHandler._components[this.componentName];

    if (!component) {
      let dependenciesMissingComponent =
        this.dependencyHandler.updateTriggers
          .dependenciesMissingComponentBySpecifiedName[this.componentName];
      if (!dependenciesMissingComponent) {
        dependenciesMissingComponent =
          this.dependencyHandler.updateTriggers.dependenciesMissingComponentBySpecifiedName[
            this.componentName
          ] = [];
      }
      if (!dependenciesMissingComponent.includes(this)) {
        dependenciesMissingComponent.push(this);
      }

      for (let varName of this.upstreamVariableNames) {
        await this.dependencyHandler.addBlocker({
          blockerComponentName: this.componentName,
          blockerType: "componentIdentity",
          componentNameBlocked: this.upstreamComponentName,
          typeBlocked: "recalculateDownstreamComponents",
          stateVariableBlocked: varName,
          dependencyBlocked: this.dependencyName,
        });

        await this.dependencyHandler.addBlocker({
          blockerComponentName: this.upstreamComponentName,
          blockerType: "recalculateDownstreamComponents",
          blockerStateVariable: varName,
          blockerDependency: this.dependencyName,
          componentNameBlocked: this.upstreamComponentName,
          typeBlocked: "stateVariable",
          stateVariableBlocked: varName,
        });
      }

      return {
        success: false,
        downstreamComponentNames: [],
        downstreamComponentTypes: [],
      };
    }

    return {
      success: true,
      downstreamComponentNames: [this.componentName],
      downstreamComponentTypes: [component.componentType],
    };
  }

  deleteFromUpdateTriggers() {
    if (this.specifiedComponentName) {
      let dependenciesMissingComponent =
        this.dependencyHandler.updateTriggers
          .dependenciesMissingComponentBySpecifiedName[
          this.specifiedComponentName
        ];
      if (dependenciesMissingComponent) {
        let ind = dependenciesMissingComponent.indexOf(this);
        if (ind !== -1) {
          dependenciesMissingComponent.splice(ind, 1);
        }
      }
    }
  }
}

dependencyTypeArray.push(StateVariableDependency);

class MultipleStateVariablesDependency extends Dependency {
  static dependencyType = "multipleStateVariables";

  setUpParameters() {
    if (this.definition.componentName) {
      this.componentName = this.definition.componentName;
      this.specifiedComponentName = this.componentName;
    } else {
      this.componentName = this.upstreamComponentName;
    }

    if (!Array.isArray(this.definition.variableNames)) {
      throw Error(
        `Invalid state variable ${this.representativeStateVariable} of ${this.upstreamComponentName}, dependency ${this.dependencyName}: variableNames must be an array`,
      );
    }
    this.originalDownstreamVariableNames = this.definition.variableNames;

    this.returnSingleComponent = true;
  }

  async determineDownstreamComponents() {
    let component = this.dependencyHandler._components[this.componentName];

    if (!component) {
      let dependenciesMissingComponent =
        this.dependencyHandler.updateTriggers
          .dependenciesMissingComponentBySpecifiedName[this.componentName];
      if (!dependenciesMissingComponent) {
        dependenciesMissingComponent =
          this.dependencyHandler.updateTriggers.dependenciesMissingComponentBySpecifiedName[
            this.componentName
          ] = [];
      }
      if (!dependenciesMissingComponent.includes(this)) {
        dependenciesMissingComponent.push(this);
      }

      for (let varName of this.upstreamVariableNames) {
        await this.dependencyHandler.addBlocker({
          blockerComponentName: this.componentName,
          blockerType: "componentIdentity",
          componentNameBlocked: this.upstreamComponentName,
          typeBlocked: "recalculateDownstreamComponents",
          stateVariableBlocked: varName,
          dependencyBlocked: this.dependencyName,
        });

        await this.dependencyHandler.addBlocker({
          blockerComponentName: this.upstreamComponentName,
          blockerType: "recalculateDownstreamComponents",
          blockerStateVariable: varName,
          blockerDependency: this.dependencyName,
          componentNameBlocked: this.upstreamComponentName,
          typeBlocked: "stateVariable",
          stateVariableBlocked: varName,
        });
      }

      return {
        success: false,
        downstreamComponentNames: [],
        downstreamComponentTypes: [],
      };
    }

    return {
      success: true,
      downstreamComponentNames: [this.componentName],
      downstreamComponentTypes: [component.componentType],
    };
  }

  deleteFromUpdateTriggers() {
    if (this.specifiedComponentName) {
      let dependenciesMissingComponent =
        this.dependencyHandler.updateTriggers
          .dependenciesMissingComponentBySpecifiedName[
          this.specifiedComponentName
        ];
      if (dependenciesMissingComponent) {
        let ind = dependenciesMissingComponent.indexOf(this);
        if (ind !== -1) {
          dependenciesMissingComponent.splice(ind, 1);
        }
      }
    }
  }
}

dependencyTypeArray.push(MultipleStateVariablesDependency);

class StateVariableComponentTypeDependency extends StateVariableDependency {
  static dependencyType = "stateVariableComponentType";

  async getValue({ verbose = false } = {}) {
    let value = [];
    let changes = {};

    if (this.staticValue) {
      value = [this.staticValue];
    } else {
      if (this.componentIdentitiesChanged) {
        changes.componentIdentitiesChanged = true;
        this.componentIdentitiesChanged = false;
      }

      if (this.downstreamComponentNames.length === 1) {
        let componentName = this.downstreamComponentNames[0];
        let depComponent = this.dependencyHandler.components[componentName];

        let componentObj = {
          componentName: depComponent.componentName,
          componentType: depComponent.componentType,
        };

        componentObj.stateValues = {};

        let originalVarName = this.originalDownstreamVariableNames[0];
        let mappedVarName = this.mappedDownstreamVariableNamesByComponent[0][0];

        let nameForOutput = this.useMappedVariableNames
          ? mappedVarName
          : originalVarName;

        if (!this.variablesOptional || mappedVarName in depComponent.state) {
          if (!depComponent.state[mappedVarName].deferred) {
            let stateVarObj = depComponent.state[mappedVarName];
            // call getter to make sure component type is set
            await stateVarObj.value;
            componentObj.stateValues[nameForOutput] = stateVarObj.componentType;

            if (stateVarObj.isArray) {
              // if array, use componentType from wrapping components, if exist
              if (stateVarObj.wrappingComponents?.length > 0) {
                let wrapCT =
                  stateVarObj.wrappingComponents[
                    stateVarObj.wrappingComponents.length - 1
                  ][0];
                if (typeof wrapCT === "object") {
                  wrapCT = wrapCT.componentType;
                }
                componentObj.stateValues[nameForOutput] = wrapCT;
              }
            }

            if (this.valuesChanged[0][mappedVarName].changed) {
              if (!changes.valuesChanged) {
                changes.valuesChanged = {};
              }
              if (!changes.valuesChanged[0]) {
                changes.valuesChanged[0] = {};
              }
              changes.valuesChanged[0][nameForOutput] =
                this.valuesChanged[0][mappedVarName];
            }
            this.valuesChanged[0][mappedVarName] = {};

            let hasVariableComponentType =
              stateVarObj.shadowingInstructions?.hasVariableComponentType;
            if (!hasVariableComponentType && stateVarObj.isArrayEntry) {
              let arrayStateVarObj =
                depComponent.state[stateVarObj.arrayStateVariable];
              hasVariableComponentType =
                arrayStateVarObj.shadowingInstructions
                  ?.hasVariableComponentType;
            }
            if (!hasVariableComponentType) {
              // since this value won't change,
              // remove the downstream dependency
              // and create static value
              this.staticValue = componentObj;
              await this.removeDownstreamComponent({
                indexToRemove: 0,
                recordChange: false,
              });
            }
          }
        }

        value = [componentObj];
      }
    }

    if (!verbose) {
      if (this.returnSingleVariableValue) {
        if (value.length === 1) {
          value = value[0];
          let stateVariables = Object.keys(value.stateValues);
          if (
            changes.valuesChanged &&
            changes.valuesChanged[0] &&
            changes.valuesChanged[0][0]
          ) {
            changes.valuesChanged = changes.valuesChanged[0][0];
          }

          if (stateVariables.length === 1) {
            value = value.stateValues[stateVariables[0]];
          } else {
            value = null;
          }
        } else {
          value = null;
        }
      } else if (this.returnSingleComponent) {
        if (value.length === 1) {
          value = value[0];
          if (changes.valuesChanged && changes.valuesChanged[0]) {
            changes.valuesChanged = changes.valuesChanged[0];
          }
        } else {
          value = null;
        }
      }
    }

    // if (!this.doNotProxy && value !== null && typeof value === 'object') {
    //   value = new Proxy(value, readOnlyProxyHandler)
    // }

    return { value, changes, usedDefault: false };
  }
}

dependencyTypeArray.push(StateVariableComponentTypeDependency);

class StateVariableArraySizeDependency extends StateVariableDependency {
  static dependencyType = "stateVariableArraySize";

  static convertToArraySize = true;
}

dependencyTypeArray.push(StateVariableArraySizeDependency);

class RecursiveDependencyValuesDependency extends Dependency {
  static dependencyType = "recursiveDependencyValues";

  setUpParameters() {
    if (this.definition.componentName) {
      this.componentName = this.definition.componentName;
      this.specifiedComponentName = this.componentName;
    } else {
      this.componentName = this.upstreamComponentName;
    }

    if (this.definition.variableNames === undefined) {
      throw Error(
        `Invalid state variable ${this.representativeStateVariable} of ${this.upstreamComponentName}, dependency ${this.dependencyName}: variableNames is not defined`,
      );
    }

    this.startingVariableNames = this.definition.variableNames;

    this.originalVariablesByComponent = true;

    this.includeImmediateValueWithValue =
      this.definition.includeImmediateValueWithValue;
    this.includeRawValueWithImmediateValue =
      this.definition.includeRawValueWithImmediateValue;
    this.includeOnlyEssentialValues =
      this.definition.includeOnlyEssentialValues;

    this.variablesOptional = true;
  }

  async determineDownstreamComponents({ force = false } = {}) {
    // console.log(`determine downstream of ${this.dependencyName}, ${this.representativeStateVariable}, ${this.upstreamComponentName}`)

    this.missingComponents = [];
    this.originalDownstreamVariableNamesByComponent = [];

    let result = await this.getRecursiveDependencyVariables({
      componentName: this.componentName,
      variableNames: this.startingVariableNames,
      force,
    });

    if (!result.success) {
      return {
        success: false,
        downstreamComponentNames: [],
        downstreamComponentTypes: [],
      };
    }

    let downstreamComponentNames = [];
    let downstreamComponentTypes = [];

    for (let componentName in result.components) {
      if (this.includeOnlyEssentialValues) {
        let essentialVarNames = [];
        let component = this.dependencyHandler._components[componentName];
        for (let vName of result.components[componentName].variableNames) {
          if (component.state[vName]?.hasEssential) {
            essentialVarNames.push(vName);
          } else if (component.state[vName]?.isArrayEntry) {
            if (
              component.state[component.state[vName].arrayStateVariable]
                .hasEssential
            ) {
              essentialVarNames.push(vName);
            }
          }
        }
        if (essentialVarNames.length > 0) {
          downstreamComponentNames.push(componentName);
          downstreamComponentTypes.push(
            result.components[componentName].componentType,
          );
          this.originalDownstreamVariableNamesByComponent.push(
            essentialVarNames,
          );
        }
      } else {
        downstreamComponentNames.push(componentName);
        downstreamComponentTypes.push(
          result.components[componentName].componentType,
        );
        this.originalDownstreamVariableNamesByComponent.push(
          result.components[componentName].variableNames,
        );
      }
    }

    return {
      success: true,
      downstreamComponentNames,
      downstreamComponentTypes,
    };
  }

  async getRecursiveDependencyVariables({
    componentName,
    variableNames,
    force,
    components = {},
  }) {
    // console.log(`get recursive dependency variables for ${componentName}`, variableNames)

    let component = this.dependencyHandler._components[componentName];

    if (!component) {
      if (!this.missingComponents.includes(componentName)) {
        let dependenciesMissingComponent =
          this.dependencyHandler.updateTriggers
            .dependenciesMissingComponentBySpecifiedName[componentName];
        if (!dependenciesMissingComponent) {
          dependenciesMissingComponent =
            this.dependencyHandler.updateTriggers.dependenciesMissingComponentBySpecifiedName[
              componentName
            ] = [];
        }
        if (!dependenciesMissingComponent.includes(this)) {
          dependenciesMissingComponent.push(this);
        }
      }

      for (let varName of this.upstreamVariableNames) {
        await this.dependencyHandler.addBlocker({
          blockerComponentName: componentName,
          blockerType: "componentIdentity",
          componentNameBlocked: this.upstreamComponentName,
          typeBlocked: "recalculateDownstreamComponents",
          stateVariableBlocked: varName,
          dependencyBlocked: this.dependencyName,
        });

        await this.dependencyHandler.addBlocker({
          blockerComponentName: this.upstreamComponentName,
          blockerType: "recalculateDownstreamComponents",
          blockerStateVariable: varName,
          blockerDependency: this.dependencyName,
          componentNameBlocked: this.upstreamComponentName,
          typeBlocked: "stateVariable",
          stateVariableBlocked: varName,
        });
      }

      return {
        success: false,
      };
    }

    if (
      this.includeImmediateValueWithValue &&
      variableNames.includes("value") &&
      !variableNames.includes("immediateValue") &&
      "immediateValue" in component.state
    ) {
      variableNames = [...variableNames, "immediateValue"];
    }

    if (
      this.includeRawValueWithImmediateValue &&
      variableNames.includes("immediateValue") &&
      !variableNames.includes("rawRendererValue") &&
      "rawRendererValue" in component.state
    ) {
      variableNames = [...variableNames, "rawRendererValue"];
    }

    let thisComponentObj = components[componentName];
    if (!thisComponentObj) {
      thisComponentObj = components[componentName] = {
        componentName,
        componentType: component.componentType,
        variableNames: [],
      };
    }

    let triggersForComponent =
      this.dependencyHandler.updateTriggers
        .dependenciesBasedOnDependenciesOfStateVariables[componentName];
    if (!triggersForComponent) {
      triggersForComponent =
        this.dependencyHandler.updateTriggers.dependenciesBasedOnDependenciesOfStateVariables[
          componentName
        ] = {};
    }

    for (let varName of variableNames) {
      if (!thisComponentObj.variableNames.includes(varName)) {
        thisComponentObj.variableNames.push(varName);

        let triggersForVarName = triggersForComponent[varName];
        if (!triggersForVarName) {
          triggersForVarName = triggersForComponent[varName] = [];
        }
        if (!triggersForVarName.includes(this)) {
          triggersForVarName.push(this);
        }

        let stateVarObj = component.state[varName];

        if (stateVarObj) {
          if (!stateVarObj.isResolved) {
            if (force) {
              await stateVarObj.value;
            } else {
              for (let vName of this.upstreamVariableNames) {
                await this.dependencyHandler.addBlocker({
                  blockerComponentName: componentName,
                  blockerType: "stateVariable",
                  blockerStateVariable: varName,
                  componentNameBlocked: this.upstreamComponentName,
                  typeBlocked: "recalculateDownstreamComponents",
                  stateVariableBlocked: vName,
                  dependencyBlocked: this.dependencyName,
                });

                await this.dependencyHandler.addBlocker({
                  blockerComponentName: this.upstreamComponentName,
                  blockerType: "recalculateDownstreamComponents",
                  blockerStateVariable: vName,
                  blockerDependency: this.dependencyName,
                  componentNameBlocked: this.upstreamComponentName,
                  typeBlocked: "stateVariable",
                  stateVariableBlocked: vName,
                });
              }
              return { success: false };
            }
          }

          let downDeps =
            this.dependencyHandler.downstreamDependencies[
              component.componentName
            ][varName];

          for (let dependencyName in downDeps) {
            let dep = downDeps[dependencyName];
            if (dep.onlyToSetInInverseDefinition) {
              continue;
            }
            for (let [cInd, cName] of dep.downstreamComponentNames.entries()) {
              let varNames = [];
              if (
                dep.originalDownstreamVariableNames.length > 0 ||
                dep.originalVariablesByComponent
              ) {
                varNames = dep.mappedDownstreamVariableNamesByComponent[cInd];
              }
              let result = await this.getRecursiveDependencyVariables({
                componentName: cName,
                variableNames: varNames,
                force,
                components,
              });

              if (!result.success) {
                return { success: false };
              }
            }
          }
        }
      }
    }

    return {
      success: true,
      components,
    };
  }

  async getValue() {
    this.gettingValue = true;
    this.varsWithUpdatedDeps = {};

    let result;
    let accumulatedVarsWithUpdatedDeps = {};

    let foundNewUpdated = true;

    let changes = {};

    while (foundNewUpdated) {
      foundNewUpdated = false;
      result = await super.getValue();

      if (result.changes.valuesChanged) {
        if (!changes.valuesChanged) {
          changes.valuesChanged = result.changes.valuesChanged;
        } else {
          for (let ind in result.changes.valuesChanged) {
            let changeObj = result.changes.valuesChanged[ind];
            if (!changes.valuesChanged[ind]) {
              changes.valuesChanged[ind] = changeObj;
            } else {
              for (let depName in changeObj) {
                changes.valuesChanged[ind][depName] = changeObj[depName];
              }
            }
          }
        }
      }

      for (let cName in this.varsWithUpdatedDeps) {
        let compAccumulated = accumulatedVarsWithUpdatedDeps[cName];
        if (!compAccumulated) {
          compAccumulated = accumulatedVarsWithUpdatedDeps[cName] = [];
        }
        for (let vName of this.varsWithUpdatedDeps[cName]) {
          if (!compAccumulated.includes(vName)) {
            compAccumulated.push(vName);
            foundNewUpdated = true;
          }
        }
      }

      if (foundNewUpdated) {
        await this.recalculateDownstreamComponents();
      }
    }

    this.gettingValue = false;

    result.changes = changes;

    return result;
  }

  deleteFromUpdateTriggers() {
    for (let componentName of this.missingComponents) {
      let dependenciesMissingComponent =
        this.dependencyHandler.updateTriggers
          .dependenciesMissingComponentBySpecifiedName[componentName];
      if (dependenciesMissingComponent) {
        let ind = dependenciesMissingComponent.indexOf(this);
        if (ind !== -1) {
          dependenciesMissingComponent.splice(ind, 1);
        }
      }
    }
  }
}

dependencyTypeArray.push(RecursiveDependencyValuesDependency);

class ComponentIdentityDependency extends Dependency {
  static dependencyType = "componentIdentity";

  setUpParameters() {
    if (this.definition.componentName) {
      this.componentName = this.definition.componentName;
      this.specifiedComponentName = this.componentName;
    } else {
      this.componentName = this.upstreamComponentName;
    }

    this.returnSingleComponent = true;
  }

  async determineDownstreamComponents() {
    let component = this.dependencyHandler._components[this.componentName];

    if (!component) {
      let dependenciesMissingComponent =
        this.dependencyHandler.updateTriggers
          .dependenciesMissingComponentBySpecifiedName[this.componentName];
      if (!dependenciesMissingComponent) {
        dependenciesMissingComponent =
          this.dependencyHandler.updateTriggers.dependenciesMissingComponentBySpecifiedName[
            this.componentName
          ] = [];
      }
      if (!dependenciesMissingComponent.includes(this)) {
        dependenciesMissingComponent.push(this);
      }

      for (let varName of this.upstreamVariableNames) {
        await this.dependencyHandler.addBlocker({
          blockerComponentName: this.componentName,
          blockerType: "componentIdentity",
          componentNameBlocked: this.upstreamComponentName,
          typeBlocked: "recalculateDownstreamComponents",
          stateVariableBlocked: varName,
          dependencyBlocked: this.dependencyName,
        });

        await this.dependencyHandler.addBlocker({
          blockerComponentName: this.upstreamComponentName,
          blockerType: "recalculateDownstreamComponents",
          blockerStateVariable: varName,
          blockerDependency: this.dependencyName,
          componentNameBlocked: this.upstreamComponentName,
          typeBlocked: "stateVariable",
          stateVariableBlocked: varName,
        });
      }

      return {
        success: false,
        downstreamComponentNames: [],
        downstreamComponentTypes: [],
      };
    }

    return {
      success: true,
      downstreamComponentNames: [this.componentName],
      downstreamComponentTypes: [component.componentType],
    };
  }

  deleteFromUpdateTriggers() {
    if (this.specifiedComponentName) {
      let dependenciesMissingComponent =
        this.dependencyHandler.updateTriggers
          .dependenciesMissingComponentBySpecifiedName[
          this.specifiedComponentName
        ];
      if (dependenciesMissingComponent) {
        let ind = dependenciesMissingComponent.indexOf(this);
        if (ind !== -1) {
          dependenciesMissingComponent.splice(ind, 1);
        }
      }
    }
  }
}

dependencyTypeArray.push(ComponentIdentityDependency);

class AttributeComponentDependency extends Dependency {
  static dependencyType = "attributeComponent";

  setUpParameters() {
    if (this.definition.parentName) {
      this.parentName = this.definition.parentName;
      this.specifiedComponentName = this.parentName;
    } else {
      this.parentName = this.upstreamComponentName;
    }

    if (this.definition.variableNames) {
      if (!Array.isArray(this.definition.variableNames)) {
        throw Error(
          `Invalid state variable ${this.representativeStateVariable} of ${this.upstreamComponentName}, dependency ${this.dependencyName}: variableNames must be an array`,
        );
      }
      this.originalDownstreamVariableNames = this.definition.variableNames;
    } else {
      this.originalDownstreamVariableNames = [];
    }

    this.attributeName = this.definition.attributeName;

    this.returnSingleComponent = true;

    this.dontRecurseToShadows = this.definition.dontRecurseToShadows;
    this.dontRecurseToShadowsIfHaveAttribute =
      this.definition.dontRecurseToShadowsIfHaveAttribute;
  }

  async determineDownstreamComponents() {
    let parent = this.dependencyHandler._components[this.parentName];

    if (!parent) {
      let dependenciesMissingComponent =
        this.dependencyHandler.updateTriggers
          .dependenciesMissingComponentBySpecifiedName[this.parentName];
      if (!dependenciesMissingComponent) {
        dependenciesMissingComponent =
          this.dependencyHandler.updateTriggers.dependenciesMissingComponentBySpecifiedName[
            this.parentName
          ] = [];
      }
      if (!dependenciesMissingComponent.includes(this)) {
        dependenciesMissingComponent.push(this);
      }

      for (let varName of this.upstreamVariableNames) {
        await this.dependencyHandler.addBlocker({
          blockerComponentName: this.parentName,
          blockerType: "componentIdentity",
          componentNameBlocked: this.upstreamComponentName,
          typeBlocked: "recalculateDownstreamComponents",
          stateVariableBlocked: varName,
          dependencyBlocked: this.dependencyName,
        });

        await this.dependencyHandler.addBlocker({
          blockerComponentName: this.upstreamComponentName,
          blockerType: "recalculateDownstreamComponents",
          blockerStateVariable: varName,
          blockerDependency: this.dependencyName,
          componentNameBlocked: this.upstreamComponentName,
          typeBlocked: "stateVariable",
          stateVariableBlocked: varName,
        });
      }

      return {
        success: false,
        downstreamComponentNames: [],
        downstreamComponentTypes: [],
      };
    }

    let attribute = parent.attributes[this.attributeName];

    if (attribute?.component) {
      // have an attribute that is a component

      if (attribute.component.shadows) {
        if (this.dontRecurseToShadows) {
          // The current attribute is a shadow
          // so we don't use the current attribute
          return {
            success: true,
            downstreamComponentNames: [],
            downstreamComponentTypes: [],
          };
        } else if (this.dontRecurseToShadowsIfHaveAttribute) {
          let otherAttribute =
            parent.attributes[this.dontRecurseToShadowsIfHaveAttribute];
          if (otherAttribute?.component && !otherAttribute.component.shadows) {
            // The current attribute is a shadow
            // but the dontRecurseToShadows attribute is not,
            // so we don't use the current attribute
            return {
              success: true,
              downstreamComponentNames: [],
              downstreamComponentTypes: [],
            };
          }
        }
      }
      return {
        success: true,
        downstreamComponentNames: [attribute.component.componentName],
        downstreamComponentTypes: [attribute.component.componentType],
      };
    }

    // if don't have an attribute component,
    // check if shadows a component with that attribute component

    if (this.dontRecurseToShadows) {
      return {
        success: true,
        downstreamComponentNames: [],
        downstreamComponentTypes: [],
      };
    }

    let comp = parent;

    while (comp.shadows) {
      let shadows = comp.shadows;
      let propVariable = comp.shadows.propVariable;
      let fromImplicitProp = comp.doenetAttributes.fromImplicitProp;

      if (
        this.dontRecurseToShadowsIfHaveAttribute &&
        comp.attributes[this.dontRecurseToShadowsIfHaveAttribute]
      ) {
        break;
      }

      comp = this.dependencyHandler._components[shadows.componentName];
      if (!comp) {
        break;
      }

      // if a prop variable was created from a plain copy that is marked as returning the same type
      // then treat it like a regular copy (as if there was no prop variable)
      // and shadow all attributes
      if (
        propVariable &&
        !(fromImplicitProp && comp.constructor.implicitPropReturnsSameType)
      ) {
        if (
          !(
            comp.state[
              propVariable
            ]?.shadowingInstructions?.attributesToShadow?.includes(
              this.attributeName,
            ) ||
            comp.constructor.createAttributesObject()[this.attributeName]
              ?.propagateToProps
          )
        ) {
          break;
        }
      } else {
        let composite =
          this.dependencyHandler._components[shadows.compositeName];
        if ("sourceAttributesToIgnore" in composite.state) {
          let sourceAttributesToIgnore = await composite.stateValues
            .sourceAttributesToIgnore;
          if (sourceAttributesToIgnore.includes(this.attributeName)) {
            break;
          }
        }
      }

      attribute = comp.attributes[this.attributeName];

      if (attribute?.component) {
        return {
          success: true,
          downstreamComponentNames: [attribute.component.componentName],
          downstreamComponentTypes: [attribute.component.componentType],
        };
      }
    }

    return {
      success: true,
      downstreamComponentNames: [],
      downstreamComponentTypes: [],
    };
  }

  async getValue({ verbose } = {}) {
    let result = await super.getValue({ verbose, skipProxy: true });

    // if (!this.doNotProxy) {
    //   result.value = new Proxy(result.value, readOnlyProxyHandler)
    // }

    return result;
  }

  deleteFromUpdateTriggers() {
    if (this.specifiedComponentName) {
      let dependenciesMissingComponent =
        this.dependencyHandler.updateTriggers
          .dependenciesMissingComponentBySpecifiedName[
          this.specifiedComponentName
        ];
      if (dependenciesMissingComponent) {
        let ind = dependenciesMissingComponent.indexOf(this);
        if (ind !== -1) {
          dependenciesMissingComponent.splice(ind, 1);
        }
      }
    }
  }
}

dependencyTypeArray.push(AttributeComponentDependency);

class ChildDependency extends Dependency {
  static dependencyType = "child";

  setUpParameters() {
    if (this.definition.parentName) {
      this.parentName = this.definition.parentName;
      this.specifiedComponentName = this.parentName;
    } else {
      this.parentName = this.upstreamComponentName;
    }

    if (this.definition.variableNames) {
      if (!Array.isArray(this.definition.variableNames)) {
        throw Error(
          `Invalid state variable ${this.representativeStateVariable} of ${this.upstreamComponentName}, dependency ${this.dependencyName}: variableNames must be an array`,
        );
      }
      this.originalDownstreamVariableNames = this.definition.variableNames;
    } else {
      this.originalDownstreamVariableNames = [];
    }

    this.childGroups = this.definition.childGroups;
    if (!Array.isArray(this.childGroups)) {
      throw Error(
        `Invalid state variable ${this.representativeStateVariable} of ${this.upstreamComponentName}, dependency ${this.dependencyName}: childGroups must be an array`,
      );
    }

    if (this.definition.childIndices !== undefined) {
      this.childIndices = this.definition.childIndices.map((x) => Number(x));
    }

    this.skipComponentNames = this.definition.skipComponentNames;
    this.skipPlaceholders = this.definition.skipPlaceholders;

    this.proceedIfAllChildrenNotMatched =
      this.definition.proceedIfAllChildrenNotMatched;

    this.dontRecurseToShadows = this.definition.dontRecurseToShadows;
  }

  async determineDownstreamComponents() {
    // console.log(`determine downstream components of ${this.dependencyName} of ${this.representativeStateVariable} of ${this.upstreamComponentName}`)

    if (this.downstreamPrimitives) {
      this.previousDownstreamPrimitives = [...this.downstreamPrimitives];
    } else {
      this.previousDownstreamPrimitives = [];
    }

    this.downstreamPrimitives = [];

    let parent = this.dependencyHandler._components[this.parentName];

    if (!parent) {
      let dependenciesMissingComponent =
        this.dependencyHandler.updateTriggers
          .dependenciesMissingComponentBySpecifiedName[this.parentName];
      if (!dependenciesMissingComponent) {
        dependenciesMissingComponent =
          this.dependencyHandler.updateTriggers.dependenciesMissingComponentBySpecifiedName[
            this.parentName
          ] = [];
      }
      if (!dependenciesMissingComponent.includes(this)) {
        dependenciesMissingComponent.push(this);
      }

      for (let varName of this.upstreamVariableNames) {
        await this.dependencyHandler.addBlocker({
          blockerComponentName: this.parentName,
          blockerType: "componentIdentity",
          componentNameBlocked: this.upstreamComponentName,
          typeBlocked: "recalculateDownstreamComponents",
          stateVariableBlocked: varName,
          dependencyBlocked: this.dependencyName,
        });

        await this.dependencyHandler.addBlocker({
          blockerComponentName: this.upstreamComponentName,
          blockerType: "recalculateDownstreamComponents",
          blockerStateVariable: varName,
          blockerDependency: this.dependencyName,
          componentNameBlocked: this.upstreamComponentName,
          typeBlocked: "stateVariable",
          stateVariableBlocked: varName,
        });
      }

      return {
        success: false,
        downstreamComponentNames: [],
        downstreamComponentTypes: [],
      };
    }

    let childDependencies =
      this.dependencyHandler.updateTriggers.childDependenciesByParent[
        this.parentName
      ];
    if (!childDependencies) {
      childDependencies =
        this.dependencyHandler.updateTriggers.childDependenciesByParent[
          this.parentName
        ] = [];
    }
    if (!childDependencies.includes(this)) {
      childDependencies.push(this);
    }

    let activeChildrenIndices = parent.returnMatchedChildIndices(
      this.childGroups,
    );
    if (activeChildrenIndices === undefined) {
      throw Error(
        `Invalid state variable ${this.representativeStateVariable} of ${this.upstreamComponentName}, dependency ${this.dependencyName}: childGroups ${this.childGroups} does not exist.`,
      );
    }

    // if childIndices specified, filter out just those indices
    // Note: indices are relative to the selected ones
    // (not actual index in activeChildren)
    // so filter uses the i argument, not the x argument
    if (this.childIndices) {
      activeChildrenIndices = activeChildrenIndices.filter((x, i) =>
        this.childIndices.includes(i),
      );
    }

    if (!parent.childrenMatched && !this.proceedIfAllChildrenNotMatched) {
      let canProceedWithPlaceholders = false;

      if (parent.childrenMatchedWithPlaceholders) {
        if (this.skipPlaceholders) {
          activeChildrenIndices = activeChildrenIndices.filter(
            (x) => !parent.placeholderActiveChildrenIndices.includes(x),
          );
        }

        if (
          this.skipComponentNames &&
          this.originalDownstreamVariableNames.length === 0
        ) {
          // if skipping componentName and there are no variable names,
          // then only information to get is componentTypes of children,
          // which one can do even with placeholders
          canProceedWithPlaceholders = true;
        } else {
          // if need to include componentNames or variables,
          // then we can proceed only if we aren't asking for any placeholder children

          canProceedWithPlaceholders = activeChildrenIndices.every(
            (x) => !parent.placeholderActiveChildrenIndices.includes(x),
          );
        }
      }

      if (!canProceedWithPlaceholders) {
        let haveCompositesNotReady =
          parent.unexpandedCompositesNotReady.length > 0;

        if (
          !haveCompositesNotReady &&
          parent.unexpandedCompositesReady.length > 0
        ) {
          // could make progress just by expanding composites and
          // then recalculating the downstream components,
          for (let varName of this.upstreamVariableNames) {
            await this.dependencyHandler.addBlocker({
              blockerComponentName: this.parentName,
              blockerType: "childMatches",
              blockerStateVariable: varName, // add so that can have different blockers of child logic
              componentNameBlocked: this.upstreamComponentName,
              typeBlocked: "recalculateDownstreamComponents",
              stateVariableBlocked: varName,
              dependencyBlocked: this.dependencyName,
            });

            await this.dependencyHandler.addBlocker({
              blockerComponentName: this.upstreamComponentName,
              blockerType: "recalculateDownstreamComponents",
              blockerStateVariable: varName,
              blockerDependency: this.dependencyName,
              componentNameBlocked: this.upstreamComponentName,
              typeBlocked: "stateVariable",
              stateVariableBlocked: varName,
            });
          }

          return {
            success: false,
            downstreamComponentNames: [],
            downstreamComponentTypes: [],
          };
        }

        if (haveCompositesNotReady) {
          for (let varName of this.upstreamVariableNames) {
            await this.dependencyHandler.addBlocker({
              blockerComponentName: this.parentName,
              blockerType: "childMatches",
              blockerStateVariable: varName, // add so that can have different blockers of child logic
              componentNameBlocked: this.upstreamComponentName,
              typeBlocked: "recalculateDownstreamComponents",
              stateVariableBlocked: varName,
              dependencyBlocked: this.dependencyName,
            });

            await this.dependencyHandler.addBlocker({
              blockerComponentName: this.upstreamComponentName,
              blockerType: "recalculateDownstreamComponents",
              blockerStateVariable: varName,
              blockerDependency: this.dependencyName,
              componentNameBlocked: this.upstreamComponentName,
              typeBlocked: "stateVariable",
              stateVariableBlocked: varName,
            });
          }

          // mark that child logic is blocked by
          // the readyToExpandWhenResolved state variable of the composites not ready

          // Note: since unresolved composites that don't have a component type
          // will prevent child logic from being satisfied with placeholders
          // (as they don't get turned into placeholders)
          // add blockers just to them, if they exist
          // (This prevents adding circular dependencies that could
          // be avoided once child logic is resolved with placeholders)

          let compositesBlockingWithComponentType = [];
          let compositesBlockingWithoutComponentType = [];

          for (let compositeNotReady of parent.unexpandedCompositesNotReady) {
            if (parent.childrenMatchedWithPlaceholders) {
              // if child logic is satisifed with placeholders,
              // then we don't need to expand any composites
              // that don't overlap with the active children indices we need
              let inds =
                parent.placeholderActiveChildrenIndicesByComposite[
                  compositeNotReady
                ];
              if (inds.every((x) => !activeChildrenIndices.includes(x))) {
                continue;
              }
            }
            let compositeComp =
              this.dependencyHandler._components[compositeNotReady];
            if (compositeComp.attributes.createComponentOfType?.primitive) {
              compositesBlockingWithComponentType.push(compositeNotReady);
            } else {
              compositesBlockingWithoutComponentType.push(compositeNotReady);
            }
          }

          let compositesToAddBlockers = compositesBlockingWithoutComponentType;
          if (compositesToAddBlockers.length === 0) {
            compositesToAddBlockers = compositesBlockingWithComponentType;
          }

          for (let compositeNotReady of compositesToAddBlockers) {
            for (let varName of this.upstreamVariableNames) {
              await this.dependencyHandler.addBlocker({
                blockerComponentName: compositeNotReady,
                blockerType: "stateVariable",
                blockerStateVariable: "readyToExpandWhenResolved",
                componentNameBlocked: this.upstreamComponentName,
                typeBlocked: "childMatches",
                stateVariableBlocked: varName, // add to just block for this variable
              });
            }
          }

          return {
            success: false,
            downstreamComponentNames: [],
            downstreamComponentTypes: [],
          };
        }
      }
    }

    let activeChildrenMatched = activeChildrenIndices.map(
      (x) => parent.activeChildren[x],
    );

    this.compositeReplacementRange = [];

    if (this.dontRecurseToShadows) {
      let allActiveChildrenMatched = activeChildrenMatched;
      let allActiveChildrenIndices = activeChildrenIndices;

      activeChildrenMatched = [];
      activeChildrenIndices = [];

      for (let [ind, child] of allActiveChildrenMatched.entries()) {
        if (
          !(
            child.shadows &&
            child.shadows.compositeName === parent?.shadows?.compositeName
          )
        ) {
          activeChildrenMatched.push(child);
          activeChildrenIndices.push(allActiveChildrenIndices[ind]);
        }
      }
    } else {
      // translate parent.compositeReplacementActiveRange
      // so that indices refer to index from activeChildrenMatched

      if (
        parent.compositeReplacementActiveRange &&
        activeChildrenMatched.length > 0
      ) {
        for (let compositeInfo of parent.compositeReplacementActiveRange) {
          let translatedFirstInd, translatedLastInd;

          let translatedPotentialListComponents = [];

          for (let [ind, activeInd] of activeChildrenIndices.entries()) {
            if (compositeInfo.firstInd > activeInd) {
              continue;
            }
            if (compositeInfo.lastInd < activeInd) {
              break;
            }

            // activeInd is matched by compositeInfo

            if (translatedFirstInd === undefined) {
              // this is the first activeInd to match, so translate first ind
              // to the index of activeInd
              translatedFirstInd = ind;
            }

            // last one to match will be picked
            translatedLastInd = ind;

            translatedPotentialListComponents.push(
              compositeInfo.potentialListComponents[
                activeInd - compositeInfo.firstInd
              ],
            );
          }

          if (translatedLastInd !== undefined) {
            this.compositeReplacementRange.push({
              compositeName: compositeInfo.compositeName,
              target: compositeInfo.target,
              firstInd: translatedFirstInd,
              lastInd: translatedLastInd,
              asList: compositeInfo.asList,
              potentialListComponents: translatedPotentialListComponents,
            });
          }
        }
      }

      for (let child of activeChildrenMatched) {
        let childSource = child;
        let parentSource = parent;

        while (
          childSource?.shadows &&
          childSource.shadows.compositeName ===
            parentSource?.shadows?.compositeName
        ) {
          parentSource =
            this.dependencyHandler._components[
              parentSource.shadows.componentName
            ];
          childSource =
            this.dependencyHandler._components[
              childSource.shadows.componentName
            ];
        }
      }
    }

    this.activeChildrenIndices = activeChildrenIndices;

    let downstreamComponentNames = [];
    let downstreamComponentTypes = [];

    for (let [ind, child] of activeChildrenMatched.entries()) {
      if (typeof child !== "object") {
        this.downstreamPrimitives.push(child);
        continue;
      }

      this.downstreamPrimitives.push(null);

      downstreamComponentNames.push(
        child.componentName ? child.componentName : `__placeholder_${ind}`,
      );
      downstreamComponentTypes.push(child.componentType);
    }

    return {
      success: true,
      downstreamComponentNames,
      downstreamComponentTypes,
    };
  }

  async getValue({ verbose } = {}) {
    let result = await super.getValue({ verbose, skipProxy: true });

    // TODO: do we have to adjust anything else from result
    // if we add primitives to result.value?

    let resultValueWithPrimitives = [];
    let resultInd = 0;

    for (let primitiveOrNull of this.downstreamPrimitives) {
      if (primitiveOrNull === null) {
        resultValueWithPrimitives.push(result.value[resultInd]);
        resultInd++;
      } else {
        resultValueWithPrimitives.push(primitiveOrNull);
      }
    }

    resultValueWithPrimitives.compositeReplacementRange =
      this.compositeReplacementRange;

    result.value = resultValueWithPrimitives;

    if (
      this.downstreamPrimitives.length !==
        this.previousDownstreamPrimitives.length ||
      this.downstreamPrimitives.some(
        (v, i) => v !== this.previousDownstreamPrimitives[i],
      )
    ) {
      result.changes.componentIdentitiesChanged = true;
      this.previousDownstreamPrimitives = [...this.downstreamPrimitives];
    }

    // if (!this.doNotProxy) {
    //   result.value = new Proxy(result.value, readOnlyProxyHandler)
    // }

    return result;
  }

  deleteFromUpdateTriggers() {
    let childDeps =
      this.dependencyHandler.updateTriggers.childDependenciesByParent[
        this.parentName
      ];
    if (childDeps) {
      let ind = childDeps.indexOf(this);
      if (ind !== -1) {
        childDeps.splice(ind, 1);
      }
    }

    if (this.specifiedComponentName) {
      let dependenciesMissingComponent =
        this.dependencyHandler.updateTriggers
          .dependenciesMissingComponentBySpecifiedName[
          this.specifiedComponentName
        ];
      if (dependenciesMissingComponent) {
        let ind = dependenciesMissingComponent.indexOf(this);
        if (ind !== -1) {
          dependenciesMissingComponent.splice(ind, 1);
        }
      }
    }
  }
}

dependencyTypeArray.push(ChildDependency);

class DescendantDependency extends Dependency {
  static dependencyType = "descendant";

  setUpParameters() {
    if (this.definition.ancestorName) {
      this.ancestorName = this.definition.ancestorName;
      this.specifiedComponentName = this.ancestorName;
    } else {
      this.ancestorName = this.upstreamComponentName;
    }

    if (this.definition.variableNames) {
      if (!Array.isArray(this.definition.variableNames)) {
        throw Error(
          `Invalid state variable ${this.representativeStateVariable} of ${this.upstreamComponentName}, dependency ${this.dependencyName}: variableNames must be an array`,
        );
      }
      this.originalDownstreamVariableNames = this.definition.variableNames;
    } else {
      this.originalDownstreamVariableNames = [];
    }

    this.componentTypes = this.definition.componentTypes;
    this.recurseToMatchedChildren = this.definition.recurseToMatchedChildren;
    this.useReplacementsForComposites =
      this.definition.useReplacementsForComposites;
    this.includeNonActiveChildren = this.definition.includeNonActiveChildren;
    this.includeAttributeChildren = this.definition.includeAttributeChildren;
    this.skipOverAdapters = this.definition.skipOverAdapters;
    this.ignoreReplacementsOfMatchedComposites =
      this.definition.ignoreReplacementsOfMatchedComposites;

    // Note: ignoreReplacementsOfEncounteredComposites means ignore replacements
    // of all composites except copies of external content
    this.ignoreReplacementsOfEncounteredComposites =
      this.definition.ignoreReplacementsOfEncounteredComposites;

    if (
      this.definition.componentIndex !== null &&
      this.definition.componentIndex !== undefined
    ) {
      if (Number.isInteger(this.definition.componentIndex)) {
        this.componentIndex = this.definition.componentIndex;
      } else {
        this.componentIndex = NaN;
      }
    }
  }

  async determineDownstreamComponents() {
    // console.log(`deterine downstream components of descendancy dependency ${this.dependencyName} of ${this.representativeStateVariable} of ${this.upstreamComponentName}`)

    let ancestor = this.dependencyHandler._components[this.ancestorName];

    if (!ancestor) {
      let dependenciesMissingComponent =
        this.dependencyHandler.updateTriggers
          .dependenciesMissingComponentBySpecifiedName[this.ancestorName];
      if (!dependenciesMissingComponent) {
        dependenciesMissingComponent =
          this.dependencyHandler.updateTriggers.dependenciesMissingComponentBySpecifiedName[
            this.ancestorName
          ] = [];
      }
      if (!dependenciesMissingComponent.includes(this)) {
        dependenciesMissingComponent.push(this);
      }

      for (let varName of this.upstreamVariableNames) {
        await this.dependencyHandler.addBlocker({
          blockerComponentName: this.ancestorName,
          blockerType: "componentIdentity",
          componentNameBlocked: this.upstreamComponentName,
          typeBlocked: "recalculateDownstreamComponents",
          stateVariableBlocked: varName,
          dependencyBlocked: this.dependencyName,
        });

        await this.dependencyHandler.addBlocker({
          blockerComponentName: this.upstreamComponentName,
          blockerType: "recalculateDownstreamComponents",
          blockerStateVariable: varName,
          blockerDependency: this.dependencyName,
          componentNameBlocked: this.upstreamComponentName,
          typeBlocked: "stateVariable",
          stateVariableBlocked: varName,
        });
      }

      return {
        success: false,
        downstreamComponentNames: [],
        downstreamComponentTypes: [],
      };
    }

    let descendantDependencies =
      this.dependencyHandler.updateTriggers.descendantDependenciesByAncestor[
        this.ancestorName
      ];
    if (!descendantDependencies) {
      descendantDependencies =
        this.dependencyHandler.updateTriggers.descendantDependenciesByAncestor[
          this.ancestorName
        ] = [];
    }
    if (!descendantDependencies.includes(this)) {
      descendantDependencies.push(this);
    }

    let result = this.gatherUnexpandedComposites(ancestor);

    if (result.haveCompositesNotReady || result.haveUnexpandedCompositeReady) {
      for (let varName of this.upstreamVariableNames) {
        await this.dependencyHandler.addBlocker({
          blockerComponentName: this.upstreamComponentName,
          blockerType: "recalculateDownstreamComponents",
          blockerStateVariable: varName,
          blockerDependency: this.dependencyName,
          componentNameBlocked: this.upstreamComponentName,
          typeBlocked: "stateVariable",
          stateVariableBlocked: varName,
        });

        for (let parentName in result.unexpandedCompositesReadyByParentName) {
          await this.dependencyHandler.addBlocker({
            blockerComponentName: parentName,
            blockerType: "childMatches",
            blockerStateVariable: varName,
            componentNameBlocked: this.upstreamComponentName,
            typeBlocked: "recalculateDownstreamComponents",
            stateVariableBlocked: varName,
            dependencyBlocked: this.dependencyName,
          });
        }

        for (let parentName in result.unexpandedCompositesNotReadyByParentName) {
          await this.dependencyHandler.addBlocker({
            blockerComponentName: parentName,
            blockerType: "childMatches",
            blockerStateVariable: varName,
            componentNameBlocked: this.upstreamComponentName,
            typeBlocked: "recalculateDownstreamComponents",
            stateVariableBlocked: varName,
            dependencyBlocked: this.dependencyName,
          });

          // TODO: when we have the composites block child logic,
          // we can get circular dependencies.
          // The solution of just removing these blockers seems to work,
          // but not sure if it is the most efficient solution.
          // Does this lead to unnecessary recalculations?

          // for (let compositeNotReady of result.unexpandedCompositesNotReadyByParentName[parentName]) {
          //   this.dependencyHandler.addBlocker({
          //     blockerComponentName: compositeNotReady,
          //     blockerType: "stateVariable",
          //     blockerStateVariable: "readyToExpandWhenResolved",
          //     componentNameBlocked: this.upstreamComponentName,
          //     typeBlocked: "childMatches",
          //     stateVariableBlocked: varName,
          //   });
          // }
        }
      }

      return {
        success: false,
        downstreamComponentNames: [],
        downstreamComponentTypes: [],
      };
    }

    // if reached this far, then we have expanded all composites
    // or have placeholders that don't impede

    let descendants = gatherDescendants({
      ancestor,
      descendantTypes: this.componentTypes,
      recurseToMatchedChildren: this.recurseToMatchedChildren,
      useReplacementsForComposites: this.useReplacementsForComposites,
      includeNonActiveChildren: this.includeNonActiveChildren,
      skipOverAdapters: this.skipOverAdapters,
      ignoreReplacementsOfMatchedComposites:
        this.ignoreReplacementsOfMatchedComposites,
      ignoreReplacementsOfEncounteredComposites:
        this.ignoreReplacementsOfEncounteredComposites,
      componentInfoObjects: this.dependencyHandler.componentInfoObjects,
    });

    if (this.componentIndex !== undefined) {
      let theDescendant = descendants[this.componentIndex - 1];
      if (theDescendant) {
        descendants = [theDescendant];
      } else {
        descendants = [];
      }
    }

    return {
      success: true,
      downstreamComponentNames: descendants.map((x) => x.componentName),
      downstreamComponentTypes: descendants.map((x) => x.componentType),
    };
  }

  gatherUnexpandedComposites(component) {
    let unexpandedCompositesReadyByParentName = {};
    let unexpandedCompositesNotReadyByParentName = {};
    let haveUnexpandedCompositeReady = false;
    let haveCompositesNotReady = false;

    // if we don't need componentNames or variables,
    // then gathering a placeholder descendant is fine
    let placeholdersOKForMatchedDescendants =
      this.skipComponentNames &&
      this.originalDownstreamVariableNames.length === 0;

    if (!component.matchedCompositeChildren) {
      if (component.matchedCompositeChildrenWithPlaceholders) {
        if (component.unexpandedCompositesReady.length > 0) {
          let unexpandedReady =
            this.unexpandedCompositesAdjustedForPlacedholders(
              component.unexpandedCompositesReady,
              placeholdersOKForMatchedDescendants,
            );
          if (unexpandedReady.length > 0) {
            unexpandedCompositesReadyByParentName[component.componentName] =
              unexpandedReady;
            haveUnexpandedCompositeReady = true;
          }
        }
        if (component.unexpandedCompositesNotReady.length > 0) {
          let unexpandedNotReady =
            this.unexpandedCompositesAdjustedForPlacedholders(
              component.unexpandedCompositesNotReady,
              placeholdersOKForMatchedDescendants,
            );
          if (unexpandedNotReady.length > 0) {
            unexpandedCompositesNotReadyByParentName[component.componentName] =
              unexpandedNotReady;
            haveCompositesNotReady = true;
          }
        }
      } else {
        if (component.unexpandedCompositesReady.length > 0) {
          unexpandedCompositesReadyByParentName[component.componentName] =
            component.unexpandedCompositesReady;
          haveUnexpandedCompositeReady = true;
        }
        if (component.unexpandedCompositesNotReady.length > 0) {
          unexpandedCompositesNotReadyByParentName[component.componentName] =
            component.unexpandedCompositesNotReady;
          haveCompositesNotReady = true;
        }
      }
    }

    for (let childName in component.allChildren) {
      let child = component.allChildren[childName].component;
      if (typeof child === "object") {
        let result = this.gatherUnexpandedComposites(child);
        if (result.haveUnexpandedCompositeReady) {
          Object.assign(
            unexpandedCompositesReadyByParentName,
            result.unexpandedCompositesReadyByParentName,
          );
          haveUnexpandedCompositeReady = true;
        }
        if (result.haveCompositesNotReady) {
          Object.assign(
            unexpandedCompositesNotReadyByParentName,
            result.unexpandedCompositesNotReadyByParentName,
          );
          haveCompositesNotReady = true;
        }
      }
    }

    return {
      unexpandedCompositesReadyByParentName,
      haveUnexpandedCompositeReady,
      unexpandedCompositesNotReadyByParentName,
      haveCompositesNotReady,
    };
  }

  unexpandedCompositesAdjustedForPlacedholders(
    unexpandedComposites,
    placeholdersOKForMatchedDescendants,
  ) {
    let adjustedUnexpanded = [];
    for (let compositeName of unexpandedComposites) {
      let composite = this.dependencyHandler._components[compositeName];
      if (composite.attributes.createComponentOfType) {
        let placeholderType =
          this.dependencyHandler.componentInfoObjects
            .componentTypeLowerCaseMapping[
            composite.attributes.createComponentOfType.primitive.toLowerCase()
          ];

        let matches = this.componentTypes.some((ct) =>
          this.dependencyHandler.componentInfoObjects.isInheritedComponentType({
            inheritedComponentType: placeholderType,
            baseComponentType: ct,
          }),
        );

        if (matches) {
          if (!placeholdersOKForMatchedDescendants) {
            adjustedUnexpanded.push(compositeName);
          }
        } else {
          // Composite is a placeholder that is not matched by componentTypes.
          // Could that placeholder later have a descendant that is matched by componentTypes?

          adjustedUnexpanded.push(compositeName);
        }
      } else {
        // no componentType specified
        adjustedUnexpanded.push(compositeName);
      }
    }

    return adjustedUnexpanded;
  }

  deleteFromUpdateTriggers() {
    let descendantDeps =
      this.dependencyHandler.updateTriggers.descendantDependenciesByAncestor[
        this.ancestorName
      ];
    if (descendantDeps) {
      let ind = descendantDeps.indexOf(this);
      if (ind !== -1) {
        descendantDeps.splice(ind, 1);
      }
    }

    if (this.specifiedComponentName) {
      let dependenciesMissingComponent =
        this.dependencyHandler.updateTriggers
          .dependenciesMissingComponentBySpecifiedName[
          this.specifiedComponentName
        ];
      if (dependenciesMissingComponent) {
        let ind = dependenciesMissingComponent.indexOf(this);
        if (ind !== -1) {
          dependenciesMissingComponent.splice(ind, 1);
        }
      }
    }
  }
}

dependencyTypeArray.push(DescendantDependency);

class ParentDependency extends Dependency {
  static dependencyType = "parentStateVariable";

  setUpParameters() {
    if (this.definition.childName) {
      this.childName = this.definition.childName;
      this.specifiedComponentName = this.childName;
    } else {
      this.childName = this.upstreamComponentName;
    }

    if (!this.definition.variableName) {
      throw Error(
        `Invalid state variable ${this.representativeStateVariable} of ${this.upstreamComponentName}, dependency ${this.dependencyName}: must have a variableName`,
      );
    } else {
      this.originalDownstreamVariableNames = [this.definition.variableName];
    }

    if (this.definition.parentComponentType) {
      this.parentComponentType = this.definition.parentComponentType;
    }

    this.returnSingleVariableValue = true;

    // for parent state variable
    // always make variables optional so that don't get error
    // depending on parent (which a component can't control)
    this.variablesOptional = true;
  }

  async determineDownstreamComponents() {
    let child = this.dependencyHandler._components[this.childName];

    if (!child) {
      let dependenciesMissingComponent =
        this.dependencyHandler.updateTriggers
          .dependenciesMissingComponentBySpecifiedName[this.childName];
      if (!dependenciesMissingComponent) {
        dependenciesMissingComponent =
          this.dependencyHandler.updateTriggers.dependenciesMissingComponentBySpecifiedName[
            this.childName
          ] = [];
      }
      if (!dependenciesMissingComponent.includes(this)) {
        dependenciesMissingComponent.push(this);
      }

      for (let varName of this.upstreamVariableNames) {
        await this.dependencyHandler.addBlocker({
          blockerComponentName: this.childName,
          blockerType: "componentIdentity",
          componentNameBlocked: this.upstreamComponentName,
          typeBlocked: "recalculateDownstreamComponents",
          stateVariableBlocked: varName,
          dependencyBlocked: this.dependencyName,
        });

        await this.dependencyHandler.addBlocker({
          blockerComponentName: this.upstreamComponentName,
          blockerType: "recalculateDownstreamComponents",
          blockerStateVariable: varName,
          blockerDependency: this.dependencyName,
          componentNameBlocked: this.upstreamComponentName,
          typeBlocked: "stateVariable",
          stateVariableBlocked: varName,
        });
      }

      return {
        success: false,
        downstreamComponentNames: [],
        downstreamComponentTypes: [],
      };
    }

    if (!child.parentName) {
      return {
        success: true,
        downstreamComponentNames: [],
        downstreamComponentTypes: [],
      };
    }

    this.parentName = child.parentName;

    let parent = this.dependencyHandler._components[this.parentName];

    if (!parent) {
      // Note: since parent is created after children,
      // will typically hit this condition first time through
      let dependenciesMissingComponent =
        this.dependencyHandler.updateTriggers
          .dependenciesMissingComponentBySpecifiedName[this.parentName];
      if (!dependenciesMissingComponent) {
        dependenciesMissingComponent =
          this.dependencyHandler.updateTriggers.dependenciesMissingComponentBySpecifiedName[
            this.parentName
          ] = [];
      }
      if (!dependenciesMissingComponent.includes(this)) {
        dependenciesMissingComponent.push(this);
      }

      for (let varName of this.upstreamVariableNames) {
        await this.dependencyHandler.addBlocker({
          blockerComponentName: this.parentName,
          blockerType: "componentIdentity",
          componentNameBlocked: this.upstreamComponentName,
          typeBlocked: "recalculateDownstreamComponents",
          stateVariableBlocked: varName,
          dependencyBlocked: this.dependencyName,
        });

        await this.dependencyHandler.addBlocker({
          blockerComponentName: this.upstreamComponentName,
          blockerType: "recalculateDownstreamComponents",
          blockerStateVariable: varName,
          blockerDependency: this.dependencyName,
          componentNameBlocked: this.upstreamComponentName,
          typeBlocked: "stateVariable",
          stateVariableBlocked: varName,
        });
      }

      return {
        success: false,
        downstreamComponentNames: [],
        downstreamComponentTypes: [],
      };
    }

    if (
      this.parentComponentType &&
      !this.dependencyHandler.componentInfoObjects.isInheritedComponentType({
        inheritedComponentType: parent.componentType,
        baseComponentType: this.parentComponentType,
      })
    ) {
      // parent didn't match specified componentType
      // so don't include parent
      return {
        success: true,
        downstreamComponentNames: [],
        downstreamComponentTypes: [],
      };
    }

    let parentDependencies =
      this.dependencyHandler.updateTriggers.parentDependenciesByParent[
        this.parentName
      ];
    if (!parentDependencies) {
      parentDependencies =
        this.dependencyHandler.updateTriggers.parentDependenciesByParent[
          this.parentName
        ] = [];
    }
    if (!parentDependencies.includes(this)) {
      parentDependencies.push(this);
    }

    return {
      success: true,
      downstreamComponentNames: [this.parentName],
      downstreamComponentTypes: [parent.componentType],
    };
  }

  deleteFromUpdateTriggers() {
    let parentDeps =
      this.dependencyHandler.updateTriggers.parentDependenciesByParent[
        this.parentName
      ];
    if (parentDeps) {
      let ind = parentDeps.indexOf(this);
      if (ind !== -1) {
        parentDeps.splice(ind, 1);
      }
    }

    if (this.specifiedComponentName) {
      let dependenciesMissingComponent =
        this.dependencyHandler.updateTriggers
          .dependenciesMissingComponentBySpecifiedName[
          this.specifiedComponentName
        ];
      if (dependenciesMissingComponent) {
        let ind = dependenciesMissingComponent.indexOf(this);
        if (ind !== -1) {
          dependenciesMissingComponent.splice(ind, 1);
        }
      }
    }

    let dependenciesMissingComponent =
      this.dependencyHandler.updateTriggers
        .dependenciesMissingComponentBySpecifiedName[this.parentName];
    if (dependenciesMissingComponent) {
      let ind = dependenciesMissingComponent.indexOf(this);
      if (ind !== -1) {
        dependenciesMissingComponent.splice(ind, 1);
      }
    }
  }
}

dependencyTypeArray.push(ParentDependency);

class ParentIdentityDependency extends Dependency {
  static dependencyType = "parentIdentity";

  setUpParameters() {
    if (this.definition.childName) {
      this.childName = this.definition.childName;
      this.specifiedComponentName = this.childName;
    } else {
      this.childName = this.upstreamComponentName;
    }

    if (this.definition.parentComponentType) {
      this.parentComponentType = this.definition.parentComponentType;
    }

    this.returnSingleComponent = true;
  }

  async determineDownstreamComponents() {
    let child = this.dependencyHandler._components[this.childName];

    if (!child) {
      let dependenciesMissingComponent =
        this.dependencyHandler.updateTriggers
          .dependenciesMissingComponentBySpecifiedName[this.childName];
      if (!dependenciesMissingComponent) {
        dependenciesMissingComponent =
          this.dependencyHandler.updateTriggers.dependenciesMissingComponentBySpecifiedName[
            this.childName
          ] = [];
      }
      if (!dependenciesMissingComponent.includes(this)) {
        dependenciesMissingComponent.push(this);
      }

      for (let varName of this.upstreamVariableNames) {
        await this.dependencyHandler.addBlocker({
          blockerComponentName: this.childName,
          blockerType: "componentIdentity",
          componentNameBlocked: this.upstreamComponentName,
          typeBlocked: "recalculateDownstreamComponents",
          stateVariableBlocked: varName,
          dependencyBlocked: this.dependencyName,
        });

        await this.dependencyHandler.addBlocker({
          blockerComponentName: this.upstreamComponentName,
          blockerType: "recalculateDownstreamComponents",
          blockerStateVariable: varName,
          blockerDependency: this.dependencyName,
          componentNameBlocked: this.upstreamComponentName,
          typeBlocked: "stateVariable",
          stateVariableBlocked: varName,
        });
      }

      return {
        success: false,
        downstreamComponentNames: [],
        downstreamComponentTypes: [],
      };
    }

    if (!child.parentName) {
      return {
        success: true,
        downstreamComponentNames: [],
        downstreamComponentTypes: [],
      };
    }

    this.parentName = child.parentName;

    let parent = this.dependencyHandler._components[this.parentName];

    if (!parent) {
      // Note: since parent is created after children,
      // will typically hit this condition first time through
      let dependenciesMissingComponent =
        this.dependencyHandler.updateTriggers
          .dependenciesMissingComponentBySpecifiedName[this.parentName];
      if (!dependenciesMissingComponent) {
        dependenciesMissingComponent =
          this.dependencyHandler.updateTriggers.dependenciesMissingComponentBySpecifiedName[
            this.parentName
          ] = [];
      }
      if (!dependenciesMissingComponent.includes(this)) {
        dependenciesMissingComponent.push(this);
      }

      for (let varName of this.upstreamVariableNames) {
        await this.dependencyHandler.addBlocker({
          blockerComponentName: this.parentName,
          blockerType: "componentIdentity",
          componentNameBlocked: this.upstreamComponentName,
          typeBlocked: "recalculateDownstreamComponents",
          stateVariableBlocked: varName,
          dependencyBlocked: this.dependencyName,
        });

        await this.dependencyHandler.addBlocker({
          blockerComponentName: this.upstreamComponentName,
          blockerType: "recalculateDownstreamComponents",
          blockerStateVariable: varName,
          blockerDependency: this.dependencyName,
          componentNameBlocked: this.upstreamComponentName,
          typeBlocked: "stateVariable",
          stateVariableBlocked: varName,
        });
      }

      return {
        success: false,
        downstreamComponentNames: [],
        downstreamComponentTypes: [],
      };
    }

    if (
      this.parentComponentType &&
      !this.dependencyHandler.componentInfoObjects.isInheritedComponentType({
        inheritedComponentType: parent.componentType,
        baseComponentType: this.parentComponentType,
      })
    ) {
      // parent didn't match specified componentType
      // so don't include parent
      return {
        success: true,
        downstreamComponentNames: [],
        downstreamComponentTypes: [],
      };
    }

    let parentDependencies =
      this.dependencyHandler.updateTriggers.parentDependenciesByParent[
        this.parentName
      ];
    if (!parentDependencies) {
      parentDependencies =
        this.dependencyHandler.updateTriggers.parentDependenciesByParent[
          this.parentName
        ] = [];
    }
    if (!parentDependencies.includes(this)) {
      parentDependencies.push(this);
    }

    return {
      success: true,
      downstreamComponentNames: [this.parentName],
      downstreamComponentTypes: [parent.componentType],
    };
  }

  deleteFromUpdateTriggers() {
    let parentDeps =
      this.dependencyHandler.updateTriggers.parentDependenciesByParent[
        this.parentName
      ];
    if (parentDeps) {
      let ind = parentDeps.indexOf(this);
      if (ind !== -1) {
        parentDeps.splice(ind, 1);
      }
    }

    if (this.specifiedComponentName) {
      let dependenciesMissingComponent =
        this.dependencyHandler.updateTriggers
          .dependenciesMissingComponentBySpecifiedName[
          this.specifiedComponentName
        ];
      if (dependenciesMissingComponent) {
        let ind = dependenciesMissingComponent.indexOf(this);
        if (ind !== -1) {
          dependenciesMissingComponent.splice(ind, 1);
        }
      }
    }

    let dependenciesMissingComponent =
      this.dependencyHandler.updateTriggers
        .dependenciesMissingComponentBySpecifiedName[this.parentName];
    if (dependenciesMissingComponent) {
      let ind = dependenciesMissingComponent.indexOf(this);
      if (ind !== -1) {
        dependenciesMissingComponent.splice(ind, 1);
      }
    }
  }
}

dependencyTypeArray.push(ParentIdentityDependency);

class AncestorDependency extends Dependency {
  static dependencyType = "ancestor";

  setUpParameters() {
    if (this.definition.descendantName) {
      this.descendantName = this.definition.descendantName;
      this.specifiedComponentName = this.descendantName;
    } else {
      this.descendantName = this.upstreamComponentName;
    }

    if (this.definition.variableNames) {
      if (!Array.isArray(this.definition.variableNames)) {
        throw Error(
          `Invalid state variable ${this.representativeStateVariable} of ${this.upstreamComponentName}, dependency ${this.dependencyName}: variableNames must be an array`,
        );
      }
      this.originalDownstreamVariableNames = this.definition.variableNames;
    } else {
      this.originalDownstreamVariableNames = [];
    }

    this.returnSingleComponent = true;

    if (this.definition.componentType) {
      this.componentType = this.definition.componentType;
    }
  }

  async determineDownstreamComponents() {
    let descendant = this.dependencyHandler._components[this.descendantName];

    if (!descendant) {
      let dependenciesMissingComponent =
        this.dependencyHandler.updateTriggers
          .dependenciesMissingComponentBySpecifiedName[this.descendantName];
      if (!dependenciesMissingComponent) {
        dependenciesMissingComponent =
          this.dependencyHandler.updateTriggers.dependenciesMissingComponentBySpecifiedName[
            this.descendantName
          ] = [];
      }
      if (!dependenciesMissingComponent.includes(this)) {
        dependenciesMissingComponent.push(this);
      }

      for (let varName of this.upstreamVariableNames) {
        await this.dependencyHandler.addBlocker({
          blockerComponentName: this.descendantName,
          blockerType: "componentIdentity",
          componentNameBlocked: this.upstreamComponentName,
          typeBlocked: "recalculateDownstreamComponents",
          stateVariableBlocked: varName,
          dependencyBlocked: this.dependencyName,
        });

        await this.dependencyHandler.addBlocker({
          blockerComponentName: this.upstreamComponentName,
          blockerType: "recalculateDownstreamComponents",
          blockerStateVariable: varName,
          blockerDependency: this.dependencyName,
          componentNameBlocked: this.upstreamComponentName,
          typeBlocked: "stateVariable",
          stateVariableBlocked: varName,
        });
      }

      return {
        success: false,
        downstreamComponentNames: [],
        downstreamComponentTypes: [],
      };
    }

    if (
      !(
        this.dependencyHandler.core.documentName in
        this.dependencyHandler._components
      )
    ) {
      // if document hasn't been created yet, then don't match ancestors
      // until have created document

      for (let varName of this.upstreamVariableNames) {
        await this.dependencyHandler.addBlocker({
          blockerComponentName: this.upstreamComponentName,
          blockerType: "recalculateDownstreamComponents",
          blockerStateVariable: varName,
          blockerDependency: this.dependencyName,
          componentNameBlocked: this.upstreamComponentName,
          typeBlocked: "stateVariable",
          stateVariableBlocked: varName,
        });

        await this.dependencyHandler.addBlocker({
          blockerComponentName: this.dependencyHandler.core.documentName,
          blockerType: "componentIdentity",
          componentNameBlocked: this.upstreamComponentName,
          typeBlocked: "recalculateDownstreamComponents",
          stateVariableBlocked: varName,
          dependencyBlocked: this.dependencyName,
        });
      }

      return {
        success: false,
        downstreamComponentNames: [],
        downstreamComponentTypes: [],
      };
    }

    let ancestorResults = this.findMatchingAncestor(descendant);

    if (ancestorResults.missingComponentName) {
      let dependenciesMissingComponent =
        this.dependencyHandler.updateTriggers
          .dependenciesMissingComponentBySpecifiedName[
          ancestorResults.missingComponentName
        ];
      if (!dependenciesMissingComponent) {
        dependenciesMissingComponent =
          this.dependencyHandler.updateTriggers.dependenciesMissingComponentBySpecifiedName[
            ancestorResults.missingComponentName
          ] = [];
      }
      if (!dependenciesMissingComponent.includes(this)) {
        dependenciesMissingComponent.push(this);
      }

      for (let varName of this.upstreamVariableNames) {
        await this.dependencyHandler.addBlocker({
          blockerComponentName: ancestorResults.missingComponentName,
          blockerType: "componentIdentity",
          componentNameBlocked: this.upstreamComponentName,
          typeBlocked: "recalculateDownstreamComponents",
          stateVariableBlocked: varName,
          dependencyBlocked: this.dependencyName,
        });

        await this.dependencyHandler.addBlocker({
          blockerComponentName: this.upstreamComponentName,
          blockerType: "recalculateDownstreamComponents",
          blockerStateVariable: varName,
          blockerDependency: this.dependencyName,
          componentNameBlocked: this.upstreamComponentName,
          typeBlocked: "stateVariable",
          stateVariableBlocked: varName,
        });
      }

      return {
        success: false,
        downstreamComponentNames: [],
        downstreamComponentTypes: [],
      };
    }

    for (let ancestorName of ancestorResults.ancestorsExamined) {
      let ancestorDependencies =
        this.dependencyHandler.updateTriggers
          .ancestorDependenciesByPotentialAncestor[ancestorName];
      if (!ancestorDependencies) {
        ancestorDependencies =
          this.dependencyHandler.updateTriggers.ancestorDependenciesByPotentialAncestor[
            ancestorName
          ] = [];
      }
      if (!ancestorDependencies.includes(this)) {
        ancestorDependencies.push(this);
      }
    }
    this.ancestorResults = ancestorResults;

    if (ancestorResults.ancestorFound) {
      return {
        success: true,
        downstreamComponentNames: [ancestorResults.ancestorFound.componentName],
        downstreamComponentTypes: [
          ancestorResults.ancestorFound.componentClass.componentType,
        ],
      };
    } else {
      return {
        success: true,
        downstreamComponentNames: [],
        downstreamComponentTypes: [],
      };
    }
  }

  findMatchingAncestor(descendant) {
    let ancestorsExamined = [];

    if (this.componentType) {
      for (let ancestor of descendant.ancestors) {
        let ancestorComponent =
          this.dependencyHandler._components[ancestor.componentName];
        if (!ancestorComponent) {
          return { missingComponentName: ancestor.componentName };
        }

        ancestorsExamined.push(ancestor.componentName);

        if (
          this.dependencyHandler.componentInfoObjects.isInheritedComponentType({
            inheritedComponentType: ancestorComponent.componentType,
            baseComponentType: this.componentType,
          })
        ) {
          return {
            ancestorsExamined,
            ancestorFound: ancestor,
          };
        }
      }

      return { ancestorsExamined };
    }

    if (this.originalDownstreamVariableNames.length === 0) {
      console.warn(
        `Invalid state variable ${this.representativeStateVariable} of ${this.upstreamComponentName}, dependency ${this.dependencyName}: must specify componentType or variableNames to find ancestor`,
      );
      return { ancestorsExamined };
    }

    // the state variable definition did not prescribe the component type
    // of the ancestor, but it did give the variableNames to match
    // Search all the state variables of the ancestors to find one
    // that has all the requisite state variables

    let variableNames = this.originalDownstreamVariableNames;

    for (let ancestor of descendant.ancestors) {
      let ancestorComponent =
        this.dependencyHandler._components[ancestor.componentName];
      if (!ancestorComponent) {
        return { missingComponentName: ancestor.componentName };
      }

      ancestorsExamined.push(ancestor.componentName);

      let foundAllVarNames = true;
      for (let vName of variableNames) {
        if (
          !(
            vName in ancestorComponent.state ||
            this.dependencyHandler.core.checkIfArrayEntry({
              stateVariable: vName,
              component: ancestorComponent,
            })
          )
        ) {
          foundAllVarNames = false;
          break;
        }
      }
      if (foundAllVarNames) {
        return {
          ancestorsExamined,
          ancestorFound: ancestor,
        };
      }
    }

    return { ancestorsExamined };
  }

  deleteFromUpdateTriggers() {
    for (let ancestorName of this.ancestorResults.ancestorsExamined) {
      let ancestorDeps =
        this.dependencyHandler.updateTriggers
          .ancestorDependenciesByPotentialAncestor[ancestorName];
      if (ancestorDeps) {
        let ind = ancestorDeps.indexOf(this);
        if (ind !== -1) {
          ancestorDeps.splice(ind, 1);
        }
      }
    }

    if (this.specifiedComponentName) {
      let dependenciesMissingComponent =
        this.dependencyHandler.updateTriggers
          .dependenciesMissingComponentBySpecifiedName[
          this.specifiedComponentName
        ];
      if (dependenciesMissingComponent) {
        let ind = dependenciesMissingComponent.indexOf(this);
        if (ind !== -1) {
          dependenciesMissingComponent.splice(ind, 1);
        }
      }
    }

    if (this.ancestorResults && this.ancestorResults.missingComponentName) {
      let dependenciesMissingComponent =
        this.dependencyHandler.updateTriggers
          .dependenciesMissingComponentBySpecifiedName[
          this.ancestorResults.missingComponentName
        ];
      if (dependenciesMissingComponent) {
        let ind = dependenciesMissingComponent.indexOf(this);
        if (ind !== -1) {
          dependenciesMissingComponent.splice(ind, 1);
        }
      }
    }
  }
}

dependencyTypeArray.push(AncestorDependency);

class ReplacementDependency extends Dependency {
  static dependencyType = "replacement";

  setUpParameters() {
    if (this.definition.compositeName) {
      this.compositeName = this.definition.compositeName;
      this.specifiedComponentName = this.compositeName;
    } else {
      this.compositeName = this.upstreamComponentName;
    }

    if (this.definition.variableNames) {
      if (!Array.isArray(this.definition.variableNames)) {
        throw Error(
          `Invalid state variable ${this.representativeStateVariable} of ${this.upstreamComponentName}, dependency ${this.dependencyName}: variableNames must be an array`,
        );
      }
      this.originalDownstreamVariableNames = this.definition.variableNames;
    } else {
      this.originalDownstreamVariableNames = [];
    }

    this.recursive = this.definition.recursive;

    this.recurseNonStandardComposites =
      this.definition.recurseNonStandardComposites;

    if (
      this.definition.componentIndex !== null &&
      this.definition.componentIndex !== undefined
    ) {
      if (Number.isInteger(this.definition.componentIndex)) {
        this.componentIndex = this.definition.componentIndex;
      } else {
        this.componentIndex = NaN;
      }
    }

    if (this.definition.targetSubnames) {
      this.targetSubnames = this.definition.targetSubnames;
    }

    // Note: it appears that targetSubnamesComponentIndex is not yet implemented
    if (this.definition.targetSubnamesComponentIndex) {
      if (
        this.definition.targetSubnamesComponentIndex.every(Number.isInteger)
      ) {
        this.targetSubnamesComponentIndex =
          this.definition.targetSubnamesComponentIndex;
      } else {
        this.targetSubnamesComponentIndex = [NaN];
      }
    }

    this.includeWithheldReplacements =
      this.definition.includeWithheldReplacements;

    this.expandReplacements = true;
  }

  async determineDownstreamComponents() {
    if (this.replacementPrimitives) {
      this.previousReplacementPrimitives = [...this.replacementPrimitives];
    } else {
      this.previousReplacementPrimitives = [];
    }

    this.replacementPrimitives = [];

    let composite = this.dependencyHandler._components[this.compositeName];

    if (!composite) {
      let dependenciesMissingComponent =
        this.dependencyHandler.updateTriggers
          .dependenciesMissingComponentBySpecifiedName[this.compositeName];
      if (!dependenciesMissingComponent) {
        dependenciesMissingComponent =
          this.dependencyHandler.updateTriggers.dependenciesMissingComponentBySpecifiedName[
            this.compositeName
          ] = [];
      }
      if (!dependenciesMissingComponent.includes(this)) {
        dependenciesMissingComponent.push(this);
      }

      for (let varName of this.upstreamVariableNames) {
        await this.dependencyHandler.addBlocker({
          blockerComponentName: this.compositeName,
          blockerType: "componentIdentity",
          componentNameBlocked: this.upstreamComponentName,
          typeBlocked: "recalculateDownstreamComponents",
          stateVariableBlocked: varName,
          dependencyBlocked: this.dependencyName,
        });

        await this.dependencyHandler.addBlocker({
          blockerComponentName: this.upstreamComponentName,
          blockerType: "recalculateDownstreamComponents",
          blockerStateVariable: varName,
          blockerDependency: this.dependencyName,
          componentNameBlocked: this.upstreamComponentName,
          typeBlocked: "stateVariable",
          stateVariableBlocked: varName,
        });
      }

      return {
        success: false,
        downstreamComponentNames: [],
        downstreamComponentTypes: [],
      };
    }

    if (!composite.isExpanded) {
      for (let varName of this.upstreamVariableNames) {
        await this.dependencyHandler.addBlocker({
          blockerComponentName: this.upstreamComponentName,
          blockerType: "recalculateDownstreamComponents",
          blockerStateVariable: varName,
          blockerDependency: this.dependencyName,
          componentNameBlocked: this.upstreamComponentName,
          typeBlocked: "stateVariable",
          stateVariableBlocked: varName,
        });

        await this.dependencyHandler.addBlocker({
          blockerComponentName: this.compositeName,
          blockerType: "expandComposite",
          componentNameBlocked: this.upstreamComponentName,
          typeBlocked: "recalculateDownstreamComponents",
          stateVariableBlocked: varName,
          dependencyBlocked: this.dependencyName,
        });
      }

      if (!composite.state.readyToExpandWhenResolved.isResolved) {
        await this.dependencyHandler.addBlocker({
          blockerComponentName: this.compositeName,
          blockerType: "stateVariable",
          blockerStateVariable: "readyToExpandWhenResolved",
          componentNameBlocked: this.compositeName,
          typeBlocked: "expandComposite",
        });
      }

      return {
        success: false,
        downstreamComponentNames: [],
        downstreamComponentTypes: [],
      };
    }

    this.compositesFound = [this.compositeName];
    let replacements = composite.replacements;
    if (
      !this.includeWithheldReplacements &&
      composite.replacementsToWithhold > 0
    ) {
      replacements = replacements.slice(0, -composite.replacementsToWithhold);
    }

    if (this.recursive) {
      let result =
        this.dependencyHandler.core.recursivelyReplaceCompositesWithReplacements(
          {
            replacements,
            recurseNonStandardComposites: this.recurseNonStandardComposites,
            includeWithheldReplacements: this.includeWithheldReplacements,
          },
        );

      if (
        result.unexpandedCompositesNotReady.length > 0 ||
        result.unexpandedCompositesReady.length > 0
      ) {
        for (let varName of this.upstreamVariableNames) {
          await this.dependencyHandler.addBlocker({
            blockerComponentName: this.upstreamComponentName,
            blockerType: "recalculateDownstreamComponents",
            blockerStateVariable: varName,
            blockerDependency: this.dependencyName,
            componentNameBlocked: this.upstreamComponentName,
            typeBlocked: "stateVariable",
            stateVariableBlocked: varName,
          });

          for (let compositeName of [
            ...result.unexpandedCompositesReady,
            ...result.unexpandedCompositesNotReady,
          ]) {
            await this.dependencyHandler.addBlocker({
              blockerComponentName: compositeName,
              blockerType: "expandComposite",
              componentNameBlocked: this.upstreamComponentName,
              typeBlocked: "recalculateDownstreamComponents",
              stateVariableBlocked: varName,
              dependencyBlocked: this.dependencyName,
            });
          }
        }

        for (let compositeName of result.unexpandedCompositesNotReady) {
          await this.dependencyHandler.addBlocker({
            blockerComponentName: compositeName,
            blockerType: "stateVariable",
            blockerStateVariable: "readyToExpandWhenResolved",
            componentNameBlocked: compositeName,
            typeBlocked: "expandComposite",
          });
        }

        return {
          success: false,
          downstreamComponentNames: [],
          downstreamComponentTypes: [],
        };
      }

      replacements = result.newReplacements;
      this.compositesFound.push(...result.compositesFound);
    }

    for (let cName of this.compositesFound) {
      let replacementDependencies =
        this.dependencyHandler.updateTriggers
          .replacementDependenciesByComposite[cName];
      if (!replacementDependencies) {
        replacementDependencies =
          this.dependencyHandler.updateTriggers.replacementDependenciesByComposite[
            cName
          ] = [];
      }
      if (!replacementDependencies.includes(this)) {
        replacementDependencies.push(this);
      }
    }

    if (this.componentIndex !== undefined) {
      // Note: strings that are not blank do take up a slot for component index.
      // However, this non-blank strings that do take up a slot
      // will not be returned as a replacement (instead the replacement will be empty).
      // Rationale: we do not have a mechanism for linking a string to its replacement source,
      // so returning the string would it unlinked and inconsistent with other cases.
      let nonBlankStringReplacements = replacements.filter(
        (x) => typeof x !== "string" || x.trim() !== "",
      );
      let theReplacement = nonBlankStringReplacements[this.componentIndex - 1];
      if (theReplacement && typeof theReplacement !== "string") {
        replacements = [theReplacement];
      } else {
        replacements = [];
      }
    }

    if (this.targetSubnames) {
      let replaceComponentsUsingSubname = function ({
        components,
        subNames,
        subNamesComponentIndex,
        dep,
      }) {
        if (subNames.length === 0) {
          return components;
        }
        let remainingSubnames = subNames.slice(1);

        let newComponents = [];

        for (let comp of components) {
          let newCname = comp.componentName + "/" + subNames[0];

          let newComp = dep.dependencyHandler._components[newCname];
          if (!newComp) {
            let dependenciesMissingComponent =
              dep.dependencyHandler.updateTriggers
                .dependenciesMissingComponentBySpecifiedName[newCname];
            if (!dependenciesMissingComponent) {
              dependenciesMissingComponent =
                dep.dependencyHandler.updateTriggers.dependenciesMissingComponentBySpecifiedName[
                  newCname
                ] = [];
            }
            if (!dependenciesMissingComponent.includes(dep)) {
              dependenciesMissingComponent.push(dep);
            }
          } else {
<<<<<<< HEAD
            // TODO: implement subNamesComponentIndex and additional subNames
            // (as well as allowing componentIndex/subNamesComponentIndex to be multi-dimensional).
            // These additional levels would involve recursing to the replacements
            // of additional composites.

            // For now, we return newComponet only if we don't have additional subNames
            // and we ignore subNamesComponentIndex
            if (remainingSubnames.length === 0) {
              newComponents.push(newComp);
=======
            if (
              dep.dependencyHandler.componentInfoObjects.isInheritedComponentType(
                {
                  inheritedComponentType: newComp.componentType,
                  baseComponentType: "_composite",
                },
              )
            ) {
              // TODO: recurse to more composites
              dep.dependencyHandler.core.errorWarnings.warnings.push({
                message:
                  "Have not yet implemented recursing subnames to multiple levels of composites",
                doenetMLrange:
                  dep.dependencyHandler._components[dep.upstreamComponentName]
                    .doenetMLrange,
                level: 1,
              });
            } else {
              // don't have a composite
              // so add only if there are no more subnames and either no more component indices
              // or just one index of 1 left
              if (
                remainingSubnames.length === 0 &&
                (subNamesComponentIndex?.length ||
                  0 === 0 ||
                  (subNamesComponentIndex.lenght === 1 &&
                    subNamesComponentIndex[0] === 1))
              ) {
                newComponents.push(newComp);
              }
>>>>>>> 2798801f
            }
          }
        }

        return newComponents;
      };

      replacements = replaceComponentsUsingSubname({
        components: replacements,
        subNames: this.targetSubnames,
        subNamesComponentIndex: this.targetSubnamesComponentIndex,
        dep: this,
      });
    }
    let downstreamComponentNames = [];
    let downstreamComponentTypes = [];

    for (let repl of replacements) {
      if (typeof repl !== "object") {
        this.replacementPrimitives.push(repl);
        continue;
      }

      this.replacementPrimitives.push(null);

      downstreamComponentNames.push(repl.componentName);
      downstreamComponentTypes.push(repl.componentType);
    }

    return {
      success: true,
      downstreamComponentNames,
      downstreamComponentTypes,
    };
  }

  async getValue({ verbose } = {}) {
    let result = await super.getValue({ verbose, skipProxy: true });

    // TODO: do we have to adjust anything else from result
    // if we add primitives to result.value?

    let resultValueWithPrimitives = [];
    let resultInd = 0;

    for (let primitiveOrNull of this.replacementPrimitives) {
      if (primitiveOrNull === null) {
        resultValueWithPrimitives.push(result.value[resultInd]);
        resultInd++;
      } else {
        resultValueWithPrimitives.push(primitiveOrNull);
      }
    }

    result.value = resultValueWithPrimitives;

    if (
      this.replacementPrimitives.length !==
        this.previousReplacementPrimitives.length ||
      this.replacementPrimitives.some(
        (v, i) => v !== this.previousReplacementPrimitives[i],
      )
    ) {
      result.changes.componentIdentitiesChanged = true;
      this.previousReplacementPrimitives = [...this.replacementPrimitives];
    }

    // if (!this.doNotProxy) {
    //   result.value = new Proxy(result.value, readOnlyProxyHandler)
    // }

    return result;
  }

  deleteFromUpdateTriggers() {
    if (this.compositesFound) {
      for (let compositeName of this.compositesFound) {
        let replacementDeps =
          this.dependencyHandler.updateTriggers
            .replacementDependenciesByComposite[compositeName];
        if (replacementDeps) {
          let ind = replacementDeps.indexOf(this);
          if (ind !== -1) {
            replacementDeps.splice(ind, 1);
          }
        }
      }
    }

    if (this.specifiedComponentName) {
      let dependenciesMissingComponent =
        this.dependencyHandler.updateTriggers
          .dependenciesMissingComponentBySpecifiedName[
          this.specifiedComponentName
        ];
      if (dependenciesMissingComponent) {
        let ind = dependenciesMissingComponent.indexOf(this);
        if (ind !== -1) {
          dependenciesMissingComponent.splice(ind, 1);
        }
      }
    }
  }
}

dependencyTypeArray.push(ReplacementDependency);

class SourceCompositeStateVariableDependency extends Dependency {
  static dependencyType = "sourceCompositeStateVariable";

  setUpParameters() {
    if (this.definition.replacementName) {
      this.replacementName = this.definition.replacementName;
      this.specifiedComponentName = this.replacementName;
    } else {
      this.replacementName = this.upstreamComponentName;
    }

    if (!this.definition.variableName) {
      throw Error(
        `Invalid state variable ${this.representativeStateVariable} of ${this.upstreamComponentName}, dependency ${this.dependencyName}: must have a variableName`,
      );
    } else {
      this.originalDownstreamVariableNames = [this.definition.variableName];
    }

    if (this.definition.compositeComponentType) {
      this.compositeComponentType = this.definition.compositeComponentType;
    }

    this.returnSingleVariableValue = true;

    // for source composite state variable
    // always make variables optional so that don't get error
    // depending on source composite (which a component can't control)
    this.variablesOptional = true;
  }

  async determineDownstreamComponents() {
    let replacement = this.dependencyHandler._components[this.replacementName];

    if (!replacement) {
      let dependenciesMissingComponent =
        this.dependencyHandler.updateTriggers
          .dependenciesMissingComponentBySpecifiedName[this.replacementName];
      if (!dependenciesMissingComponent) {
        dependenciesMissingComponent =
          this.dependencyHandler.updateTriggers.dependenciesMissingComponentBySpecifiedName[
            this.replacementName
          ] = [];
      }
      if (!dependenciesMissingComponent.includes(this)) {
        dependenciesMissingComponent.push(this);
      }

      for (let varName of this.upstreamVariableNames) {
        await this.dependencyHandler.addBlocker({
          blockerComponentName: this.replacementName,
          blockerType: "componentIdentity",
          componentNameBlocked: this.upstreamComponentName,
          typeBlocked: "recalculateDownstreamComponents",
          stateVariableBlocked: varName,
          dependencyBlocked: this.dependencyName,
        });

        await this.dependencyHandler.addBlocker({
          blockerComponentName: this.upstreamComponentName,
          blockerType: "recalculateDownstreamComponents",
          blockerStateVariable: varName,
          blockerDependency: this.dependencyName,
          componentNameBlocked: this.upstreamComponentName,
          typeBlocked: "stateVariable",
          stateVariableBlocked: varName,
        });
      }

      return {
        success: false,
        downstreamComponentNames: [],
        downstreamComponentTypes: [],
      };
    }

    if (!replacement.replacementOf) {
      return {
        success: true,
        downstreamComponentNames: [],
        downstreamComponentTypes: [],
      };
    }

    let sourceComposite = replacement.replacementOf;

    if (this.compositeComponentType) {
      while (
        !this.dependencyHandler.componentInfoObjects.isInheritedComponentType({
          inheritedComponentType: sourceComposite.componentType,
          baseComponentType: this.compositeComponentType,
        })
      ) {
        if (sourceComposite.replacementOf) {
          sourceComposite = sourceComposite.replacementOf;
        } else {
          return {
            success: true,
            downstreamComponentNames: [],
            downstreamComponentTypes: [],
          };
        }
      }
    }

    return {
      success: true,
      downstreamComponentNames: [sourceComposite.componentName],
      downstreamComponentTypes: [sourceComposite.componentType],
    };
  }

  deleteFromUpdateTriggers() {
    if (this.specifiedComponentName) {
      let dependenciesMissingComponent =
        this.dependencyHandler.updateTriggers
          .dependenciesMissingComponentBySpecifiedName[
          this.specifiedComponentName
        ];
      if (dependenciesMissingComponent) {
        let ind = dependenciesMissingComponent.indexOf(this);
        if (ind !== -1) {
          dependenciesMissingComponent.splice(ind, 1);
        }
      }
    }
  }
}

dependencyTypeArray.push(SourceCompositeStateVariableDependency);

class SourceCompositeIdentityDependency extends Dependency {
  static dependencyType = "sourceCompositeIdentity";

  setUpParameters() {
    if (this.definition.replacementName) {
      this.replacementName = this.definition.replacementName;
      this.specifiedComponentName = this.replacementName;
    } else {
      this.replacementName = this.upstreamComponentName;
    }

    this.returnSingleComponent = true;
  }

  async determineDownstreamComponents() {
    let replacement = this.dependencyHandler._components[this.replacementName];

    if (!replacement) {
      let dependenciesMissingComponent =
        this.dependencyHandler.updateTriggers
          .dependenciesMissingComponentBySpecifiedName[this.replacementName];
      if (!dependenciesMissingComponent) {
        dependenciesMissingComponent =
          this.dependencyHandler.updateTriggers.dependenciesMissingComponentBySpecifiedName[
            this.replacementName
          ] = [];
      }
      if (!dependenciesMissingComponent.includes(this)) {
        dependenciesMissingComponent.push(this);
      }

      for (let varName of this.upstreamVariableNames) {
        await this.dependencyHandler.addBlocker({
          blockerComponentName: this.replacementName,
          blockerType: "componentIdentity",
          componentNameBlocked: this.upstreamComponentName,
          typeBlocked: "recalculateDownstreamComponents",
          stateVariableBlocked: varName,
          dependencyBlocked: this.dependencyName,
        });

        await this.dependencyHandler.addBlocker({
          blockerComponentName: this.upstreamComponentName,
          blockerType: "recalculateDownstreamComponents",
          blockerStateVariable: varName,
          blockerDependency: this.dependencyName,
          componentNameBlocked: this.upstreamComponentName,
          typeBlocked: "stateVariable",
          stateVariableBlocked: varName,
        });
      }

      return {
        success: false,
        downstreamComponentNames: [],
        downstreamComponentTypes: [],
      };
    }

    if (!replacement.replacementOf) {
      return {
        success: true,
        downstreamComponentNames: [],
        downstreamComponentTypes: [],
      };
    }

    let sourceComposite = replacement.replacementOf;

    return {
      success: true,
      downstreamComponentNames: [sourceComposite.componentName],
      downstreamComponentTypes: [sourceComposite.componentType],
    };
  }

  deleteFromUpdateTriggers() {
    if (this.specifiedComponentName) {
      let dependenciesMissingComponent =
        this.dependencyHandler.updateTriggers
          .dependenciesMissingComponentBySpecifiedName[
          this.specifiedComponentName
        ];
      if (dependenciesMissingComponent) {
        let ind = dependenciesMissingComponent.indexOf(this);
        if (ind !== -1) {
          dependenciesMissingComponent.splice(ind, 1);
        }
      }
    }
  }
}

dependencyTypeArray.push(SourceCompositeIdentityDependency);

class ShadowSourceDependency extends Dependency {
  static dependencyType = "shadowSource";

  setUpParameters() {
    if (this.definition.componentName) {
      this.componentName = this.definition.componentName;
      this.specifiedComponentName = this.componentName;
    } else {
      this.componentName = this.upstreamComponentName;
    }

    if (this.definition.variableNames) {
      if (!Array.isArray(this.definition.variableNames)) {
        throw Error(
          `Invalid state variable ${this.representativeStateVariable} of ${this.upstreamComponentName}, dependency ${this.dependencyName}: variableNames must be an array`,
        );
      }
      this.originalDownstreamVariableNames = this.definition.variableNames;
    } else {
      this.originalDownstreamVariableNames = [];
    }

    this.returnSingleComponent = true;

    // for shadow source
    // always make variables optional so that don't get error
    // depending on shadow source (which a component can't control)
    this.variablesOptional = true;
  }

  async determineDownstreamComponents() {
    let component = this.dependencyHandler._components[this.componentName];

    if (!component) {
      let dependenciesMissingComponent =
        this.dependencyHandler.updateTriggers
          .dependenciesMissingComponentBySpecifiedName[this.componentName];
      if (!dependenciesMissingComponent) {
        dependenciesMissingComponent =
          this.dependencyHandler.updateTriggers.dependenciesMissingComponentBySpecifiedName[
            this.componentName
          ] = [];
      }
      if (!dependenciesMissingComponent.includes(this)) {
        dependenciesMissingComponent.push(this);
      }

      for (let varName of this.upstreamVariableNames) {
        await this.dependencyHandler.addBlocker({
          blockerComponentName: this.componentName,
          blockerType: "componentIdentity",
          componentNameBlocked: this.upstreamComponentName,
          typeBlocked: "recalculateDownstreamComponents",
          stateVariableBlocked: varName,
          dependencyBlocked: this.dependencyName,
        });

        await this.dependencyHandler.addBlocker({
          blockerComponentName: this.upstreamComponentName,
          blockerType: "recalculateDownstreamComponents",
          blockerStateVariable: varName,
          blockerDependency: this.dependencyName,
          componentNameBlocked: this.upstreamComponentName,
          typeBlocked: "stateVariable",
          stateVariableBlocked: varName,
        });
      }

      return {
        success: false,
        downstreamComponentNames: [],
        downstreamComponentTypes: [],
      };
    }

    if (!component.shadows) {
      return {
        success: true,
        downstreamComponentNames: [],
        downstreamComponentTypes: [],
      };
    }

    let shadowSourceComponentName = component.shadows.componentName;
    let shadowSource =
      this.dependencyHandler._components[shadowSourceComponentName];

    if (!shadowSource) {
      return {
        success: true,
        downstreamComponentNames: [],
        downstreamComponentTypes: [],
      };
    }

    return {
      success: true,
      downstreamComponentNames: [shadowSource.componentName],
      downstreamComponentTypes: [shadowSource.componentType],
    };
  }

  deleteFromUpdateTriggers() {
    if (this.specifiedComponentName) {
      let dependenciesMissingComponent =
        this.dependencyHandler.updateTriggers
          .dependenciesMissingComponentBySpecifiedName[
          this.specifiedComponentName
        ];
      if (dependenciesMissingComponent) {
        let ind = dependenciesMissingComponent.indexOf(this);
        if (ind !== -1) {
          dependenciesMissingComponent.splice(ind, 1);
        }
      }
    }
  }
}

dependencyTypeArray.push(ShadowSourceDependency);

class UnlinkedCopySourceDependency extends Dependency {
  static dependencyType = "unlinkedCopySource";

  setUpParameters() {
    if (this.definition.componentName) {
      this.componentName = this.definition.componentName;
      this.specifiedComponentName = this.componentName;
    } else {
      this.componentName = this.upstreamComponentName;
    }

    if (this.definition.variableNames) {
      if (!Array.isArray(this.definition.variableNames)) {
        throw Error(
          `Invalid state variable ${this.representativeStateVariable} of ${this.upstreamComponentName}, dependency ${this.dependencyName}: variableNames must be an array`,
        );
      }
      this.originalDownstreamVariableNames = this.definition.variableNames;
    } else {
      this.originalDownstreamVariableNames = [];
    }

    this.returnSingleComponent = true;

    // for shadow source
    // always make variables optional so that don't get error
    // depending on shadow source (which a component can't control)
    this.variablesOptional = true;
  }

  async determineDownstreamComponents() {
    let component = this.dependencyHandler._components[this.componentName];

    if (!component) {
      let dependenciesMissingComponent =
        this.dependencyHandler.updateTriggers
          .dependenciesMissingComponentBySpecifiedName[this.componentName];
      if (!dependenciesMissingComponent) {
        dependenciesMissingComponent =
          this.dependencyHandler.updateTriggers.dependenciesMissingComponentBySpecifiedName[
            this.componentName
          ] = [];
      }
      if (!dependenciesMissingComponent.includes(this)) {
        dependenciesMissingComponent.push(this);
      }

      for (let varName of this.upstreamVariableNames) {
        await this.dependencyHandler.addBlocker({
          blockerComponentName: this.componentName,
          blockerType: "componentIdentity",
          componentNameBlocked: this.upstreamComponentName,
          typeBlocked: "recalculateDownstreamComponents",
          stateVariableBlocked: varName,
          dependencyBlocked: this.dependencyName,
        });

        await this.dependencyHandler.addBlocker({
          blockerComponentName: this.upstreamComponentName,
          blockerType: "recalculateDownstreamComponents",
          blockerStateVariable: varName,
          blockerDependency: this.dependencyName,
          componentNameBlocked: this.upstreamComponentName,
          typeBlocked: "stateVariable",
          stateVariableBlocked: varName,
        });
      }

      return {
        success: false,
        downstreamComponentNames: [],
        downstreamComponentTypes: [],
      };
    }

    if (!component.unlinkedCopySource) {
      return {
        success: true,
        downstreamComponentNames: [],
        downstreamComponentTypes: [],
      };
    }

    let unlinkedCopySourceComponentName = component.unlinkedCopySource;
    let unlinkedCopySource =
      this.dependencyHandler._components[unlinkedCopySourceComponentName];

    if (!unlinkedCopySource) {
      return {
        success: true,
        downstreamComponentNames: [],
        downstreamComponentTypes: [],
      };
    }

    return {
      success: true,
      downstreamComponentNames: [unlinkedCopySource.componentName],
      downstreamComponentTypes: [unlinkedCopySource.componentType],
    };
  }

  deleteFromUpdateTriggers() {
    if (this.specifiedComponentName) {
      let dependenciesMissingComponent =
        this.dependencyHandler.updateTriggers
          .dependenciesMissingComponentBySpecifiedName[
          this.specifiedComponentName
        ];
      if (dependenciesMissingComponent) {
        let ind = dependenciesMissingComponent.indexOf(this);
        if (ind !== -1) {
          dependenciesMissingComponent.splice(ind, 1);
        }
      }
    }
  }
}

dependencyTypeArray.push(UnlinkedCopySourceDependency);

class PrimaryShadowDependency extends Dependency {
  static dependencyType = "primaryShadow";

  setUpParameters() {
    if (this.definition.componentName) {
      this.componentName = this.definition.componentName;
      this.specifiedComponentName = this.componentName;
    } else {
      this.componentName = this.upstreamComponentName;
    }

    if (this.definition.variableNames) {
      if (!Array.isArray(this.definition.variableNames)) {
        throw Error(
          `Invalid state variable ${this.representativeStateVariable} of ${this.upstreamComponentName}, dependency ${this.dependencyName}: variableNames must be an array`,
        );
      }
      this.originalDownstreamVariableNames = this.definition.variableNames;
    } else {
      this.originalDownstreamVariableNames = [];
    }

    this.returnSingleComponent = true;

    // for primary shadow
    // always make variables optional so that don't get error
    // depending on primary shadow (which a component can't control)
    this.variablesOptional = true;
  }

  async determineDownstreamComponents() {
    let component = this.dependencyHandler._components[this.componentName];

    if (!component) {
      let dependenciesMissingComponent =
        this.dependencyHandler.updateTriggers
          .dependenciesMissingComponentBySpecifiedName[this.componentName];
      if (!dependenciesMissingComponent) {
        dependenciesMissingComponent =
          this.dependencyHandler.updateTriggers.dependenciesMissingComponentBySpecifiedName[
            this.componentName
          ] = [];
      }
      if (!dependenciesMissingComponent.includes(this)) {
        dependenciesMissingComponent.push(this);
      }

      for (let varName of this.upstreamVariableNames) {
        await this.dependencyHandler.addBlocker({
          blockerComponentName: this.componentName,
          blockerType: "componentIdentity",
          componentNameBlocked: this.upstreamComponentName,
          typeBlocked: "recalculateDownstreamComponents",
          stateVariableBlocked: varName,
          dependencyBlocked: this.dependencyName,
        });

        await this.dependencyHandler.addBlocker({
          blockerComponentName: this.upstreamComponentName,
          blockerType: "recalculateDownstreamComponents",
          blockerStateVariable: varName,
          blockerDependency: this.dependencyName,
          componentNameBlocked: this.upstreamComponentName,
          typeBlocked: "stateVariable",
          stateVariableBlocked: varName,
        });
      }

      return {
        success: false,
        downstreamComponentNames: [],
        downstreamComponentTypes: [],
      };
    }

    let primaryShadowDependencies =
      this.dependencyHandler.updateTriggers.primaryShadowDependencies[
        this.componentName
      ];
    if (!primaryShadowDependencies) {
      primaryShadowDependencies =
        this.dependencyHandler.updateTriggers.primaryShadowDependencies[
          this.componentName
        ] = [];
    }
    if (!primaryShadowDependencies.includes(this)) {
      primaryShadowDependencies.push(this);
    }

    if (!component.primaryShadow) {
      return {
        success: true,
        downstreamComponentNames: [],
        downstreamComponentTypes: [],
      };
    }

    let primaryShadowComponentName = component.primaryShadow;
    let primaryShadow =
      this.dependencyHandler._components[primaryShadowComponentName];

    if (!primaryShadow) {
      return {
        success: true,
        downstreamComponentNames: [],
        downstreamComponentTypes: [],
      };
    }

    return {
      success: true,
      downstreamComponentNames: [primaryShadow.componentName],
      downstreamComponentTypes: [primaryShadow.componentType],
    };
  }

  deleteFromUpdateTriggers() {
    if (this.specifiedComponentName) {
      let dependenciesMissingComponent =
        this.dependencyHandler.updateTriggers
          .dependenciesMissingComponentBySpecifiedName[
          this.specifiedComponentName
        ];
      if (dependenciesMissingComponent) {
        let ind = dependenciesMissingComponent.indexOf(this);
        if (ind !== -1) {
          dependenciesMissingComponent.splice(ind, 1);
        }
      }
    }
  }
}

dependencyTypeArray.push(PrimaryShadowDependency);

class AdapterSourceStateVariableDependency extends Dependency {
  static dependencyType = "adapterSourceStateVariable";

  setUpParameters() {
    if (this.definition.componentName) {
      this.componentName = this.definition.componentName;
      this.specifiedComponentName = this.componentName;
    } else {
      this.componentName = this.upstreamComponentName;
    }

    if (!this.definition.variableName) {
      throw Error(
        `Invalid state variable ${this.representativeStateVariable} of ${this.upstreamComponentName}, dependency ${this.dependencyName}: must have a variableName`,
      );
    } else {
      this.originalDownstreamVariableNames = [this.definition.variableName];
    }

    this.returnSingleVariableValue = true;

    // for adaptor source state variable
    // always make variables optional so that don't get error
    // depending on adaptor source (which a component can't control)
    this.variablesOptional = true;
  }

  async determineDownstreamComponents() {
    let component = this.dependencyHandler._components[this.componentName];

    if (!component) {
      let dependenciesMissingComponent =
        this.dependencyHandler.updateTriggers
          .dependenciesMissingComponentBySpecifiedName[this.componentName];
      if (!dependenciesMissingComponent) {
        dependenciesMissingComponent =
          this.dependencyHandler.updateTriggers.dependenciesMissingComponentBySpecifiedName[
            this.componentName
          ] = [];
      }
      if (!dependenciesMissingComponent.includes(this)) {
        dependenciesMissingComponent.push(this);
      }

      for (let varName of this.upstreamVariableNames) {
        await this.dependencyHandler.addBlocker({
          blockerComponentName: this.componentName,
          blockerType: "componentIdentity",
          componentNameBlocked: this.upstreamComponentName,
          typeBlocked: "recalculateDownstreamComponents",
          stateVariableBlocked: varName,
          dependencyBlocked: this.dependencyName,
        });

        await this.dependencyHandler.addBlocker({
          blockerComponentName: this.upstreamComponentName,
          blockerType: "recalculateDownstreamComponents",
          blockerStateVariable: varName,
          blockerDependency: this.dependencyName,
          componentNameBlocked: this.upstreamComponentName,
          typeBlocked: "stateVariable",
          stateVariableBlocked: varName,
        });
      }

      return {
        success: false,
        downstreamComponentNames: [],
        downstreamComponentTypes: [],
      };
    }

    if (!component.adaptedFrom) {
      return {
        success: true,
        downstreamComponentNames: [],
        downstreamComponentTypes: [],
      };
    }

    let sourceComposite = component.adaptedFrom;

    return {
      success: true,
      downstreamComponentNames: [sourceComposite.componentName],
      downstreamComponentTypes: [sourceComposite.componentType],
    };
  }

  deleteFromUpdateTriggers() {
    if (this.specifiedComponentName) {
      let dependenciesMissingComponent =
        this.dependencyHandler.updateTriggers
          .dependenciesMissingComponentBySpecifiedName[
          this.specifiedComponentName
        ];
      if (dependenciesMissingComponent) {
        let ind = dependenciesMissingComponent.indexOf(this);
        if (ind !== -1) {
          dependenciesMissingComponent.splice(ind, 1);
        }
      }
    }
  }
}

dependencyTypeArray.push(AdapterSourceStateVariableDependency);

class AdapterSourceDependency extends Dependency {
  static dependencyType = "adapterSource";

  setUpParameters() {
    if (this.definition.componentName) {
      this.componentName = this.definition.componentName;
      this.specifiedComponentName = this.componentName;
    } else {
      this.componentName = this.upstreamComponentName;
    }

    if (this.definition.variableNames) {
      if (!Array.isArray(this.definition.variableNames)) {
        throw Error(
          `Invalid state variable ${this.representativeStateVariable} of ${this.upstreamComponentName}, dependency ${this.dependencyName}: variableNames must be an array`,
        );
      }
      this.originalDownstreamVariableNames = this.definition.variableNames;
    } else {
      this.originalDownstreamVariableNames = [];
    }

    this.returnSingleComponent = true;

    // for adaptor source state variable
    // always make variables optional so that don't get error
    // depending on adaptor source (which a component can't control)
    this.variablesOptional = true;
  }

  async determineDownstreamComponents() {
    let component = this.dependencyHandler._components[this.componentName];

    if (!component) {
      let dependenciesMissingComponent =
        this.dependencyHandler.updateTriggers
          .dependenciesMissingComponentBySpecifiedName[this.componentName];
      if (!dependenciesMissingComponent) {
        dependenciesMissingComponent =
          this.dependencyHandler.updateTriggers.dependenciesMissingComponentBySpecifiedName[
            this.componentName
          ] = [];
      }
      if (!dependenciesMissingComponent.includes(this)) {
        dependenciesMissingComponent.push(this);
      }

      for (let varName of this.upstreamVariableNames) {
        await this.dependencyHandler.addBlocker({
          blockerComponentName: this.componentName,
          blockerType: "componentIdentity",
          componentNameBlocked: this.upstreamComponentName,
          typeBlocked: "recalculateDownstreamComponents",
          stateVariableBlocked: varName,
          dependencyBlocked: this.dependencyName,
        });

        await this.dependencyHandler.addBlocker({
          blockerComponentName: this.upstreamComponentName,
          blockerType: "recalculateDownstreamComponents",
          blockerStateVariable: varName,
          blockerDependency: this.dependencyName,
          componentNameBlocked: this.upstreamComponentName,
          typeBlocked: "stateVariable",
          stateVariableBlocked: varName,
        });
      }

      return {
        success: false,
        downstreamComponentNames: [],
        downstreamComponentTypes: [],
      };
    }

    if (!component.adaptedFrom) {
      return {
        success: true,
        downstreamComponentNames: [],
        downstreamComponentTypes: [],
      };
    }

    let sourceComposite = component.adaptedFrom;

    return {
      success: true,
      downstreamComponentNames: [sourceComposite.componentName],
      downstreamComponentTypes: [sourceComposite.componentType],
    };
  }

  deleteFromUpdateTriggers() {
    if (this.specifiedComponentName) {
      let dependenciesMissingComponent =
        this.dependencyHandler.updateTriggers
          .dependenciesMissingComponentBySpecifiedName[
          this.specifiedComponentName
        ];
      if (dependenciesMissingComponent) {
        let ind = dependenciesMissingComponent.indexOf(this);
        if (ind !== -1) {
          dependenciesMissingComponent.splice(ind, 1);
        }
      }
    }
  }
}

dependencyTypeArray.push(AdapterSourceDependency);

class CountAmongSiblingsDependency extends Dependency {
  static dependencyType = "countAmongSiblings";

  setUpParameters() {
    if (this.definition.componentName) {
      this.componentName = this.definition.componentName;
      this.specifiedComponentName = this.componentName;
    } else {
      this.componentName = this.upstreamComponentName;
    }
    if (this.definition.componentType) {
      this.componentType = this.definition.componentType;
    } else if (this.definition.sameType) {
      this.sameType = true;
    }

    this.includeInheritedComponentTypes = Boolean(
      this.definition.includeInheritedComponentTypes,
    );
  }

  async determineDownstreamComponents() {
    let component = this.dependencyHandler._components[this.componentName];

    if (!component) {
      let dependenciesMissingComponent =
        this.dependencyHandler.updateTriggers
          .dependenciesMissingComponentBySpecifiedName[this.componentName];
      if (!dependenciesMissingComponent) {
        dependenciesMissingComponent =
          this.dependencyHandler.updateTriggers.dependenciesMissingComponentBySpecifiedName[
            this.componentName
          ] = [];
      }
      if (!dependenciesMissingComponent.includes(this)) {
        dependenciesMissingComponent.push(this);
      }

      for (let varName of this.upstreamVariableNames) {
        await this.dependencyHandler.addBlocker({
          blockerComponentName: this.componentName,
          blockerType: "componentIdentity",
          componentNameBlocked: this.upstreamComponentName,
          typeBlocked: "recalculateDownstreamComponents",
          stateVariableBlocked: varName,
          dependencyBlocked: this.dependencyName,
        });

        await this.dependencyHandler.addBlocker({
          blockerComponentName: this.upstreamComponentName,
          blockerType: "recalculateDownstreamComponents",
          blockerStateVariable: varName,
          blockerDependency: this.dependencyName,
          componentNameBlocked: this.upstreamComponentName,
          typeBlocked: "stateVariable",
          stateVariableBlocked: varName,
        });
      }

      return {
        success: false,
        downstreamComponentNames: [],
        downstreamComponentTypes: [],
      };
    }

    if (!component.parentName) {
      console.warn(
        `component ${this.componentName} does not have a parent for state variable ${this.representativeStateVariable} of ${this.upstreamComponentName}, dependency ${this.dependencyName}.`,
      );
      return {
        success: true,
        downstreamComponentNames: [],
        downstreamComponentTypes: [],
      };
    }

    this.parentName = component.parentName;
    let parent = this.dependencyHandler._components[this.parentName];

    if (!parent) {
      // Note: since parent is created after children,
      // will typically hit this condition first time through
      let dependenciesMissingComponent =
        this.dependencyHandler.updateTriggers
          .dependenciesMissingComponentBySpecifiedName[this.parentName];
      if (!dependenciesMissingComponent) {
        dependenciesMissingComponent =
          this.dependencyHandler.updateTriggers.dependenciesMissingComponentBySpecifiedName[
            this.parentName
          ] = [];
      }
      if (!dependenciesMissingComponent.includes(this)) {
        dependenciesMissingComponent.push(this);
      }

      for (let varName of this.upstreamVariableNames) {
        await this.dependencyHandler.addBlocker({
          blockerComponentName: this.parentName,
          blockerType: "componentIdentity",
          componentNameBlocked: this.upstreamComponentName,
          typeBlocked: "recalculateDownstreamComponents",
          stateVariableBlocked: varName,
          dependencyBlocked: this.dependencyName,
        });

        await this.dependencyHandler.addBlocker({
          blockerComponentName: this.upstreamComponentName,
          blockerType: "recalculateDownstreamComponents",
          blockerStateVariable: varName,
          blockerDependency: this.dependencyName,
          componentNameBlocked: this.upstreamComponentName,
          typeBlocked: "stateVariable",
          stateVariableBlocked: varName,
        });
      }

      return {
        success: false,
        downstreamComponentNames: [],
        downstreamComponentTypes: [],
      };
    }

    let childDependencies =
      this.dependencyHandler.updateTriggers.childDependenciesByParent[
        this.parentName
      ];
    if (!childDependencies) {
      childDependencies =
        this.dependencyHandler.updateTriggers.childDependenciesByParent[
          this.parentName
        ] = [];
    }
    if (!childDependencies.includes(this)) {
      childDependencies.push(this);
    }

    if (!parent.childrenMatched) {
      let canProceedWithPlaceholders = parent.childrenMatchedWithPlaceholders;

      if (!canProceedWithPlaceholders) {
        let haveCompositesNotReady =
          parent.unexpandedCompositesNotReady.length > 0;

        if (
          !haveCompositesNotReady &&
          parent.unexpandedCompositesReady.length > 0
        ) {
          // could make progress just by expanding composites and
          // then recalculating the downstream components
          for (let varName of this.upstreamVariableNames) {
            await this.dependencyHandler.addBlocker({
              blockerComponentName: this.parentName,
              blockerType: "childMatches",
              blockerStateVariable: varName, // add so that can have different blockers of child logic
              componentNameBlocked: this.upstreamComponentName,
              typeBlocked: "recalculateDownstreamComponents",
              stateVariableBlocked: varName,
              dependencyBlocked: this.dependencyName,
            });

            await this.dependencyHandler.addBlocker({
              blockerComponentName: this.upstreamComponentName,
              blockerType: "recalculateDownstreamComponents",
              blockerStateVariable: varName,
              blockerDependency: this.dependencyName,
              componentNameBlocked: this.upstreamComponentName,
              typeBlocked: "stateVariable",
              stateVariableBlocked: varName,
            });
          }

          return {
            success: false,
            downstreamComponentNames: [],
            downstreamComponentTypes: [],
          };
        }

        if (haveCompositesNotReady) {
          for (let varName of this.upstreamVariableNames) {
            await this.dependencyHandler.addBlocker({
              blockerComponentName: this.parentName,
              blockerType: "childMatches",
              blockerStateVariable: varName, // add so that can have different blockers of child logic
              componentNameBlocked: this.upstreamComponentName,
              typeBlocked: "recalculateDownstreamComponents",
              stateVariableBlocked: varName,
              dependencyBlocked: this.dependencyName,
            });

            await this.dependencyHandler.addBlocker({
              blockerComponentName: this.upstreamComponentName,
              blockerType: "recalculateDownstreamComponents",
              blockerStateVariable: varName,
              blockerDependency: this.dependencyName,
              componentNameBlocked: this.upstreamComponentName,
              typeBlocked: "stateVariable",
              stateVariableBlocked: varName,
            });
          }

          // mark that child logic is blocked by
          // the readyToExpandWhenResolved state variable of the composites not ready

          for (let compositeNotReady of parent.unexpandedCompositesNotReady) {
            for (let varName of this.upstreamVariableNames) {
              await this.dependencyHandler.addBlocker({
                blockerComponentName: compositeNotReady,
                blockerType: "stateVariable",
                blockerStateVariable: "readyToExpandWhenResolved",
                componentNameBlocked: this.upstreamComponentName,
                typeBlocked: "childMatches",
                stateVariableBlocked: varName, // add to just block for this variable
              });
            }
          }

          return {
            success: false,
            downstreamComponentNames: [],
            downstreamComponentTypes: [],
          };
        }
      }
    }

    // TODO: do we need this to actually depend on siblings?
    // Or is the update trigger enough to handle all needed updates?
    // Removed dependence on siblings so works even if they are placeholders
    return {
      success: true,
      // downstreamComponentNames: parent.activeChildren.map(x => x.componentName),
      // downstreamComponentTypes: parent.activeChildren.map(x => x.componentType),
      downstreamComponentNames: [],
      downstreamComponentTypes: [],
    };
  }

  deleteFromUpdateTriggers() {
    let childDeps =
      this.dependencyHandler.updateTriggers.childDependenciesByParent[
        this.parentName
      ];
    if (childDeps) {
      let ind = childDeps.indexOf(this);
      if (ind !== -1) {
        childDeps.splice(ind, 1);
      }
    }

    if (this.specifiedComponentName) {
      let dependenciesMissingComponent =
        this.dependencyHandler.updateTriggers
          .dependenciesMissingComponentBySpecifiedName[
          this.specifiedComponentName
        ];
      if (dependenciesMissingComponent) {
        let ind = dependenciesMissingComponent.indexOf(this);
        if (ind !== -1) {
          dependenciesMissingComponent.splice(ind, 1);
        }
      }
    }

    let dependenciesMissingComponent =
      this.dependencyHandler.updateTriggers
        .dependenciesMissingComponentBySpecifiedName[this.parentName];
    if (dependenciesMissingComponent) {
      let ind = dependenciesMissingComponent.indexOf(this);
      if (ind !== -1) {
        dependenciesMissingComponent.splice(ind, 1);
      }
    }
  }

  async getValue() {
    let childComponentType;
    if (this.componentType) {
      childComponentType = this.componentType;
    } else if (this.sameType) {
      childComponentType =
        this.dependencyHandler.components[this.upstreamComponentName]
          .componentType;
    }

    let children =
      this.dependencyHandler.components[this.parentName].activeChildren;
    if (childComponentType) {
      if (this.includeInheritedComponentTypes) {
        children = children.filter((x) =>
          this.dependencyHandler.componentInfoObjects.isInheritedComponentType({
            inheritedComponentType: x.componentType,
            baseComponentType: childComponentType,
          }),
        );
      } else {
        children = children.filter(
          (x) => x.componentType === childComponentType,
        );
      }
    }

    // This could be 0 if the component doesn't match the specified componentType
    let value =
      children.map((x) => x.componentName).indexOf(this.upstreamComponentName) +
      1;

    if (this.parentName === this.dependencyHandler.core.documentName) {
      let previousCounts =
        this.dependencyHandler.core.previousComponentTypeCounts;

      if (this.includeInheritedComponentTypes) {
        for (let cType in previousCounts) {
          if (
            this.dependencyHandler.componentInfoObjects.isInheritedComponentType(
              {
                inheritedComponentType: cType,
                baseComponentType: childComponentType,
              },
            )
          ) {
            value += previousCounts[cType];
          }
        }
      } else {
        let thisPreviousCount = previousCounts[childComponentType];
        if (thisPreviousCount) {
          value += thisPreviousCount;
        }
      }
    }

    // don't need changes, as it is changed directly from core
    // and then upstream variables are marked as changed
    return { value, changes: {} };
  }
}

dependencyTypeArray.push(CountAmongSiblingsDependency);

class AttributeTargetComponentNamesDependency extends StateVariableDependency {
  static dependencyType = "attributeTargetComponentNames";

  setUpParameters() {
    this.attributeName = this.definition.attributeName;

    if (this.definition.parentName) {
      this.componentName = this.definition.parentName;
      this.specifiedComponentName = this.componentName;
    } else {
      this.componentName = this.upstreamComponentName;
    }
  }

  async getValue() {
    let value = null;
    let changes = {};

    if (this.componentIdentitiesChanged) {
      changes.componentIdentitiesChanged = true;
      this.componentIdentitiesChanged = false;
    }

    if (this.downstreamComponentNames.length === 1) {
      let parent = this.dependencyHandler.components[this.componentName];

      if (parent) {
        value = parent.attributes[this.attributeName];
        if (value) {
          value = value.targetComponentNames;
        } else {
          value = null;
        }
      }
    }

    // if (!this.doNotProxy && value !== null && typeof value === 'object') {
    //   value = new Proxy(value, readOnlyProxyHandler)
    // }

    return { value, changes };
  }
}

dependencyTypeArray.push(AttributeTargetComponentNamesDependency);

class TargetComponentDependency extends Dependency {
  static dependencyType = "targetComponent";

  setUpParameters() {
    let component =
      this.dependencyHandler._components[this.upstreamComponentName];

    this.target = component.doenetAttributes.target;

    if (this.target) {
      this.targetComponentName = this.specifiedComponentName =
        component.doenetAttributes.targetComponentName;
    }

    if (this.definition.variableNames) {
      if (!Array.isArray(this.definition.variableNames)) {
        throw Error(
          `Invalid state variable ${this.representativeStateVariable} of ${this.upstreamComponentName}, dependency ${this.dependencyName}: variableNames must be an array`,
        );
      }
      this.originalDownstreamVariableNames = this.definition.variableNames;
    } else {
      this.originalDownstreamVariableNames = [];
    }

    this.returnSingleComponent = true;
  }

  async determineDownstreamComponents() {
    if (!this.target) {
      return {
        downstreamComponentNames: [],
        downstreamComponentTypes: [],
      };
    }

    let targetComponent =
      this.dependencyHandler._components[this.targetComponentName];

    if (!targetComponent) {
      let dependenciesMissingComponent =
        this.dependencyHandler.updateTriggers
          .dependenciesMissingComponentBySpecifiedName[
          this.targetComponentName
        ];
      if (!dependenciesMissingComponent) {
        dependenciesMissingComponent =
          this.dependencyHandler.updateTriggers.dependenciesMissingComponentBySpecifiedName[
            this.targetComponentName
          ] = [];
      }
      if (!dependenciesMissingComponent.includes(this)) {
        dependenciesMissingComponent.push(this);
      }

      for (let varName of this.upstreamVariableNames) {
        await this.dependencyHandler.addBlocker({
          blockerComponentName: this.targetComponentName,
          blockerType: "componentIdentity",
          componentNameBlocked: this.upstreamComponentName,
          typeBlocked: "recalculateDownstreamComponents",
          stateVariableBlocked: varName,
          dependencyBlocked: this.dependencyName,
        });

        await this.dependencyHandler.addBlocker({
          blockerComponentName: this.upstreamComponentName,
          blockerType: "recalculateDownstreamComponents",
          blockerStateVariable: varName,
          blockerDependency: this.dependencyName,
          componentNameBlocked: this.upstreamComponentName,
          typeBlocked: "stateVariable",
          stateVariableBlocked: varName,
        });
      }

      return {
        success: false,
        downstreamComponentNames: [],
        downstreamComponentTypes: [],
      };
    }

    return {
      success: true,
      downstreamComponentNames: [this.targetComponentName],
      downstreamComponentTypes: [targetComponent.componentType],
    };
  }

  deleteFromUpdateTriggers() {
    let dependenciesMissingComponent =
      this.dependencyHandler.updateTriggers
        .dependenciesMissingComponentBySpecifiedName[
        this.specifiedComponentName
      ];
    if (dependenciesMissingComponent) {
      let ind = dependenciesMissingComponent.indexOf(this);
      if (ind !== -1) {
        dependenciesMissingComponent.splice(ind, 1);
      }
    }
  }
}

dependencyTypeArray.push(TargetComponentDependency);

class ValueDependency extends Dependency {
  static dependencyType = "value";

  setUpParameters() {
    this.value = this.definition.value;
  }

  async getValue() {
    return {
      value: this.value,
      changes: {},
    };
  }
}

dependencyTypeArray.push(ValueDependency);

class FlagDependency extends ValueDependency {
  static dependencyType = "flag";

  setUpParameters() {
    this.flagName = this.definition.flagName;
    this.value = this.dependencyHandler.core.flags[this.flagName];
  }
}

dependencyTypeArray.push(FlagDependency);

class DoenetAttributeDependency extends StateVariableDependency {
  static dependencyType = "doenetAttribute";

  setUpParameters() {
    this.attributeName = this.definition.attributeName;

    if (this.definition.componentName) {
      this.componentName = this.definition.componentName;
      this.specifiedComponentName = this.componentName;
    } else {
      this.componentName = this.upstreamComponentName;
    }
  }

  async getValue() {
    let value = null;
    let changes = {};

    if (this.componentIdentitiesChanged) {
      changes.componentIdentitiesChanged = true;
      this.componentIdentitiesChanged = false;
    }

    if (this.downstreamComponentNames.length === 1) {
      let depComponent =
        this.dependencyHandler.components[this.downstreamComponentNames[0]];

      value = depComponent.doenetAttributes[this.attributeName];
    }

    // if (!this.doNotProxy && value !== null && typeof value === 'object') {
    //   value = new Proxy(value, readOnlyProxyHandler)
    // }

    return { value, changes };
  }
}

dependencyTypeArray.push(DoenetAttributeDependency);

class AttributePrimitiveDependency extends StateVariableDependency {
  static dependencyType = "attributePrimitive";

  setUpParameters() {
    this.attributeName = this.definition.attributeName;

    if (this.definition.parentName) {
      this.componentName = this.definition.parentName;
      this.specifiedComponentName = this.componentName;
    } else {
      this.componentName = this.upstreamComponentName;
    }
  }

  async getValue() {
    let value = null;
    let changes = {};

    if (this.componentIdentitiesChanged) {
      changes.componentIdentitiesChanged = true;
      this.componentIdentitiesChanged = false;
    }

    if (this.downstreamComponentNames.length === 1) {
      let parent = this.dependencyHandler.components[this.componentName];

      if (parent) {
        value = parent.attributes[this.attributeName];
        if (value) {
          value = value.primitive;
        } else {
          value = null;
        }
      }
    }

    // if (!this.doNotProxy && value !== null && typeof value === 'object') {
    //   value = new Proxy(value, readOnlyProxyHandler)
    // }

    return { value, changes };
  }
}

dependencyTypeArray.push(AttributePrimitiveDependency);

class SerializedChildrenDependency extends Dependency {
  static dependencyType = "serializedChildren";

  setUpParameters() {
    if (this.definition.parentName) {
      this.parentName = this.definition.parentName;
      this.specifiedComponentName = this.parentName;
    } else {
      this.parentName = this.upstreamComponentName;
    }
  }

  async determineDownstreamComponents() {
    let parent = this.dependencyHandler._components[this.parentName];

    if (!parent) {
      let dependenciesMissingComponent =
        this.dependencyHandler.updateTriggers
          .dependenciesMissingComponentBySpecifiedName[this.parentName];
      if (!dependenciesMissingComponent) {
        dependenciesMissingComponent =
          this.dependencyHandler.updateTriggers.dependenciesMissingComponentBySpecifiedName[
            this.parentName
          ] = [];
      }
      if (!dependenciesMissingComponent.includes(this)) {
        dependenciesMissingComponent.push(this);
      }

      for (let varName of this.upstreamVariableNames) {
        await this.dependencyHandler.addBlocker({
          blockerComponentName: this.parentName,
          blockerType: "componentIdentity",
          componentNameBlocked: this.upstreamComponentName,
          typeBlocked: "recalculateDownstreamComponents",
          stateVariableBlocked: varName,
          dependencyBlocked: this.dependencyName,
        });

        await this.dependencyHandler.addBlocker({
          blockerComponentName: this.upstreamComponentName,
          blockerType: "recalculateDownstreamComponents",
          blockerStateVariable: varName,
          blockerDependency: this.dependencyName,
          componentNameBlocked: this.upstreamComponentName,
          typeBlocked: "stateVariable",
          stateVariableBlocked: varName,
        });
      }

      return {
        success: false,
        downstreamComponentNames: [],
        downstreamComponentTypes: [],
      };
    }

    return {
      success: true,
      downstreamComponentNames: [this.parentName],
      downstreamComponentTypes: [parent.componentType],
    };
  }

  async getValue() {
    let parent = this.dependencyHandler._components[this.parentName];

    return {
      value: parent.serializedChildren,
      changes: {},
    };
  }

  deleteFromUpdateTriggers() {
    if (this.specifiedComponentName) {
      let dependenciesMissingComponent =
        this.dependencyHandler.updateTriggers
          .dependenciesMissingComponentBySpecifiedName[
          this.specifiedComponentName
        ];
      if (dependenciesMissingComponent) {
        let ind = dependenciesMissingComponent.indexOf(this);
        if (ind !== -1) {
          dependenciesMissingComponent.splice(ind, 1);
        }
      }
    }
  }
}

dependencyTypeArray.push(SerializedChildrenDependency);

class DoenetMLDependency extends Dependency {
  static dependencyType = "doenetML";

  setUpParameters() {
    if (this.definition.componentName) {
      this.componentName = this.definition.componentName;
      this.specifiedComponentName = this.componentName;
    } else {
      this.componentName = this.upstreamComponentName;
    }

    this.displayOnlyChildren = this.definition.displayOnlyChildren;
  }

  async determineDownstreamComponents() {
    let component = this.dependencyHandler._components[this.componentName];

    if (!component) {
      let dependenciesMissingComponent =
        this.dependencyHandler.updateTriggers
          .dependenciesMissingComponentBySpecifiedName[this.componentName];
      if (!dependenciesMissingComponent) {
        dependenciesMissingComponent =
          this.dependencyHandler.updateTriggers.dependenciesMissingComponentBySpecifiedName[
            this.componentName
          ] = [];
      }
      if (!dependenciesMissingComponent.includes(this)) {
        dependenciesMissingComponent.push(this);
      }

      for (let varName of this.upstreamVariableNames) {
        await this.dependencyHandler.addBlocker({
          blockerComponentName: this.componentName,
          blockerType: "componentIdentity",
          componentNameBlocked: this.upstreamComponentName,
          typeBlocked: "recalculateDownstreamComponents",
          stateVariableBlocked: varName,
          dependencyBlocked: this.dependencyName,
        });

        await this.dependencyHandler.addBlocker({
          blockerComponentName: this.upstreamComponentName,
          blockerType: "recalculateDownstreamComponents",
          blockerStateVariable: varName,
          blockerDependency: this.dependencyName,
          componentNameBlocked: this.upstreamComponentName,
          typeBlocked: "stateVariable",
          stateVariableBlocked: varName,
        });
      }

      return {
        success: false,
        downstreamComponentNames: [],
        downstreamComponentTypes: [],
      };
    }

    return {
      success: true,
      downstreamComponentNames: [this.componentName],
      downstreamComponentTypes: [component.componentType],
    };
  }

  async getValue() {
    let doenetML = this.dependencyHandler.core.requestComponentDoenetML(
      this.componentName,
      this.displayOnlyChildren,
    );

    return {
      value: doenetML,
      changes: {},
    };
  }

  deleteFromUpdateTriggers() {
    if (this.specifiedComponentName) {
      let dependenciesMissingComponent =
        this.dependencyHandler.updateTriggers
          .dependenciesMissingComponentBySpecifiedName[
          this.specifiedComponentName
        ];
      if (dependenciesMissingComponent) {
        let ind = dependenciesMissingComponent.indexOf(this);
        if (ind !== -1) {
          dependenciesMissingComponent.splice(ind, 1);
        }
      }
    }
  }
}

dependencyTypeArray.push(DoenetMLDependency);

class DoenetMLRangeDependency extends Dependency {
  static dependencyType = "doenetMLrange";

  setUpParameters() {
    if (this.definition.componentName) {
      this.componentName = this.definition.componentName;
      this.specifiedComponentName = this.componentName;
    } else {
      this.componentName = this.upstreamComponentName;
    }
  }

  async determineDownstreamComponents() {
    let component = this.dependencyHandler._components[this.componentName];

    if (!component) {
      let dependenciesMissingComponent =
        this.dependencyHandler.updateTriggers
          .dependenciesMissingComponentBySpecifiedName[this.componentName];
      if (!dependenciesMissingComponent) {
        dependenciesMissingComponent =
          this.dependencyHandler.updateTriggers.dependenciesMissingComponentBySpecifiedName[
            this.componentName
          ] = [];
      }
      if (!dependenciesMissingComponent.includes(this)) {
        dependenciesMissingComponent.push(this);
      }

      for (let varName of this.upstreamVariableNames) {
        await this.dependencyHandler.addBlocker({
          blockerComponentName: this.componentName,
          blockerType: "componentIdentity",
          componentNameBlocked: this.upstreamComponentName,
          typeBlocked: "recalculateDownstreamComponents",
          stateVariableBlocked: varName,
          dependencyBlocked: this.dependencyName,
        });

        await this.dependencyHandler.addBlocker({
          blockerComponentName: this.upstreamComponentName,
          blockerType: "recalculateDownstreamComponents",
          blockerStateVariable: varName,
          blockerDependency: this.dependencyName,
          componentNameBlocked: this.upstreamComponentName,
          typeBlocked: "stateVariable",
          stateVariableBlocked: varName,
        });
      }

      return {
        success: false,
        downstreamComponentNames: [],
        downstreamComponentTypes: [],
      };
    }

    return {
      success: true,
      downstreamComponentNames: [this.componentName],
      downstreamComponentTypes: [component.componentType],
    };
  }

  async getValue() {
    let component = this.dependencyHandler._components[this.componentName];

    let doenetMLrange = component.doenetMLrange;
    if (doenetMLrange?.doenetMLId === 0) {
      if (doenetMLrange.lineBegin === undefined) {
        let allNewlines = this.dependencyHandler.core.doenetMLNewlines;
        Object.assign(
          doenetMLrange,
          getLineCharRange(doenetMLrange, allNewlines),
        );
      }

      return {
        value: doenetMLrange,
        changes: {},
      };
    } else {
      return {
        value: {},
        changes: {},
      };
    }
  }

  deleteFromUpdateTriggers() {
    if (this.specifiedComponentName) {
      let dependenciesMissingComponent =
        this.dependencyHandler.updateTriggers
          .dependenciesMissingComponentBySpecifiedName[
          this.specifiedComponentName
        ];
      if (dependenciesMissingComponent) {
        let ind = dependenciesMissingComponent.indexOf(this);
        if (ind !== -1) {
          dependenciesMissingComponent.splice(ind, 1);
        }
      }
    }
  }
}

dependencyTypeArray.push(DoenetMLRangeDependency);

class VariantsDependency extends Dependency {
  static dependencyType = "variants";

  setUpParameters() {
    if (this.definition.componentName) {
      this.componentName = this.definition.componentName;
      this.specifiedComponentName = this.componentName;
    } else {
      this.componentName = this.upstreamComponentName;
    }
  }

  async determineDownstreamComponents() {
    let component = this.dependencyHandler._components[this.componentName];

    if (!component) {
      let dependenciesMissingComponent =
        this.dependencyHandler.updateTriggers
          .dependenciesMissingComponentBySpecifiedName[this.componentName];
      if (!dependenciesMissingComponent) {
        dependenciesMissingComponent =
          this.dependencyHandler.updateTriggers.dependenciesMissingComponentBySpecifiedName[
            this.componentName
          ] = [];
      }
      if (!dependenciesMissingComponent.includes(this)) {
        dependenciesMissingComponent.push(this);
      }

      for (let varName of this.upstreamVariableNames) {
        await this.dependencyHandler.addBlocker({
          blockerComponentName: this.componentName,
          blockerType: "componentIdentity",
          componentNameBlocked: this.upstreamComponentName,
          typeBlocked: "recalculateDownstreamComponents",
          stateVariableBlocked: varName,
          dependencyBlocked: this.dependencyName,
        });

        await this.dependencyHandler.addBlocker({
          blockerComponentName: this.upstreamComponentName,
          blockerType: "recalculateDownstreamComponents",
          blockerStateVariable: varName,
          blockerDependency: this.dependencyName,
          componentNameBlocked: this.upstreamComponentName,
          typeBlocked: "stateVariable",
          stateVariableBlocked: varName,
        });
      }

      return {
        success: false,
        downstreamComponentNames: [],
        downstreamComponentTypes: [],
      };
    }

    return {
      success: true,
      downstreamComponentNames: [this.componentName],
      downstreamComponentTypes: [component.componentType],
    };
  }

  async getValue() {
    let component = this.dependencyHandler._components[this.componentName];

    return {
      value: component.variants,
      changes: {},
    };
  }

  deleteFromUpdateTriggers() {
    if (this.specifiedComponentName) {
      let dependenciesMissingComponent =
        this.dependencyHandler.updateTriggers
          .dependenciesMissingComponentBySpecifiedName[
          this.specifiedComponentName
        ];
      if (dependenciesMissingComponent) {
        let ind = dependenciesMissingComponent.indexOf(this);
        if (ind !== -1) {
          dependenciesMissingComponent.splice(ind, 1);
        }
      }
    }
  }
}

dependencyTypeArray.push(VariantsDependency);

class CounterDependency extends Dependency {
  static dependencyType = "counter";

  setUpParameters() {
    this.counterName = this.definition.counterName;

    this.componentName = this.upstreamComponentName;
  }

  async determineDownstreamComponents() {
    let component = this.dependencyHandler._components[this.componentName];

    let counters = component.counters[this.counterName];
    if (!counters) {
      counters = component.counters[this.counterName] = {
        dependencies: [],
        componentList: [],
        value: null,
      };
    }

    if (!counters.dependencies.includes(this)) {
      counters.dependencies.push(this);
    }

    await this.dependencyHandler.collateCountersAndPropagateToAncestors(
      component,
    );

    return {
      success: true,
      downstreamComponentNames: [],
      downstreamComponentTypes: [],
    };
  }

  async getValue() {
    let component = this.dependencyHandler._components[this.componentName];

    return {
      value: component.counters[this.counterName].value,
      changes: {},
    };
  }
}

dependencyTypeArray.push(CounterDependency);

class DetermineDependenciesDependency extends Dependency {
  static dependencyType = "determineDependencies";

  setUpParameters() {
    // this flag will be turned on with mark stale
    // and turned off after dependencies are recalculated
    this.recalculateDependencies = true;

    if (this.definition.componentName) {
      this.componentName = this.definition.componentName;
    } else {
      this.componentName = this.upstreamComponentName;
    }

    if (this.definition.variableNames === undefined) {
      throw Error(
        `Invalid state variable ${this.representativeStateVariable} of ${this.upstreamComponentName}, dependency ${this.dependencyName}: variableNames is not defined`,
      );
    }
    this.originalDownstreamVariableNames = this.definition.variableNames;

    this.returnSingleComponent = true;
  }

  async determineDownstreamComponents() {
    // console.log(`deterine downstream components of determine deps dependency ${this.dependencyName} of ${this.representativeStateVariable} of ${this.upstreamComponentName}`)

    let component = this.dependencyHandler._components[this.componentName];

    if (!component) {
      let dependenciesMissingComponent =
        this.dependencyHandler.updateTriggers
          .dependenciesMissingComponentBySpecifiedName[this.componentName];
      if (!dependenciesMissingComponent) {
        dependenciesMissingComponent =
          this.dependencyHandler.updateTriggers.dependenciesMissingComponentBySpecifiedName[
            this.componentName
          ] = [];
      }
      if (!dependenciesMissingComponent.includes(this)) {
        dependenciesMissingComponent.push(this);
      }

      for (let varName of this.upstreamVariableNames) {
        await this.dependencyHandler.addBlocker({
          blockerComponentName: this.componentName,
          blockerType: "componentIdentity",
          componentNameBlocked: this.upstreamComponentName,
          typeBlocked: "recalculateDownstreamComponents",
          stateVariableBlocked: varName,
          dependencyBlocked: this.dependencyName,
        });

        await this.dependencyHandler.addBlocker({
          blockerComponentName: this.upstreamComponentName,
          blockerType: "recalculateDownstreamComponents",
          blockerStateVariable: varName,
          blockerDependency: this.dependencyName,
          componentNameBlocked: this.upstreamComponentName,
          typeBlocked: "stateVariable",
          stateVariableBlocked: varName,
        });
      }

      return {
        success: false,
        downstreamComponentNames: [],
        downstreamComponentTypes: [],
      };
    }

    for (let varName of this.upstreamVariableNames) {
      await this.dependencyHandler.addBlocker({
        blockerComponentName: this.upstreamComponentName,
        blockerType: "determineDependencies",
        blockerStateVariable: varName,
        blockerDependency: this.dependencyName,
        componentNameBlocked: this.upstreamComponentName,
        typeBlocked: "stateVariable",
        stateVariableBlocked: varName,
      });
    }

    return {
      success: true,
      downstreamComponentNames: [this.componentName],
      downstreamComponentTypes: [component.componentType],
    };
  }

  deleteFromUpdateTriggers() {
    if (this.specifiedComponentName) {
      let dependenciesMissingComponent =
        this.dependencyHandler.updateTriggers
          .dependenciesMissingComponentBySpecifiedName[
          this.specifiedComponentName
        ];
      if (dependenciesMissingComponent) {
        let ind = dependenciesMissingComponent.indexOf(this);
        if (ind !== -1) {
          dependenciesMissingComponent.splice(ind, 1);
        }
      }
    }
  }

  async markStale() {
    let component =
      this.dependencyHandler._components[this.upstreamComponentName];

    for (let varName of this.upstreamVariableNames) {
      if (
        !(
          component &&
          component.state[varName] &&
          component.state[varName].currentlyResolving
        )
      ) {
        await this.dependencyHandler.addBlocker({
          blockerComponentName: this.upstreamComponentName,
          blockerType: "determineDependencies",
          blockerStateVariable: varName,
          blockerDependency: this.dependencyName,
          componentNameBlocked: this.upstreamComponentName,
          typeBlocked: "stateVariable",
          stateVariableBlocked: varName,
        });

        // add a blocker to recalculating the downstream dependencies of all
        // the dependencies of varName
        for (let depName in this.dependencyHandler.downstreamDependencies[
          this.upstreamComponentName
        ][varName]) {
          let dep =
            this.dependencyHandler.downstreamDependencies[
              this.upstreamComponentName
            ][varName][depName];
          if (dep.dependencyType !== "determineDependencies") {
            await this.dependencyHandler.addBlocker({
              blockerComponentName: this.upstreamComponentName,
              blockerType: "determineDependencies",
              blockerStateVariable: varName,
              blockerDependency: this.dependencyName,
              componentNameBlocked: this.upstreamComponentName,
              typeBlocked: "recalculateDownstreamComponents",
              stateVariableBlocked: varName,
              dependencyBlocked: depName,
            });
          }
        }
      }
    }
  }
}

dependencyTypeArray.push(DetermineDependenciesDependency);

class FileDependency extends Dependency {
  static dependencyType = "file";

  setUpParameters() {
    this.cid = this.definition.cid;
    this.uri = this.definition.uri;
    this.fileType = this.definition.fileType;
  }

  async getValue() {
    let extension;

    if (this.cid) {
      if (this.fileType.toLowerCase() === "csv") {
        extension = "csv";
      } else {
        return {
          value: null,
          changes: {},
        };
      }

      let fileContents = await retrieveTextFileForCid(this.cid, extension);

      return {
        value: fileContents,
        changes: {},
      };
    } else {
      // no cid.  Try to find from uri
      let response = await fetch(this.uri);

      if (response.ok) {
        let fileContents = await response.text();
        return {
          value: fileContents,
          changes: {},
        };
      } else {
        return {
          value: null,
          changes: {},
        };
      }
    }
  }
}

dependencyTypeArray.push(FileDependency);<|MERGE_RESOLUTION|>--- conflicted
+++ resolved
@@ -2405,7 +2405,9 @@
         relativeName = comp.doenetAttributes?.prescribedName;
       }
       uniqueComponentNames = [relativeName];
-      componentTypesForUniqueNames = [this.components[name].componentType];
+      // TODO: which of these two options to use or do we need to test for both?
+      componentTypesForUniqueNames = [comp.componentType];
+      // componentTypesForUniqueNames = [this.components[name].componentType];
     }
 
     let message = "";
@@ -6157,7 +6159,6 @@
               dependenciesMissingComponent.push(dep);
             }
           } else {
-<<<<<<< HEAD
             // TODO: implement subNamesComponentIndex and additional subNames
             // (as well as allowing componentIndex/subNamesComponentIndex to be multi-dimensional).
             // These additional levels would involve recursing to the replacements
@@ -6167,38 +6168,6 @@
             // and we ignore subNamesComponentIndex
             if (remainingSubnames.length === 0) {
               newComponents.push(newComp);
-=======
-            if (
-              dep.dependencyHandler.componentInfoObjects.isInheritedComponentType(
-                {
-                  inheritedComponentType: newComp.componentType,
-                  baseComponentType: "_composite",
-                },
-              )
-            ) {
-              // TODO: recurse to more composites
-              dep.dependencyHandler.core.errorWarnings.warnings.push({
-                message:
-                  "Have not yet implemented recursing subnames to multiple levels of composites",
-                doenetMLrange:
-                  dep.dependencyHandler._components[dep.upstreamComponentName]
-                    .doenetMLrange,
-                level: 1,
-              });
-            } else {
-              // don't have a composite
-              // so add only if there are no more subnames and either no more component indices
-              // or just one index of 1 left
-              if (
-                remainingSubnames.length === 0 &&
-                (subNamesComponentIndex?.length ||
-                  0 === 0 ||
-                  (subNamesComponentIndex.lenght === 1 &&
-                    subNamesComponentIndex[0] === 1))
-              ) {
-                newComponents.push(newComp);
-              }
->>>>>>> 2798801f
             }
           }
         }
