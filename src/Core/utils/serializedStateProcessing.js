--- conflicted
+++ resolved
@@ -3300,26 +3300,15 @@
       count = 0;
     }
 
-<<<<<<< HEAD
     // if created from a attribute/sugar/macro, don't include in component counts
     // (and we'll give a unique name if we haven't already)
     let excludeFromComponentCounts =
-      doenetAttributes.isAttributeChild ||
+      doenetAttributes.isAttributeChildFor ||
       doenetAttributes.createdFromSugar ||
       doenetAttributes.createdFromMacro ||
       doenetAttributes.excludeFromComponentCounts;
 
     if (!excludeFromComponentCounts) {
-=======
-    // if created from an attribute/sugar/macro, don't include in component counts
-    if (
-      !(
-        doenetAttributes.isAttributeChildFor ||
-        doenetAttributes.createdFromSugar ||
-        doenetAttributes.createdFromMacro
-      )
-    ) {
->>>>>>> 7d593748
       currentNamespace.componentCounts[componentType] = ++count;
     }
 
