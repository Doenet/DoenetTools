import me from "math-expressions";
import { createUniqueName } from "./naming";
import { flattenDeep } from "./array";
import { deepClone } from "./deepFunctions";
import { breakEmbeddedStringByCommas } from "../components/commonsugar/breakstrings";
import { parseAndCompile } from "../../Parser/parser";
import subsets from "./subset-of-reals";
import { retrieveTextFileForCid } from "./retrieveTextFile";

export async function expandDoenetMLsToFullSerializedComponents({
  cids,
  doenetMLs,
  componentInfoObjects,
  nPreviousDoenetMLs = 0,
}) {
  let arrayOfSerializedComponents = [];
  let cidComponents = {};
  let allDoenetMLs = [...doenetMLs];

  for (let [ind, doenetML] of doenetMLs.entries()) {
    let serializedComponents = parseAndCompile(doenetML);

    serializedComponents = cleanIfHaveJustDocument(serializedComponents);

    substituteDeprecations(serializedComponents);

    temporarilyRenameSourceBackToTarget(serializedComponents);

    correctComponentTypeCapitalization(
      serializedComponents,
      componentInfoObjects.componentTypeLowerCaseMapping,
    );

    copyTargetOrFromURIAttributeCreatesCopyComponent(
      serializedComponents,
      componentInfoObjects.isCompositeComponent,
    );

    createAttributesFromProps(serializedComponents, componentInfoObjects);

    breakUpTargetIntoPropsAndIndices(
      serializedComponents,
      componentInfoObjects,
    );

    applyMacros(serializedComponents, componentInfoObjects);

    // remove blank string children after applying macros,
    // as applying macros could create additional blank string children
    removeBlankStringChildren(serializedComponents, componentInfoObjects);

    decodeXMLEntities(serializedComponents);

    applySugar({ serializedComponents, componentInfoObjects });

    arrayOfSerializedComponents.push(serializedComponents);

    let newContentComponents = findContentCopies({ serializedComponents });

    for (let cid in newContentComponents.cidComponents) {
      if (cidComponents[cid] === undefined) {
        cidComponents[cid] = [];
      }
      cidComponents[cid].push(...newContentComponents.cidComponents[cid]);
    }

    addDoenetMLIdToRange(serializedComponents, nPreviousDoenetMLs + ind);
  }

  let cidList = Object.keys(cidComponents);
  if (cidList.length > 0) {
    // found copies with cids
    // so look up those cids
    // convert to doenetMLs, and recurse on those doenetMLs

    let { newDoenetMLs, newCids } = await cidsToDoenetMLs(cidList);

    // check to see if got the cids requested
    for (let [ind, cid] of cidList.entries()) {
      if (newCids[ind] && newCids[ind].substring(0, cid.length) !== cid) {
        return Promise.reject(
          new Error(`Requested cid ${cid} but got back ${newCids[ind]}!`),
        );
      }
    }

    let expectedN = cidList.length;
    for (let ind = 0; ind < expectedN; ind++) {
      let cid = newCids[ind];
      if (!cid) {
        // wasn't able to retrieve content
        console.warn(`Unable to retrieve content with cid = ${cidList[ind]}`);
        newDoenetMLs[ind] = "";
      }
    }

    // recurse to additional doenetMLs
    let { fullSerializedComponents, allDoenetMLs: additionalDoenetMLs } =
      await expandDoenetMLsToFullSerializedComponents({
        doenetMLs: newDoenetMLs,
        cids: newCids,
        componentInfoObjects,
        nPreviousDoenetMLs: nPreviousDoenetMLs + doenetMLs.length,
      });

    allDoenetMLs.push(...additionalDoenetMLs);

    for (let [ind, cid] of cidList.entries()) {
      let serializedComponentsForCid = fullSerializedComponents[ind];

      for (let originalCopyWithUri of cidComponents[cid]) {
        if (originalCopyWithUri.children === undefined) {
          originalCopyWithUri.children = [];
        }

        if (!originalCopyWithUri.doenetAttributes) {
          originalCopyWithUri.doenetAttributes = {};
        }

        originalCopyWithUri.doenetAttributes.copiedURI = true;

        let originalChildren = JSON.parse(
          JSON.stringify(serializedComponentsForCid),
        );

        // remove blank string children
        let nonBlankStringChildren = originalChildren.filter(
          (x) => typeof x !== "string" || x.trim(),
        );

        let haveSingleComponent =
          nonBlankStringChildren.length === 1 &&
          typeof nonBlankStringChildren[0] === "object";

        let fromCopyFromURI =
          originalCopyWithUri.doenetAttributes?.fromCopyFromURI;

        if (fromCopyFromURI || haveSingleComponent) {
          if (fromCopyFromURI && !haveSingleComponent) {
            console.warn(
              "ignoring copyFromURI as it was not a single component",
            );
          } else {
            let comp = nonBlankStringChildren[0];

            if (!comp.attributes) {
              comp.attributes = {};
            }

            if (!originalCopyWithUri.doenetAttributes) {
              originalCopyWithUri.doenetAttributes = {};
            }

            originalCopyWithUri.doenetAttributes.keptNewNamespaceOfLastChild =
              Boolean(comp.attributes.newNamespace?.primitive);

            comp.attributes.newNamespace = { primitive: true };

            originalCopyWithUri.children = [
              comp,
              ...originalCopyWithUri.children,
            ];

            // Note: name of last child will get changed by assignName (or be given unique name if no assignNames)
            // however, when first creating component names, need to keep its original name in case nay of its children reference it
            // When assignNames, such references will be converted to newly assigned names
            originalCopyWithUri.doenetAttributes.nameFirstChildIndependently = true;
          }
        } else {
          let extContent = {
            componentType: "externalContent",
            children: JSON.parse(JSON.stringify(serializedComponentsForCid)),
            attributes: { newNamespace: { primitive: true } },
            doenetAttributes: { createUniqueName: true },
          };

          originalCopyWithUri.children = [
            extContent,
            ...originalCopyWithUri.children,
          ];
        }
      }
    }
  }

  return {
    cids,
    fullSerializedComponents: arrayOfSerializedComponents,
    allDoenetMLs,
  };
}

function addDoenetMLIdToRange(serializedComponents, doenetMLId) {
  for (let component of serializedComponents) {
    if (component.range) {
      component.range.doenetMLId = doenetMLId;
    }
    if (component.children) {
      addDoenetMLIdToRange(component.children, doenetMLId);
    }
  }
}

function cidsToDoenetMLs(cids) {
  let promises = [];
  let newCids = cids;

  for (let cid of cids) {
    promises.push(retrieveTextFileForCid(cid, "doenet"));
  }

  return Promise.all(promises)
    .then((newDoenetMLs) => {
      // console.log({ newDoenetMLs, newCids })
      return Promise.resolve({ newDoenetMLs, newCids });
    })
    .catch((err) => {
      let message;
      if (newCids.length === 1) {
        message = `Could not retrieve cid ${newCids[0]}`;
      } else {
        message = `Could not retrieve cids ${newCids.join(",")}`;
      }

      message += ": " + err.message;

      console.error(message);

      return Promise.reject(new Error(message));
    });
}

export function removeBlankStringChildren(
  serializedComponents,
  componentInfoObjects,
) {
  for (let component of serializedComponents) {
    if (component.children) {
      let componentClass =
        componentInfoObjects.allComponentClasses[component.componentType];
      if (componentClass && !componentClass.includeBlankStringChildren) {
        component.children = component.children.filter(
          (x) => typeof x !== "string" || x.trim() !== "",
        );
      }

      removeBlankStringChildren(component.children, componentInfoObjects);
    }

    // TODO: do we also need to remove blank string components
    // from childrenForComponent of an attribute that is not yet a component?
    for (let attrName in component.attributes) {
      let comp = component.attributes[attrName].component;
      if (comp && comp.children) {
        removeBlankStringChildren([comp], componentInfoObjects);
      }
    }
  }
}

function findContentCopies({ serializedComponents }) {
  let cidComponents = {};
  for (let serializedComponent of serializedComponents) {
    if (serializedComponent.componentType === "copy") {
      if (
        serializedComponent.attributes &&
        serializedComponent.attributes.uri
      ) {
        let uri = serializedComponent.attributes.uri.primitive;

        if (uri && uri.substring(0, 7).toLowerCase() === "doenet:") {
          let result = uri.match(/[:&]cid=([^&]+)/i);
          if (result) {
            let cid = result[1];
            if (cidComponents[cid] === undefined) {
              cidComponents[cid] = [];
            }
            cidComponents[cid].push(serializedComponent);
          }
        }
      }
    } else {
      if (serializedComponent.children !== undefined) {
        let results = findContentCopies({
          serializedComponents: serializedComponent.children,
        });

        // append results on to cidComponents
        for (let cid in results.cidComponents) {
          if (cidComponents[cid] === undefined) {
            cidComponents[cid] = [];
          }
          cidComponents[cid].push(...results.cidComponents[cid]);
        }
      }
    }
  }
  return { cidComponents };
}

export function addDocumentIfItsMissing(serializedComponents) {
  if (
    serializedComponents.length !== 1 ||
    serializedComponents[0].componentType !== "document"
  ) {
    let components = serializedComponents.splice(0);
    serializedComponents.push({
      componentType: "document",
      children: components,
    });
  }
}

function substituteDeprecations(serializedComponents) {
  // Note: use lower case for keys
  let deprecatedPropertySubstitutions = {
    tname: "target",
    triggerwithtnames: "triggerWith",
    updatewithtname: "updateWith",
    paginatortname: "paginator",
    randomizeorder: "shuffleOrder",
    copytarget: "copySource",
    triggerwithtargets: "triggerWith",
    triggerwhentargetsclicked: "triggerWhenObjectsClicked",
    fortarget: "forObject",
    targetattributestoignore: "sourceAttributesToIgnore",
    targetattributestoignorerecursively: "sourceAttributesToIgnoreRecursively",
    targetsareresponses: "sourcesAreResponses",
    updatewithtarget: "updateWith",
    targetsarefunctionsymbols: "sourcesAreFunctionSymbols",
    selectforvariantnames: "selectForVariants",
  };

  // Note: use lower case
  let deprecatedPropertyDeletions = new Set([
    "suppressautoname",
    "suppressautonumber",
  ]);

  // Note: use lower case for keys
  let deprecatedPropertySubstitutionsComponentSpecific = {
    copy: {
      target: "source",
      tname: "source",
    },
    collect: {
      target: "source",
      tname: "source",
    },
    summarystatistics: {
      target: "source",
    },
  };

  // use lower case
  let deprecatedPropertyDeletionsComponentSpecific = {
    textinput: ["size"],
    constraintogrid: ["ignoregraphbounds"],
    attracttogrid: ["ignoregraphbounds"],
    constraints: ["baseongraph"],
  };

  for (let component of serializedComponents) {
    if (typeof component !== "object") {
      continue;
    }

    if (component.props) {
      let cType = component.componentType;
      let typeSpecificDeps =
        deprecatedPropertySubstitutionsComponentSpecific[cType.toLowerCase()];
      if (!typeSpecificDeps) {
        typeSpecificDeps = {};
      }
      let typeSpecificDeletions =
        deprecatedPropertyDeletionsComponentSpecific[cType.toLowerCase()];
      if (!typeSpecificDeletions) {
        typeSpecificDeletions = [];
      }
      let retry = true;
      while (retry) {
        retry = false;
        for (let prop in component.props) {
          let propLower = prop.toLowerCase();
          if (propLower in typeSpecificDeps) {
            let newProp = typeSpecificDeps[propLower];

            console.warn(
              `Attribute ${prop} of component type ${cType} is deprecated.  Use ${newProp} instead.`,
            );

            component.props[newProp] = component.props[prop];
            delete component.props[prop];

            // since modified object over which are looping
            // break out of loop and start over
            retry = true;
            break;
          } else if (propLower in deprecatedPropertySubstitutions) {
            let newProp = deprecatedPropertySubstitutions[propLower];

            console.warn(
              `Attribute ${prop} is deprecated.  Use ${newProp} instead.`,
            );

            component.props[newProp] = component.props[prop];
            delete component.props[prop];

            // since modified object over which are looping
            // break out of loop and start over
            retry = true;
            break;
          } else if (typeSpecificDeletions.includes(propLower)) {
            console.warn(
              `Attribute ${prop} of component type ${cType} is deprecated.  It is ignored.`,
            );
            delete component.props[prop];

            // since modified object over which are looping
            // break out of loop and start over
            retry = true;
            break;
          } else if (deprecatedPropertyDeletions.has(propLower)) {
            console.warn(`Attribute ${prop} is deprecated.  It is ignored.`);
            delete component.props[prop];

            // since modified object over which are looping
            // break out of loop and start over
            retry = true;
            break;
          }
        }
      }
    }

    if (component.children) {
      substituteDeprecations(component.children);
    }
  }
}

function temporarilyRenameSourceBackToTarget(serializedComponents) {
  // Note: use lower case for keys
  let backwardsDeprecatedPropertySubstitutions = {
    copysource: "copyTarget",
  };

  // Note: use lower case for keys
  let backwardsDeprecatedPropertySubstitutionsComponentSpecific = {
    copy: {
      source: "target",
    },
    collect: {
      source: "target",
    },
  };

  for (let component of serializedComponents) {
    if (typeof component !== "object") {
      continue;
    }

    if (component.props) {
      let cType = component.componentType;
      let typeSpecificDeps =
        backwardsDeprecatedPropertySubstitutionsComponentSpecific[
          cType.toLowerCase()
        ];
      if (!typeSpecificDeps) {
        typeSpecificDeps = {};
      }
      let retry = true;
      while (retry) {
        retry = false;
        for (let prop in component.props) {
          let propLower = prop.toLowerCase();
          if (propLower in typeSpecificDeps) {
            let newProp = typeSpecificDeps[propLower];

            component.props[newProp] = component.props[prop];
            delete component.props[prop];

            // since modified object over which are looping
            // break out of loop and start over
            retry = true;
            break;
          } else if (propLower in backwardsDeprecatedPropertySubstitutions) {
            let newProp = backwardsDeprecatedPropertySubstitutions[propLower];

            component.props[newProp] = component.props[prop];
            delete component.props[prop];

            // since modified object over which are looping
            // break out of loop and start over
            retry = true;
            break;
          }
        }
      }
    }

    if (component.children) {
      temporarilyRenameSourceBackToTarget(component.children);
    }
  }
}

function cleanIfHaveJustDocument(serializedComponents) {
  let componentsWithoutBlankStrings = serializedComponents.filter(
    (x) => typeof x !== "string" || x.trim() !== "",
  );

  if (
    componentsWithoutBlankStrings.length === 1 &&
    componentsWithoutBlankStrings[0].componentType === "document"
  ) {
    return componentsWithoutBlankStrings;
  } else {
    return serializedComponents;
  }
}

function correctComponentTypeCapitalization(
  serializedComponents,
  componentTypeLowerCaseMapping,
) {
  //special case for macros before application
  // componentTypeLowerCaseMapping["macro"] = "macro";
  for (let component of serializedComponents) {
    if (typeof component !== "object") {
      continue;
    }

    let componentTypeFixed =
      componentTypeLowerCaseMapping[component.componentType.toLowerCase()];

    if (componentTypeFixed) {
      component.componentType = componentTypeFixed;
    } else {
      throw Error(
        `Invalid component type${indexRangeString(component)}: ${
          component.componentType
        }`,
      );
    }

    if (component.children) {
      correctComponentTypeCapitalization(
        component.children,
        componentTypeLowerCaseMapping,
      );
    }
  }
}

function copyTargetOrFromURIAttributeCreatesCopyComponent(
  serializedComponents,
  isCompositeComponent,
) {
  for (let component of serializedComponents) {
    if (component.props) {
      let foundCopyTarget = false;
      let foundCopyFromURI = false;
      let foundAssignNames = false;
      let originalType = component.componentType;
      let haveComposite = isCompositeComponent({
        componentType: originalType,
        includeNonStandard: false,
      });
      let haveAnyComposite = isCompositeComponent({
        componentType: originalType,
        includeNonStandard: true,
      });
      for (let prop of Object.keys(component.props)) {
        let lowerCaseProp = prop.toLowerCase();
        if (lowerCaseProp === "copytarget") {
          if (foundCopyTarget) {
            throw Error(
              `Cannot repeat attribute ${prop}.  Found in component type ${originalType}${indexRangeString(
                component,
              )}`,
            );
          } else if (foundCopyFromURI) {
            throw Error(
              `Cannot combine copyTarget and copyFromURI attribiutes.  For in component of type ${originalType}${indexRangeString(
                component,
              )}`,
            );
          } else if (foundAssignNames) {
            if (haveAnyComposite) {
              throw Error(
                `A component of type ${originalType} cannot have both assignNames and copyTarget.  Found${indexRangeString(
                  component,
                )}.`,
              );
            } else {
              throw Error(
                `Invalid attribute assignNames for component of type ${originalType}${indexRangeString(
                  component,
                )}`,
              );
            }
          }
          foundCopyTarget = true;
          if (!component.doenetAttributes) {
            component.doenetAttributes = {};
          }
          if (!haveComposite) {
            component.props.createComponentOfType = originalType;
            component.doenetAttributes.nameBecomesAssignNames = true;
          }
          component.componentType = "copy";
          component.props.target = component.props[prop];
          if (typeof component.props.target !== "string") {
            throw Error(
              `Must specify value for copyTarget.  Found in component of type ${originalType}${indexRangeString(
                component,
              )}`,
            );
          }
          delete component.props[prop];

          component.doenetAttributes.fromCopyTarget = true;
          component.doenetAttributes.createNameFromComponentType = originalType;
          component.props.assignNamesSkip = "1";
        } else if (lowerCaseProp === "copyfromuri") {
          if (foundCopyFromURI) {
            throw Error(
              `Cannot repeat attribute ${prop}.  Found in component type ${originalType}${indexRangeString(
                component,
              )}`,
            );
          } else if (foundCopyTarget) {
            throw Error(
              `Cannot combine copyTarget and copyFromURI attribiutes.  For in component of type ${originalType}${indexRangeString(
                component,
              )}`,
            );
          } else if (foundAssignNames) {
            if (haveAnyComposite) {
              throw Error(
                `A component of type ${originalType} cannot have both assignNames and copyFromURI.  Found${indexRangeString(
                  component,
                )}.`,
              );
            } else {
              throw Error(
                `Invalid attribute assignNames for component of type ${originalType}${indexRangeString(
                  component,
                )}`,
              );
            }
          }
          foundCopyFromURI = true;
          if (!component.doenetAttributes) {
            component.doenetAttributes = {};
          }
          if (!haveComposite) {
            component.props.createComponentOfType = originalType;
            component.doenetAttributes.nameBecomesAssignNames = true;
          }
          component.componentType = "copy";
          component.props.uri = component.props[prop];
          if (typeof component.props.uri !== "string") {
            throw Error(
              `Must specify value for copyFromURI.  Found in component of type ${originalType}${indexRangeString(
                component,
              )}`,
            );
          }
          delete component.props[prop];
          component.doenetAttributes.fromCopyFromURI = true;
          component.doenetAttributes.createNameFromComponentType = originalType;
          component.props.assignNamesSkip = "1";
        } else if (lowerCaseProp === "assignnames" && !haveComposite) {
          if (foundCopyTarget || foundCopyFromURI) {
            if (haveAnyComposite) {
              throw Error(
                `A component of type ${originalType} cannot have both assignNames and copyTarget.  Found${indexRangeString(
                  component,
                )}.`,
              );
            } else {
              throw Error(
                `Invalid attribute assignNames for component of type ${originalType}${indexRangeString(
                  component,
                )}`,
              );
            }
          }
          foundAssignNames = true;
        }
      }

      if (foundCopyTarget) {
        // give error if have prop name "prop"
        // after that rename copyProp to "prop"
        for (let prop of Object.keys(component.props)) {
          let lowerCaseProp = prop.toLowerCase();
          if (lowerCaseProp === "prop") {
            throw Error(
              `Invalid attribute prop for component of type ${originalType}${indexRangeString(
                component,
              )}`,
            );
          }
        }
        let foundCopyProp = false;
        for (let prop of Object.keys(component.props)) {
          let lowerCaseProp = prop.toLowerCase();
          if (lowerCaseProp === "copyprop") {
            if (foundCopyProp) {
              throw Error(
                `Cannot repeat attribute ${prop}.  Found in component type ${originalType}${indexRangeString(
                  component,
                )}`,
              );
            }
            component.props.prop = component.props[prop];
            delete component.props[prop];
            foundCopyProp = true;
          }
        }
      }
    }

    if (component.children) {
      copyTargetOrFromURIAttributeCreatesCopyComponent(
        component.children,
        isCompositeComponent,
      );
    }
  }
}

function breakUpTargetIntoPropsAndIndices(
  serializedComponents,
  componentInfoObjects,
  ancestorString = "",
) {
  for (let [component_ind, component] of serializedComponents.entries()) {
    // Note: do not do this for collect, as this dot notation would be confusing for collect

    if (
      component.props &&
      ["copy", "updateValue", "animateFromSequence"].includes(
        component.componentType,
      )
    ) {
      let targetPropName;
      let sourceName;
      let componentIndex;
      let componentAttributes;
      let propArray;
      let subNames;

      let originalSource;

      for (let prop of Object.keys(component.props)) {
        let lowerCaseProp = prop.toLowerCase();
        if (lowerCaseProp === "target") {
          if (targetPropName) {
            throw Error(
              `Cannot repeat attribute ${prop}.  Found in component type ${
                component.componentType
              }${indexRangeString(component)}`,
            );
          }

          targetPropName = prop;
          originalSource = component.props[prop];

          let sourcePiecesResult = buildSourcePieces(originalSource, true);

          if (
            sourcePiecesResult.success &&
            sourcePiecesResult.matchLength === originalSource.length
          ) {
            sourceName = sourcePiecesResult.sourceName;
            componentIndex = sourcePiecesResult.componentIndex;
            componentAttributes = sourcePiecesResult.componentAttributes;
            propArray = sourcePiecesResult.propArray;
            subNames = sourcePiecesResult.subNames;
          }
        }
      }

      if (targetPropName && sourceName) {
        if (componentIndex || componentAttributes || propArray.length > 0) {
          // found an extended target

          if (component.attributes.prop) {
            throw Error(
              `Cannot combine the prop attribute with an extended source attribute.  Found in component type ${
                component.componentType
              }${indexRangeString(component)}`,
            );
          }
          if (component.attributes.propIndex) {
            throw Error(
              `Cannot combine the propIndex attribute with an extended source attribute.  Found in component type ${
                component.componentType
              }${indexRangeString(component)}`,
            );
          }
          if (component.attributes.componentIndex) {
            throw Error(
              `Cannot combine the componentIndex attribute with an extended source attribute.  Found in component type ${
                component.componentType
              }${indexRangeString(component)}`,
            );
          }

          let componentResult = createComponentFromExtendedSource({
            sourceName,
            componentIndex,
            subNames,
            componentAttributes,
            propArray,
            componentInfoObjects,
          });

          if (componentResult.success) {
            let newComponent = componentResult.newComponent;

            if (component.componentType === "copy") {
              // assign new componentType, attributes, and doenetAttributes
              // to original component
              delete component.props[targetPropName];
              Object.assign(component.attributes, newComponent.attributes);
              if (!component.doenetAttributes) {
                component.doenetAttributes = {};
              }
              Object.assign(
                component.doenetAttributes,
                newComponent.doenetAttributes,
              );
              if (!component.doenetAttributes.createNameFromComponentType) {
                component.doenetAttributes.createNameFromComponentType =
                  component.componentType;
              }
              component.componentType = newComponent.componentType;

              if (
                propArray.length === 0 &&
                !(component.attributes.prop || component.attributes.propIndex)
              ) {
                component.doenetAttributes.isPlainCopy = true;
              }

              if (newComponent.children) {
                component.children = newComponent.children;
              }
            } else {
              // have updateValue or animateFromSequence
              if (newComponent.componentType === "copy") {
                // if the new component created was a copy
                // then we can just add the attributes to the original component

                // assign new componentType, attributes, and doenetAttributes
                // to original component
                delete component.props[targetPropName];
                Object.assign(component.attributes, newComponent.attributes);
                if (!component.doenetAttributes) {
                  component.doenetAttributes = {};
                }
                Object.assign(
                  component.doenetAttributes,
                  newComponent.doenetAttributes,
                );
              } else {
                // if the new component created was an extract
                // then wrap the extract in a setup and append
                // and modify the updateValue/animateFromSequence to point to the extract

                let longNameId =
                  "fromExtendedSource" + ancestorString + "|" + component_ind;
                let nameForExtract = createUniqueName("extract", longNameId);
                newComponent.doenetAttributes.prescribedName = nameForExtract;
                newComponent.doenetAttributes.createdFromMacro = true;

                let setupComponent = {
                  componentType: "setup",
                  children: [newComponent],
                  doenetAttributes: { createdFromMacro: true },
                };
                serializedComponents.push(setupComponent);

                delete component.props[targetPropName];

                if (!component.doenetAttributes) {
                  component.doenetAttributes = {};
                }
                component.doenetAttributes.target = nameForExtract;
                component.doenetAttributes.allowDoubleUnderscoreTarget = true;
              }
            }
          } else {
            if (component.componentType === "copy") {
              console.warn(`invalid copy source: ${originalSource}`);
            } else {
              console.warn(`invalid target: ${originalSource}`);
            }
          }
        } else {
          // have copy with just a simple target prop that is a targetName
          if (
            component.componentType === "copy" &&
            !(component.attributes.prop || component.attributes.propIndex)
          ) {
            if (!component.doenetAttributes) {
              component.doenetAttributes = {};
            }
            component.doenetAttributes.isPlainCopy = true;
          }
        }
      }
    }

    if (component.children) {
      breakUpTargetIntoPropsAndIndices(
        component.children,
        componentInfoObjects,
        ancestorString + "|" + component_ind,
      );
    }
  }
}

function createAttributesFromProps(serializedComponents, componentInfoObjects) {
  for (let component of serializedComponents) {
    if (typeof component !== "object") {
      continue;
    }

    let componentClass =
      componentInfoObjects.allComponentClasses[component.componentType];
    let classAttributes = componentClass.createAttributesObject();

    let attributeLowerCaseMapping = {};

    for (let propName in classAttributes) {
      attributeLowerCaseMapping[propName.toLowerCase()] = propName;
    }

    let attributes = {};

    // if there are any props of json that match attributes for component class
    // create the specified components or primitives

    let originalComponentProps = Object.assign({}, component.props);
    if (component.props) {
      for (let prop in component.props) {
        let propName = attributeLowerCaseMapping[prop.toLowerCase()];
        let attrObj = classAttributes[propName];
        if (attrObj) {
          if (propName in attributes) {
            throw Error(
              `Cannot repeat attribute ${propName}.  Found in component type ${
                component.componentType
              }${indexRangeString(component)}`,
            );
          }

          attributes[propName] = componentFromAttribute({
            attrObj,
            value: component.props[prop],
            originalComponentProps,
            componentInfoObjects,
          });
          delete component.props[prop];
        } else if (
          !["name", "assignnames", "target"].includes(prop.toLowerCase())
        ) {
          if (componentClass.acceptAnyAttribute) {
            attributes[prop] = componentFromAttribute({
              value: component.props[prop],
              originalComponentProps,
              componentInfoObjects,
            });
            delete component.props[prop];
          } else {
            throw Error(
              `Invalid attribute ${prop} for component of type ${
                component.componentType
              }${indexRangeString(component)}`,
            );
          }
        }
      }
    }

    // if there are any primitive attributes that define a default value
    // but were not specified via props, add them with their default value

    for (let attrName in classAttributes) {
      let attrObj = classAttributes[attrName];

      if (
        attrObj.createPrimitiveOfType &&
        "defaultPrimitiveValue" in attrObj &&
        !(attrName in attributes)
      ) {
        attributes[attrName] = componentFromAttribute({
          attrObj,
          originalComponentProps,
          value: attrObj.defaultPrimitiveValue.toString(),
          componentInfoObjects,
        });
      }
    }

    component.attributes = attributes;

    //recurse on children
    if (component.children !== undefined) {
      createAttributesFromProps(component.children, componentInfoObjects);
    }
  }
}

export function componentFromAttribute({
  attrObj,
  value,
  originalComponentProps,
  componentInfoObjects,
}) {
  if (typeof value !== "object") {
    // typically this would mean value is a string.
    // However, if had an attribute with no value, would get true.
    // Also, when get addAttributeComponentsShadowingStateVariables,
    // it is possible their values are not strings
    value = { rawString: value.toString() };
  } else if (value === null) {
    // could get null from addAttributeComponentsShadowingStateVariables
    value = { rawString: "" };
  }

  if (attrObj && attrObj.createComponentOfType) {
    let newComponent;
    let valueTrimLower = value.rawString.trim().toLowerCase();

    if (valueTrimLower === "true" && attrObj.valueForTrue !== undefined) {
      newComponent = {
        componentType: attrObj.createComponentOfType,
        state: { value: attrObj.valueForTrue },
      };
    } else if (
      valueTrimLower === "false" &&
      attrObj.valueForFalse !== undefined
    ) {
      newComponent = {
        componentType: attrObj.createComponentOfType,
        state: { value: attrObj.valueForFalse },
      };
    } else if (
      componentInfoObjects.isInheritedComponentType({
        inheritedComponentType: attrObj.createComponentOfType,
        baseComponentType: "boolean",
      }) &&
      ["true", "false"].includes(valueTrimLower)
    ) {
      newComponent = {
        componentType: attrObj.createComponentOfType,
        state: { value: valueTrimLower === "true" },
      };
    } else {
      let children = value.childrenForComponent;
      if (children) {
        children = JSON.parse(JSON.stringify(children));
      } else {
        children = [value.rawString];
      }
      newComponent = {
        componentType: attrObj.createComponentOfType,
        children,
      };

      removeBlankStringChildren([newComponent], componentInfoObjects);
    }

    if (
      attrObj.attributesForCreatedComponent ||
      attrObj.copyComponentAttributesForCreatedComponent
    ) {
      if (attrObj.attributesForCreatedComponent) {
        newComponent.props = attrObj.attributesForCreatedComponent;
      } else {
        newComponent.props = {};
      }

      if (attrObj.copyComponentAttributesForCreatedComponent) {
        for (let attrName of attrObj.copyComponentAttributesForCreatedComponent) {
          if (originalComponentProps[attrName]) {
            newComponent.props[attrName] = JSON.parse(
              JSON.stringify(originalComponentProps[attrName]),
            );
          }
        }
      }

      createAttributesFromProps([newComponent], componentInfoObjects);
    }

    let attr = { component: newComponent };
    if (attrObj.ignoreFixed) {
      attr.ignoreFixed = true;
    }
    return attr;
  } else if (attrObj && attrObj.createPrimitiveOfType) {
    let newPrimitive;
    if (attrObj.createPrimitiveOfType === "boolean") {
      let valueTrimLower = value.rawString.trim().toLowerCase();
      newPrimitive = valueTrimLower === "true";
    } else if (attrObj.createPrimitiveOfType === "number") {
      newPrimitive = Number(value.rawString);
    } else if (attrObj.createPrimitiveOfType === "integer") {
      newPrimitive = Math.round(Number(value.rawString));
    } else if (attrObj.createPrimitiveOfType === "stringArray") {
      newPrimitive = value.rawString.trim().split(/\s+/);
    } else if (attrObj.createPrimitiveOfType === "numberArray") {
      newPrimitive = value.rawString.trim().split(/\s+/).map(Number);
    } else {
      // else assume string
      newPrimitive = value.rawString;
    }

    if (attrObj.validationFunction) {
      newPrimitive = attrObj.validationFunction(newPrimitive);
    }
    return { primitive: newPrimitive };
  } else if (attrObj && attrObj.createTargetComponentNames) {
    let newTargets = value.rawString
      .trim()
      .split(/\s+/)
      .map((str) => {
        if (str[0] === "$" && str[1] !== "$") {
          // remove unnecessary macro notation
          str = str.slice(1);

          if (str[0] === "(" && str[str.length - 1] === ")") {
            // remove unnecessary parens from macro
            // (don't both checking that parens match, as no valid result with multiple parens)
            str = str.slice(1, str.length - 1);
          }
        }
        // absolute name will be added when namespace is known
        return { relativeName: str };
      });

    return { targetComponentNames: newTargets };
  } else {
    if (!value.childrenForComponent) {
      value.childrenForComponent = [value.rawString];
    }
    return value;
  }
}

function findPreSugarIndsAndMarkFromSugar(components) {
  let preSugarIndsFound = [];
  for (let component of components) {
    if (typeof component !== "object") {
      continue;
    }
    if (component.preSugarInd !== undefined) {
      preSugarIndsFound.push(component.preSugarInd);
    } else {
      if (!component.doenetAttributes) {
        component.doenetAttributes = {};
      }
      component.doenetAttributes.createdFromSugar = true;
      if (component.children) {
        let inds = findPreSugarIndsAndMarkFromSugar(component.children);
        preSugarIndsFound.push(...inds);
      }
    }
  }

  return preSugarIndsFound;
}

export function applyMacros(serializedComponents, componentInfoObjects) {
  for (let component of serializedComponents) {
    if (component.children) {
      applyMacros(component.children, componentInfoObjects);
    }
    if (component.attributes) {
      for (let attrName in component.attributes) {
        let attribute = component.attributes[attrName];
        if (attribute.component) {
          applyMacros([attribute.component], componentInfoObjects);
        } else if (attribute.childrenForComponent) {
          applyMacros(attribute.childrenForComponent, componentInfoObjects);
        }
      }
    }
  }

  substituteMacros(serializedComponents, componentInfoObjects);
}

function substituteMacros(serializedComponents, componentInfoObjects) {
  for (
    let componentInd = 0;
    componentInd < serializedComponents.length;
    componentInd++
  ) {
    let component = serializedComponents[componentInd];

    if (typeof component === "string") {
      let startInd = 0;
      while (startInd < component.length) {
        let str = component;
        let result = findFirstFullMacroInString(str.slice(startInd));

        if (!result.success) {
          break;
        }

        let firstIndMatched = result.firstIndMatched + startInd;
        let matchLength = result.matchLength;
        let nDollarSigns = result.nDollarSigns;

        let componentsFromMacro;

        let componentResult = createComponentFromExtendedSource({
          sourceName: result.sourceName,
          componentIndex: result.componentIndex,
          subNames: result.subNames,
          componentAttributes: result.componentAttributes,
          propArray: result.propArray,
          componentInfoObjects,
        });

        let newComponent;
        if (componentResult.success) {
          newComponent = componentResult.newComponent;
        } else {
          let strWithError = str.slice(
            firstIndMatched,
            firstIndMatched + matchLength,
          );
          let macroStartInd = firstIndMatched;
          // TODO: if previous component is a string,
          // keep going back and add string lengths to get actual index
          if (
            componentInd > 0 &&
            serializedComponents[componentInd - 1].range
          ) {
            let previousRange = serializedComponents[componentInd - 1].range;
            if (previousRange.closeEnd) {
              macroStartInd += previousRange.closeEnd;
            } else if (previousRange.selfCloseEnd) {
              macroStartInd += previousRange.selfCloseBegin;
            }
          }

          throw Error(
            `${componentResult.message}. At indices ${macroStartInd}-${
              macroStartInd + matchLength
            }.  Found: ${strWithError}`,
          );
        }

        markCreatedFromMacro([newComponent]);

        if (result.propArray.length === 0) {
          newComponent.doenetAttributes.isPlainMacro = true;
        }

        componentsFromMacro = [newComponent];

        let nComponentsToRemove = 1;
        let stringToAddAtEnd = str.substring(firstIndMatched + matchLength);

        if (nDollarSigns === 2) {
          let matchOpeningParens = str
            .slice(firstIndMatched + matchLength)
            .match(/^\s*\(/);

          if (!matchOpeningParens) {
            // if don't match function,
            // don't replace double dollar sign macro
            startInd = firstIndMatched + 2;
            continue;
          }

          let matchLengthWithOpeningParens =
            matchLength + matchOpeningParens[0].length;

          // look for a closing parenthesis

          // get array of the component with the rest of this string
          // plus the rest of the components in the array
          let remainingComponents = [];
          let includeFirstInRemaining = false;

          if (str.length > firstIndMatched + matchLengthWithOpeningParens) {
            includeFirstInRemaining = true;
            remainingComponents.push(
              str.substring(firstIndMatched + matchLengthWithOpeningParens),
            );
          }

          remainingComponents.push(
            ...serializedComponents.slice(componentInd + 1),
          );

          let evaluateResult = createEvaluateIfFindMatchedClosingParens({
            componentsFromMacro,
            remainingComponents,
            includeFirstInRemaining,
            componentInfoObjects,
          });

          if (!evaluateResult.success) {
            // if couldn't create evaluate,
            // don't replace double dollar macro
            startInd = firstIndMatched + 2;
            continue;
          }

          componentsFromMacro = evaluateResult.componentsFromMacro;

          nComponentsToRemove = evaluateResult.lastComponentIndMatched + 1;
          if (!includeFirstInRemaining) {
            nComponentsToRemove++;
          }

          // leftover string already included in componentsFromMacro
          stringToAddAtEnd = "";
        }

        let replacements = [];

        // the string before the function name
        if (firstIndMatched > 0) {
          replacements.push(str.substring(0, firstIndMatched));
        }

        replacements.push(...componentsFromMacro);

        if (stringToAddAtEnd.length > 0) {
          replacements.push(stringToAddAtEnd);
        }

        // splice new replacements into serializedComponents
        serializedComponents.splice(
          componentInd,
          nComponentsToRemove,
          ...replacements,
        );

        if (firstIndMatched > 0) {
          // increment componentInd because we now have to skip
          // over two components
          // (the component made from the beginning of the string
          // as well as the component made from the macro)
          componentInd++;
        }

        // break out of loop processing string,
        // as finished current one
        // (possibly breaking it into pieces, so will address remainder as other component)

        break;
      }
    }
  }
}

function createComponentFromExtendedSource({
  sourceName,
  componentIndex,
  componentAttributes,
  propArray,
  subNames,
  componentInfoObjects,
}) {
  let newComponent = {
    componentType: "copy",
    doenetAttributes: { target: sourceName },
    attributes: {},
  };

  if (componentIndex) {
    let childrenForAttribute = [componentIndex];
    applyMacros(childrenForAttribute, componentInfoObjects);

    newComponent.attributes.componentIndex = {
      component: {
        componentType: "integer",
        children: childrenForAttribute,
      },
    };
  }

  if (subNames?.length > 0) {
    let sourceSubnames = [];
    let sourceSubnamesComponentIndex = [];

    for (let subNameObj of subNames) {
      sourceSubnames.push(subNameObj.subName);
      if (subNameObj.subNameComponentIndex !== undefined) {
        if (sourceSubnamesComponentIndex.length < sourceSubnames - 1) {
          // TODO: NaN will presumably make it not return anything
          // When we enable recursing to composites, we'll need a staregy to skip subname component index
          sourceSubnamesComponentIndex.push(
            ...Array[
              sourceSubnames - 1 - sourceSubnamesComponentIndex.length
            ].fill(NaN),
          );
        }
        sourceSubnamesComponentIndex.push(subNameObj.subNameComponentIndex);
      }
    }

    newComponent.attributes.sourceSubnames = {
      primitive: sourceSubnames,
    };
    if (sourceSubnamesComponentIndex.length > 0) {
      let childrenForAttribute = [sourceSubnamesComponentIndex.join(" ")];
      applyMacros(childrenForAttribute, componentInfoObjects);

      newComponent.attributes.sourceSubnamesComponentIndex = {
        component: {
          componentType: "numberList",
          children: childrenForAttribute,
        },
      };
    }
  }

  let propsAddExtract = false;

  if (componentAttributes) {
    propsAddExtract = true;

    let attributesResult = createAttributesFromString(
      componentAttributes,
      componentInfoObjects,
    );
    if (!attributesResult.success) {
      return attributesResult;
    }

    Object.assign(newComponent.attributes, attributesResult.newAttributes);

    if (attributesResult.assignNames) {
      newComponent.props = { assignNames: attributesResult.assignNames };
    }
  }

  for (let propObj of propArray) {
    if (propsAddExtract) {
      newComponent.doenetAttributes.createdFromMacro = true;

      newComponent = {
        componentType: "extract",
        attributes: {},
        doenetAttributes: {},
        children: [newComponent],
      };
    }

    newComponent.attributes.prop = { primitive: propObj.prop };

    if (propObj.propIndex) {
      let childrenForAttribute = [propObj.propIndex.join(" ")];
      applyMacros(childrenForAttribute, componentInfoObjects);

      newComponent.attributes.propIndex = {
        component: {
          componentType: "numberList",
          children: childrenForAttribute,
        },
      };
    }

    if (propObj.attributes) {
      let attributesResult = createAttributesFromString(
        propObj.attributes,
        componentInfoObjects,
      );
      if (!attributesResult.success) {
        return attributesResult;
      }

      Object.assign(newComponent.attributes, attributesResult.newAttributes);

      if (attributesResult.assignNames) {
        newComponent.props = { assignNames: attributesResult.assignNames };
      }
    }

    propsAddExtract = true;
  }

  return { success: true, newComponent };
}

function createAttributesFromString(componentAttributes, componentInfoObjects) {
  // parse a copy component with those attributes
  // to get attributes parsed

  let attributesDoenetML = `<copy ${componentAttributes} />`;
  let componentsForAttributes;
  try {
    componentsForAttributes = parseAndCompile(attributesDoenetML);
  } catch (e) {
    return { success: false, message: "Error in macro" };
  }

  createAttributesFromProps(componentsForAttributes, componentInfoObjects);
  markCreatedFromMacro(componentsForAttributes);

  // recurse in case there were more macros in additionalAttributes
  applyMacros(componentsForAttributes, componentInfoObjects);

  let newAttributes = componentsForAttributes[0].attributes;

  if (
    newAttributes.prop ||
    newAttributes.propIndex ||
    newAttributes.componentIndex
  ) {
    return {
      success: false,
      message:
        "Error in macro: macro cannot directly add attributes prop, propIndex, or componentIndex",
    };
  }

  let assignNames;
  if (componentsForAttributes[0].props) {
    for (let prop in componentsForAttributes[0].props) {
      if (prop.toLowerCase() === "assignnames") {
        if (assignNames) {
          return {
            success: false,
            message: "Error in macro: cannot repeat assignNames",
          };
        } else {
          assignNames = componentsForAttributes[0].props[prop];
        }
      }
    }
  }

  return { success: true, newAttributes, assignNames };
}

function findFirstFullMacroInString(str) {
  let offset = 0;
  let nDollarSigns;

  while (true) {
    // look for a macro
    let matchDollars = str.substring(offset).match(/(\$+)(.?)/);

    if (!matchDollars) {
      return { success: false };
    }

    nDollarSigns = matchDollars[1].length;
    offset += matchDollars.index + nDollarSigns;

    if (nDollarSigns <= 2) {
      let extendedWordCharacters = false;

      let strForMacro = str.substring(offset);
      let requiredLength = 0;

      let findResult = findWordOrDelimitedGroup(
        strForMacro,
        extendedWordCharacters,
      );

      if (findResult.startDelim === "(") {
        // if have parens, then restrict to string inside parens
        // and allowed extended characters in words
        extendedWordCharacters = true;
        strForMacro = findResult.group;
        requiredLength = findResult.group.length;
      }

      let result = buildSourcePieces(strForMacro, extendedWordCharacters);

      if (result.success) {
        if (extendedWordCharacters) {
          // if were in parens, then must match all characters
          if (result.matchLength !== requiredLength) {
            return { success: false };
          }
          result.matchLength += 2; // +2 for the parens
        }

        result.nDollarSigns = nDollarSigns;
        result.firstIndMatched = offset - nDollarSigns;
        result.matchLength += nDollarSigns;

        return result;
      }
    }

    // try for another match, given that offset was shifted after last dollar signs
  }
}

function buildSourcePieces(str, extendedWordCharacters) {
  let findResult = findWordOrDelimitedGroup(str, extendedWordCharacters);

  let matchLength = 0;

  if (findResult.withPeriod || !findResult.word) {
    // must start with a word without a period
    return { success: false };
  }

  let result = {
    sourceName: (findResult.withSlash ? "/" : "") + findResult.word,
  };

  matchLength += findResult.matchLength;
  str = str.substring(findResult.matchLength);

  findResult = findWordOrDelimitedGroup(str, extendedWordCharacters);

  if (findResult.startDelim === "[") {
    result.componentIndex = findResult.group;
    matchLength += findResult.matchLength;
    str = str.substring(findResult.matchLength);
    findResult = findWordOrDelimitedGroup(str, extendedWordCharacters);
  }

  let subNames = [];
  while (findResult.withSlash) {
    // check for additional subname piece of /name[componentIndex]

    let subnameObj = { subName: findResult.word };
    matchLength += findResult.matchLength;
    str = str.substring(findResult.matchLength);
    findResult = findWordOrDelimitedGroup(str, extendedWordCharacters);

    if (findResult.startDelim === "[") {
      subnameObj.subNameComponentIndex = findResult.group;
      matchLength += findResult.matchLength;
      str = str.substring(findResult.matchLength);
      findResult = findWordOrDelimitedGroup(str, extendedWordCharacters);
    }

    subNames.push(subnameObj);
  }

  result.subNames = subNames;

  if (findResult.startDelim === "{") {
    result.componentAttributes = findResult.group;
    matchLength += findResult.matchLength;
    str = str.substring(findResult.matchLength);
    findResult = findWordOrDelimitedGroup(str, extendedWordCharacters);
  }

  let propArray = [];

  while (findResult.withPeriod) {
    // check to a prop object of prop[propIndex]{attributes}
    // where [] and {} parts are optional

    let propObj = { prop: findResult.word };
    matchLength += findResult.matchLength;
    str = str.substring(findResult.matchLength);
    findResult = findWordOrDelimitedGroup(str, extendedWordCharacters);

    let propIndex = [];

    while (findResult.startDelim === "[") {
      propIndex.push(findResult.group);
      matchLength += findResult.matchLength;
      str = str.substring(findResult.matchLength);
      findResult = findWordOrDelimitedGroup(str, extendedWordCharacters);
    }

    if (propIndex.length > 0) {
      propObj.propIndex = propIndex;
    }

    if (findResult.startDelim === "{") {
      propObj.attributes = findResult.group;
      matchLength += findResult.matchLength;
      str = str.substring(findResult.matchLength);
      findResult = findWordOrDelimitedGroup(str, extendedWordCharacters);
    }

    propArray.push(propObj);
  }

  result.propArray = propArray;
  result.matchLength = matchLength;
  result.success = true;

  return result;
}

function findWordOrDelimitedGroup(str, extendedWordCharacters = false) {
  // find the next word (possibly begininng with a period or, extendedWordCharacters, a slash ),
  // or a group delimited by (), [], or {},
  // where the word/group must start with the first character of the string

  let withPeriod = false;
  let withSlash = false;
  if (str[0] === "." && str[1] !== ".") {
    withPeriod = true;
    str = str.substring(1);
  }

  let wordRe;

  if (extendedWordCharacters) {
    if (withPeriod) {
      wordRe = /^[\w-]+/;
    } else {
      if (str[0] === "/" && str[1].match(/\w/)) {
        withSlash = true;
        str = str.substring(1);
      }
      wordRe = /^([\w\/-]|\.\.\/)+/;
    }
  } else {
    wordRe = /^[a-zA-Z_]\w*/;
  }

  let match = str.match(wordRe);

  if (match) {
    return {
      success: true,
      withPeriod,
      withSlash,
      word: match[0],
      matchLength: match[0].length + (withPeriod ? 1 : 0) + (withSlash ? 1 : 0),
    };
  } else if (withPeriod || withSlash) {
    // if starts with a period or slash, must have word next
    return { success: false };
  }

  let neededClosingDelimStack = [];
  let closingByOpeningDelim = {
    "(": ")",
    "{": "}",
    "[": "]",
  };
  let closeDelims = Object.values(closingByOpeningDelim);

  let startDelim = str[0];

  let nextClosing = closingByOpeningDelim[startDelim];

  if (!nextClosing) {
    return { success: false };
  }

  neededClosingDelimStack.push(nextClosing);

  for (let ind = 1; ind < str.length; ind++) {
    let char = str[ind];

    if (char in closingByOpeningDelim) {
      neededClosingDelimStack.push(closingByOpeningDelim[char]);
    } else if (closeDelims.includes(char)) {
      if (char !== neededClosingDelimStack.pop()) {
        // mismatched closing delim
        return { success: false };
      }
      if (neededClosingDelimStack.length === 0) {
        // matched startDelim
        return {
          success: true,
          group: str.substring(1, ind), // does not include delimiters
          startDelim,
          matchLength: ind + 1,
        };
      }
    }
  }

  // got to end of str with closing out startDelim
  return { success: false };
}

function markCreatedFromMacro(serializedComponents) {
  for (let serializedComponent of serializedComponents) {
    if (!serializedComponent.doenetAttributes) {
      serializedComponent.doenetAttributes = {};
    }
    serializedComponent.doenetAttributes.createdFromMacro = true;

    if (serializedComponent.children) {
      markCreatedFromMacro(serializedComponent.children);
    }
  }
}

function createEvaluateIfFindMatchedClosingParens({
  componentsFromMacro,
  remainingComponents,
  includeFirstInRemaining,
  componentInfoObjects,
}) {
  let result = findFirstUnmatchedClosingParens(remainingComponents);

  if (!result.success) {
    return result;
  }
  // found unmatched closing parenthesis, so is the one
  // matching the opening parenthesis

  let lastComponentInd = result.componentInd;

  remainingComponents = remainingComponents.slice(0, lastComponentInd + 1);

  let lastComponentOfFunction = remainingComponents[lastComponentInd];

  let stringAfterFunction = "";

  // if have text after closing parenthesis
  // save in stringAfterFunction
  if (result.charInd + 1 < lastComponentOfFunction.length) {
    stringAfterFunction = lastComponentOfFunction.substring(result.charInd + 1);
  }

  // remove closing parenthesis and any subsequent text
  // from the last component
  if (result.charInd > 0) {
    remainingComponents[lastComponentInd] = lastComponentOfFunction.substring(
      0,
      result.charInd,
    );
  } else {
    // remove this component altogether as there is nothing left
    remainingComponents = remainingComponents.slice(0, lastComponentInd);
  }

  let breakResults = breakEmbeddedStringByCommas({
    childrenList: remainingComponents,
  });

  // recurse on pieces
  breakResults.pieces.forEach((x) => applyMacros(x, componentInfoObjects));

  let inputArray = breakResults.pieces.map((x) => {
    if (x.length === 1 && typeof x[0] !== "string") {
      return x[0];
    } else {
      return {
        componentType: "math",
        doenetAttributes: { createdFromMacro: true },
        children: x,
      };
    }
  });

  let evaluateComponent = {
    componentType: "evaluate",
    doenetAttributes: { createdFromMacro: true },
    attributes: {
      function: {
        component: {
          componentType: "function",
          doenetAttributes: { createdFromMacro: true },
          children: componentsFromMacro,
        },
      },
      input: {
        component: {
          componentType: "mathList",
          doenetAttributes: { createdFromMacro: true },
          children: inputArray,
<<<<<<< HEAD
          skipSugar: true,
        }
      }
    }
  }
=======
        },
      },
    },
  };
>>>>>>> c9a7aa27

  let replacements = [evaluateComponent];

  // if have text after function
  // include string component at end containing that text
  if (stringAfterFunction.length > 0) {
    replacements.push(stringAfterFunction);
  }

  return {
    success: true,
    componentsFromMacro: replacements,
    lastComponentIndMatched: lastComponentInd,
  };
}

function findFirstUnmatchedClosingParens(components) {
  let Nparens = 0;

  for (let [componentInd, component] of components.entries()) {
    if (typeof component === "string") {
      let s = component;

      for (let charInd = 0; charInd < s.length; charInd++) {
        let char = s[charInd];
        if (char === "(") {
          Nparens++;
        } else if (char === ")") {
          if (Nparens === 0) {
            // parens didn't match
            return {
              success: true,
              componentInd,
              charInd,
            };
          } else {
            Nparens--;
          }
        }
      }
    }
  }

  // never found a closing parenthesis that wasn't matched
  return { success: false };
}

function decodeXMLEntities(serializedComponents) {
  function replaceEntities(s) {
    return s
      .replace(/&apos;/g, "'")
      .replace(/&quot;/g, '"')
      .replace(/&gt;/g, ">")
      .replace(/&lt;/g, "<")
      .replace(/&dollar;/g, "$")
      .replace(/&amp;/g, "&");
  }

  for (let [ind, serializedComponent] of serializedComponents.entries()) {
    if (typeof serializedComponent === "string") {
      serializedComponents[ind] = replaceEntities(serializedComponent);
    } else {
      if (serializedComponent.children) {
        decodeXMLEntities(serializedComponent.children);
      }

      if (serializedComponent.attributes) {
        for (let attrName in serializedComponent.attributes) {
          let attribute = serializedComponent.attributes[attrName];

          if (attribute.component) {
            decodeXMLEntities([attribute.component]);
          } else if (attribute.primitive) {
            if (typeof attribute.primitive === "string") {
              attribute.primitive = replaceEntities(attribute.primitive);
            }
          } else {
            if (attribute.childrenForComponent) {
              decodeXMLEntities(attribute.childrenForComponent);
            }
            if (attribute.rawString) {
              attribute.rawString = replaceEntities(attribute.rawString);
            }
          }
        }
      }
    }
  }
}

export function applySugar({
  serializedComponents,
  parentParametersFromSugar = {},
  parentAttributes = {},
  componentInfoObjects,
  isAttributeComponent = false,
}) {
  for (let component of serializedComponents) {
    if (typeof component !== "object") {
      continue;
    }

    let componentType = component.componentType;
    let componentClass =
      componentInfoObjects.allComponentClasses[componentType];
    if (!componentClass) {
      throw Error(`Unrecognized component type ${componentType}`);
    }

    let componentAttributes = {};
    // add primitive attributes to componentAttributes
    for (let attrName in component.attributes) {
      let attribute = component.attributes[attrName];
      if (attribute.primitive !== undefined) {
        componentAttributes[attrName] = attribute.primitive;
      }
    }

    if (component.children) {
      let newParentParametersFromSugar = {};

      if (!component.skipSugar) {
        for (let sugarInstruction of componentClass.returnSugarInstructions()) {
          // if (component.children.length === 0) {
          //   break;
          // }

          let childTypes = component.children
            .map((x) => (typeof x === "string" ? "s" : "n"))
            .join("");

          if (sugarInstruction.childrenRegex) {
            let match = childTypes.match(sugarInstruction.childrenRegex);

            if (!match || match[0].length !== component.children.length) {
              // sugar pattern didn't match all children
              // so don't apply sugar

              continue;
            }
          }

          let matchedChildren = deepClone(component.children);

          let nNonStrings = 0;
          for (let child of matchedChildren) {
            if (typeof child !== "string") {
              child.preSugarInd = nNonStrings;
              nNonStrings++;
            }
          }

          let createdFromMacro = false;
          if (
            component.doenetAttributes &&
            component.doenetAttributes.createdFromMacro
          ) {
            createdFromMacro = true;
          }

          let sugarResults = sugarInstruction.replacementFunction({
            matchedChildren,
            parentParametersFromSugar,
            parentAttributes,
            componentAttributes,
            componentInfoObjects,
            isAttributeComponent,
            createdFromMacro,
          });

          // console.log("sugarResults")
          // console.log(sugarResults)

          if (sugarResults.success) {
            let newChildren = sugarResults.newChildren;
            let newAttributes = sugarResults.newAttributes;

            let preSugarIndsFoundInChildren = [],
              preSugarIndsFoundInAttributes = [];

            if (newChildren) {
              preSugarIndsFoundInChildren =
                findPreSugarIndsAndMarkFromSugar(newChildren);
            }
            if (newAttributes) {
              for (let attrName in newAttributes) {
                let comp = newAttributes[attrName].component;
                if (comp) {
                  preSugarIndsFoundInAttributes.push(
                    ...findPreSugarIndsAndMarkFromSugar(comp.children),
                  );
                }
              }
            }

            let preSugarIndsFound = [
              ...preSugarIndsFoundInChildren,
              ...preSugarIndsFoundInAttributes,
            ];

            if (
              preSugarIndsFound.length !== nNonStrings ||
              !preSugarIndsFound.sort((a, b) => a - b).every((v, i) => v === i)
            ) {
              throw Error(
                `Invalid sugar for ${componentType} as didn't return set of original components`,
              );
            }

            if (preSugarIndsFoundInChildren.length > 0) {
              let sortedList = [...preSugarIndsFoundInChildren].sort(
                (a, b) => a - b,
              );
              if (
                !sortedList.every(
                  (v, i) => v === preSugarIndsFoundInChildren[i],
                )
              ) {
                throw Error(
                  `Invalid sugar for ${componentType} as didn't return original components in order`,
                );
              }
            }

            if (sugarResults.parametersForChildrenSugar) {
              Object.assign(
                newParentParametersFromSugar,
                sugarResults.parametersForChildrenSugar,
              );
            }

            if (newChildren) {
              component.children = newChildren;
            } else {
              component.children = [];
            }

            if (newAttributes) {
              if (!component.attributes) {
                component.attributes = {};
              }
              Object.assign(component.attributes, newAttributes);
            }
          }
        }
      }

      if (componentClass.removeBlankStringChildrenPostSugar) {
        component.children = component.children.filter(
          (x) => typeof x !== "string" || /\S/.test(x),
        );
      }

      // Note: don't pass in isAttributeComponent
      // as that flag should be set just for the top level attribute component

      applySugar({
        serializedComponents: component.children,
        parentParametersFromSugar: newParentParametersFromSugar,
        parentAttributes: componentAttributes,
        componentInfoObjects,
      });
    }

    if (component.attributes) {
      for (let attrName in component.attributes) {
        let attribute = component.attributes[attrName];

        if (attribute.component) {
          applySugar({
            serializedComponents: [attribute.component],
            parentAttributes: componentAttributes,
            componentInfoObjects,
            isAttributeComponent: true,
          });
        }
      }
    }
  }
}

function breakStringInPiecesBySpacesOrParens(string) {
  if (typeof string !== "string") {
    return { success: false };
  }

  let Nparens = 0;
  let pieces = [];

  string = string.trim();
  let beginInd = 0;

  for (let ind = 0; ind < string.length; ind++) {
    let char = string[ind];
    if (char === "(") {
      if (Nparens === 0) {
        // beginning new parens piece
        // what have so far is a new piece
        let newPiece = string.substring(beginInd, ind).trim();
        if (newPiece.length > 0) {
          pieces.push(newPiece);
        }
        beginInd = ind;
      }

      Nparens++;
    } else if (char === ")") {
      if (Nparens === 0) {
        // parens didn't match, so return failure
        return { success: false };
      }
      if (Nparens === 1) {
        // found end of piece in parens
        let newPiece = string.substring(beginInd + 1, ind).trim();
        if (newPiece.length > 0) {
          // try to break further
          let result = breakStringInPiecesBySpacesOrParens(newPiece);
          if (result.success === true) {
            pieces.push(result.pieces);
          } else {
            pieces.push(newPiece);
          }
        }
        beginInd = ind + 1;
      }
      Nparens--;
    } else if (Nparens === 0 && char.match(/\s/)) {
      // not in parens and found a space so potentially have a new piece
      let newPiece = string.substring(beginInd, ind).trim();
      if (newPiece.length > 0) {
        pieces.push(newPiece);
      }
      beginInd = ind;
    }
  }

  // parens didn't match, so return failure
  if (Nparens !== 0) {
    return { success: false };
  }

  let newPiece = string.substring(beginInd, string.length).trim();
  if (newPiece.length > 0) {
    pieces.push(newPiece);
  }

  return {
    success: true,
    pieces: pieces,
  };
}

export function countRegularComponentTypesInNamespace(
  serializedComponents,
  componentCounts = {},
) {
  for (let serializedComponent of serializedComponents) {
    if (typeof serializedComponent === "object") {
      let componentType = serializedComponent.componentType;

      let count = componentCounts[componentType];
      if (count === undefined) {
        count = 0;
      }

      let doenetAttributes = serializedComponent.doenetAttributes;

      // if created from a attribute/sugar/macro, don't include in component counts
      if (
        !(
          doenetAttributes?.isAttributeChild ||
          doenetAttributes?.createdFromSugar ||
          doenetAttributes?.createdFromMacro
        )
      ) {
        componentCounts[componentType] = ++count;
      }

      if (
        serializedComponent.children &&
        !serializedComponent.attributes?.newNamespace?.primitive
      ) {
        // if don't have new namespace, recurse to children
        componentCounts = countRegularComponentTypesInNamespace(
          serializedComponent.children,
          componentCounts,
        );
      }
    }
  }

  return componentCounts;
}

export function renameAutonameBasedOnNewCounts(
  serializedComponents,
  newComponentCounts = {},
) {
  let componentCounts = { ...newComponentCounts };

  for (let serializedComponent of serializedComponents) {
    if (typeof serializedComponent === "object") {
      let componentType = serializedComponent.componentType;

      let count = componentCounts[componentType];
      if (count === undefined) {
        count = 0;
      }

      let doenetAttributes = serializedComponent.doenetAttributes;

      // if created from a attribute/sugar/macro, don't include in component counts
      if (
        !(
          doenetAttributes?.isAttributeChild ||
          doenetAttributes?.createdFromSugar ||
          doenetAttributes?.createdFromMacro
        )
      ) {
        componentCounts[componentType] = ++count;

        // check if name was created from counting components

        if (serializedComponent.componentName) {
          let lastSlash = serializedComponent.componentName.lastIndexOf("/");
          let originalName = serializedComponent.componentName.substring(
            lastSlash + 1,
          );
          let nameStartFromComponentType = "_" + componentType.toLowerCase();
          if (
            originalName.substring(0, nameStartFromComponentType.length) ===
            nameStartFromComponentType
          ) {
            // recreate using new count
            serializedComponent.componentName =
              serializedComponent.componentName.substring(0, lastSlash + 1) +
              nameStartFromComponentType +
              count;
          }
        }
      }

      if (
        serializedComponent.children &&
        !serializedComponent.attributes?.newNamespace?.primitive
      ) {
        // if don't have new namespace, recurse to children
        componentCounts = renameAutonameBasedOnNewCounts(
          serializedComponent.children,
          componentCounts,
        );
      }
    }
  }

  return componentCounts;
}

export function createComponentNames({
  serializedComponents,
  namespaceStack = [],
  componentInfoObjects,
  parentDoenetAttributes = {},
  parentName,
  useOriginalNames = false,
  attributesByTargetComponentName,
  indOffset = 0,
  createNameContext = "",
  initWithoutShadowingComposite = false,
}) {
  if (namespaceStack.length === 0) {
    namespaceStack.push({ namespace: "", componentCounts: {}, namesUsed: {} });
  }
  let level = namespaceStack.length - 1;

  // console.log("createComponentNames " + level);
  // console.log(serializedComponents);
  // console.log(namespaceStack);

  let currentNamespace = namespaceStack[level];

  for (let [
    componentInd,
    serializedComponent,
  ] of serializedComponents.entries()) {
    if (typeof serializedComponent !== "object") {
      continue;
    }
    let componentType = serializedComponent.componentType;
    let componentClass =
      componentInfoObjects.allComponentClasses[componentType];

    let doenetAttributes = serializedComponent.doenetAttributes;
    if (doenetAttributes === undefined) {
      doenetAttributes = serializedComponent.doenetAttributes = {};
    }

    let attributes = serializedComponent.attributes;
    if (!attributes) {
      attributes = serializedComponent.attributes = {};
    }

    if (doenetAttributes.createNameFromComponentType) {
      componentType = doenetAttributes.createNameFromComponentType;
    }

    let prescribedName = doenetAttributes.prescribedName;
    let assignNames = doenetAttributes.assignNames;
    let target = doenetAttributes.target;
    // let propName = doenetAttributes.propName;
    // let type = doenetAttributes.type;
    // let alias = doenetAttributes.alias;
    // let indexAlias = doenetAttributes.indexAlias;

    let mustCreateUniqueName =
      doenetAttributes.isAttributeChild ||
      doenetAttributes.createdFromSugar ||
      doenetAttributes.createdFromMacro ||
      doenetAttributes.createUniqueName;

    let newNamespace;
    if (
      attributes.newNamespace?.primitive ||
      (useOriginalNames &&
        serializedComponent.originalAttributes &&
        serializedComponent.originalAttributes.newNamespace)
    ) {
      newNamespace = true;
    }

    let prescribedNameFromDoenetAttributes = prescribedName !== undefined;

    let props = serializedComponent.props;
    if (props === undefined) {
      props = serializedComponent.props = {};
    } else {
      // look for a attribute that matches an prop
      // but case insensitive
      for (let key in props) {
        let lowercaseKey = key.toLowerCase();
        if (lowercaseKey === "name") {
          if (prescribedName === undefined) {
            prescribedName = props[key];
            delete props[key];
          } else {
            throw Error(
              `Cannot define name twice.  Found in component of type ${componentType}${indexRangeString(
                serializedComponent,
              )}`,
            );
          }
        } else if (lowercaseKey === "assignnames") {
          if (assignNames === undefined) {
            let result = breakStringInPiecesBySpacesOrParens(props[key]);
            if (result.success) {
              assignNames = result.pieces;
            } else {
              throw Error(
                `Invalid format for assignnames.  Found in component of type ${componentType}${indexRangeString(
                  serializedComponent,
                )}`,
              );
            }
            delete props[key];
          } else {
            throw Error(
              `Cannot define assignNames twice for a component.  Found in component of type ${componentType}${indexRangeString(
                serializedComponent,
              )}`,
            );
          }
        } else if (lowercaseKey === "target") {
          if (target === undefined) {
            if (typeof props[key] !== "string") {
              throw Error(
                `Must specify value for target.  Found in component of type ${componentType}${indexRangeString(
                  serializedComponent,
                )}`,
              );
            }
            target = props[key].trim();
            delete props[key];
          } else {
            throw Error(
              `Cannot define target twice for a component.  Found in component of type ${componentType}${indexRangeString(
                serializedComponent,
              )}`,
            );
          }
        }
      }
    }

    if (prescribedName) {
      if (
        !prescribedNameFromDoenetAttributes &&
        !doenetAttributes.createdFromSugar
      ) {
        if (!/[a-zA-Z]/.test(prescribedName.substring(0, 1))) {
          throw Error(
            `Invalid component name: ${prescribedName}.  Component name must begin with a letter.  Found in component of type ${componentType}${indexRangeString(
              serializedComponent,
            )}`,
          );
        }
        if (!/^[a-zA-Z0-9_\-]+$/.test(prescribedName)) {
          throw Error(
            `Invalid component name: ${prescribedName}.  Component name can contain only letters, numbers, hyphens, and underscores.  Found in component of type ${componentType}${indexRangeString(
              serializedComponent,
            )}`,
          );
        }
      }

      // name was specified
      // put it into doenetAttributes
      doenetAttributes.prescribedName = prescribedName;
    } else if (mustCreateUniqueName) {
      let longNameId = parentName + "|createUniqueName|";

      if (serializedComponent.downstreamDependencies) {
        longNameId += JSON.stringify(
          serializedComponent.downstreamDependencies,
        );
      } else {
        longNameId += componentInd + "|" + indOffset + "|" + createNameContext;
      }

      prescribedName = createUniqueName(
        componentType.toLowerCase(),
        longNameId,
      );
    }

    if (
      !assignNames &&
      useOriginalNames &&
      serializedComponent.originalDoenetAttributes &&
      serializedComponent.originalDoenetAttributes.assignNames
    ) {
      assignNames = serializedComponent.originalDoenetAttributes.assignNames;
    }

    if (assignNames) {
      let assignNamesToReplacements = componentClass.assignNamesToReplacements;
      if (!assignNamesToReplacements) {
        throw Error(
          `Cannot assign names for component type ${componentType}${indexRangeString(
            serializedComponent,
          )}`,
        );
      }

      // assignNames was specified
      // put in doenetAttributes as assignNames array
      doenetAttributes.assignNames = assignNames;

      if (!doenetAttributes.createUniqueAssignNames) {
        let flattenedNames = flattenDeep(assignNames);
        if (
          !doenetAttributes.fromCopyTarget &&
          !doenetAttributes.fromCopyFromURI
        ) {
          for (let name of flattenedNames) {
            if (!/[a-zA-Z]/.test(name.substring(0, 1))) {
              throw Error(
                `All assigned names must begin with a letter.  Found in component of type ${componentType}${indexRangeString(
                  serializedComponent,
                )}`,
              );
            }
            if (!/^[a-zA-Z0-9_\-]+$/.test(name)) {
              throw Error(
                `Assigned names can contain only letters, numbers, hyphens, and underscores.  Found in component of type ${componentType}${indexRangeString(
                  serializedComponent,
                )}`,
              );
            }
          }
        }
        // check if unique names
        if (flattenedNames.length !== new Set(flattenedNames).size) {
          throw Error(
            `Duplicate assigned names.  Found in component of type ${componentType}${indexRangeString(
              serializedComponent,
            )}`,
          );
        }
      }
    }

    if (newNamespace) {
      // newNamespace was specified
      // put in attributes as boolean
      attributes.newNamespace = { primitive: newNamespace };
    }

    let count = currentNamespace.componentCounts[componentType];
    if (count === undefined) {
      count = 0;
    }

    // if created from a attribute/sugar/macro, don't include in component counts
    if (
      !(
        doenetAttributes.isAttributeChild ||
        doenetAttributes.createdFromSugar ||
        doenetAttributes.createdFromMacro
      )
    ) {
      currentNamespace.componentCounts[componentType] = ++count;
    }

    let componentName = "";
    for (let l = 0; l <= level; l++) {
      componentName += namespaceStack[l].namespace + "/";
    }
    if (!prescribedName) {
      if (useOriginalNames) {
        if (serializedComponent.originalName) {
          let lastInd = serializedComponent.originalName.lastIndexOf("/");
          prescribedName = serializedComponent.originalName.substring(
            lastInd + 1,
          );
          // } else if (serializedComponent.componentName) {
          //   let lastInd = serializedComponent.componentName.lastIndexOf("/");
          //   prescribedName = serializedComponent.componentName.substring(lastInd + 1);
        }
      }
      if (!prescribedName) {
        prescribedName = "_" + componentType.toLowerCase() + count;
      }
    }

    if (doenetAttributes.nameBecomesAssignNames) {
      if (newNamespace) {
        // delete newNamespace from target but make it assignNewNamespaces
        attributes.assignNewNamespaces = { primitive: true };
        delete attributes.newNamespace;
        newNamespace = false;
      }
      assignNames = doenetAttributes.assignNames = [prescribedName];

      // delete nameBecomesAssignNames so that copies
      // or further applications of createComponentNames
      // do not repeat this process and make assignNames be the randomly generated name
      delete doenetAttributes.nameBecomesAssignNames;

      // create unique name for copy
      let longNameId = parentName + "|createUniqueName|";
      doenetAttributes.createUniqueName = true;
      delete doenetAttributes.prescribedName;

      if (serializedComponent.downstreamDependencies) {
        longNameId += JSON.stringify(
          serializedComponent.downstreamDependencies,
        );
      } else {
        longNameId += componentInd + "|" + indOffset + "|" + createNameContext;
      }

      prescribedName = createUniqueName("copy", longNameId);
    }

    componentName += prescribedName;

    serializedComponent.componentName = componentName;
    if (prescribedName) {
      if (prescribedName in currentNamespace.namesUsed) {
        throw Error(
          `Duplicate component name ${componentName}.  Found in component of type ${componentType}${indexRangeString(
            serializedComponent,
          )}`,
        );
      }
      currentNamespace.namesUsed[prescribedName] = true;
    }

    // if newNamespace is false,
    // then register assignNames as belonging to current namespace
    if (!newNamespace) {
      if (assignNames) {
        for (let name of flattenDeep(assignNames)) {
          if (name in currentNamespace.namesUsed) {
            throw Error(
              `Duplicate component name ${name} (from assignNames of ${componentName}).  Found in component of type ${componentType}${indexRangeString(
                serializedComponent,
              )}`,
            );
          }
          currentNamespace.namesUsed[name] = true;
        }
      }
    }

    if (
      serializedComponent.doenetAttributes.createUniqueAssignNames &&
      serializedComponent.originalName
    ) {
      let originalAssignNames =
        serializedComponent.doenetAttributes.assignNames;
      if (!originalAssignNames) {
        originalAssignNames =
          serializedComponent.doenetAttributes.originalAssignNames;
      }

      let longNameIdBase = componentName + "|createUniqueName|assignNames|";

      let namespace = "";
      let oldNamespace;
      if (!newNamespace) {
        for (let l = 0; l <= level; l++) {
          namespace += namespaceStack[l].namespace + "/";
        }
        let lastInd = serializedComponent.originalName.lastIndexOf("/");
        oldNamespace = serializedComponent.originalName.slice(0, lastInd + 1);
      } else {
        namespace = componentName + "/";
        oldNamespace = serializedComponent.originalName + "/";
      }

      let newAssignNames = createNewAssignNamesAndrenameMatchingTargetNames({
        originalAssignNames,
        longNameIdBase,
        namespace,
        oldNamespace,
        attributesByTargetComponentName,
      });

      assignNames = serializedComponent.doenetAttributes.assignNames =
        newAssignNames;
    }

    renameMatchingTargetNames(
      serializedComponent,
      attributesByTargetComponentName,
    );

    if (target) {
      if (!componentClass.acceptTarget) {
        throw Error(
          `Component type ${componentType} does not accept a target attribute.   Found in component ${componentName}${indexRangeString(
            serializedComponent,
          )}`,
        );
      }

      if (target.includes("|")) {
        throw Error(
          `target cannot include |.  Found in component of type ${componentType}${indexRangeString(
            serializedComponent,
          )}`,
        );
      }

      // convert target to full name
      doenetAttributes.target = target;

      doenetAttributes.targetComponentName = convertComponentTarget({
        relativeName: target,
        oldAbsoluteName: doenetAttributes.targetComponentName,
        namespaceStack,
        acceptDoubleUnderscore:
          doenetAttributes.createdFromSugar ||
          doenetAttributes.allowDoubleUnderscoreTarget,
      });
    }

    for (let attrName in attributes) {
      let attr = attributes[attrName];
      if (attr.targetComponentNames) {
        for (let nameObj of attr.targetComponentNames) {
          nameObj.absoluteName = convertComponentTarget({
            relativeName: nameObj.relativeName,
            oldAbsoluteName: nameObj.absoluteName,
            namespaceStack,
            acceptDoubleUnderscore:
              doenetAttributes.createdFromSugar ||
              doenetAttributes.allowDoubleUnderscoreTarget,
          });
        }
      }
    }

    if (serializedComponent.children) {
      // recurse on child, creating new namespace if specified

      if (!(newNamespace || attributes.assignNewNamespaces?.primitive)) {
        let children = serializedComponent.children;

        if (
          doenetAttributes.nameFirstChildIndependently &&
          children.length > 0
        ) {
          // when creating names for first child, ignore all previous names and treat it as a separate unit

          children = children.slice(1);

          let originalNamesUsed = currentNamespace.namesUsed;
          let originalComponentCounts = currentNamespace.componentCounts;
          currentNamespace.namesUsed = {};
          currentNamespace.componentCounts = {};

          createComponentNames({
            serializedComponents: [serializedComponent.children[0]],
            namespaceStack,
            componentInfoObjects,
            parentDoenetAttributes: doenetAttributes,
            parentName: componentName,
            useOriginalNames,
            attributesByTargetComponentName,
          });

          currentNamespace.namesUsed = originalNamesUsed;
          currentNamespace.componentCounts = originalComponentCounts;
        }

        createComponentNames({
          serializedComponents: children,
          namespaceStack,
          componentInfoObjects,
          parentDoenetAttributes: doenetAttributes,
          parentName: componentName,
          useOriginalNames,
          attributesByTargetComponentName,
        });
      } else {
        // if newNamespace, then need to make sure that assigned names
        // don't conflict with new names added,
        // so include in namesused
        let namesUsed = {};
        // if (assignNames && !componentClass.assignNamesToChildren) {
        if (assignNames) {
          flattenDeep(assignNames).forEach((x) => (namesUsed[x] = true));
        }

        let children = serializedComponent.children;

        if (
          doenetAttributes.nameFirstChildIndependently &&
          serializedComponent.children.length > 0
        ) {
          // when creating names for first child, ignore all previous names and treat it as a separate unit

          children = children.slice(1);

          let separateNewNamespaceInfo = {
            namespace: prescribedName,
            componentCounts: {},
            namesUsed: {},
          };
          namespaceStack.push(separateNewNamespaceInfo);

          createComponentNames({
            serializedComponents: [serializedComponent.children[0]],
            namespaceStack,
            componentInfoObjects,
            parentDoenetAttributes: doenetAttributes,
            parentName: componentName,
            useOriginalNames,
            attributesByTargetComponentName,
          });

          namespaceStack.pop();
        }

        let newNamespaceInfo = {
          namespace: prescribedName,
          componentCounts: {},
          namesUsed,
        };

        if (doenetAttributes.haveNewNamespaceOnlyFromShadow) {
          // if the parent component only has newNamespace from the fact that it is a shadow,
          // as opposed to explicitly getting it from assignNewNamespaces,
          // then, if a child is marked to ignore parent's newNamespace, it ignores it
          // Note: ignoreParentNewNamespace is only added when have fromCopyTarget

          let addingNewNamespace = true;
          let remainingChildren = [...children];

          while (remainingChildren.length > 0) {
            let nextChildren = [];

            for (let child of remainingChildren) {
              if (
                Boolean(child.doenetAttributes?.ignoreParentNewNamespace) ===
                addingNewNamespace
              ) {
                break;
              }
              nextChildren.push(child);
            }

            remainingChildren.splice(0, nextChildren.length);

            if (addingNewNamespace) {
              namespaceStack.push(newNamespaceInfo);
            } else if (initWithoutShadowingComposite) {
              // if this is the first time through and we aren't shadowing a composite
              // it is possible that ignoring the namespace will lead to name conflicts,
              // so give the child a unique name
              nextChildren.forEach(
                (child) => (child.doenetAttributes.createUniqueName = true),
              );
            }

            createComponentNames({
              serializedComponents: nextChildren,
              namespaceStack,
              componentInfoObjects,
              parentDoenetAttributes: doenetAttributes,
              parentName: componentName,
              useOriginalNames,
              attributesByTargetComponentName,
            });

            if (addingNewNamespace) {
              namespaceStack.pop();
            }

            addingNewNamespace = !addingNewNamespace;
          }
        } else {
          namespaceStack.push(newNamespaceInfo);
          createComponentNames({
            serializedComponents: children,
            namespaceStack,
            componentInfoObjects,
            parentDoenetAttributes: doenetAttributes,
            parentName: componentName,
            useOriginalNames,
            attributesByTargetComponentName,
          });
          namespaceStack.pop();
        }
      }
    }

    if (serializedComponent.attributes) {
      // recurse on attributes that are components

      for (let attrName in serializedComponent.attributes) {
        let attribute = serializedComponent.attributes[attrName];

        if (attribute.component) {
          let comp = attribute.component;

          if (!comp.doenetAttributes) {
            comp.doenetAttributes = {};
          }

          comp.doenetAttributes.isAttributeChild = true;
          if (attribute.ignoreFixed) {
            comp.doenetAttributes.ignoreParentFixed = true;
          }

          createComponentNames({
            serializedComponents: [comp],
            namespaceStack,
            componentInfoObjects,
            parentDoenetAttributes: doenetAttributes,
            parentName: componentName,
            useOriginalNames,
            attributesByTargetComponentName,
            createNameContext: attrName,
          });
        } else if (attribute.childrenForComponent) {
          // TODO: what to do about parentName/parentDoenetAttributes
          // since parent of these isn't created
          // Note: the main (only?) to recurse here is to rename targets
          createComponentNames({
            serializedComponents: attribute.childrenForComponent,
            namespaceStack,
            componentInfoObjects,
            parentDoenetAttributes: doenetAttributes,
            parentName: componentName,
            useOriginalNames,
            attributesByTargetComponentName,
            createNameContext: attrName,
          });
        }
      }
    }

    // TODO: is there any reason to run createComponentNames on attribute components?
  }

  return serializedComponents;
}

function createNewAssignNamesAndrenameMatchingTargetNames({
  originalAssignNames,
  longNameIdBase,
  namespace,
  oldNamespace,
  attributesByTargetComponentName,
}) {
  let assignNames = [];

  for (let [ind, originalName] of originalAssignNames.entries()) {
    if (Array.isArray(originalName)) {
      // recurse to next level
      let assignNamesSub = createNewAssignNamesAndrenameMatchingTargetNames({
        originalAssignNames: originalName,
        longNameIdBase: longNameIdBase + ind + "_",
        namespace,
        oldNamespace,
        attributesByTargetComponentName,
      });
      assignNames.push(assignNamesSub);
    } else {
      let longNameId = longNameIdBase + ind;
      let newName = createUniqueName("fromAssignNames", longNameId);
      assignNames.push(newName);

      let infoForRenaming = {
        componentName: namespace + newName,
        originalName: oldNamespace + originalName,
      };

      renameMatchingTargetNames(
        infoForRenaming,
        attributesByTargetComponentName,
        true,
      );
    }
  }

  return assignNames;
}

export function convertComponentTarget({
  relativeName,
  oldAbsoluteName,
  namespaceStack,
  acceptDoubleUnderscore,
}) {
  if (!oldAbsoluteName && /__/.test(relativeName) && !acceptDoubleUnderscore) {
    throw Error("Invalid reference target: " + relativeName);
  }

  let absoluteName;

  // console.log(`relativeName: ${relativeName}`)
  // console.log(JSON.parse(JSON.stringify(namespaceStack)))

  if (relativeName.substring(0, 1) === "/") {
    // if starts with /, then don't add anything to path
    absoluteName = relativeName;
  } else {
    // calculate full target from relativeName
    // putting it into the context of the current namespace

    let lastLevel = namespaceStack.length - 1;

    while (relativeName.substring(0, 3) === "../") {
      // take off one level for every ../
      relativeName = relativeName.substring(3);
      lastLevel--;
    }

    if (lastLevel < 0) {
      // the relativeName cannot possibly be valid
      // if there were more ../s than namespace levels
      lastLevel = 0;
    }

    absoluteName = "";
    for (let l = 0; l <= lastLevel; l++) {
      absoluteName += namespaceStack[l].namespace + "/";
    }
    absoluteName += relativeName;
  }

  return absoluteName;
}

export function serializedComponentsReplacer(key, value) {
  if (value !== value) {
    return { objectType: "special-numeric", stringValue: "NaN" };
  } else if (value === Infinity) {
    return { objectType: "special-numeric", stringValue: "Infinity" };
  } else if (value === -Infinity) {
    return { objectType: "special-numeric", stringValue: "-Infinity" };
  }
  return value;
}

let nanInfinityReviver = function (key, value) {
  if (value && value.objectType === "special-numeric") {
    if (value.stringValue === "NaN") {
      return NaN;
    } else if (value.stringValue === "Infinity") {
      return Infinity;
    } else if (value.stringValue === "-Infinity") {
      return -Infinity;
    }
  }

  return value;
};

export function serializedComponentsReviver(key, value) {
  return me.reviver(
    key,
    subsets.Subset.reviver(key, nanInfinityReviver(key, value)),
  );
}

export function processAssignNames({
  assignNames = [],
  assignNewNamespaces = false,
  serializedComponents,
  parentName,
  parentCreatesNewNamespace,
  componentInfoObjects,
  indOffset = 0,
  originalNamesAreConsistent = false,
  shadowingComposite = false,
}) {
  // console.log(`process assign names`)
  // console.log(deepClone(serializedComponents));
  // console.log(`originalNamesAreConsistent: ${originalNamesAreConsistent}`)

  let nComponents = serializedComponents.length;

  // normalize form so all names are originalNames,
  // independent of whether the components originated from a copy
  // or directly from a serialized state that was already given names
  moveComponentNamesToOriginalNames(serializedComponents);

  let attributesByTargetComponentName = {};

  let originalNamespace = null;

  if (originalNamesAreConsistent) {
    // need to use a component for original name, as parentName is the new name
    if (nComponents > 0) {
      // find a component with an original name, i.e., not a string
      let component = serializedComponents.filter(
        (x) => typeof x === "object",
      )[0];
      if (component && component.originalName) {
        let lastSlash = component.originalName.lastIndexOf("/");
        originalNamespace = component.originalName.substring(0, lastSlash);
      }
    }

    if (originalNamespace !== null) {
      for (let component of serializedComponents) {
        setTargetsOutsideNamespaceToAbsoluteAndRecordAllTargetComponentNames({
          namespace: originalNamespace,
          components: [component],
          attributesByTargetComponentName,
        });
      }
    }
  } else {
    for (let ind = 0; ind < nComponents; ind++) {
      let component = serializedComponents[ind];

      if (typeof component !== "object") {
        continue;
      }

      originalNamespace = null;
      // need to use a component for original name, as parentName is the new name
      if (nComponents > 0 && component.originalName) {
        let lastSlash = component.originalName.lastIndexOf("/");
        originalNamespace = component.originalName.substring(0, lastSlash);
      }

      if (originalNamespace !== null) {
        setTargetsOutsideNamespaceToAbsoluteAndRecordAllTargetComponentNames({
          namespace: originalNamespace,
          components: [component],
          attributesByTargetComponentName,
        });
      }
    }
  }

  let processedComponents = [];

  // don't name strings or primitive numbers
  let numPrimitives = 0;

  for (let ind = 0; ind < nComponents; ind++) {
    let indForNames = ind + indOffset;

    let component = serializedComponents[ind];

    if (typeof component !== "object") {
      numPrimitives++;
      processedComponents.push(component);
      continue;
    }

    let name = assignNames[indForNames - numPrimitives];

    if (!component.doenetAttributes) {
      component.doenetAttributes = {};
    }

    if (!originalNamesAreConsistent) {
      // attributesByTargetComponentName = {};

      originalNamespace = null;
      // need to use a component for original name, as parentName is the new name
      if (nComponents > 0 && component.originalName) {
        let lastSlash = component.originalName.lastIndexOf("/");
        originalNamespace = component.originalName.substring(0, lastSlash);
      }
    }

    if (name) {
      if (
        componentInfoObjects.allComponentClasses[component.componentType]
          .assignNamesSkipOver
      ) {
        name = [name];
      } else if (component.attributes?.assignNamesSkip) {
        let numberToSkip = component.attributes.assignNamesSkip.primitive;
        if (numberToSkip > 0) {
          for (let i = 0; i < numberToSkip; i++) {
            name = [name];
          }
        }
      }
    }

    if (assignNewNamespaces) {
      if (!component.attributes) {
        component.attributes = {};
      }
      component.attributes.newNamespace = { primitive: true };
    }

    if (Array.isArray(name)) {
      if (
        componentInfoObjects.allComponentClasses[component.componentType]
          .assignNamesToReplacements
      ) {
        // give component itself an unreachable name
        let longNameId = parentName + "|assignName|" + indForNames.toString();
        component.doenetAttributes.prescribedName = createUniqueName(
          component.componentType.toLowerCase(),
          longNameId,
        );

        let componentName = parentName;
        if (!parentCreatesNewNamespace) {
          let lastSlash = parentName.lastIndexOf("/");
          componentName = parentName.substring(0, lastSlash);
        }
        componentName += "/" + component.doenetAttributes.prescribedName;
        component.componentName = componentName;

        component.doenetAttributes.assignNames = name;

        processedComponents.push(component);
        continue;
      } else {
        // TODO: what to do when try to assign names recursively to non-composite?
        console.warn(
          `Cannot assign names recursively to ${component.componentType}`,
        );
        name = null;
      }
    }

    if (!name) {
      if (
        originalNamesAreConsistent &&
        component.originalName &&
        !component.doenetAttributes?.createUniqueName
      ) {
        name = component.originalName.slice(originalNamespace.length + 1);
      } else {
        let longNameId = parentName + "|assignName|" + indForNames.toString();
        name = createUniqueName(
          component.componentType.toLowerCase(),
          longNameId,
        );
      }
    }

    component.doenetAttributes.prescribedName = name;
    // delete component.originalName;

    // even if original names are consistent, we still use component's original assignNames
    // (we wouldn't use assignNames of the component's children as they should have unique names)
    if (
      originalNamesAreConsistent &&
      !component.doenetAttributes.assignNames &&
      component.originalDoenetAttributes &&
      component.originalDoenetAttributes.assignNames
    ) {
      component.doenetAttributes.assignNames =
        component.originalDoenetAttributes.assignNames;
    }

    createComponentNamesFromParentName({
      parentName,
      ind: indForNames,
      component,
      parentCreatesNewNamespace,
      componentInfoObjects,
      attributesByTargetComponentName,
      originalNamesAreConsistent,
      shadowingComposite,
    });

    processedComponents.push(component);
  }

  return {
    serializedComponents: processedComponents,
  };
}

function createComponentNamesFromParentName({
  parentName,
  component,
  ind,
  parentCreatesNewNamespace,
  componentInfoObjects,
  attributesByTargetComponentName,
  originalNamesAreConsistent,
  shadowingComposite,
}) {
  let namespacePieces = parentName.split("/");

  if (!parentCreatesNewNamespace) {
    namespacePieces.pop();
  }

  let namespaceStack = namespacePieces.map((x) => ({
    namespace: x,
    componentCounts: {},
    namesUsed: {},
  }));

  if (!(parentName[0] === "/")) {
    // if componentName doesn't begin with a /
    // still add a namespace for the root namespace at the beginning
    namespaceStack.splice(0, 0, {
      componentCounts: {},
      namesUsed: {},
      namespace: "",
    });
  }

  if (!component.doenetAttributes) {
    component.doenetAttributes = {};
  }
  if (!component.attributes) {
    component.attributes = {};
  }

  // let originalNamespaceForComponentChildren = parentName;
  // if (!parentCreatesNewNamespace) {
  //   let lastSlash = parentName.lastIndexOf("/");
  //   namespaceForComponent = parentName.substring(0, lastSlash);
  // }

  let useOriginalNames;
  if (
    component.attributes.newNamespace?.primitive ||
    originalNamesAreConsistent
  ) {
    useOriginalNames = true;
  } else {
    useOriginalNames = false;

    if (component.children) {
      markToCreateAllUniqueNames(component.children);
    }
  }

  // always mark component attributes to create unique names
  for (let attrName in component.attributes) {
    let attribute = component.attributes[attrName];
    if (attribute.component) {
      markToCreateAllUniqueNames([attribute.component]);
    } else if (attribute.childrenForComponent) {
      markToCreateAllUniqueNames(attribute.childrenForComponent);
    }
  }

  // console.log(`before create componentName`)
  // console.log(deepClone(component))
  // console.log(useOriginalNames);
  // console.log(component.attributes.newNamespace);

  createComponentNames({
    serializedComponents: [component],
    namespaceStack,
    componentInfoObjects,
    parentName,
    useOriginalNames,
    attributesByTargetComponentName,
    indOffset: ind,
    initWithoutShadowingComposite: !shadowingComposite,
  });

  // console.log(`result of create componentName`)
  // console.log(deepClone(component))
}

function setTargetsOutsideNamespaceToAbsoluteAndRecordAllTargetComponentNames({
  namespace,
  components,
  attributesByTargetComponentName,
}) {
  let namespaceLength = namespace.length;
  for (let component of components) {
    if (typeof component !== "object") {
      continue;
    }

    if (component.doenetAttributes && component.doenetAttributes.target) {
      let targetComponentName = component.doenetAttributes.targetComponentName;
      if (targetComponentName !== undefined) {
        if (targetComponentName.substring(0, namespaceLength) !== namespace) {
          component.doenetAttributes.target = targetComponentName;
        }
        if (!attributesByTargetComponentName[targetComponentName]) {
          attributesByTargetComponentName[targetComponentName] = [];
        }
        attributesByTargetComponentName[targetComponentName].push(
          component.doenetAttributes,
        );
      }
    }

    for (let attrName in component.attributes) {
      let attr = component.attributes[attrName];
      if (attr.targetComponentNames) {
        for (let nameObj of attr.targetComponentNames) {
          let absoluteName = nameObj.absoluteName;
          if (absoluteName !== undefined) {
            if (absoluteName.substring(0, namespaceLength) !== namespace) {
              nameObj.relativeName = absoluteName;
            }
            if (!attributesByTargetComponentName[absoluteName]) {
              attributesByTargetComponentName[absoluteName] = [];
            }
            attributesByTargetComponentName[absoluteName].push(nameObj);
          }
        }
      }
    }

    if (component.children) {
      setTargetsOutsideNamespaceToAbsoluteAndRecordAllTargetComponentNames({
        namespace,
        components: component.children,
        attributesByTargetComponentName,
      });
    }
    if (component.attributes) {
      for (let attrName in component.attributes) {
        let attribute = component.attributes[attrName];
        if (attribute.component) {
          setTargetsOutsideNamespaceToAbsoluteAndRecordAllTargetComponentNames({
            namespace,
            components: [attribute.component],
            attributesByTargetComponentName,
          });
        } else if (attribute.childrenForComponent) {
          setTargetsOutsideNamespaceToAbsoluteAndRecordAllTargetComponentNames({
            namespace,
            components: attribute.childrenForComponent,
            attributesByTargetComponentName,
          });
        }
      }
    }
  }
}

function renameMatchingTargetNames(
  component,
  attributesByTargetComponentName,
  renameMatchingNamespaces = false,
) {
  if (
    component.originalName &&
    attributesByTargetComponentName &&
    component.componentName !== component.originalName
  ) {
    // we have a component who has been named and there are other components
    // whose targetComponentName refers to this component
    // Modify the target and targetComponentName of the other components to refer to the new name
    // (Must modify targetComponentName as we don't know if this component has been processed yet)
    if (attributesByTargetComponentName[component.originalName]) {
      for (let attrObj of attributesByTargetComponentName[
        component.originalName
      ]) {
        if (attrObj.relativeName) {
          attrObj.relativeName = component.componentName;
          attrObj.absoluteName = component.componentName;
        } else {
          // must be doenetAttributes
          attrObj.target = component.componentName;
          attrObj.targetComponentName = component.componentName;
        }
      }
    }
    if (renameMatchingNamespaces) {
      let originalNamespace = component.originalName + "/";
      let nSpaceLen = originalNamespace.length;
      for (let originalTargetComponentName in attributesByTargetComponentName) {
        if (
          originalTargetComponentName.substring(0, nSpaceLen) ===
          originalNamespace
        ) {
          let originalEnding = originalTargetComponentName.substring(nSpaceLen);
          for (let attrObj of attributesByTargetComponentName[
            originalTargetComponentName
          ]) {
            if (attrObj.relativeName) {
              attrObj.relativeName =
                component.componentName + "/" + originalEnding;
              attrObj.absoluteName =
                component.componentName + "/" + originalEnding;
            } else {
              // must be doenetAttributes
              attrObj.target = component.componentName + "/" + originalEnding;
              attrObj.targetComponentName =
                component.componentName + "/" + originalEnding;
            }
          }
        }
      }
    }
  }
}

function moveComponentNamesToOriginalNames(components) {
  for (let component of components) {
    if (component.componentName) {
      component.originalName = component.componentName;
      delete component.componentName;
    }
    if (component.children) {
      moveComponentNamesToOriginalNames(component.children);
    }
    if (component.attributes) {
      for (let attrName in component.attributes) {
        let attribute = component.attributes[attrName];
        if (attribute.component) {
          moveComponentNamesToOriginalNames([attribute.component]);
        } else if (attribute.childrenForComponent) {
          moveComponentNamesToOriginalNames(attribute.childrenForComponent);
        }
      }
    }
  }
}

export function markToCreateAllUniqueNames(components) {
  for (let component of components) {
    if (typeof component !== "object") {
      continue;
    }

    if (!component.doenetAttributes) {
      component.doenetAttributes = {};
    }
    component.doenetAttributes.createUniqueName = true;
    delete component.doenetAttributes.prescribedName;

    if (!component.attributes?.newNamespace?.primitive) {
      if (component.doenetAttributes.assignNames) {
        component.doenetAttributes.createUniqueAssignNames = true;
        component.doenetAttributes.originalAssignNames =
          component.doenetAttributes.assignNames;
        delete component.doenetAttributes.assignNames;
      } else if (
        component.originalDoenetAttributes &&
        component.originalDoenetAttributes.assignNames
      ) {
        component.doenetAttributes.createUniqueAssignNames = true;
        component.doenetAttributes.originalAssignNames =
          component.originalDoenetAttributes.assignNames;
      }
      if (component.children) {
        markToCreateAllUniqueNames(component.children);
      }
    }

    if (component.attributes) {
      for (let attrName in component.attributes) {
        let attribute = component.attributes[attrName];
        if (attribute.component) {
          markToCreateAllUniqueNames([attribute.component]);
        } else if (attribute.childrenForComponent) {
          markToCreateAllUniqueNames(attribute.childrenForComponent);
        }
      }
    }
  }
}

export function setTNamesToAbsolute(components) {
  for (let component of components) {
    if (component.doenetAttributes && component.doenetAttributes.target) {
      let targetComponentName = component.doenetAttributes.targetComponentName;
      if (targetComponentName !== undefined) {
        component.doenetAttributes.target = targetComponentName;
      }
    }

    if (component.children) {
      setTNamesToAbsolute(component.children);
    }
    if (component.attributes) {
      for (let attrName in component.attributes) {
        let attribute = component.attributes[attrName];
        if (attribute.component) {
          setTNamesToAbsolute([attribute.component]);
        } else if (attribute.childrenForComponent) {
          setTNamesToAbsolute(attribute.childrenForComponent);
        }
      }
    }
  }
}

export function restrictTNamesToNamespace({
  components,
  namespace,
  parentNamespace,
  parentIsCopy = false,
  invalidateReferencesToBaseNamespace = false,
}) {
  if (parentNamespace === undefined) {
    parentNamespace = namespace;
  }

  let nSpace = namespace.length;

  for (let component of components) {
    if (component.doenetAttributes && component.doenetAttributes.target) {
      let target = component.doenetAttributes.target;

      if (target[0] === "/") {
        if (target.substring(0, nSpace) !== namespace) {
          // if left part of target matches the left part of the namespace, delete matched part from larget
          // else if left part of target matches the right part of the namespace, delete matched part

          let namespaceParts = namespace.split("/").slice(1);
          let targetParts = target.split("/").slice(1);
          let foundAMatch = false;
          let targetComponentName = namespace + target.slice(1);

          while (
            namespaceParts.length > 0 &&
            namespaceParts[0] === targetParts[0]
          ) {
            namespaceParts = namespaceParts.slice(1);
            targetParts = targetParts.slice(1);
            foundAMatch = true;
          }

          if (foundAMatch) {
            targetComponentName = namespace + targetParts.join("/");
          } else {
            let namespaceParts = namespace.split("/").slice(1);
            for (let ind = 1; ind < namespaceParts.length; ind++) {
              let namespacePiece = "/" + namespaceParts.slice(ind).join("/");
              if (
                target.substring(0, namespacePiece.length) === namespacePiece
              ) {
                targetComponentName =
                  "/" + namespaceParts.slice(0, ind).join("/") + target;
                break;
              }
            }
          }

          component.doenetAttributes.target = targetComponentName;
          component.doenetAttributes.targetComponentName = targetComponentName;
        } else if (invalidateReferencesToBaseNamespace) {
          let lastSlash = target.lastIndexOf("/");
          if (target.slice(0, lastSlash + 1) === namespace) {
            component.doenetAttributes.target = "";
            component.doenetAttributes.targetComponentName = "";
          }
        }
      } else if (target.substring(0, 3) === "../") {
        let tNamePart = target;
        let namespacePart = parentNamespace;
        while (tNamePart.substring(0, 3) === "../") {
          tNamePart = tNamePart.substring(3);
          let lastSlash = namespacePart
            .substring(0, namespacePart.length - 1)
            .lastIndexOf("/");
          namespacePart = namespacePart.substring(0, lastSlash + 1);
          if (namespacePart.substring(0, nSpace) !== namespace) {
            while (tNamePart.substring(0, 3) === "../") {
              tNamePart = tNamePart.substring(3);
            }

            let targetComponentName = namespace + tNamePart;
            component.doenetAttributes.target = targetComponentName;
            component.doenetAttributes.targetComponentName =
              targetComponentName;
            break;
          }
        }
        if (invalidateReferencesToBaseNamespace) {
          let targetComponentName =
            component.doenetAttributes.targetComponentName;
          let lastSlash = targetComponentName.lastIndexOf("/");
          if (targetComponentName.slice(0, lastSlash + 1) === namespace) {
            component.doenetAttributes.target = "";
            component.doenetAttributes.targetComponentName = "";
          }
        }
      }
    }

    if (component.children) {
      let adjustedNamespace = namespace;
      if (parentIsCopy && component.componentType === "externalContent") {
        // if have a external content inside a copy,
        // then restrict children to the namespace of the externalContent
        adjustedNamespace = component.componentName + "/";
      }
      let namespaceForChildren = parentNamespace;
      if (
        component.attributes &&
        component.attributes.newNamespace?.primitive
      ) {
        namespaceForChildren = component.componentName;
      }
      restrictTNamesToNamespace({
        components: component.children,
        namespace: adjustedNamespace,
        parentNamespace: namespaceForChildren,
        parentIsCopy: component.componentType === "copy",
        invalidateReferencesToBaseNamespace,
      });
    }
    if (component.attributes) {
      for (let attrName in component.attributes) {
        let attribute = component.attributes[attrName];
        if (attribute.component) {
          restrictTNamesToNamespace({
            components: [attribute.component],
            namespace,
            parentNamespace,
            invalidateReferencesToBaseNamespace,
          });
        } else if (attribute.childrenForComponent) {
          restrictTNamesToNamespace({
            components: attribute.childrenForComponent,
            namespace,
            parentNamespace,
            invalidateReferencesToBaseNamespace,
          });
        }
      }
    }
  }
}

function indexRangeString(serializedComponent) {
  let message = "";
  if (serializedComponent.range) {
    let indBegin, indEnd;
    if (serializedComponent.range.selfCloseBegin !== undefined) {
      indBegin = serializedComponent.range.selfCloseBegin;
      indEnd = serializedComponent.range.selfCloseEnd;
    } else if (serializedComponent.range.openBegin !== undefined) {
      indBegin = serializedComponent.range.openBegin;
      indEnd = serializedComponent.range.closeEnd;
    }
    if (indBegin !== undefined) {
      message += ` at indices ${indBegin}-${indEnd}`;
    }
  }
  return message;
}

export function extractComponentNamesAndIndices(
  serializedComponents,
  nameSubstitutions = {},
) {
  let componentArray = [];

  for (let serializedComponent of serializedComponents) {
    if (typeof serializedComponent === "object") {
      let componentName = serializedComponent.componentName;
      for (let originalName in nameSubstitutions) {
        componentName = componentName.replace(
          originalName,
          nameSubstitutions[originalName],
        );
      }
      if (serializedComponent.doenetAttributes?.fromCopyTarget) {
        let lastSlash = componentName.lastIndexOf("/");
        let originalName = componentName.slice(lastSlash + 1);
        let newName = serializedComponent.doenetAttributes.assignNames[0];
        componentName = componentName.replace(originalName, newName);
        nameSubstitutions[originalName] = newName;
      }
      let componentObj = {
        componentName,
      };
      if (serializedComponent.range) {
        if (serializedComponent.range.selfCloseBegin !== undefined) {
          componentObj.indBegin = serializedComponent.range.selfCloseBegin;
          componentObj.indEnd = serializedComponent.range.selfCloseEnd;
        } else if (serializedComponent.range.openBegin !== undefined) {
          componentObj.indBegin = serializedComponent.range.openBegin;
          componentObj.indEnd = serializedComponent.range.closeEnd;
        }
      }

      componentArray.push(componentObj);

      if (serializedComponent.children) {
        componentArray.push(
          ...extractComponentNamesAndIndices(serializedComponent.children, {
            ...nameSubstitutions,
          }),
        );
      }
    }
  }

  return componentArray;
}

export function extractRangeIndexPieces({
  componentArray,
  lastInd = 0,
  stopInd = Infinity,
  enclosingComponentName,
}) {
  let rangePieces = [];

  let componentInd = 0;
  let foundComponentAfterStopInd = false;
  while (componentInd < componentArray.length) {
    let componentObj = componentArray[componentInd];

    if (componentObj.indBegin === undefined) {
      componentInd++;
      continue;
    }

    if (componentObj.indBegin > stopInd) {
      if (enclosingComponentName && lastInd <= stopInd) {
        rangePieces.push({
          begin: lastInd,
          end: stopInd,
          componentName: enclosingComponentName,
        });
      }
      foundComponentAfterStopInd = true;
      break;
    }

    if (enclosingComponentName && componentObj.indBegin > lastInd) {
      rangePieces.push({
        begin: lastInd,
        end: componentObj.indBegin - 1,
        componentName: enclosingComponentName,
      });
    }

    let extractResult = extractRangeIndexPieces({
      componentArray: componentArray.slice(componentInd + 1),
      lastInd: componentObj.indBegin,
      stopInd: componentObj.indEnd,
      enclosingComponentName: componentObj.componentName,
    });

    componentInd += extractResult.componentsConsumed + 1;
    rangePieces.push(...extractResult.rangePieces);

    lastInd = componentObj.indEnd + 1;
  }

  if (
    !foundComponentAfterStopInd &&
    Number.isFinite(stopInd) &&
    stopInd >= lastInd
  ) {
    rangePieces.push({
      begin: lastInd,
      end: stopInd,
      componentName: enclosingComponentName,
    });
  }

  return { componentsConsumed: componentInd, rangePieces };
}

export function countComponentTypes(serializedComponents) {
  // Count component types from the components in the array (not recursing to children).
  // Used for counting the sections in a document in order to increment section counts
  // subsequent pages.

  let componentTypeCounts = {};

  for (let component of serializedComponents) {
    if (typeof component === "object") {
      let cType = component.componentType;
      let nComponents = 1;
      if (component.attributes?.createComponentOfType?.primitive) {
        cType = component.attributes.createComponentOfType.primitive;
        nComponents = component.attributes.nComponents?.primitive;
        if (!(Number.isInteger(nComponents) && nComponents > 0)) {
          nComponents = 1;
        }
      }
      if (cType in componentTypeCounts) {
        componentTypeCounts[cType] += nComponents;
      } else {
        componentTypeCounts[cType] = nComponents;
      }
    }
  }

  return componentTypeCounts;
}<|MERGE_RESOLUTION|>--- conflicted
+++ resolved
@@ -1878,18 +1878,11 @@
           componentType: "mathList",
           doenetAttributes: { createdFromMacro: true },
           children: inputArray,
-<<<<<<< HEAD
           skipSugar: true,
-        }
-      }
-    }
-  }
-=======
         },
       },
     },
   };
->>>>>>> c9a7aa27
 
   let replacements = [evaluateComponent];
 
