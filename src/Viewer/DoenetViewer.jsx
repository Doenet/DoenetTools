import React, { Component } from 'react';
import Core from './core';
import axios from 'axios';
import sha256 from 'crypto-js/sha256';
import CryptoJS from 'crypto-js';
import { nanoid } from 'nanoid';
import { useToast, toastType } from '@Toast';
import { serializedComponentsReplacer, serializedComponentsReviver } from '../Core/utils/serializedStateProcessing';
import { FontAwesomeIcon } from '@fortawesome/react-fontawesome';
import { faExclamationCircle } from '@fortawesome/free-solid-svg-icons';
import { rendererState } from '../Viewer/renderers/useDoenetRenderer';
import { atomFamily, useRecoilCallback } from 'recoil';

const rendererUpdatesToIgnore = atomFamily({
  key: 'rendererUpdatesToIgnore',
  default: {},
})

class DoenetViewerChild extends Component {

  constructor(props) {
    // console.log("===DoenetViewerChild constructor")

    super(props);
    this.updateRenderers = this.updateRenderers.bind(this);
    this.coreReady = this.coreReady.bind(this);
    this.createCore = this.createCore.bind(this);
    this.loadState = this.loadState.bind(this);
    // this.submitResponse = this.submitResponse.bind(this);
    this.recordSolutionView = this.recordSolutionView.bind(this);
    this.recordEvent = this.recordEvent.bind(this);
    this.callAction = this.callAction.bind(this);

    this.rendererStateValues = {};

    this.cumulativeStateVariableChanges = {};

    this.needNewCoreFlag = false;
    this.weightsStored = false;

    //Track if viewer should update with:
    //this.state.doenetML, this.state.attemptNumber, and this.state.contentId
    this.state = {
      doenetML: null,
      attemptNumber: null,
      contentId: null,
      errMsg: null
    }

    // TODO: remove not!
    if (!this.props.useUnbundledCore) {
      this.coreWorker = new Worker('core/Core.js', { type: 'module' })
    } else {
      this.coreWorker = new Worker('viewer/core.js', { type: 'module' })
    }

    let viewer = this;

    this.coreCreated = false;

    this.coreWorker.onmessage = function (e) {
      if (e.data.messageType === "coreCreated") {
        viewer.coreCreated = true;
        if (viewer.coreInfo && JSON.stringify(viewer.coreInfo) === JSON.stringify(e.data.args)) {
          console.log('do we skip sending core ready since already have coreInfo?')

          // let string1 = JSON.stringify(viewer.coreInfo);
          // let string2 = JSON.stringify(e.data.args);
          // console.log('Is coreInfo unchanged?', string1 === string2)

          // for(let i=0; i < string1.length; i++) {
          //   let c1 = string1[i];
          //   let c2 = string2[i];
          //   if(c1 !== c2) {
          //     console.log(`different at ${i}: ${c1} vs ${c2}}`)
          //   }
          // }

          // console.log(JSON.stringify(viewer.coreInfo))
          // console.log(JSON.stringify(e.data.args))
        } else {
          console.log('creating new core')
          viewer.coreReady(e.data.args)
        }
      } else if (e.data.messageType === "updateRenderers") {
        if (e.data.init && viewer.coreInfo) {
          console.log('do we skip initial render state values since already have coreInfo?')
        } else {
          viewer.updateRenderers(e.data.args)
        }
      } else if (e.data.messageType === "saveState") {
        viewer.saveState(e.data.args)
      } else if (e.data.messageType === "recordSolutionView") {
        viewer.recordSolutionView(e.data.args);
      } else if (e.data.messageType === "returnAllStateVariables") {
        console.log(e.data.args)
        viewer.resolveAllStateVariables(e.data.args);
      }
    }

    window.returnAllStateVariables = function () {
      this.coreWorker.postMessage({
        messageType: "returnAllStateVariables"
      })

      return new Promise((resolve, reject) => {
        viewer.resolveAllStateVariables = resolve;
      })

    }.bind(this)


    window.callAction = function ({ actionName, componentName, args }) {
      this.callAction({
        action: { actionName, componentName },
        args
      })
    }.bind(this);

  }

  callAction({ action, args, baseVariableValue, name, rendererType }) {

    if (this.coreCreated || !this.rendererClasses?.[rendererType]?.ignoreActionsWithoutCore) {
      if (baseVariableValue !== undefined && name) {
        let actionId = nanoid();
        this.props.updateRendererUpdatesToIgnore({
          componentName: name,
          baseVariableValue,
          actionId
        })
        args = { ...args };
        args.actionId = actionId;
      }

      this.coreWorker.postMessage({
        messageType: "requestAction",
        args: {
          actionName: action.actionName,
          componentName: action.componentName,
          args,
        }
      })
    }
  }

  createCore({ stateVariables, variant }) {

    if (!stateVariables) {
      // console.error(`error loading state variables`);
      this.cumulativeStateVariableChanges = {};
      variant = null;
    } else {
      this.cumulativeStateVariableChanges = JSON.parse(stateVariables, serializedComponentsReviver)
    }

    // if loaded variant from database,
    // then use that variant rather than requestedVariant from props
    if (variant !== null) {
      this.requestedVariant = JSON.parse(variant, serializedComponentsReviver);
      this.requestedVariantFromDatabase = true;
    }

    // TODO: who is responsible for verifying that a contentId matches hash?
    // Core or viewer?
    // Argument for doing it in core: core will have to do it anyway for
    // <copy uri="doenetML:abc" />
    // Best option: viewer and the function passed in to retrieve content 
    // should verify hash

    this.coreId = nanoid();
    // console.log(">>>CREATE core this.coreId!!!",this.coreId)  
    try {


      this.coreWorker.postMessage({
        messageType: "createCore",
        args: {
          coreId: this.coreId,
          doenetML: this.doenetML,
          flags: this.props.flags,
          requestedVariant: this.requestedVariant,
          stateVariableChanges: this.cumulativeStateVariableChanges,
        }
      })

      // if (this.props.core) {
      //   new this.props.core({
      //     coreId: this.coreId,
      //     coreReadyCallback: this.coreReady,
      //     coreUpdatedCallback: this.update,
      //     doenetML: this.doenetML,
      //     externalFunctions: {
      //       localStateChanged: this.localStateChanged,
      //       updateRendererSVsWithRecoil: this.props.updateRendererSVsWithRecoil,
      //       // submitResponse: this.submitResponse,
      //       recordSolutionView: this.recordSolutionView,
      //       recordEvent: this.recordEvent,
      //       contentIdsToDoenetMLs: this.contentIdsToDoenetMLs.bind(this)
      //     },
      //     flags: this.props.flags,
      //     requestedVariant: this.requestedVariant,
      //     stateVariableChanges: this.cumulativeStateVariableChanges,
      //   });
      // } else {
      //   new Core({
      //     coreId: this.coreId,
      //     coreReadyCallback: this.coreReady,
      //     coreUpdatedCallback: this.update,
      //     doenetML: this.doenetML,
      //     externalFunctions: {
      //       localStateChanged: this.localStateChanged,
      //       updateRendererSVsWithRecoil: this.props.updateRendererSVsWithRecoil,
      //       // submitResponse: this.submitResponse,
      //       recordSolutionView: this.recordSolutionView,
      //       recordEvent: this.recordEvent,
      //       contentIdsToDoenetMLs: this.contentIdsToDoenetMLs.bind(this)
      //     },
      //     flags: this.props.flags,
      //     requestedVariant: this.requestedVariant,
      //     stateVariableChanges: this.cumulativeStateVariableChanges,
      //   });
      // }
    } catch (e) {
      throw (e);
      if (this.props.setIsInErrorState) {
        this.props.setIsInErrorState(true)
      }
      this.setState({ errMsg: e.message });
    }



    // this.databaseItemsToReload = props.databaseItemsToReload;

  }

<<<<<<< HEAD



  coreReady(coreInfo) {
    this.coreInfo = coreInfo;

    // this.generatedVariantInfo = coreInfo.generatedVariantInfo;
    // this.itemVariantInfo = coreInfo.itemVariantInfo;

    // this.allPossibleVariants = coreInfo.allPossibleVariants;
=======
  async coreReady(core) {
    this.core = core;

    this.generatedVariant = await core.document.stateValues.generatedVariantInfo;
    this.itemVariantInfo = await core.document.stateValues.itemVariantInfo;
console.log("this.itemVariantInfo",this.itemVariantInfo)
    this.allPossibleVariants = [...core.document.sharedParameters.allPossibleVariants];
>>>>>>> 4e71b005

    if (this.props.generatedVariantCallback) {
      this.props.generatedVariantCallback(this.coreInfo.generatedVariantInfo, this.coreInfo.allPossibleVariants);
    }

    // if (this.cumulativeStateVariableChanges) {
    //   // continue to try setting the state variables to cummulativeStateVariableChanges
    //   // while there are a positive number of failures
    //   // and the number of failures is increasing
    //   let nFailures = Infinity;
    //   while (nFailures > 0) {
    //     let result = core.executeUpdateStateVariables({
    //       newStateVariableValues: this.cumulativeStateVariableChanges
    //     })
    //     console.log(`nFailures: ${result.nFailures}`)
    //     if (!(result.nFailures && result.nFailures < nFailures)) {
    //       break;
    //     }
    //     nFailures = result.nFailures;
    //   }
    // } else {
    //   // if database doesn't contain contentId, cumulativeStateVariableChanges is null
    //   // so change to empty object
    //   this.cumulativeStateVariableChanges = {};
    // }


    // TODO: look up the items and their weights
    // save info to user_assignment_attempt and user_assignment_attempt_item
    // if it is the first time (adds records to database if they don't exist?)
    // this.core.scoredItemWeights = [ weight1, weight2, weight3 ]


    //TODO: Handle if number of items changed. Handle if weights changed




    let renderPromises = [];
    let rendererClassNames = [];
    // console.log('rendererTypesInDocument');
    // console.log(">>>core.rendererTypesInDocument",core.rendererTypesInDocument);  
    for (let rendererClassName of coreInfo.rendererTypesInDocument) {
      rendererClassNames.push(rendererClassName);
      renderPromises.push(import(`./renderers/${rendererClassName}.js`));
    }

    let documentComponentInstructions = coreInfo.documentToRender;


    renderersloadComponent(renderPromises, rendererClassNames).then((rendererClasses) => {
      this.rendererClasses = rendererClasses;
      let documentRendererClass = this.rendererClasses[documentComponentInstructions.rendererType]

      this.documentRenderer = React.createElement(documentRendererClass,
        {
          key: documentComponentInstructions.componentName,
          componentInstructions: documentComponentInstructions,
          rendererClasses: this.rendererClasses,
          flags: this.props.flags,
          callAction: this.callAction,
        }
      )

      // this.forceUpdate();
      this.needNewCoreFlag = false;

      this.setState({
        doenetML: this.doenetML,
        attemptNumber: this.attemptNumber,
        contentId: this.contentId
      })
    });

    //Initialize user_assignment tables
    // console.log(">>>>this.contentId",this.contentId)
    // console.log(">>>>this.attemptNumber",this.attemptNumber)
    // console.log(">>>>this.requestedVariant",this.requestedVariant)
    // console.log(">>>>this.coreInfo.generatedVariantInfo",this.coreInfo.generatedVariantInfo)
    // console.log(">>>>this.allowSavePageState",this.allowSavePageState)
    // console.log(">>>>this.savedUserAssignmentAttemptNumber",this.savedUserAssignmentAttemptNumber)
    if (this.allowSavePageState &&
      Number.isInteger(this.attemptNumber) &&
      this.savedUserAssignmentAttemptNumber !== this.attemptNumber
    ) {
      // console.log(">>>>savedUserAssignmentAttemptNumber!!!")

      //TODO: Do we need this? or does the catch handle it?
      if (!navigator.onLine) {
        this.props.toast("You're not connected to the internet. ", toastType.ERROR)
      }

      axios.post('/api/initAssignmentAttempt.php', {
        doenetId: this.props.doenetId,
        weights: coreInfo.scoredItemWeights,
        attemptNumber: this.attemptNumber,
        contentId: this.contentId,
        requestedVariant: JSON.stringify(this.requestedVariant, serializedComponentsReplacer),
        generatedVariant: JSON.stringify(this.coreInfo.generatedVariantInfo, serializedComponentsReplacer),
        itemVariantInfo: this.coreInfo.itemVariantInfo.map(x => JSON.stringify(x, serializedComponentsReplacer)),
      }).then(({ data }) => {

        if (!data.success) {
          if (this.props.setIsInErrorState) {
            this.props.setIsInErrorState(true)
          }
          this.setState({ errMsg: data.message })
        }

        this.savedUserAssignmentAttemptNumber = this.attemptNumber; //In callback
      })
        .catch(errMsg => {
          if (this.props.setIsInErrorState) {
            this.props.setIsInErrorState(true)
          }
          this.setState({ errMsg: errMsg.message })
        })

    }

  }


  saveState({
    newStateVariableValues,
    contentId,
    itemsWithCreditAchieved,
    currentVariant,
  }) {

    // TODO: think through what the different flags do
    // and what are the reasonable combinations
    // flags: allowSavePageState, allowLocalPageState, allowSaveSubmissions
    // For now: we will not save submissions unless either
    // allowSavePageState is true

    if (!this.allowSavePageState && !this.allowLocalPageState) {
      return;
    }


    for (let componentName in newStateVariableValues) {
      if (!this.cumulativeStateVariableChanges[componentName]) {
        this.cumulativeStateVariableChanges[componentName] = {}
      }
      for (let varName in newStateVariableValues[componentName]) {
        let cumValues = this.cumulativeStateVariableChanges[componentName][varName];
        // if cumValues is an object with mergeObject = true,
        // then merge attributes from newStateVariableValues into cumValues
        if (typeof cumValues === "object" && cumValues !== null && cumValues.mergeObject) {
          Object.assign(cumValues, newStateVariableValues[componentName][varName])
        } else {
          this.cumulativeStateVariableChanges[componentName][varName] = newStateVariableValues[componentName][varName];
        }
      }
    }

    let changeString = JSON.stringify(this.cumulativeStateVariableChanges, serializedComponentsReplacer);

    let variantString = JSON.stringify(this.coreInfo.generatedVariantInfo, serializedComponentsReplacer);


    // check if generated variant changed
    // (which could happen, at least for now, when paginator changes pages)
    let currentVariantString = JSON.stringify(currentVariant, serializedComponentsReplacer);
    if (currentVariantString !== variantString) {
      this.coreInfo.generatedVariantInfo = currentVariant;
      variantString = currentVariantString;
      if (this.props.generatedVariantCallback) {
        this.props.generatedVariantCallback(this.coreInfo.generatedVariantInfo, this.coreInfo.allPossibleVariants);
      }

    }



    // save to database
    // check the cookie to see if allowed to record
    // display warning if is assignment for class and have returned off recording
    // maybe that's shown when enroll in class, and you cannot turn it off
    // without disenrolling from class


    const data = {
      contentId,
      stateVariables: changeString,
      attemptNumber: this.attemptNumber,
      doenetId: this.props.doenetId,
      variant: variantString,
    }

    if (this.allowLocalPageState) {
      localStorage.setItem(
        `${contentId}${this.props.doenetId}${this.attemptNumber}`,
        JSON.stringify({
          stateVariables: changeString,
          variant: variantString,
          rendererStateValues: this.rendererStateValues,
          coreInfo: this.coreInfo,
        })
      )
    }

    if (!this.allowSavePageState) {
      return;
    }

    if (!navigator.onLine) {
      this.props.toast("You're not connected to the internet. Changes are not saved. ", toastType.ERROR)
    }

    if (this.savePageStateTimeoutID) {
      clearTimeout(this.savePageStateTimeoutID);
    }

    //Debounce the save to database
    this.savePageStateTimeoutID = setTimeout(() => {
      axios.post('/api/recordContentInteraction.php', data)
        .then(({ data }) => {
          if (!data.success) {
            this.props.toast(data.message, toastType.ERROR)
          }
          // console.log(">>>>recordContentInteraction data",data)
        });
    }, 1000);

    if (!this.allowSaveSubmissions) {
      return;
    }

    // if this update was not due to an answer submission,
    // itemsWithCreditAchieved will be empty
    for (let itemNumber in itemsWithCreditAchieved) {

      let itemCreditAchieved = itemsWithCreditAchieved[itemNumber]

      const payload2 = {
        doenetId: this.props.doenetId,
        contentId: this.contentId,
        attemptNumber: this.attemptNumber,
        credit: itemCreditAchieved,
        itemNumber,
        stateVariables: changeString,
      }
      axios.post('/api/saveCreditForItem.php', payload2)
        .then(resp => {
          // console.log('>>>>saveCreditForItem resp', resp.data);
          if (!resp.data.success) {
            this.props.toast(resp.data.message, toastType.ERROR)
          }

          this.props.updateCreditAchievedCallback(resp.data);

          //TODO: need type warning (red but doesn't hang around)
          if (resp.data.viewedSolution) {
            this.props.toast('No credit awarded since solution was viewed.', toastType.INFO)
          }
          if (resp.data.timeExpired) {
            this.props.toast('No credit awarded since the time allowed has expired.', toastType.INFO)
          }
          if (resp.data.pastDueDate) {
            this.props.toast('No credit awarded since the due date has passed.', toastType.INFO)
          }
          if (resp.data.exceededAttemptsAllowed) {
            this.props.toast('No credit awarded since no more attempts are allowed.', toastType.INFO)
          }
          if (resp.data.databaseError) {
            this.props.toast('Credit not saved due to database error.', toastType.ERROR)
          }
        });

    }


  }

  async loadState() {

    if (!this.allowLoadPageState && !this.allowLocalPageState) {
      return {
        stateVariables: null,
        variant: null
      };
    }

    if (this.allowLocalPageState) {

      let localInfo = JSON.parse(localStorage.getItem(
        `${this.contentId}${this.props.doenetId}${this.attemptNumber}`
      ))
      let stateVariables = null;
      let variant = null;
      let rendererStateValues = {};

      if (localInfo) {
        stateVariables = localInfo.stateVariables;
        variant = localInfo.variant;

        if (localInfo.rendererStateValues) {
          this.rendererStateValues = localInfo.rendererStateValues;

          console.log('loading renderer values')
          console.log(this.rendererStateValues)
          for (let componentName in this.rendererStateValues) {
            this.props.updateRendererSVsWithRecoil({
              componentName,
              stateValues: this.rendererStateValues[componentName],
            })
          }
        }


        this.coreInfo = localInfo.coreInfo;
        if (this.coreInfo) {

          console.log('pretending core ready from database')
          this.coreReady(this.coreInfo);
        }
      }
      return {
        stateVariables,
        variant,
      }
    }

    //submissions or pageState
    let effectivePageStateSource = "pageState"; //Default
    if (this.props.pageStateSource) {
      effectivePageStateSource = this.props.pageStateSource;
    }

    const payload = {
      params: {
        contentId: this.contentId,
        attemptNumber: this.attemptNumber,
        doenetId: this.props.doenetId,
        userId: this.props.userId,
        pageStateSource: effectivePageStateSource,
      }
    }
    // console.log(">>>>>loadContentInteractions")

    try {
      let resp = await axios.get('/api/loadContentInteractions.php', payload);

      // console.log(">>>>>resp",resp.data)

      if (!resp.data.success) {
        throw new Error(resp.data.message)
      }
      return {
        stateVariables: resp.data.stateVariables,
        variant: resp.data.variant
      }
    } catch (errMsg) {
      if (this.props.setIsInErrorState) {
        this.props.setIsInErrorState(true)
      }
      this.setState({ errMsg: errMsg.message })

      return null;
    }

  }

  //offscreen then postpone that one
  async updateRenderers(updateInstructions) {

    for (let instruction of updateInstructions) {

      if (instruction.instructionType === "updateRendererStates") {
        for (let { componentName, stateValues, rendererType, childrenInstructions } of instruction.rendererStatesToUpdate
        ) {

          this.props.updateRendererSVsWithRecoil({
            componentName,
            stateValues,
            childrenInstructions,
            sourceOfUpdate: instruction.sourceOfUpdate,
            baseStateVariable: this.rendererClasses?.[rendererType]?.baseStateVariable
          })
          this.rendererStateValues[componentName] = stateValues;

        }
      }
    }


  }

  // //Need item state?
  // submitResponse({
  //   itemNumber,
  //   itemCreditAchieved,
  //   callBack,
  // }) {

  //   if (this.allowSaveSubmissions && this.props.doenetId) {

  //     const payload = {
  //       doenetId: this.props.doenetId,
  //       contentId: this.contentId,
  //       attemptNumber: this.attemptNumber,
  //       credit: itemCreditAchieved,
  //       itemNumber,
  //     }
  //     axios.post('/api/saveCreditForItem.php', payload)
  //       .then(resp => {
  //         // console.log('>>>>resp',resp.data);

  //         if (resp.data.viewedSolution) {
  //           this.props.toast('No credit awarded since solution was viewed.', toastType.INFO) //TODO: need type warning (red but doesn't hang around)
  //         }

  //       });
  //   }

  //   callBack("submitResponse callback parameter");
  // }


  // console.log(">>>>recordSolutionView")
  async recordSolutionView({ itemNumber, scoredComponent, messageId }) {

    const resp = await axios.post('/api/reportSolutionViewed.php', {
      doenetId: this.props.doenetId,
      itemNumber,
      attemptNumber: this.attemptNumber,
    });

    // TODO: check if student was actually allowed to view solution.

    // console.log('reportSolutionViewed-->>>>',resp.data);

    this.coreWorker.postMessage({
      messageType: "allowSolutionView",
      args: { allowView: true, message: "", scoredComponent, messageId }
    })

    // console.log(`reveal solution, ${itemNumber}`)

    // if (this.assignmentId) {
    //   console.warn(`Need to record solution view in the database!!`);

    //   // TODO: is there a condition where we don't allow solution view?
    //   // Presumably some setting from course
    //   // But, should the condition be checked on the server?

    //   // TODO: call callBack as callBack from php call
    //   callBack({ allowView: true, message: "", scoredComponent })

    // } else {

    //   // if not an assignment, immediately show solution
    //   callBack({ allowView: true, message: "", scoredComponent })

    // }




  }

  recordEvent(event) {

    if (!this.allowSaveEvents) {
      return;
    }

    const payload = {
      doenetId: this.props.doenetId,
      contentId: this.contentId,
      attemptNumber: this.attemptNumber,
      variant: JSON.stringify(this.coreInfo.generatedVariantInfo, serializedComponentsReplacer),
      verb: event.verb,
      object: JSON.stringify(event.object, serializedComponentsReplacer),
      result: JSON.stringify(event.result, serializedComponentsReplacer),
      context: JSON.stringify(event.context, serializedComponentsReplacer),
      timestamp: event.timestamp,
      version: "0.1.0",
    }

    axios.post('/api/recordEvent.php', payload)
    // .then(resp => {
    //   console.log(">>>>resp",resp.data)
    // });

  }


  render() {

    if (this.state.errMsg !== null) {
      let errorIcon = <span style={{ fontSize: "1em", color: "#C1292E" }}><FontAwesomeIcon icon={faExclamationCircle} /></span>
      return <div style={{ fontSize: "1.3em", marginLeft: "20px", marginTop: "20px" }}>{errorIcon} {this.state.errMsg}</div>
    }

    this.allowLoadPageState = true;
    if (this.props.allowLoadPageState === false) {
      this.allowLoadPageState = false;
    }
    this.allowSavePageState = true;
    if (this.props.allowSavePageState === false) {
      this.allowSavePageState = false;
    }
    this.allowLocalPageState = true;
    if (this.props.allowLocalPageState === false) {
      this.allowLocalPageState = false;
    }
    this.allowSaveSubmissions = true;
    if (this.props.allowSaveSubmissions === false) {
      this.allowSaveSubmissions = false;
    }
    this.allowSaveEvents = true;
    if (this.props.allowSaveEvents === false) {
      this.allowSaveEvents = false;
    }

    //If no attemptNumber prop then set to 1
    this.attemptNumber = this.props.attemptNumber;
    if (this.attemptNumber === undefined) {
      this.attemptNumber = 1;
    }


    let adjustedRequestedVariantFromProp = this.props.requestedVariant;
    if (adjustedRequestedVariantFromProp === undefined) {
      adjustedRequestedVariantFromProp = { index: this.attemptNumber };
    }


    // TODO: should we be giving viewer both attemptNumber and requestedVariant?
    // for now, attemptNumber is used for requestedVariant if not specified

    if (!this.requestedVariantFromDatabase &&
      JSON.stringify(this.requestedVariant) !== JSON.stringify(adjustedRequestedVariantFromProp)
    ) {
      this.needNewCoreFlag = true;
    }

    this.requestedVariant = adjustedRequestedVariantFromProp;


    if (typeof this.props.doenetML === "string" && !this.props.contentId) {
      //*** Define this.contentId if not prop
      this.doenetML = this.props.doenetML;
      if (this.doenetML !== this.state.doenetML) {
        this.contentId = sha256(this.props.doenetML).toString(CryptoJS.enc.Hex);
        this.needNewCoreFlag = true;
      }
    } else if (!this.props.doenetML && this.props.contentId) {
      //*** Define this.doenetML if not prop
      this.contentId = this.props.contentId;
      //If contentId is different load the corresponding contentId
      if (this.contentId !== this.state.contentId) {
        this.needNewCoreFlag = true;
        //Try to load doenetML from local storage
        // this.doenetML = localStorage.getItem(this.contentId);
        // if (!this.doenetML) {
        try {
          //Load the doenetML from the server
          axios.get(`/media/${this.contentId}.doenet`)
            .then(resp => {
              this.doenetML = resp.data;
              // localStorage.setItem(this.contentId, this.doenetML)
              this.forceUpdate();
            })
        } catch (err) {
          //TODO: Handle 404
          return "Error Loading";
        }
        return null;

        // }

      }

    } else if (this.props.doenetML && this.props.contentId) {
      //*** Have this.doenetML and this.contentId if not prop
      this.doenetML = this.props.doenetML;
      this.contentId = this.props.contentId;

      //Content changed, so need new core
      if (this.contentId !== this.state.contentId) {
        this.needNewCoreFlag = true;
      }
    }

    if (this.attemptNumber !== this.state.attemptNumber) {
      //TODO: Change attempt number without needing a new core
      this.needNewCoreFlag = true;
    }


    if (this.needNewCoreFlag) {
      delete this.coreInfo;
      this.coreCreated = false;
      this.loadState().then(createCoreInfo => {
        if (createCoreInfo) {
          this.createCore(createCoreInfo)
        }
      })
      return null;
    }

    //Spacing around the whole doenetML document
    return <div style={{ maxWidth: "850px", paddingLeft: "20px", paddingRight: "20px", marginBottom: "200px" }}>{this.documentRenderer}</div>;
  }

}

//TODO: too blunt eliminate ignoreDatabase
//Propose: 
//props.AllowLoadPageState (ContentInteractions) (Turn off only for automated testing)
//props.AllowSavePageState (ContentInteractions) (Saves where you were)
//props.AllowSavePageStateLocally (Give user this option save only to device not Doenet)
//props.AllowSaveSubmissions (grades)
//props.AllowSaveEvents

class ErrorBoundary extends React.Component {
  constructor(props) {
    super(props);

    this.state = {
      hasError: false,
      errorMsg: ""
    };
  }

  static getDerivedStateFromError(error) {
    return {
      hasError: true,
      errorMsg: error.toString()
    };
  }

  render() {
    if (this.state.hasError) {
      return <b>{this.state.errorMsg}</b>;
    }

    return this.props.children;
  }
}

function DoenetViewer(props) {
  const toast = useToast();
  const updateRendererSVsWithRecoil = useRecoilCallback(({ snapshot, set }) => async ({
    componentName, stateValues, childrenInstructions, sourceOfUpdate, baseStateVariable
  }) => {
    // stateVariables = JSON.parse(JSON.stringify(stateVariables))
    // stateVariables = JSON.stringify(stateVariables, serializedComponentsReplacer)
    // stateVariables = JSON.parse(JSON.stringify(stateVariables, serializedComponentsReplacer), serializedComponentsReviver)

    // let stateVariables2 = JSON.stringify(stateVariables)

    // console.log(">>>>{componentName,stateVariables}",{componentName,stateVariables})

    let ignoreUpdate = false;

    if (baseStateVariable) {

      let sourceActionId = sourceOfUpdate?.sourceInformation?.[componentName]?.actionId;

      let updatesToIgnore = snapshot.getLoadable(rendererUpdatesToIgnore(componentName)).contents;

      if (Object.keys(updatesToIgnore).length > 0) {
        let valueFromRenderer = updatesToIgnore[sourceActionId];
        let valueFromCore = stateValues[baseStateVariable];
        if (valueFromRenderer === valueFromCore
          || (
            Array.isArray(valueFromRenderer)
            && Array.isArray(valueFromCore)
            && valueFromRenderer.length == valueFromCore.length
            && valueFromRenderer.every((v, i) => valueFromCore[i] === v)
          )
        ) {
          // console.log(`ignoring update of ${componentName} to ${valueFromCore}`)
          ignoreUpdate = true;
          set(rendererUpdatesToIgnore(componentName), was => {
            let newUpdatesToIgnore = { ...was };
            delete newUpdatesToIgnore[sourceActionId];
            return newUpdatesToIgnore;
          })

        } else {
          // since value was change from the time the update was created
          // don't ignore the remaining pending changes in updatesToIgnore
          // as we changed the state used to determine they could be ignored
          set(rendererUpdatesToIgnore(componentName), {});
        }
      }
    }

    let newRendererState = { stateValues, childrenInstructions, sourceOfUpdate, ignoreUpdate };

    if (childrenInstructions === undefined) {
      let previousRendererState = snapshot.getLoadable(rendererState(componentName)).contents;
      newRendererState.childrenInstructions = previousRendererState.childrenInstructions;
    }

    set(rendererState(componentName), newRendererState)

  })
  const updateRendererUpdatesToIgnore = useRecoilCallback(({ snapshot, set }) => async ({ componentName, baseVariableValue, actionId }) => {

    // add to updates to ignore so don't apply change again
    // if it comes back from core without any changes
    // (possibly after a delay)
    set(rendererUpdatesToIgnore(componentName), was => {
      let newUpdatesToIgnore = { ...was };
      newUpdatesToIgnore[actionId] = baseVariableValue;
      return newUpdatesToIgnore;
    })

  })

  let newProps = { ...props, toast, updateRendererSVsWithRecoil, updateRendererUpdatesToIgnore }
  return <ErrorBoundary><DoenetViewerChild {...newProps} /></ErrorBoundary>
}

export default DoenetViewer;



export async function renderersloadComponent(promises, rendererClassNames) {

  var rendererClasses = {};
  for (let [index, promise] of promises.entries()) {
    try {
      let module = await promise;
      rendererClasses[rendererClassNames[index]] = module.default;
    } catch (error) {
      console.log(error)
      console.error(`Error: loading ${rendererClassNames[index]} failed.`)
    }

  }
  return rendererClasses;

}
<|MERGE_RESOLUTION|>--- conflicted
+++ resolved
@@ -235,18 +235,6 @@
 
   }
 
-<<<<<<< HEAD
-
-
-
-  coreReady(coreInfo) {
-    this.coreInfo = coreInfo;
-
-    // this.generatedVariantInfo = coreInfo.generatedVariantInfo;
-    // this.itemVariantInfo = coreInfo.itemVariantInfo;
-
-    // this.allPossibleVariants = coreInfo.allPossibleVariants;
-=======
   async coreReady(core) {
     this.core = core;
 
@@ -254,7 +242,14 @@
     this.itemVariantInfo = await core.document.stateValues.itemVariantInfo;
 console.log("this.itemVariantInfo",this.itemVariantInfo)
     this.allPossibleVariants = [...core.document.sharedParameters.allPossibleVariants];
->>>>>>> 4e71b005
+
+  coreReady(coreInfo) {
+    this.coreInfo = coreInfo;
+
+    // this.generatedVariantInfo = coreInfo.generatedVariantInfo;
+    // this.itemVariantInfo = coreInfo.itemVariantInfo;
+
+    // this.allPossibleVariants = coreInfo.allPossibleVariants;
 
     if (this.props.generatedVariantCallback) {
       this.props.generatedVariantCallback(this.coreInfo.generatedVariantInfo, this.coreInfo.allPossibleVariants);
