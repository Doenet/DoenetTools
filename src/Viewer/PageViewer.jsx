import React, { useEffect, useRef, useState } from 'react';
import { nanoid } from 'nanoid';
import { useToast, toastType } from '@Toast';
import { serializedComponentsReplacer, serializedComponentsReviver } from '../Core/utils/serializedStateProcessing';
import { FontAwesomeIcon } from '@fortawesome/react-fontawesome';
import { faExclamationCircle } from '@fortawesome/free-solid-svg-icons';
import { rendererState } from './renderers/useDoenetRenderer';
import { atomFamily, useRecoilCallback } from 'recoil';
import { get as idb_get, set as idb_set } from 'idb-keyval';
import { cidFromText } from '../Core/utils/cid';
import { retrieveTextFileForCid } from '../Core/utils/retrieveTextFile';
import axios from 'axios';
import { returnAllPossibleVariants } from '../Core/utils/returnAllPossibleVariants';

const rendererUpdatesToIgnore = atomFamily({
  key: 'rendererUpdatesToIgnore',
  default: {},
})

// Two notes about props.flags of PageViewer
// 1. In Core, flags.allowSaveState implies flags.allowLoadState
// Rationale: saving state will result in loading a new state if another device changed it,
// so having allowLoadState false in that case would lead to inconsistent behavior
// 2. In Core, if props.userId is defined, both 
// flags.allowLocalState and flags.allowSaveState are set to false


export default function PageViewer(props) {
  const toast = useToast();
  const updateRendererSVsWithRecoil = useRecoilCallback(({ snapshot, set }) => async ({
    coreId, componentName, stateValues, childrenInstructions, sourceOfUpdate, baseStateVariable, actionId
  }) => {

    let ignoreUpdate = false;

    let rendererName = coreId + componentName;

    if (baseStateVariable) {

      let updatesToIgnore = snapshot.getLoadable(rendererUpdatesToIgnore(rendererName)).contents;

      if (Object.keys(updatesToIgnore).length > 0) {
        let valueFromRenderer = updatesToIgnore[actionId];
        let valueFromCore = stateValues[baseStateVariable];
        if (valueFromRenderer === valueFromCore
          || (
            Array.isArray(valueFromRenderer)
            && Array.isArray(valueFromCore)
            && valueFromRenderer.length == valueFromCore.length
            && valueFromRenderer.every((v, i) => valueFromCore[i] === v)
          )
        ) {
          // console.log(`ignoring update of ${componentName} to ${valueFromCore}`)
          ignoreUpdate = true;
          set(rendererUpdatesToIgnore(rendererName), was => {
            let newUpdatesToIgnore = { ...was };
            delete newUpdatesToIgnore[actionId];
            return newUpdatesToIgnore;
          })

        } else {
          // since value was changed from the time the update was created
          // don't ignore the remaining pending changes in updatesToIgnore
          // as we changed the state used to determine they could be ignored
          set(rendererUpdatesToIgnore(rendererName), {});
        }
      }
    }

    let newRendererState = { stateValues, childrenInstructions, sourceOfUpdate, ignoreUpdate };

    if (childrenInstructions === undefined) {
      let previousRendererState = snapshot.getLoadable(rendererState(rendererName)).contents;
      newRendererState.childrenInstructions = previousRendererState.childrenInstructions;
    }

    set(rendererState(rendererName), newRendererState)

  })
  const updateRendererUpdatesToIgnore = useRecoilCallback(({ snapshot, set }) => async ({ coreId, componentName, baseVariableValue, actionId }) => {

    let rendererName = coreId + componentName;

    // add to updates to ignore so don't apply change again
    // if it comes back from core without any changes
    // (possibly after a delay)
    set(rendererUpdatesToIgnore(rendererName), was => {
      let newUpdatesToIgnore = { ...was };
      newUpdatesToIgnore[actionId] = baseVariableValue;
      return newUpdatesToIgnore;
    })

  })


  const [errMsg, setErrMsg] = useState(null);

  const [cidFromProps, setCidFromProps] = useState(null);
  const [doenetMLFromProps, setDoenetMLFromProps] = useState(null);
  const [cid, setCid] = useState(null);
  const [doenetML, setDoenetML] = useState(null);


  const [pageNumber, setPageNumber] = useState(null);
  const [attemptNumber, setAttemptNumber] = useState(null);
  const [requestedVariantIndex, setRequestedVariantIndex] = useState(null);

  const [stage, setStage] = useState('initial');

  const [pageContentChanged, setPageContentChanged] = useState(false);

  const [documentRenderer, setDocumentRenderer] = useState(null);

  const initialCoreData = useRef({});


  const rendererClasses = useRef({});
  const coreInfo = useRef(null);
  const coreCreated = useRef(false);
  const coreId = useRef(null);

  const resolveAllStateVariables = useRef(null);
  const actionsBeforeCoreCreated = useRef([]);

  const coreWorker = useRef(null);

  const [saveStatesWorker, setSaveStatesWorker] = useState(null);

  const preventMoreAnimations = useRef(false);
  const animationInfo = useRef({});

  const resolveActionPromises = useRef({});

  useEffect(() => {

    if (coreWorker.current) {
      coreWorker.current.onmessage = function (e) {
        // console.log('message from core', e.data)
        if (e.data.messageType === "updateRenderers") {
          if (e.data.init && coreInfo.current) {
            // we don't initialize renderer state values if already have a coreInfo
            // as we must have already gotten the renderer information before core was created
          } else {
            updateRenderers(e.data.args)
          }
        } else if (e.data.messageType === "requestAnimationFrame") {
          requestAnimationFrame(e.data.args);
        } else if (e.data.messageType === "cancelAnimationFrame") {
          cancelAnimationFrame(e.data.args);
        } else if (e.data.messageType === "coreCreated") {
          coreCreated.current = true;
          setStage('coreCreated');
        } else if (e.data.messageType === "initializeRenderers") {
          if (coreInfo.current && JSON.stringify(coreInfo.current) === JSON.stringify(e.data.args.coreInfo)) {
            // we already initialized renderers before core was created
            // so don't initialize them again when core is createad and this is called a second time
          } else {
            initializeRenderers(e.data.args)
          }
        } else if (e.data.messageType === "updateCreditAchieved") {
          props.updateCreditAchievedCallback?.(e.data.args);
        } else if (e.data.messageType === "savedState") {
          props.saveStateCallback?.();
        } else if (e.data.messageType === "sendToast") {
          console.log(`Sending toast message: ${e.data.args.message}`);
          toast(e.data.args.message, e.data.args.toastType)
        } else if (e.data.messageType === "resolveAction") {
          resolveAction(e.data.args)
        } else if (e.data.messageType === "returnAllStateVariables") {
          console.log(e.data.args)
          resolveAllStateVariables.current(e.data.args);
        } else if (e.data.messageType === "inErrorState") {
          if (props.setIsInErrorState) {
            props.setIsInErrorState(true)
          }
          setErrMsg(e.data.args.errMsg);
        } else if (e.data.messageType === "resetPage") {
          resetPage(e.data.args);
        }
      }
    }
  }, [coreWorker.current]);


  useEffect(() => {
    return () => {
      if (coreWorker.current) {
        coreWorker.current.terminate();
      }
    }
  }, [])

  useEffect(() => {

    if (pageNumber !== null) {
      window["returnAllStateVariables" + pageNumber] = function () {
        coreWorker.current.postMessage({
          messageType: "returnAllStateVariables"
        })

        return new Promise((resolve, reject) => {
          resolveAllStateVariables.current = resolve;
        })

      }

      window["callAction" + pageNumber] = async function ({ actionName, componentName, args }) {
        await callAction({
          action: { actionName, componentName },
          args
        })
      }

    }


  }, [pageNumber])


  useEffect(() => {
    return () => {
      preventMoreAnimations.current = true;
      for (let id in animationInfo.current) {
        cancelAnimationFrame(id);
      }
      animationInfo.current = {};
    }
  }, []);


  async function callAction({ action, args, baseVariableValue, componentName, rendererType }) {

    if (coreCreated.current || !rendererClasses.current[rendererType]?.ignoreActionsWithoutCore) {
      let actionId = nanoid();
      args = { ...args };
      args.actionId = actionId;

      if (baseVariableValue !== undefined && componentName) {
        updateRendererUpdatesToIgnore({
          coreId: coreId.current,
          componentName,
          baseVariableValue,
          actionId
        })
      }

      let actionArgs = {
        actionName: action.actionName,
        componentName: action.componentName,
        args,
      }

      coreWorker.current.postMessage({
        messageType: "requestAction",
        args: actionArgs
      });

      if (!coreCreated.current) {
        actionsBeforeCoreCreated.current.push(actionArgs);
        // console.log('actions before core created', actionsBeforeCoreCreated.current)
      }

      return new Promise((resolve, reject) => {
        resolveActionPromises.current[actionId] = resolve;
      })

    }
  }


  function initializeRenderers(args) {

    if (args.rendererState) {
      for (let componentName in args.rendererState) {
        updateRendererSVsWithRecoil({
          coreId: coreId.current,
          componentName,
          stateValues: args.rendererState[componentName].stateValues,
          childrenInstructions: args.rendererState[componentName].childrenInstructions,
        })
      }
    }

    coreInfo.current = args.coreInfo;

    if (props.generatedVariantCallback) {
      props.generatedVariantCallback(
        JSON.parse(coreInfo.current.generatedVariantString, serializedComponentsReviver),
        coreInfo.current.allPossibleVariants,
        coreInfo.current.variantIndicesToIgnore
      );
    }


    let renderPromises = [];
    let rendererClassNames = [];
    // console.log('rendererTypesInDocument');
    // console.log(">>>core.rendererTypesInDocument",core.rendererTypesInDocument);  
    for (let rendererClassName of coreInfo.current.rendererTypesInDocument) {
      rendererClassNames.push(rendererClassName);
      renderPromises.push(import(`./renderers/${rendererClassName}.js`));
    }

    let documentComponentInstructions = coreInfo.current.documentToRender;


    renderersloadComponent(renderPromises, rendererClassNames).then((newRendererClasses) => {
      rendererClasses.current = newRendererClasses;
      let documentRendererClass = newRendererClasses[documentComponentInstructions.rendererType]

      setDocumentRenderer(React.createElement(documentRendererClass,
        {
          key: coreId.current + documentComponentInstructions.componentName,
          componentInstructions: documentComponentInstructions,
          rendererClasses: newRendererClasses,
          flags: props.flags,
          coreId: coreId.current,
          callAction,
        }
      ));

    });


  }

  //offscreen then postpone that one
  function updateRenderers({ updateInstructions, actionId }) {

    for (let instruction of updateInstructions) {

      if (instruction.instructionType === "updateRendererStates") {
        for (let { componentName, stateValues, rendererType, childrenInstructions } of instruction.rendererStatesToUpdate
        ) {

          updateRendererSVsWithRecoil({
            coreId: coreId.current,
            componentName,
            stateValues,
            childrenInstructions,
            sourceOfUpdate: instruction.sourceOfUpdate,
            baseStateVariable: rendererClasses.current[rendererType]?.baseStateVariable,
            actionId,
          })

        }
      }
    }

    resolveAction({ actionId });

  }

  function resolveAction({ actionId }) {
    if (actionId) {
      resolveActionPromises.current[actionId]?.();
      delete resolveActionPromises.current[actionId]
    }
  }


  function resetPage({ changedOnDevice, newCid, newAttemptNumber }) {
    console.log('resetPage', changedOnDevice, newCid, newAttemptNumber);


    if (newAttemptNumber !== attemptNumber) {
      toast(`Reverted activity as attempt number changed on other device`, toastType.ERROR);
      if (props.updateAttemptNumber) {
        props.updateAttemptNumber(newAttemptNumber);
      } else {
        // what do we do in this case?
        if (props.setIsInErrorState) {
          props.setIsInErrorState(true)
        }
        setErrMsg('how to reset attempt number when not given updateAttemptNumber function?')

      }
    } else {
      // TODO: are there cases where will get an infinite loop here?
      toast(`Reverted page to state saved on device ${changedOnDevice}`, toastType.ERROR);

      coreId.current = nanoid();
      setPageContentChanged(true);
    }


  }

  function calculateCidDoenetML() {

    // compare with undefined as doenetML could be empty string
    if (doenetMLFromProps !== undefined) {
      if (cidFromProps) {
        // check to see if doenetML matches cid
        cidFromText(doenetMLFromProps)
          .then(calcCid => {
            if (calcCid === cidFromProps) {
              setDoenetML(doenetMLFromProps);
              setCid(cidFromProps);
              setStage('continue');
            } else {
              if (props.setIsInErrorState) {
                props.setIsInErrorState(true)
              }
              setErrMsg(`doenetML did not match specified cid: ${cidFromProps}`);
            }
          })
      } else {
        // if have doenetML and no cid, then calculate cid
        cidFromText(doenetMLFromProps)
          .then(cid => {
            setDoenetML(doenetMLFromProps);
            setCid(cid);
            setStage('continue');
          })
      }
    } else {
      // if don't have doenetML, then retrieve doenetML from cid

      retrieveTextFileForCid(cidFromProps, "doenet")
        .then(retrievedDoenetML => {
          setDoenetML(retrievedDoenetML);
          setCid(cidFromProps);
          setStage('continue');
        })
        .catch(e => {
          if (props.setIsInErrorState) {
            props.setIsInErrorState(true)
          }
          setErrMsg(`doenetML not found for cid: ${cidFromProps}`);
        })
    }

  }

  async function loadStateAndInitialize() {

    let loadedState = false;

    if (props.flags.allowLocalState) {

      let localInfo;

      try {
        localInfo = await idb_get(`${props.doenetId}|${pageNumber}|${attemptNumber}|${cid}`);
      } catch (e) {
        // ignore error
      }

      if (localInfo) {

        if (props.flags.allowSaveState) {
          // attempt to save local info to database,
          // reseting data to that from database if it has changed since last save

          let result = await saveLoadedLocalStateToDatabase(localInfo);

          if (result.changedOnDevice) {
            if (Number(result.newAttemptNumber) !== attemptNumber) {
              resetPage({
                changedOnDevice: result.changedOnDevice,
                newCid: result.newCid,
                newAttemptNumber: Number(result.newAttemptNumber),
              })
              return;
            } else if (result.newCid !== cid) {
              // if cid changes for the same attempt number, then something went wrong
              if (props.setIsInErrorState) {
                props.setIsInErrorState(true)
              }
              setErrMsg(`content changed unexpectedly!`);
            }

            // if just the localInfo changed, use that instead
            localInfo = result.newLocalInfo;
            console.log(`sending toast: Reverted page to state saved on device ${result.changedOnDevice}`)
            toast(`Reverted page to state saved on device ${result.changedOnDevice}`, toastType.ERROR)

          }

        }


        initializeRenderers({
          rendererState: localInfo.rendererState,
          coreInfo: localInfo.coreInfo,
        });


        initialCoreData.current = ({
          coreState: localInfo.coreState,
          serverSaveId: localInfo.saveId,
          requestedVariant: JSON.parse(localInfo.coreInfo.generatedVariantString, serializedComponentsReviver)
        });

        loadedState = true;

      }
    }

    if (!loadedState) {
      // if didn't load state from local storage, try to load from database

      // even if allowLoadState is false,
      // still call loadPageState, in which case it will only retrieve the initial page state


      const payload = {
        params: {
          cid,
          pageNumber,
          attemptNumber,
          doenetId: props.doenetId,
          userId: props.userId,
          requestedVariantIndex,
          allowLoadState: props.flags.allowLoadState,
        }
      }

      try {
        let resp = await axios.get('/api/loadPageState.php', payload);

        if (!resp.data.success) {
          if (props.flags.allowLoadState) {
            if (props.setIsInErrorState) {
              props.setIsInErrorState(true)
            }
            setErrMsg(`Error loading page state: ${resp.data.message}`);
            return;
          } else {
            // ignore this error if didn't allow loading of page state

          }

        }

        if (resp.data.loadedState) {

          let coreInfo = JSON.parse(resp.data.coreInfo, serializedComponentsReviver);

          initializeRenderers({
            rendererState: JSON.parse(resp.data.rendererState, serializedComponentsReviver),
            coreInfo,
          });

          initialCoreData.current = ({
            coreState: JSON.parse(resp.data.coreState, serializedComponentsReviver),
            serverSaveId: resp.data.saveId,
            requestedVariant: JSON.parse(coreInfo.generatedVariantString, serializedComponentsReviver)
          });
        }


      } catch (e) {

        if (props.flags.allowLoadState) {
          if (props.setIsInErrorState) {
            props.setIsInErrorState(true)
          }
          setErrMsg(`Error loading page state: ${e.message}`);
          return;
        } else {
          // ignore this error if didn't allow loading of page state

        }


      }

    }

    startCore();

  }

  async function saveLoadedLocalStateToDatabase(localInfo) {

    let serverSaveId = await idb_get(`${props.doenetId}|${pageNumber}|${attemptNumber}|${cid}|ServerSaveId`);

    let pageStateToBeSavedToDatabase = {
      cid,
      coreInfo: JSON.stringify(localInfo.coreInfo, serializedComponentsReplacer),
      coreState: JSON.stringify(localInfo.coreState, serializedComponentsReplacer),
      rendererState: JSON.stringify(localInfo.rendererState, serializedComponentsReplacer),
      pageNumber,
      attemptNumber,
      doenetId: props.doenetId,
      saveId: localInfo.saveId,
      serverSaveId,
      updateDataOnContentChange: props.updateDataOnContentChange,
    }

    let resp;

    try {
      resp = await axios.post('/api/savePageState.php', pageStateToBeSavedToDatabase);
    } catch (e) {
      // since this is initial load, don't show error message
      return { localInfo, cid, attemptNumber };
    }

    console.log('result from saving to db', resp.data)

    let data = resp.data;

    if (!data.success) {
      // since this is initial load, don't show error message
      return { localInfo, cid, attemptNumber };
    }

    idb_set(
      `${props.doenetId}|${pageNumber}|${attemptNumber}|${cid}|ServerSaveId`,
      data.saveId
    )


    if (data.stateOverwritten) {

      let newLocalInfo = {
        coreState: JSON.parse(data.coreState, serializedComponentsReviver),
        rendererState: JSON.parse(data.rendererState, serializedComponentsReviver),
        coreInfo: JSON.parse(data.coreInfo, serializedComponentsReviver),
        saveId: data.saveId,
      }

      idb_set(
        `${props.doenetId}|${pageNumber}|${data.attemptNumber}|${data.cid}`,
        newLocalInfo
      );

      return {
        changedOnDevice: data.device,
        newLocalInfo,
        newCid: data.cid,
        newAttemptNumber: data.attemptNumber,
      }
    }

    return { localInfo, cid, attemptNumber };

  }

  function startCore() {

    // console.log(`send message to create core ${pageNumber}`)

    coreWorker.current = new Worker(props.unbundledCore ? 'core/CoreWorker.js' : '/viewer/core.js', { type: 'module' });

    coreWorker.current.postMessage({
      messageType: "createCore",
      args: {
        coreId: coreId.current,
        userId: props.userId,
        doenetML,
        doenetId: props.doenetId,
        activityCid: props.activityCid,
        flags: props.flags,
        requestedVariantIndex,
        pageNumber,
        attemptNumber,
        itemNumber: props.itemNumber,
        updateDataOnContentChange: props.updateDataOnContentChange,
        serverSaveId: initialCoreData.current.serverSaveId,
        requestedVariant: initialCoreData.current.requestedVariant,
        stateVariableChanges: initialCoreData.current.coreState ? initialCoreData.current.coreState : undefined
      }
    });

    setStage('waitingOnCore');

    for (let actionArgs of actionsBeforeCoreCreated.current) {
      coreWorker.current.postMessage({
        messageType: "requestAction",
        args: actionArgs
      });
    }
  }

  async function saveInitialRendererStates() {

    let nVariants;

    try {
      let result = await returnAllPossibleVariants({ doenetId: props.doenetId, cid, flags: props.flags });
      nVariants = result.allPossibleVariants.length;
    } catch (e) {
      let message = `Could not save initial renderer state: ${e.message}`;
      console.log(`Sending toast: ${message}`);
      toast(message, toastType.ERROR);
      return;
    }

    let sWorker = new Worker('core/utils/initialState.js', { type: 'module' });

    console.log(`Generating initial renderer states for ${nVariants} variants`);

    sWorker.postMessage({
      messageType: "saveInitialRendererStates",
      args: {
        doenetId: props.doenetId,
        cid,
        doenetML,
        flags: props.flags,
        nVariants
      }
    })

    sWorker.onmessage = function (e) {
      if (e.data.messageType === "finished") {
        sWorker.terminate();
        setSaveStatesWorker(null);
      }
    }

    setSaveStatesWorker(sWorker);
  }

  function cancelSaveInitialRendererStates() {
    saveStatesWorker.terminate();
    setSaveStatesWorker(null);
  }

  function requestAnimationFrame({ action, actionArgs, delay, animationId }) {
    if (!preventMoreAnimations.current) {

      // create new animationId

      if (delay) {
        // set a time out to call actual request animation frame after a delay
        let timeoutId = window.setTimeout(
          () => _requestAnimationFrame({ action, actionArgs, animationId }),
          delay);
        animationInfo.current[animationId] = { timeoutId };
      } else {
        // call actual request animation frame right away
        animationInfo.current[animationId] = {};
        _requestAnimationFrame({ action, actionArgs, animationId });
      }
    }
  }

  function _requestAnimationFrame({ action, actionArgs, animationId }) {

    let animationFrameID = window.requestAnimationFrame(() => callAction({
      action,
      args: actionArgs
    }))

    let animationInfoObj = animationInfo.current[animationId];
    delete animationInfoObj.timeoutId;
    animationInfoObj.animationFrameID = animationFrameID;
  }


  async function cancelAnimationFrame(animationId) {

    let animationInfoObj = animationInfo.current[animationId];
    let timeoutId = animationInfoObj.timeoutId;
    if (timeoutId !== undefined) {
      window.clearTimeout(timeoutId);
    }
    let animationFrameID = animationInfoObj.animationFrameID;
    if (animationFrameID !== undefined) {
      window.cancelAnimationFrame(animationFrameID);
    }
    delete animationInfo.current[animationId];

  }



  if (errMsg !== null) {
    let errorIcon = <span style={{ fontSize: "1em", color: "#C1292E" }}><FontAwesomeIcon icon={faExclamationCircle} /></span>
    return <div style={{ fontSize: "1.3em", marginLeft: "20px", marginTop: "20px" }}>{errorIcon} {errMsg}</div>
  }



  // first, if cidFromProps or doenetMLFromProps don't match props
  // set state to props and record that that need a new core

  let changedState = false;

  if (doenetMLFromProps !== props.doenetML) {
    setDoenetMLFromProps(props.doenetML);
    changedState = true;
  }
  if (cidFromProps !== props.cid) {
    setCidFromProps(props.cid);
    changedState = true;
  }

  //If no pageNumber prop then set to '1'
  let propPageNumber = props.pageNumber;
  if (propPageNumber === undefined) {
    propPageNumber = '1';
  }

  if (propPageNumber !== pageNumber) {
    setPageNumber(propPageNumber);
    changedState = true;
  }

  //If no attemptNumber prop then set to 1
  let propAttemptNumber = props.attemptNumber;
  if (propAttemptNumber === undefined) {
    propAttemptNumber = 1;
  }

  if (propAttemptNumber !== attemptNumber) {
    setAttemptNumber(propAttemptNumber);
    changedState = true;
  }

  // attemptNumber is used for requestedVariantIndex if not specified
  let adjustedRequestedVariantIndex = props.requestedVariantIndex;
  if (adjustedRequestedVariantIndex === undefined) {
    adjustedRequestedVariantIndex = propAttemptNumber;
  }


  if (requestedVariantIndex !== adjustedRequestedVariantIndex) {
    setRequestedVariantIndex(adjustedRequestedVariantIndex);
    changedState = true;
  }

  // Next time through will recalculate, after state variables are set
  if (changedState) {
    setStage('recalcParams')
    coreId.current = nanoid();
    setPageContentChanged(true);
    return null;
  }

  if (stage === 'wait') {
    return null;
  }

  if (stage == 'recalcParams') {
    setStage('wait');
    calculateCidDoenetML();
    return null;
  }

  if (pageContentChanged && props.pageIsActive) {

    setPageContentChanged(false);

    coreInfo.current = null;
    setDocumentRenderer(null);
    coreCreated.current = false;

    setStage("wait");

    loadStateAndInitialize();

    return null;

  }

  if (stage === 'readyToCreateCore' && props.pageIsActive) {
    startCore();

  } else if (stage === 'waitingOnCore' && !props.pageIsActive) {
    // we've moved off this page, but core is still being initialized
    // kill the core worker

    coreWorker.current.terminate();
    coreWorker.current = null;

    setStage('readyToCreateCore');


  }

  if (!props.pageIsActive) {
    return null;
  }

  let saveStatesButton;
  if (saveStatesWorker) {
    saveStatesButton = <button onClick={() => cancelSaveInitialRendererStates()}>Cancel saving initial renderer states</button>
  } else {
    saveStatesButton = <button onClick={() => saveInitialRendererStates()}>Save initial renderer states</button>
  }

  let noCoreWarning = null;
  let pageStyle = { maxWidth: "850px", paddingLeft: "20px", paddingRight: "20px" };
  if (!coreCreated.current) {
<<<<<<< HEAD
    noCoreWarning = <p>Waiting for core to be created....</p>
    pageStyle.backgroundColor = "var(--canvas)";
=======
    noCoreWarning = <div style={{ backgroundColor: "lightCyan", padding: "10px" }}>
    <p>Waiting for core to be created....</p>
    </div>
    pageStyle.backgroundColor = "#F0F0F0";
>>>>>>> e65646b9
  }

  //Spacing around the whole doenetML document
  return <>
<<<<<<< HEAD
    <div style={{ backgroundColor: "var(--lightBlue)", padding: "10px" }}>
      {noCoreWarning}
      <p>{saveStatesButton}</p>
    </div>
=======
    {noCoreWarning}
    {/* <p>{saveStatesButton}</p> */}
>>>>>>> e65646b9
    <div style={pageStyle}>
      {documentRenderer}
    </div>
  </>;

}



export async function renderersloadComponent(promises, rendererClassNames) {

  var rendererClasses = {};
  for (let [index, promise] of promises.entries()) {
    try {
      let module = await promise;
      rendererClasses[rendererClassNames[index]] = module.default;
    } catch (error) {
      console.log(error)
      throw Error(`Error: loading ${rendererClassNames[index]} failed.`)
    }

  }
  return rendererClasses;

}
<|MERGE_RESOLUTION|>--- conflicted
+++ resolved
@@ -887,28 +887,16 @@
   let noCoreWarning = null;
   let pageStyle = { maxWidth: "850px", paddingLeft: "20px", paddingRight: "20px" };
   if (!coreCreated.current) {
-<<<<<<< HEAD
-    noCoreWarning = <p>Waiting for core to be created....</p>
-    pageStyle.backgroundColor = "var(--canvas)";
-=======
     noCoreWarning = <div style={{ backgroundColor: "lightCyan", padding: "10px" }}>
     <p>Waiting for core to be created....</p>
     </div>
     pageStyle.backgroundColor = "#F0F0F0";
->>>>>>> e65646b9
   }
 
   //Spacing around the whole doenetML document
   return <>
-<<<<<<< HEAD
-    <div style={{ backgroundColor: "var(--lightBlue)", padding: "10px" }}>
-      {noCoreWarning}
-      <p>{saveStatesButton}</p>
-    </div>
-=======
     {noCoreWarning}
     {/* <p>{saveStatesButton}</p> */}
->>>>>>> e65646b9
     <div style={pageStyle}>
       {documentRenderer}
     </div>
