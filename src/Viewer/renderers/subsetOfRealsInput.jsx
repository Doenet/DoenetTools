--- conflicted
+++ resolved
@@ -31,14 +31,8 @@
 
 
 export default function subsetOfReals(props) {
-<<<<<<< HEAD
-  let { name, SVs, actions, callAction } = useDoenetRender(props,false);
-  let [mode,setMode] = useState("add remove points");
-    console.log(mode);
-=======
   let { name, SVs, actions, callAction } = useDoenetRender(props, false);
   let [mode, setMode] = useState("add remove points");
->>>>>>> 058294b7
   let bounds = useRef(null);
   let pointGrabbed = useRef(null);
 
@@ -81,21 +75,12 @@
   // }
 
   let controlButtons = null;
-<<<<<<< HEAD
   if(!SVs.fixed) {
     controlButtons =
     <>
       <ToggleButtonGroup onClick={handleTogglePoints}>
         <ToggleButton
           value="Add/Remove points"
-=======
-  if (!SVs.fixed) {
-    controlButtons = <>
-      <span>
-        <ModeButton
-          style={addRemovePointsStyle}
-          onClick={() => setMode("add remove points")}
->>>>>>> 058294b7
         >
         </ToggleButton>
         <ToggleButton
@@ -105,36 +90,18 @@
         <ToggleButton
           value="Move Points"
         >
-<<<<<<< HEAD
         </ToggleButton>
       </ToggleButtonGroup>
       <ActionButtonGroup>
         <ActionButton
           onClick={()=> callAction({
-=======
-          Move Points
-        </ModeButton>
-      </span>
-      <span>
-        <button
-          onClick={() => callAction({
->>>>>>> 058294b7
             action: actions.clear,
           })}
           value="Clear"
         >
-<<<<<<< HEAD
         </ActionButton>
         <ActionButton
           onClick={()=> callAction({
-=======
-          Clear
-        </button>
-      </span>
-      <span>
-        <button
-          onClick={() => callAction({
->>>>>>> 058294b7
             action: actions.setToR,
           })}
           // value={<MathJax.Node inline formula={'a_b'} />}
@@ -395,7 +362,6 @@
 
   }
 
-<<<<<<< HEAD
  return  (
   <>
     <a name={name} />
@@ -440,52 +406,6 @@
       {labels}
     </svg>
   </>
-=======
-  return (
-    <>
-      <a name={name} />
-      <div ref={bounds}>
-        {controlButtons}
-      </div>
-      <svg
-        width="808"
-        height="80"
-        style={{ backgroundColor: "white" }}
-        onMouseDown={e => {
-          handleInput(e, "down");
-        }}
-        onMouseUp={e => {
-          handleInput(e, "up");
-        }}
-        onMouseMove={e => {
-          handleInput(e, "move");
-        }}
-        onMouseLeave={e => {
-          handleInput(e, "leave");
-        }}
-      >
-        <polygon
-          points="5,40 20,50 20,30"
-          style={{ fill: "black", stroke: "black", strokeWidth: "1" }}
-        />
-        <polygon
-          points="795,40 780,50 780,30"
-          style={{ fill: "black", stroke: "black", strokeWidth: "1" }}
-        />
-        {storedLines}
-        {hashLines}
-        <line
-          x1="20"
-          y1="40"
-          x2="780"
-          y2="40"
-          style={{ stroke: "black", strokeWidth: "2" }}
-        />
-        {storedPoints}
-        {labels}
-      </svg>
-    </>
->>>>>>> 058294b7
   );
 
 }