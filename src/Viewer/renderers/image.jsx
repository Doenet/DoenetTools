--- conflicted
+++ resolved
@@ -95,15 +95,9 @@
     //things to be passed to JSXGraph as attributes
     let jsxImageAttributes = {
       visible: !SVs.hidden,
-<<<<<<< HEAD
       fixed: fixed.current,
-      layer: 10 * SVs.layer + 0,
+      layer: 10 * SVs.layer + IMAGE_LAYER_OFFSET,
       highlight: !fixed.current,
-=======
-      fixed,
-      layer: 10 * SVs.layer + IMAGE_LAYER_OFFSET,
-      highlight: !fixed,
->>>>>>> 8c19893c
     };
 
 
