--- conflicted
+++ resolved
@@ -9,47 +9,12 @@
     }
 
     if (this.doenetSvData.source) {
-<<<<<<< HEAD
-      let width = null;
-      if (this.doenetSvData.width) {
-        width = this.doenetSvData.width.size;
-        if (this.doenetSvData.width.isAbsolute) {
-          width += 'px';
-        } else {
-          width += '%';
-        }
-      }
-
-      let height = null;
-      if (this.doenetSvData.height) {
-        height = this.doenetSvData.height.size;
-        if (this.doenetSvData.height.isAbsolute) {
-          height += 'px';
-        } else {
-          height += '%';
-        }
-      }
-
-      return (
-        <React.Fragment>
-          <a name={this.componentName} />
-          <img
-            id={this.componentName}
-            src={this.doenetSvData.source}
-            width={width}
-            height={height}
-            alt={this.doenetSvData.description}
-          />
-        </React.Fragment>
-      );
-=======
 
       return <React.Fragment>
         <a name={this.componentName} />
         <img id={this.componentName} src={this.doenetSvData.source} width={sizeToCSS(this.doenetSvData.width)} height={sizeToCSS(this.doenetSvData.height)} alt={this.doenetSvData.description} />
       </React.Fragment>
 
->>>>>>> 583c071d
     }
 
     return null;
