import React, { useContext, useEffect, useRef } from 'react';
import { createFunctionFromDefinition } from '../../Core/utils/function';
import useDoenetRender from './useDoenetRenderer';
import { BoardContext } from './graph';


export default React.memo(function Curve(props) {
  let { name, id, SVs, actions, sourceOfUpdate, callAction } = useDoenetRender(props);

  Curve.ignoreActionsWithoutCore = true;

  const board = useContext(BoardContext);

  let curveJXG = useRef(null);
  let throughPointsJXG = useRef(null);
  let controlPointsJXG = useRef(null);

  let previousCurveType = useRef(null);
  let draggedControlPoint = useRef(null);
  let draggedThroughPoint = useRef(null);
  let pointerAtDown = useRef(null);
  let pointerIsDown = useRef(false);
  let pointerMovedSinceDown = useRef(false);
  let previousFlipFunction = useRef(null);
  let segmentAttributes = useRef(null);
  let throughPointAttributes = useRef(null);
  let throughPointAlwaysVisible = useRef(null);
  let throughPointHoverVisible = useRef(null);
  let controlPointAttributes = useRef(null);
  let previousNumberOfPoints = useRef(null);
  let segmentsJXG = useRef([]);
  let vectorControlsVisible = useRef(null);
  let hitObject = useRef(null);
  let vectorControlDirections = useRef(null);
  let previousVectorControlDirections = useRef(null);

  let tpCoords = useRef([]);
  let cvCoords = useRef([]);

  vectorControlDirections.current = SVs.vectorControlDirections;

  let lastThroughPointPositionsFromCore = useRef(null);
  lastThroughPointPositionsFromCore.current = SVs.numericalThroughPoints;

  let lastControlPointPositionsFromCore = useRef(null);
  lastControlPointPositionsFromCore.current = SVs.numericalControlPoints;

  useEffect(() => {

    //On unmount
    return () => {
      // if point is defined
      if (curveJXG.current) {
        deleteCurveJXG();
      }

      if (board) {
        board.off('move', boardMoveHandler);
      }
    }
  }, [])


  useEffect(() => {
    if (board) {
      board.on('move', boardMoveHandler)
    }
  }, [board])



  function createCurveJXG() {

    if (SVs.curveType === "bezier" &&
      SVs.numericalThroughPoints.length < 2
    ) {
      return null;
    }

    //things to be passed to JSXGraph as attributes
    var curveAttributes = {
      name: SVs.labelForGraph,
      visible: !SVs.hidden,
      withLabel: SVs.showLabel && SVs.labelForGraph !== "",
      fixed: true,
      layer: 10 * SVs.layer + 5,
      strokeColor: SVs.selectedStyle.lineColor,
      strokeOpacity: SVs.selectedStyle.lineOpacity,
      strokeWidth: SVs.selectedStyle.lineWidth,
      dash: styleToDash(SVs.selectedStyle.lineStyle, SVs.dashed),
      highlight: false,
      lineCap: "butt"
    };


    if (SVs.showLabel && SVs.labelForGraph !== "") {
      let anchorx, offset, position;
      if (SVs.labelPosition === "upperright") {
        position = 'urt';
        offset = [-5, -10];
        anchorx = "right";
      } else if (SVs.labelPosition === "upperleft") {
        position = 'ulft';
        offset = [5, -10];
        anchorx = "left";
      } else if (SVs.labelPosition === "lowerright") {
        position = 'lrt';
        offset = [-5, 10];
        anchorx = "right";
      } else if (SVs.labelPosition === "lowerleft") {
        position = 'llft';
        offset = [5, 10];
        anchorx = "left";
      } else if (SVs.labelPosition === "top") {
        position = 'top';
        offset = [0, -10];
        anchorx = "left";
      } else if (SVs.labelPosition === "bottom") {
        position = 'bot';
        offset = [0, 10];
        anchorx = "left";
      } else if (SVs.labelPosition === "left") {
        position = 'lft';
        offset = [10, 0];
        anchorx = "left";
      } else {
        // right
        position = 'rt';
        offset = [-10, 0];
        anchorx = "right";
      }

      curveAttributes.label = {
        offset,
        position,
        anchorx,
        highlight: false
      };

      if (SVs.labelHasLatex) {
        curveAttributes.label.useMathJax = true;
      }

      if (SVs.applyStyleToLabel) {
        curveAttributes.label.strokeColor = SVs.selectedStyle.lineColor;
      } else {
        curveAttributes.label.strokeColor = "#000000";
      }
    } else {
      curveAttributes.label = {
        highlight: false
      }
      if (SVs.labelHasLatex) {
        curveAttributes.label.useMathJax = true;
      }
    }


    let newCurveJXG;

    if (SVs.curveType === "parameterization") {
      let f1 = createFunctionFromDefinition(SVs.fDefinitions[0]);
      let f2 = createFunctionFromDefinition(SVs.fDefinitions[1]);

      newCurveJXG = board.create('curve', [
        f1, f2,
        SVs.parMin, SVs.parMax
      ], curveAttributes);

    } else if (SVs.curveType === "bezier") {
      let fs = createFunctionFromDefinition(SVs.fDefinitions[0]);
      newCurveJXG = board.create('curve', [
        fs[0], fs[1],
        SVs.parMin, SVs.parMax
      ], curveAttributes);

    } else {
      let f = createFunctionFromDefinition(SVs.fDefinitions[0]);
      if (SVs.flipFunction) {
        let ymin = SVs.graphYmin;
        let ymax = SVs.graphYmax;
        let minForF = Math.max(ymin - (ymax - ymin) * 0.1, SVs.parMin);
        let maxForF = Math.min(ymax + (ymax - ymin) * 0.1, SVs.parMax);
        newCurveJXG = board.create('curve', [f, x => x, minForF, maxForF], curveAttributes);
      } else {
        let xmin = SVs.graphXmin;
        let xmax = SVs.graphXmax;
        let minForF = Math.max(xmin - (xmax - xmin) * 0.1, SVs.parMin);
        let maxForF = Math.min(xmax + (xmax - xmin) * 0.1, SVs.parMax);
        newCurveJXG = board.create('functiongraph', [f, minForF, maxForF], curveAttributes);
      }
      previousFlipFunction.current = SVs.flipFunction;

    }

    previousCurveType.current = SVs.curveType;

    draggedControlPoint.current = null;
    draggedThroughPoint.current = null;

    newCurveJXG.on('up', function (e) {
      // TODO: don't think SVS.switchable, SVs.fixed will if change state variables
      // as useEffect will not be rerun
      if (!pointerMovedSinceDown.current) {
        if (SVs.switchable && !SVs.fixed) {
          callAction({
            action: actions.switchCurve
          });
        }
        callAction({
          action: actions.curveClicked,
          args: { name }   // send name so get original name if adapted
        });
      }
      pointerIsDown.current = false;
    });


    newCurveJXG.on('keydown', function (e) {

      if (e.key === "Enter") {
        // TODO: don't think SVS.switchable, SVs.fixed will if change state variables
        // as useEffect will not be rerun
        if (SVs.switchable && !SVs.fixed) {
          callAction({
            action: actions.switchCurve
          });
        }
        callAction({
          action: actions.curveClicked,
          args: { name }   // send name so get original name if adapted
        });
      }
    })

    newCurveJXG.on('down', function (e) {
      pointerAtDown.current = [e.x, e.y];
      pointerIsDown.current = true;
      pointerMovedSinceDown.current = false;
    });

    if (SVs.curveType === "bezier") {

      board.on('up', upBoard);
      newCurveJXG.on('down', () => {
        downOther();
        callAction({
          action: actions.mouseDownOnCurve,
          args: { name }   // send name so get original name if adapted
        });

      });

      segmentAttributes.current = {
        visible: false,
        withLabel: false,
        fixed: true,
        strokeColor: 'var(--mainGray)',
        highlightStrokeColor: 'var(--mainGray)',
        layer: 10 * SVs.layer + 7,
        strokeWidth: 1,
        highlightStrokeWidth: 1,
      };
      throughPointAttributes.current = {
        visible: !SVs.hidden,
        withLabel: false,
        fixed: false,
        fillColor: 'none',
        strokeColor: 'none',
        highlightFillColor: 'var(--mainGray)',
        highlightStrokeColor: 'var(--mainGray)',
        strokeWidth: 1,
        highlightStrokeWidth: 1,
        layer: 10 * SVs.layer + 7,
        size: 3,
      };
      throughPointAlwaysVisible.current = {
        fillcolor: 'var(--mainGray)',
        strokecolor: 'var(--mainGray)',
      };
      throughPointHoverVisible.current = {
        fillcolor: 'none',
        strokecolor: 'none',
      };

      controlPointAttributes.current = {
        visible: false,
        withLabel: false,
        fixed: false,
        fillColor: 'var(--mainGray)',
        strokeColor: 'var(--mainGray)',
        highlightFillColor: 'var(--mainGray)',
        highlightStrokeColor: 'var(--mainGray)',
        strokeWidth: 1,
        highlightStrokeWidth: 1,
        layer: 10 * SVs.layer + 8,
        size: 2,
      };

      if (SVs.draggable && !SVs.fixed) {


        createControls();

        if (SVs.bezierControlsAlwaysVisible) {
          makeThroughPointsAlwaysVisible();
          showAllControls();
        }

        board.updateRenderer();

        previousNumberOfPoints.current = SVs.numericalThroughPoints.length;
        previousVectorControlDirections.current = [...SVs.vectorControlDirections];
      }

    } else {
<<<<<<< HEAD

=======
      newCurveJXG.on('down', function (e) {
        updateSinceDown.current = false;
        callAction({
          action: actions.mouseDownOnCurve,
          args: { name }   // send name so get original name if adapted
        });
      });
>>>>>>> 568adae1
    }
    return newCurveJXG;
  }

  function boardMoveHandler(e) {
    if (pointerIsDown.current) {
      //Protect against very small unintended move
      if (Math.abs(e.x - pointerAtDown.current[0]) > .1 ||
        Math.abs(e.y - pointerAtDown.current[1]) > .1
      ) {
        pointerMovedSinceDown.current = true;
      }
    }
  }

  function deleteCurveJXG() {
    board.off('up', upBoard);
    curveJXG.current.off('down');
    curveJXG.current.off('up');
<<<<<<< HEAD
    curveJXG.current.off('keydown');
=======
>>>>>>> 568adae1
    board.removeObject(curveJXG.current);
    curveJXG.current = null;
    deleteControls();
  }

  function createControls() {
    throughPointsJXG.current = [];
    controlPointsJXG.current = [];
    segmentsJXG.current = [];


    for (let i = 0; i < SVs.numericalThroughPoints.length; i++) {
      // middle through points have two controls
      let tp = board.create('point', [...SVs.numericalThroughPoints[i]], throughPointAttributes.current);
      throughPointsJXG.current.push(tp);
      let cp1 = board.create('point', [...SVs.numericalControlPoints[i][0]], controlPointAttributes.current);
      let cp2 = board.create('point', [...SVs.numericalControlPoints[i][1]], controlPointAttributes.current);
      controlPointsJXG.current.push([cp1, cp2]);
      let seg1 = board.create('segment', [tp, cp1], segmentAttributes.current);
      let seg2 = board.create('segment', [tp, cp2], segmentAttributes.current);
      segmentsJXG.current.push([seg1, seg2]);
      tp.on('drag', e => dragThroughPoint(i));
      tp.on('down', e => downThroughPoint(i, e));
      tp.on('hit', e => downThroughPoint(i, e));
      tp.on('up', e => upThroughPoint(i));
      tp.on('keyfocusout', e => upThroughPoint(i));
      cp1.on('drag', e => dragControlPoint(i, 0));
      cp2.on('drag', e => dragControlPoint(i, 1));
      cp1.on('down', downOther);
      cp2.on('down', downOther);
      seg1.on('down', downOther);
      seg2.on('down', downOther);
      cp1.on('up', e => upControlPoint(i, 0));
      cp2.on('up', e => upControlPoint(i, 1));
    }

    vectorControlsVisible.current = [];

  }

  function deleteControls() {
    if (segmentsJXG.current.length > 0) {
      segmentsJXG.current.forEach(x => x.forEach(y => {
        if (y) {
          y.off('down');
          board.removeObject(y)
        }
      }));
      segmentsJXG.current = [];
      controlPointsJXG.current.forEach(x => x.forEach(y => {
        if (y) {
          y.off('drag')
          y.off('down')
          y.off('up')
          board.removeObject(y)
        }
      }));
      controlPointsJXG.current = [];
      throughPointsJXG.current.forEach(x => {
        x.off('drag')
        x.off('down')
        x.off('up')
        x.off('keyfocusout')
        board.removeObject(x)
      });
      throughPointsJXG.current = [];
    }
  }

  function downThroughPoint(i, e) {
    // console.log(`down through point: ${i}`)

    // also called when navigate to point using keyboard
    if (!SVs.draggable || SVs.fixed) {
      return;
    }

    draggedThroughPoint.current = null;
    draggedControlPoint.current = null;

    let viaPointer = e.type === "pointerdown";

    hitObject.current = viaPointer;

    makeThroughPointsAlwaysVisible();
    makeVectorControlVisible(i);
    board.updateRenderer();
  }

  function dragThroughPoint(i) {
    draggedThroughPoint.current = i;

    tpCoords.current[i] = [throughPointsJXG.current[i].X(), throughPointsJXG.current[i].Y()];

    callAction({
      action: actions.moveThroughPoint,
      args: {
        throughPoint: tpCoords.current[i],
        throughPointInd: i,
        transient: true,
        skippable: true,
      }
    })

    throughPointsJXG.current[i].coords.setCoordinates(JXG.COORDS_BY_USER, lastThroughPointPositionsFromCore.current[i]);
    board.updateInfobox(throughPointsJXG.current[i]);

  }

  function upThroughPoint(i) {
    // also called when navigate away from point using keyboard

    if (draggedThroughPoint.current !== i) {
      return;
    }

    callAction({
      action: actions.moveThroughPoint,
      args: {
        throughPoint: tpCoords.current[i],
        throughPointInd: i,
      }
    })

  }

  function dragControlPoint(point, i) {
    // console.log(`drag control point ${point}, ${i}`)

    draggedControlPoint.current = point + "_" + i;

    if (!cvCoords.current[point]) {
      cvCoords.current[point] = {}
    }

    cvCoords.current[point][i] = [
      controlPointsJXG.current[point][i].X() - throughPointsJXG.current[point].X(),
      controlPointsJXG.current[point][i].Y() - throughPointsJXG.current[point].Y()
    ]

    callAction({
      action: actions.moveControlVector,
      args: {
        controlVector: cvCoords.current[point][i],
        controlVectorInds: [point, i],
        transient: true,
        skippable: true,
      }
    });

    controlPointsJXG.current[point][i].coords.setCoordinates(JXG.COORDS_BY_USER, [...lastControlPointPositionsFromCore.current[point][i]]);
    board.updateInfobox(controlPointsJXG.current[point][i]);


  }

  function upControlPoint(point, i) {
    // console.log(`up control point ${point}, ${i}`)

    if (draggedControlPoint.current !== point + "_" + i) {
      return;
    }

    callAction({
      action: actions.moveControlVector,
      args: {
        controlVector: cvCoords.current[point][i],
        controlVectorInds: [point, i],
      }
    });

  }

  function makeThroughPointsAlwaysVisible() {
    for (let point of throughPointsJXG.current) {
      for (let attribute in throughPointAlwaysVisible.current) {
        point.visProp[attribute] = throughPointAlwaysVisible.current[attribute];
      }
      point.needsUpdate = true;
      point.update();
    }
  }

  function makeThroughPointsHoverVisible() {
    for (let point of throughPointsJXG.current) {
      for (let attribute in throughPointHoverVisible.current) {
        point.visProp[attribute] = throughPointHoverVisible.current[attribute];
      }
      point.needsUpdate = true;
      point.update();
    }
  }

  function hideAllControls() {
    for (let controlPair of controlPointsJXG.current) {
      for (let cp of controlPair) {
        if (cp) {
          cp.visProp.visible = false;
          cp.needsUpdate = true;
          cp.update();
        }
      }
    }
    for (let segmentPair of segmentsJXG.current) {
      for (let seg of segmentPair) {
        if (seg) {
          seg.visProp.visible = false;
          seg.needsUpdate = true;
          seg.update();
        }
      }
    }
    vectorControlsVisible.current = [];
  }

  function showAllControls() {
    for (let ind in controlPointsJXG.current) {
      makeVectorControlVisible(ind);
    }
  }

  function upBoard() {
    if (!SVs.draggable || SVs.fixed) {
      return;
    }
    if (hitObject.current !== true && !SVs.bezierControlsAlwaysVisible) {
      makeThroughPointsHoverVisible();
      hideAllControls();
      board.updateRenderer();
    }
    hitObject.current = false;
  }

  function makeVectorControlVisible(i) {
    if (!SVs.hiddenControls[i]) {
      if (controlPointsJXG.current[i][0]) {
        let isVisible = (i > 0 || SVs.extrapolateBackward)
          && ["symmetric", "both", "previous"].includes(vectorControlDirections.current[i]);
        controlPointsJXG.current[i][0].visProp.visible = isVisible;
        controlPointsJXG.current[i][0].visPropCalc.visible = isVisible;
        controlPointsJXG.current[i][0].needsUpdate = true;
        controlPointsJXG.current[i][0].update();
        segmentsJXG.current[i][0].visProp.visible = isVisible;
        segmentsJXG.current[i][0].visPropCalc.visible = isVisible;
        segmentsJXG.current[i][0].needsUpdate = true;
        segmentsJXG.current[i][0].update();
      }

      if (controlPointsJXG.current[i][1]) {
        let isVisible = (i < throughPointsJXG.current.length - 1 || SVs.extrapolateForward)
          && ["symmetric", "both", "next"].includes(vectorControlDirections.current[i]);
        controlPointsJXG.current[i][1].visProp.visible = isVisible;
        controlPointsJXG.current[i][1].visPropCalc.visible = isVisible;
        controlPointsJXG.current[i][1].needsUpdate = true;
        controlPointsJXG.current[i][1].update();
        segmentsJXG.current[i][1].visProp.visible = isVisible;
        segmentsJXG.current[i][1].visPropCalc.visible = isVisible;
        segmentsJXG.current[i][1].needsUpdate = true;
        segmentsJXG.current[i][1].update();
      }

      vectorControlsVisible.current[i] = true;
    }
  }

  function downOther() {
    if (!SVs.draggable || SVs.fixed) {
      return;
    }

    draggedThroughPoint.current = null;
    draggedControlPoint.current = null;

    hitObject.current = true;

    makeThroughPointsAlwaysVisible();
    board.updateRenderer();
  }


  if (board) {

    if (!curveJXG.current) {
      // attempt to create curveJXG.current if it doesn't exist yet

      curveJXG.current = createCurveJXG();


    } else if (SVs.curveType === "bezier" &&
      SVs.numericalThroughPoints.length < 2
    ) {
      deleteCurveJXG();
    } else if (
      previousCurveType.current !== SVs.curveType ||
      (
        previousCurveType.current === "function" &&
        previousFlipFunction.current !== SVs.flipFunction
      )
    ) {

      // if curve type changed or if flip of function changed
      // delete and recreate curve

      deleteCurveJXG();
      curveJXG.current = createCurveJXG()


      if (board.updateQuality === board.BOARD_QUALITY_LOW) {
        board.itemsRenderedLowQuality[id] = curveJXG.current;
      }

    } else {

      if (board.updateQuality === board.BOARD_QUALITY_LOW) {
        board.itemsRenderedLowQuality[id] = curveJXG.current;
      }

      let visible = !SVs.hidden;

      curveJXG.current.name = SVs.labelForGraph;

      curveJXG.current.visProp["visible"] = visible;
      curveJXG.current.visPropCalc["visible"] = visible;

      let curveLayer = 10 * SVs.layer + 5;
      let layerChanged = curveJXG.current.visProp.layer !== curveLayer;

      if (layerChanged) {
        curveJXG.current.setAttribute({ layer: curveLayer });
        segmentAttributes.current.layer = curveLayer + 2;
        throughPointAttributes.current.layer = curveLayer + 2;
        controlPointAttributes.current.layer = curveLayer + 3;
      }

      if (curveJXG.current.visProp.strokecolor !== SVs.selectedStyle.lineColor) {
        curveJXG.current.visProp.strokecolor = SVs.selectedStyle.lineColor;
        curveJXG.current.visProp.highlightstrokecolor = SVs.selectedStyle.lineColor;
      }
      if (curveJXG.current.visProp.strokeopacity !== SVs.selectedStyle.lineOpacity) {
        curveJXG.current.visProp.strokeopacity = SVs.selectedStyle.lineOpacity;
      }
      let newDash = styleToDash(SVs.selectedStyle.lineStyle, SVs.dashed);
      if (curveJXG.current.visProp.dash !== newDash) {
        curveJXG.current.visProp.dash = newDash;
      }
      if (curveJXG.current.visProp.strokewidth !== SVs.selectedStyle.lineWidth) {
        curveJXG.current.visProp.strokewidth = SVs.selectedStyle.lineWidth
      }


      if (SVs.curveType === "parameterization") {
        let f1 = createFunctionFromDefinition(SVs.fDefinitions[0]);
        let f2 = createFunctionFromDefinition(SVs.fDefinitions[1]);

        curveJXG.current.X = f1;
        curveJXG.current.Y = f2;
        curveJXG.current.minX = () => SVs.parMin;
        curveJXG.current.maxX = () => SVs.parMax;

      } else if (SVs.curveType === "bezier") {
        let fs = createFunctionFromDefinition(SVs.fDefinitions[0]);
        curveJXG.current.X = fs[0];
        curveJXG.current.Y = fs[1];
        curveJXG.current.minX = () => SVs.parMin;
        curveJXG.current.maxX = () => SVs.parMax;

      } else {
        let f = createFunctionFromDefinition(SVs.fDefinitions[0]);
        if (SVs.flipFunction) {
          curveJXG.current.X = f;
          let ymin = SVs.graphYmin;
          let ymax = SVs.graphYmax;
          let minForF = Math.max(ymin - (ymax - ymin) * 0.1, SVs.parMin);
          let maxForF = Math.min(ymax + (ymax - ymin) * 0.1, SVs.parMax);
          curveJXG.current.minX = () => minForF;
          curveJXG.current.maxX = () => maxForF;
        } else {
          curveJXG.current.Y = f;
          let xmin = SVs.graphXmin;
          let xmax = SVs.graphXmax;
          let minForF = Math.max(xmin - (xmax - xmin) * 0.1, SVs.parMin);
          let maxForF = Math.min(xmax + (xmax - xmin) * 0.1, SVs.parMax);
          curveJXG.current.minX = () => minForF;
          curveJXG.current.maxX = () => maxForF;
        }
      }

      curveJXG.current.needsUpdate = true;
      curveJXG.current.updateCurve();
      if (curveJXG.current.hasLabel) {
        curveJXG.current.label.needsUpdate = true;
        curveJXG.current.label.visPropCalc.visible = SVs.showLabel && SVs.labelForGraph !== "";
        if (SVs.applyStyleToLabel) {
          curveJXG.current.label.visProp.strokecolor = SVs.selectedStyle.lineColor
        } else {
          curveJXG.current.label.visProp.strokecolor = "#000000";
        }
        curveJXG.current.label.update();
      }


      if (SVs.curveType !== "bezier") {
        board.updateRenderer();
        return <><a name={id} /></>
      }


      if (!SVs.draggable || SVs.fixed) {
        if (segmentsJXG.current.length > 0) {
          deleteControls();
        }
        board.updateRenderer();
        return <><a name={id} /></>
      }

      if (segmentsJXG.current.length === 0) {
        createControls();

        previousNumberOfPoints.current = SVs.numericalThroughPoints.length;
        previousVectorControlDirections.current = [...SVs.vectorControlDirections];

        board.updateRenderer();
        return <><a name={id} /></>
      }

      // add or delete segments and points if number changed
      if (SVs.numericalThroughPoints.length > previousNumberOfPoints.current) {
        // add new segments and point

        let iPreviousLast = previousNumberOfPoints.current - 1;

        let attributesForNewThroughPoints = Object.assign({}, throughPointAttributes.current)
        if (throughPointsJXG.current[iPreviousLast].visProp.fillcolor
          === throughPointAlwaysVisible.current.fillcolor
        ) {
          Object.assign(attributesForNewThroughPoints, throughPointAlwaysVisible.current)
        }

        for (let i = previousNumberOfPoints.current; i < SVs.numericalThroughPoints.length; i++) {

          // add point and its controls
          let tp = board.create('point', [...SVs.numericalThroughPoints[i]], attributesForNewThroughPoints);
          throughPointsJXG.current.push(tp);
          let cp1 = board.create('point', [...SVs.numericalControlPoints[i][0]], controlPointAttributes.current);
          let cp2 = board.create('point', [...SVs.numericalControlPoints[i][1]], controlPointAttributes.current);
          controlPointsJXG.current.push([cp1, cp2]);
          let seg1 = board.create('segment', [tp, cp1], segmentAttributes.current);
          let seg2 = board.create('segment', [tp, cp2], segmentAttributes.current);
          segmentsJXG.current.push([seg1, seg2]);

          cp1.visProp.visible = false;
          seg1.visProp.visible = false;
          cp2.visProp.visible = false;
          seg2.visProp.visible = false;


          tp.on('drag', e => dragThroughPoint(i));
          tp.on('down', e => downThroughPoint(i, e));
          tp.on('hit', e => downThroughPoint(i, e));
          tp.on('up', e => upThroughPoint(i));
          tp.on('keyfocusout', e => upThroughPoint(i));
          cp1.on('drag', e => dragControlPoint(i, 0));
          cp1.on('down', downOther);
          cp1.on('up', e => upControlPoint(i, 0));
          cp2.on('drag', e => dragControlPoint(i, 1));
          cp2.on('down', downOther);
          cp2.on('up', e => upControlPoint(i, 1));
          seg1.on('down', downOther);
          seg2.on('down', downOther);

        }

        if (vectorControlsVisible.current[iPreviousLast]) {
          // since added new point on one side of previous last point
          // (at least if not extrapolating)
          // refresh visibility to add extra handle
          makeVectorControlVisible(iPreviousLast);
        }
      } else if (SVs.numericalThroughPoints.length < previousNumberOfPoints.current) {
        // delete old segments and points

        for (let i = previousNumberOfPoints.current - 1; i >= SVs.numericalThroughPoints.length; i--) {

          segmentsJXG.current[i][0].off('down')
          segmentsJXG.current[i][1].off('down')
          board.removeObject(segmentsJXG.current[i][0])
          board.removeObject(segmentsJXG.current[i][1]);
          segmentsJXG.current.pop();

          controlPointsJXG.current[i][0].off('drag')
          controlPointsJXG.current[i][0].off('down')
          controlPointsJXG.current[i][0].off('up')
          controlPointsJXG.current[i][1].off('drag')
          controlPointsJXG.current[i][1].off('down')
          controlPointsJXG.current[i][1].off('up')
          board.removeObject(controlPointsJXG.current[i][0])
          board.removeObject(controlPointsJXG.current[i][1]);
          controlPointsJXG.current.pop();


          let tp = throughPointsJXG.current.pop();
          tp.off('drag')
          tp.off('down')
          tp.off('up')
          tp.off('hit')
          tp.off('keyfocusout')
          board.removeObject(tp);
        }

        let iNewLast = SVs.numericalThroughPoints.length - 1
        if (vectorControlsVisible.current[iNewLast]) {
          makeVectorControlVisible(iNewLast);
        }

      }

      // move old points and modify attributes, if needed
      let nOld = Math.min(SVs.numericalThroughPoints.length, previousNumberOfPoints.current);

      for (let i = 0; i < nOld; i++) {

        if (previousVectorControlDirections.current[i] !== SVs.vectorControlDirections[i]
          && vectorControlsVisible.current[i]
        ) {
          // refresh visibility
          makeVectorControlVisible(i);
        }

        if (layerChanged) {
          throughPointsJXG.current[i].setAttribute({ layer: curveLayer + 2 });
          segmentsJXG.current[i][0].setAttribute({ layer: curveLayer + 2 });
          controlPointsJXG.current[i][0].setAttribute({ layer: curveLayer + 3 });
          segmentsJXG.current[i][1].setAttribute({ layer: curveLayer + 2 });
          controlPointsJXG.current[i][1].setAttribute({ layer: curveLayer + 3 });
        }

        throughPointsJXG.current[i].coords.setCoordinates(JXG.COORDS_BY_USER, [...SVs.numericalThroughPoints[i]]);
        throughPointsJXG.current[i].needsUpdate = true;
        throughPointsJXG.current[i].update();
        controlPointsJXG.current[i][0].coords.setCoordinates(JXG.COORDS_BY_USER, [...SVs.numericalControlPoints[i][0]]);
        controlPointsJXG.current[i][0].needsUpdate = true;
        controlPointsJXG.current[i][0].update();
        segmentsJXG.current[i][0].needsUpdate = true;
        segmentsJXG.current[i][0].update();
        controlPointsJXG.current[i][1].coords.setCoordinates(JXG.COORDS_BY_USER, [...SVs.numericalControlPoints[i][1]]);
        controlPointsJXG.current[i][1].needsUpdate = true;
        controlPointsJXG.current[i][1].update();
        segmentsJXG.current[i][1].needsUpdate = true;
        segmentsJXG.current[i][1].update();
      }

      for (let i = 0; i < SVs.numericalThroughPoints.length; i++) {
        throughPointsJXG.current[i].visProp["visible"] = !SVs.hidden;
        throughPointsJXG.current[i].visPropCalc["visible"] = !SVs.hidden;
      }


      if (sourceOfUpdate.sourceInformation &&
        name in sourceOfUpdate.sourceInformation
      ) {
        let ind = sourceOfUpdate.sourceInformation[name].throughPointMoved;
        if (ind !== undefined) {
          board.updateInfobox(throughPointsJXG.current[ind]);
        } else {
          ind = sourceOfUpdate.sourceInformation[name].controlVectorMoved;
          if (ind !== undefined) {
            board.updateInfobox(controlPointsJXG.current[ind[0]][ind[1]]);
          }
        }
      }

      previousNumberOfPoints.current = SVs.numericalThroughPoints.length;
      previousVectorControlDirections.current = [...SVs.vectorControlDirections];

      board.updateRenderer();
    }
  }


  if (SVs.hidden) {
    return null;
  }

  // don't think we want to return anything if not in board
  return <><a name={id} /></>

})

function styleToDash(style, dash) {
  if (style === "dashed" || dash) {
    return 2;
  } else if (style === "solid") {
    return 0;
  } else if (style === "dotted") {
    return 1;
  } else {
    return 0;
  }
}

<|MERGE_RESOLUTION|>--- conflicted
+++ resolved
@@ -314,9 +314,7 @@
       }
 
     } else {
-<<<<<<< HEAD
-
-=======
+
       newCurveJXG.on('down', function (e) {
         updateSinceDown.current = false;
         callAction({
@@ -324,7 +322,6 @@
           args: { name }   // send name so get original name if adapted
         });
       });
->>>>>>> 568adae1
     }
     return newCurveJXG;
   }
@@ -344,10 +341,7 @@
     board.off('up', upBoard);
     curveJXG.current.off('down');
     curveJXG.current.off('up');
-<<<<<<< HEAD
     curveJXG.current.off('keydown');
-=======
->>>>>>> 568adae1
     board.removeObject(curveJXG.current);
     curveJXG.current = null;
     deleteControls();
