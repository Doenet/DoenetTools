import React, { useRef } from 'react';
import { FontAwesomeIcon } from '@fortawesome/react-fontawesome'
import { faCheck, faLevelDownAlt, faTimes, faCloud, faPercentage } from '@fortawesome/free-solid-svg-icons'
import { faCaretRight as twirlIsClosed } from '@fortawesome/free-solid-svg-icons';
import { faCaretDown as twirlIsOpen } from '@fortawesome/free-solid-svg-icons';

import useDoenetRender from './useDoenetRenderer';

export default React.memo(function Section(props) {
  let {name, SVs, children, actions, callAction} = useDoenetRender(props);
  // console.log("name: ", name, " SVs: ", SVs," Children",children);

  if (SVs.hidden){
    return null;
  }

  let validationState = useRef(null);

  const updateValidationState = () => {
    validationState.current = 'unvalidated';
    if (SVs.justSubmitted) {
      if (SVs.creditAchieved === 1) {
        validationState.current = 'correct';
      } else if (SVs.creditAchieved === 0) {
        validationState.current = 'incorrect';
      } else {
        validationState.current = 'partialcorrect';
      }
    }
  };

  let submitAllAnswers = () => callAction({
    action: actions.submitAllAnswers
  })

  let title;
  // BADBADBAD: need to redo how getting the title child
  // getting it using the internal guts of componentInstructions
  // is just asking for trouble
  if (SVs.titleChildName) {
    for (let [ind, child] of children.entries()) {
      //child might be a string
      if (child.props?.componentInstructions.componentName === SVs.titleChildName) {
        title = children[ind];
        children.splice(ind, 1); // remove title
        break;
      }
    }
    
  }

  if(!title) {
    title = SVs.title;
  }
  
  let heading = null;
  let headingId = name + "_title";

  if (SVs.collapsible) {
    if (SVs.open) {
      title = <><FontAwesomeIcon icon={twirlIsOpen} /> {title} (click to close)</>
    } else {
      title = <><FontAwesomeIcon icon={twirlIsClosed} /> {title} (click to open)</>
    }
  }

  switch (SVs.level){
    case 0: heading = <span id={headingId} style={{fontSize:'2em'}}>{title}</span>; break;
    case 1: heading = <span id={headingId} style={{fontSize:'1.5em'}}>{title}</span>; break;
    case 2: heading = <span id={headingId} style={{fontSize:'1.17em'}}>{title}</span>; break;
    case 3: heading = <span id={headingId} style={{fontSize:'1em'}}>{title}</span>; break;
    case 4: heading = <span id={headingId} style={{fontSize:'.83em'}}>{title}</span>; break;
    case 5: heading = <span id={headingId} style={{fontSize:'.67em'}}>{title}</span>; break;
  }
  // if (SVs.level === 0) {
  //   heading = <span id={headingId} style={{fontSize:'2em'}}>{title}</span>;
  // } else if (SVs.level === 1) {
  //   heading = <span id={headingId} style={{fontSize:'1.5em'}}>{title}</span>;
  // } else if (SVs.level === 2) {
  //   heading = <span id={headingId} style={{fontSize:'1.17em'}}>{title}</span>;
  // } else if (SVs.level === 3) {
  //   heading = <span id={headingId} style={{fontSize:'1em'}}>{title}</span>;
  // } else if (SVs.level === 4) {
  //   heading = <span id={headingId} style={{fontSize:'.83em'}}>{title}</span>;
  // } else if (SVs.level === 5) {
  //   heading = <span id={headingId} style={{fontSize:'.67em'}}>{title}</span>;
  // }

  let checkworkComponent = null;

  
  if (SVs.createSubmitAllButton) {
  
    updateValidationState();

  
    let checkWorkStyle = {
      height: "23px",
      display: "inline-block",
      backgroundColor: "rgb(2, 117, 216)",
      padding: "1px 6px 1px 6px",
      color: "white",
      fontWeight: "bold",
      marginBottom: "30px",  //Space after check work
    }

    let checkWorkText = "Check Work";
    if (!SVs.showCorrectness) {
      checkWorkText = "Submit Response";
    }
    checkworkComponent = (
      <button id={name + "_submit"}
        tabIndex="0"
        style={checkWorkStyle}
        onClick={submitAllAnswers}
        onKeyPress={(e) => {
          if (e.key === 'Enter') {
            submitAllAnswers();
          }
        }}
      >
        <FontAwesomeIcon icon={faLevelDownAlt} transform={{ rotate: 90 }} />
    &nbsp;
        {checkWorkText}
      </button>);

    if (SVs.showCorrectness) {
      if (validationState.current === "correct") {
        checkWorkStyle.backgroundColor = "rgb(92, 184, 92)";
        checkworkComponent = (
          <span id={name + "_correct"}
            style={checkWorkStyle}
          >
            <FontAwesomeIcon icon={faCheck} />
        &nbsp;
        Correct
          </span>);
      } else if (validationState.current === "incorrect") {
        checkWorkStyle.backgroundColor = "rgb(187, 0, 0)";
        checkworkComponent = (
          <span id={name + "_incorrect"}
            style={checkWorkStyle}
          >
            <FontAwesomeIcon icon={faTimes} />
        &nbsp;
        Incorrect
          </span>);
      } else if (validationState.current === "partialcorrect") {
        checkWorkStyle.backgroundColor = "#efab34";
        let percent = Math.round(SVs.creditAchieved * 100);
        let partialCreditContents = `${percent}% Correct`;

        checkworkComponent = (
          <span id={name + "_partial"}
            style={checkWorkStyle}
          >
            {partialCreditContents}
          </span>);
      }
    } else {
      // showCorrectness is false
      if (validationState.current !== "unvalidated") {
        checkWorkStyle.backgroundColor = "rgb(74, 3, 217)";
        checkworkComponent = (
          <span id={name + "_saved"}
            style={checkWorkStyle}
          >
            <FontAwesomeIcon icon={faCloud} />
        &nbsp;
        Response Saved
          </span>);
      }
    }

    checkworkComponent = <div>{checkworkComponent}</div>
  }

  //TODO checkwork
  let content = 
  <>
    <a name={name} />
    {heading} <br/>
    {children}
    {checkworkComponent}
  </>;

  if (SVs.collapsible) {
    // if (SVs.open) {
      // if (SVs.boxed){

    let innerContent = null;
    if(SVs.open) {
      innerContent = <div style={{ display: "block", padding: SVs.boxed && "6px" }}>
      {children}
      {checkworkComponent}
    </div>
    }
    content = 
    <div style={{ border: "var(--mainBorder)", borderRadius:"var(--mainBorderRadius)" }} >
      <div 
        style={{ backgroundColor: "var(--mainGray)", cursor: "pointer", padding: "6px", borderBottom: SVs.open ? "var(--mainBorder)" : "none", borderTopLeftRadius:"var(--mainBorderRadius)", borderTopRightRadius:"var(--mainBorderRadius)" }} 
        onClick={() => callAction({action: SVs.open ? actions.closeSection : actions.revealSection})}
      >
        <a name={name} />
        {heading}
      </div>
<<<<<<< HEAD
      <div style={{ display: SVs.open ? "block" : "none",  padding: SVs.boxed && "6px" }}>
        {children}
        {checkworkComponent}
      </div>
=======
      {innerContent}
>>>>>>> d5a9bbe8
    </div>
      // }else{
      //   content = <>
      //   <a name={name} />
      //   <span style={{
      //     display: "block", backgroundColor: "#ebebeb", cursor: "pointer"}}
      //     onClick={() => callAction({action: actions.closeSection})}
      //   >
      //     <a name={name} />
      //     {heading}
      //   </span>
      //   <span style={{ display: "block", backgroundColor: "white" }} >
      //     {children}
      //     {checkworkComponent}
      //   </span>
      // </>
      // }
     
    // } else {
    //   content = <>
    //     <a name={name} />
    //     <span 
    //       style={{ display: "block", backgroundColor: "#ebebeb", cursor: "pointer"}}
    //       onClick={() => callAction({action: actions.revealSection})}
    //     >
    //       {heading}
    //     </span>
    //   </>

    // }
  } else if (SVs.boxed) {
    content = 
    <div style={{ border:"var(--mainBorder)", borderRadius:"var(--mainBorderRadius)" }}>
      <div style={{ padding: "6px", borderBottom: "var(--mainBorder)", backgroundColor: "var(--mainGray)", borderTopLeftRadius:"var(--mainBorderRadius)", borderTopRightRadius:"var(--mainBorderRadius)" }}>
        <a name={name} />
        {heading}<br/>
      </div>
      <div style={{ display: "block", padding: "6px" }}>
        {children}
        {checkworkComponent}
      </div>
    </div>
  } 
 
  switch (SVs.containerTag) {
    case "aside": return <aside id={name} style={{ margin: "12px 0"}}> {content} </aside>; 
    case "div": return <div id={name} style={{ margin: "12px 0" }}> {content} </div>; 
    case "none": return <>{content}</> ;
    default: return <section id={name} style={{ margin: "12px 0" }}> {content} </section>; 
  }
})

  // if (SVs.containerTag === "aside") {
  //   return <aside id={name} >
  //     {content}
  //   </aside>
  // } else if (SVs.containerTag === "div") {
  //   return <div id={name} >
  //     {content}
  //   </div>
  // } else if (SVs.containerTag === "none") {
  //   return <>
  //     {content}
  //   </>
  // } else {
  //   // return <section id={name} style={{pageBreakAfter: "always"}} >
  //   return <section id={name} >
  //     {content}
  //   </section>
  // }


// // export default class Section extends DoenetRenderer {
//   export  class Section_old extends DoenetRenderer {

//   render() {

//     if (this.doenetSvData.hidden) {
//       return null;
//     }

//     let heading = null;

//     let id = this.componentName + "_title";

//     let childrenToRender = [...this.children];

//     // BADBADBAD: need to redo how getting the title child
//     // getting it using the internal guts of componentInstructions
//     // is just asking for trouble

//     let title;
//     if (this.doenetSvData.titleChildName) {
//       let titleChildInd;
//       for (let [ind, child] of this.children.entries()) {
//         if (child.props.componentInstructions.componentName === this.doenetSvData.titleChildName) {
//           titleChildInd = ind;
//           break;
//         }
//       }
//       title = this.children[titleChildInd];
//       childrenToRender.splice(titleChildInd, 1); // remove title
//     } else {
//       title = this.doenetSvData.title;
//     }

//     if (this.doenetSvData.collapsible) {
//       if (this.doenetSvData.open) {
//         title = <><FontAwesomeIcon icon={twirlIsOpen} /> {title} (click to close)</>
//       } else {
//         title = <><FontAwesomeIcon icon={twirlIsClosed} /> {title} (click to open)</>
//       }
//     }

//     if (this.doenetSvData.level === 0) {
//       heading = <h1 id={id} style={{fontSize:'2em'}}>{title}</h1>;
//     } else if (this.doenetSvData.level === 1) {
//       heading = <h2 id={id} style={{fontSize:'1.5em'}}>{title}</h2>;
//     } else if (this.doenetSvData.level === 2) {
//       heading = <h3 id={id} style={{fontSize:'1.17em'}}>{title}</h3>;
//     } else if (this.doenetSvData.level === 3) {
//       heading = <h4 id={id} style={{fontSize:'1em'}}>{title}</h4>;
//     } else if (this.doenetSvData.level === 4) {
//       heading = <h5 id={id} style={{fontSize:'.83em'}}>{title}</h5>;
//     } else if (this.doenetSvData.level === 5) {
//       heading = <h6 id={id} style={{fontSize:'.67em'}}>{title}</h6>;
//     }

//     //  if (this.doenetSvData.level === 0) {
//     //   heading = <span style={{fontSize:"30px"}} id={id}>{title}</span>;
//     // } else if (this.doenetSvData.level === 1) {
//     //   heading = <span style={{fontSize:"26px"}} id={id}>{title}</span>;
//     // } else if (this.doenetSvData.level === 2) {
//     //   heading = <span style={{fontSize:"22px"}} id={id}>{title}</span>;
//     // } else if (this.doenetSvData.level === 3) {
//     //   heading = <span style={{fontSize:"18px"}} id={id}>{title}</span>;
//     // } else if (this.doenetSvData.level === 4) {
//     //   heading = <span style={{fontSize:"14px"}} id={id}>{title}</span>;
//     // } else if (this.doenetSvData.level === 5) {
//     //   heading = <span style={{fontSize:"12px"}} id={id}>{title}</span>;
//     // }

//     let checkworkComponent = null;

//     if (this.doenetSvData.createSubmitAllButton) {

//       let validationState = "unvalidated";
//       if (this.doenetSvData.justSubmitted) {
//         if (this.doenetSvData.creditAchieved === 1) {
//           validationState = "correct";
//         } else if (this.doenetSvData.creditAchieved === 0) {
//           validationState = "incorrect";
//         } else {
//           validationState = "partialcorrect";
//         }
//       }

//       let checkWorkStyle = {
//         height: "23px",
//         display: "inline-block",
//         backgroundColor: "rgb(2, 117, 216)",
//         padding: "1px 6px 1px 6px",
//         color: "white",
//         fontWeight: "bold",
//         marginBottom: "30px",  //Space after check work
//       }

//       let checkWorkText = "Check Work";
//       if (!this.doenetSvData.showCorrectness) {
//         checkWorkText = "Submit nse";
//       }
//       checkworkComponent = (
//         <button id={this.componentName + "_submit"}
//           tabIndex="0"
//           style={checkWorkStyle}
//           onClick={this.actions.submitAllAnswers}
//           onKeyPress={(e) => {
//             if (e.key === 'Enter') {
//               this.actions.submitAllAnswers();
//             }
//           }}
//         >
//           <FontAwesomeIcon icon={faLevelDownAlt} transform={{ rotate: 90 }} />
//       &nbsp;
//           {checkWorkText}
//         </button>);

//       if (this.doenetSvData.showCorrectness) {
//         if (validationState === "correct") {
//           checkWorkStyle.backgroundColor = "rgb(92, 184, 92)";
//           checkworkComponent = (
//             <span id={this.componentName + "_correct"}
//               style={checkWorkStyle}
//             >
//               <FontAwesomeIcon icon={faCheck} />
//           &nbsp;
//           Correct
//             </span>);
//         } else if (validationState === "incorrect") {
//           checkWorkStyle.backgroundColor = "rgb(187, 0, 0)";
//           checkworkComponent = (
//             <span id={this.componentName + "_incorrect"}
//               style={checkWorkStyle}
//             >
//               <FontAwesomeIcon icon={faTimes} />
//           &nbsp;
//           Incorrect
//             </span>);
//         } else if (validationState === "partialcorrect") {
//           checkWorkStyle.backgroundColor = "#efab34";
//           let percent = Math.round(this.doenetSvData.creditAchieved * 100);
//           let partialCreditContents = `${percent}% Correct`;

//           checkworkComponent = (
//             <span id={this.componentName + "_partial"}
//               style={checkWorkStyle}
//             >
//               {partialCreditContents}
//             </span>);
//         }
//       } else {
//         // showCorrectness is false
//         if (validationState !== "unvalidated") {
//           checkWorkStyle.backgroundColor = "rgb(74, 3, 217)";
//           checkworkComponent = (
//             <span id={this.componentName + "_saved"}
//               style={checkWorkStyle}
//             >
//               <FontAwesomeIcon icon={faCloud} />
//           &nbsp;
//           Response Saved
//             </span>);
//         }
//       }

//       checkworkComponent = <div>{checkworkComponent}</div>
//     }

//     let content;

//     if (this.doenetSvData.collapsible) {
     

//       if (this.doenetSvData.open) {

//         if (this.doenetSvData.boxed){
//           if (this.doenetSvData.level === 0) {
//             heading = <h1 id={id} style={{fontSize:'2em',marginBottom:"0px"}}>{title}</h1>;
//           } else if (this.doenetSvData.level === 1) {
//             heading = <h2 id={id} style={{fontSize:'1.5em',marginBottom:"0px"}}>{title}</h2>;
//           } else if (this.doenetSvData.level === 2) {
//             heading = <h3 id={id} style={{fontSize:'1.17em',marginBottom:"0px"}}>{title}</h3>;
//           } else if (this.doenetSvData.level === 3) {
//             heading = <h4 id={id} style={{fontSize:'1em',marginBottom:"0px"}}>{title}</h4>;
//           } else if (this.doenetSvData.level === 4) {
//             heading = <h5 id={id} style={{fontSize:'.83em',marginBottom:"0px"}}>{title}</h5>;
//           } else if (this.doenetSvData.level === 5) {
//             heading = <h6 id={id} style={{fontSize:'.67em',marginBottom:"0px"}}>{title}</h6>;
//           }
//           content = <>
//           <a name={this.componentName} />
         
//           <span style={{
//             display: "block",
//             // margin: "4px 4px 0px 4px",
//             // padding: "6px",
//             // border: "1px solid #C9C9C9",
//             backgroundColor: "#ebebeb",
//             cursor: "pointer"
//           }}
//             onClick={this.actions.closeSection}>
//             <a name={this.componentName} />
//             {heading}
//           </span>
//           <span style={{
//             display: "block",
//             // margin: "0px 4px 4px 4px",
//             padding: "6px",
//             // paddingTop: "10px",
//             border: "1px solid #C9C9C9",
//             backgroundColor: "white",
//           }}>
           
//             {childrenToRender}
//             {checkworkComponent}
//           </span>
    
//         </>
//         }else{
//           content = <>
//           <a name={this.componentName} />
//           <span style={{
//             display: "block",
//             // margin: "4px 4px 0px 4px",
//             // padding: "6px",
//             // border: "1px solid #C9C9C9",
//             backgroundColor: "#ebebeb",
//             cursor: "pointer"
//           }}
//             onClick={this.actions.closeSection}>
//             <a name={this.componentName} />
//             {heading}
//           </span>
//           <span style={{
//             display: "block",
//             // margin: "0px 4px 4px 4px",
//             // padding: "6px",
//             // border: "1px solid #C9C9C9",
//             backgroundColor: "white",
//             // backgroundColor: "#c41e1e",
//           }}>
//             {childrenToRender}
//             {checkworkComponent}
//           </span>
//         </>
//         }
       



//       } else {
//         content = <>
//           <a name={this.componentName} />
//           <span style={{
//             display: "block",
//             // margin: "4px 4px 0px 4px",
//             // padding: "6px",
//             // border: "1px solid #C9C9C9",
//             backgroundColor: "#ebebeb",
//             cursor: "pointer"
//           }}
//             onClick={this.actions.revealSection}>
//             {heading}
//           </span>
//         </>

//       }
//     } else if (this.doenetSvData.boxed) {
//       content = <>
//       <span style={{
//         display: "block",
//         margin: "4px 4px 0px 4px",
//         padding: "6px",
//         border: "1px solid #C9C9C9",
//         backgroundColor: "#ebebeb",
//       }}
//        >
//         <a name={this.componentName} />
//         {heading}
//       </span>
//       <span style={{
//         display: "block",
//         margin: "0px 4px 4px 4px",
//         padding: "6px",
//         border: "1px solid #C9C9C9",
//         backgroundColor: "white",
//       }}>
//         {childrenToRender}
//         {checkworkComponent}
//       </span>
//       </>
//     } else {
//       content = <>
//         <a name={this.componentName} />
//         {heading}
//         {childrenToRender}
//         {checkworkComponent}
//       </>;
//     }

//     if (this.doenetSvData.containerTag === "aside") {
//       return <aside id={this.componentName} >
//         {content}
//       </aside>
//     } else if (this.doenetSvData.containerTag === "div") {
//       return <div id={this.componentName} >
//         {content}
//       </div>
//     } else if (this.doenetSvData.containerTag === "none") {
//       return <>
//         {content}
//       </>
//     } else {
//       // return <section id={this.componentName} style={{pageBreakAfter: "always"}} >
//       return <section id={this.componentName} >
//         {content}
//       </section>
//     }
//   }
// }<|MERGE_RESOLUTION|>--- conflicted
+++ resolved
@@ -204,14 +204,7 @@
         <a name={name} />
         {heading}
       </div>
-<<<<<<< HEAD
-      <div style={{ display: SVs.open ? "block" : "none",  padding: SVs.boxed && "6px" }}>
-        {children}
-        {checkworkComponent}
-      </div>
-=======
       {innerContent}
->>>>>>> d5a9bbe8
     </div>
       // }else{
       //   content = <>
