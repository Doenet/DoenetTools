--- conflicted
+++ resolved
@@ -88,26 +88,7 @@
 
   let checkworkComponent = null;
 
-<<<<<<< HEAD
-  //TODO checkwork
-  let content = 
-  <>
-    <a name={name} />
-    {heading} <br/>
-    {children}
-    {checkworkComponent}
-  </>;
-
-  if (SVs.collapsible) {
-    // if (SVs.open) {
-      // if (SVs.boxed){
-    content = 
-    <div style={{ border:"var(--mainBorder)", borderRadius:"var(--mainBorderRadius)" }} >
-      <div 
-        style={{ backgroundColor: "var(--mainGray)", cursor: "pointer", padding: "6px", borderBottom: "var(--mainBorder)", borderTopLeftRadius:"var(--mainBorderRadius)", borderTopRightRadius:"var(--mainBorderRadius)" }} 
-        onClick={() => callAction({action: SVs.open ? actions.closeSection : actions.revealSection})}
-      >
-=======
+  
   if (SVs.createSubmitAllButton) {
   
     updateValidationState();
@@ -194,9 +175,24 @@
     checkworkComponent = <div>{checkworkComponent}</div>
   }
 
-
-  let content = <>
->>>>>>> d58411ef
+  //TODO checkwork
+  let content = 
+  <>
+    <a name={name} />
+    {heading} <br/>
+    {children}
+    {checkworkComponent}
+  </>;
+
+  if (SVs.collapsible) {
+    // if (SVs.open) {
+      // if (SVs.boxed){
+    content = 
+    <div style={{ border:"var(--mainBorder)", borderRadius:"var(--mainBorderRadius)" }} >
+      <div 
+        style={{ backgroundColor: "var(--mainGray)", cursor: "pointer", padding: "6px", borderBottom: "var(--mainBorder)", borderTopLeftRadius:"var(--mainBorderRadius)", borderTopRightRadius:"var(--mainBorderRadius)" }} 
+        onClick={() => callAction({action: SVs.open ? actions.closeSection : actions.revealSection})}
+      >
         <a name={name} />
         {heading}
       </div>
