import React, { useContext, useEffect, useRef } from 'react';
import useDoenetRender from './useDoenetRenderer';
import { BoardContext } from './graph';


export default React.memo(function Polygon(props) {
  let { name, id, SVs, actions, sourceOfUpdate, callAction } = useDoenetRender(props);

  Polygon.ignoreActionsWithoutCore = true;

  const board = useContext(BoardContext);

  let polygonJXG = useRef(null);

  let pointCoords = useRef(null);
  let draggedPoint = useRef(null);
  let downOnPoint = useRef(null);
  let pointerAtDown = useRef(null);
  let pointsAtDown = useRef(null);
  let pointerIsDown = useRef(false);
  let pointerMovedSinceDown = useRef(false);
  let previousNVertices = useRef(null);
  let jsxPointAttributes = useRef(null);

  let lastPositionsFromCore = useRef(null);
  let fixed = useRef(false);

  lastPositionsFromCore.current = SVs.numericalVertices;
  fixed.current = !SVs.draggable || SVs.fixed;



  useEffect(() => {

    //On unmount
    return () => {
      // if point is defined
      if (polygonJXG.current) {
        deletePolygonJXG();
      }

      if (board) {
        board.off('move', boardMoveHandler);
      }

    }
  }, [])


  useEffect(() => {
    if (board) {
      board.on('move', boardMoveHandler)
    }
  }, [board])



  function createPolygonJXG() {

    if (!(SVs.nVertices >= 2)) {
      return null;
    }

<<<<<<< HEAD
=======
    let fixed = !SVs.draggable || SVs.fixed;
    let verticesFixed = !SVs.verticesDraggable || SVs.fixed;

>>>>>>> 8f5418ed
    jsxPointAttributes.current = {
      fillColor: 'none',
      strokeColor: 'none',
      highlightStrokeColor: 'none',
      highlightFillColor: getComputedStyle(document.documentElement).getPropertyValue("--mainGray"),
<<<<<<< HEAD
      visible: !fixed.current && !SVs.hidden,
=======
      visible: !verticesFixed && !SVs.hidden,
>>>>>>> 8f5418ed
      withLabel: false,
      layer: 10 * SVs.layer + 9,
      highlight: true,
    };

    let jsxBorderAttributes = {
      highlight: false,
      visible: !SVs.hidden,
      layer: 10 * SVs.layer + 8,
      fixed: true,
      strokeColor: SVs.selectedStyle.lineColor,
      strokeOpacity: SVs.selectedStyle.lineOpacity,
      highlightStrokeColor: SVs.selectedStyle.lineColor,
      highlightStrokeOpacity: SVs.selectedStyle.lineOpacity * 0.5,
      strokeWidth: SVs.selectedStyle.lineWidth,
      highlightStrokeWidth: SVs.selectedStyle.lineWidth,
      dash: styleToDash(SVs.selectedStyle.lineStyle),
    };

    const fillColor = SVs.filled ? SVs.selectedStyle.fillColor.toLowerCase() : "none";

    let jsxPolygonAttributes = {
      name: SVs.labelForGraph,
      visible: !SVs.hidden,
      withLabel: SVs.showLabel && SVs.labelForGraph !== "",
      fixed: fixed.current,
      layer: 10 * SVs.layer + 7,

      //specific to polygon
      fillColor,
      fillOpacity: SVs.selectedStyle.fillOpacity,
      highlightFillColor: fillColor,
      highlightFillOpacity: SVs.selectedStyle.fillOpacity * 0.5,
      highlight: !fixed.current,
      vertices: jsxPointAttributes.current,
      borders: jsxBorderAttributes,
    };

    jsxPolygonAttributes.label = {
      highlight: false
    }
    if (SVs.labelHasLatex) {
      jsxPolygonAttributes.label.useMathJax = true
    }

    if (SVs.applyStyleToLabel) {
      jsxPolygonAttributes.label.strokeColor = SVs.selectedStyle.lineColor;
    } else {
      jsxPolygonAttributes.label.strokeColor = "#000000";
    }

    if (SVs.filled) {
      jsxPolygonAttributes.hasInnerPoints = true;
    }


    board.suspendUpdate();

    let pts = [];

    for (let p of SVs.numericalVertices) {
      pts.push(
        board.create('point', [...p], jsxPointAttributes.current)
      )
    }


    let newPolygonJXG = board.create('polygon', pts, jsxPolygonAttributes);

    initializePoints(newPolygonJXG);

    newPolygonJXG.on('drag', e => dragHandler(-1, e));
    newPolygonJXG.on('up', e => upHandler(-1));
    newPolygonJXG.on('keyfocusout', e => keyFocusOutHandler(-1));
    newPolygonJXG.on('keydown', e => keyDownHandler(-1, e));

    newPolygonJXG.on('down', e => downHandler(-1, e));
    newPolygonJXG.on('hit', e => hitHandler());

    board.unsuspendUpdate();

    previousNVertices.current = SVs.nVertices;

    return newPolygonJXG;

  }

  function boardMoveHandler(e) {
    if (pointerIsDown.current) {
      //Protect against very small unintended move
      if (Math.abs(e.x - pointerAtDown.current[0]) > .1 ||
        Math.abs(e.y - pointerAtDown.current[1]) > .1
      ) {
        pointerMovedSinceDown.current = true;
      }
    }
  }


  function initializePoints(polygon) {
    for (let i = 0; i < SVs.nVertices; i++) {
      let vertex = polygon.vertices[i];
      vertex.off('drag');
      vertex.on('drag', (e) => dragHandler(i, e));
      vertex.off('up');
      vertex.on('up', () => upHandler(i));
      vertex.off('keyfocusout');
      vertex.on('keyfocusout', () => keyFocusOutHandler(i));
      vertex.off('keydown');
      vertex.on('keydown', (e) => keyDownHandler(i, e));
      vertex.off('down');
      vertex.on('down', (e) => downHandler(i, e));
      vertex.off('hit');
      vertex.on('hit', (e) => hitHandler());
    }
  }

  function deletePolygonJXG() {
    for (let i = 0; i < SVs.nVertices; i++) {
      let vertex = polygonJXG.current.vertices[i];
      if (vertex) {
        vertex.off('drag');
        vertex.off('up');
        vertex.off('down');
        vertex.off('hit');
      }
    }
    polygonJXG.off('drag');
    polygonJXG.off('up');
    polygonJXG.off('down');
    polygonJXG.off('hit');
    board.removeObject(polygonJXG.current);
    polygonJXG.current = null;
  }

  function dragHandler(i, e) {

    let viaPointer = e.type === "pointermove";

    //Protect against very small unintended drags
    if (!viaPointer ||
      Math.abs(e.x - pointerAtDown.current[0]) > .1 ||
      Math.abs(e.y - pointerAtDown.current[1]) > .1
    ) {
      draggedPoint.current = i;

      if (i === -1) {

        pointCoords.current = [];

        var o = board.origin.scrCoords;

        for (let i = 0; i < polygonJXG.current.vertices.length - 1; i++) {
          if (viaPointer) {
            // the reason we calculate point positions with this algorithm,
            // is so that points don't get trapped on an attracting object
            // if you move the mouse slowly.
            let calculatedX = (pointsAtDown.current[i][1] + e.x - pointerAtDown.current[0]
              - o[1]) / board.unitX;
            let calculatedY = (o[2] -
              (pointsAtDown.current[i][2] + e.y - pointerAtDown.current[1]))
              / board.unitY;
            pointCoords.current.push([calculatedX, calculatedY]);
          } else {
            let vertex = polygonJXG.current.vertices[i];
            pointCoords.current.push([vertex.X(), vertex.Y()]);
          }
        }

        callAction({
          action: actions.movePolygon,
          args: {
            pointCoords: pointCoords.current,
            transient: viaPointer,
            skippable: viaPointer
          }
        })

        for (let j = 0; j < SVs.nVertices; j++) {
          polygonJXG.current.vertices[j].coords.setCoordinates(JXG.COORDS_BY_USER, [...lastPositionsFromCore.current[j]]);
        }
      } else {
        pointCoords.current = {};
        pointCoords.current[i] = [polygonJXG.current.vertices[i].X(), polygonJXG.current.vertices[i].Y()];
        callAction({
          action: actions.movePolygon,
          args: {
            pointCoords: pointCoords.current,
            transient: viaPointer,
            skippable: viaPointer,
            sourceInformation: { vertex: i }
          }
        })
        polygonJXG.current.vertices[i].coords.setCoordinates(JXG.COORDS_BY_USER, [...lastPositionsFromCore.current[i]]);
        board.updateInfobox(polygonJXG.current.vertices[i])
      }
    }
  }

  function downHandler(i, e) {

    draggedPoint.current = null
    pointerAtDown.current = [e.x, e.y];

    if (i === -1) {
      if (downOnPoint.current === null && !fixed.current) {
        // Note: counting on fact that down on polygon itself will trigger after down on points
        callAction({
          action: actions.polygonFocused
        });
      }
      pointsAtDown.current = polygonJXG.current.vertices.map(x => [...x.coords.scrCoords])
    } else {
      if (!fixed.current) {
        callAction({
          action: actions.polygonFocused
        });
      }
      downOnPoint.current = i;
    }

    pointerIsDown.current = true;
    pointerMovedSinceDown.current = false;

  }

  function hitHandler() {
    draggedPoint.current = null
    callAction({
      action: actions.polygonFocused
    })
  }

  function upHandler(i) {
    if (draggedPoint.current === i) {
      if (i === -1) {
        callAction({
          action: actions.movePolygon,
          args: {
            pointCoords: pointCoords.current,
          }
        })
      } else {
        callAction({
          action: actions.movePolygon,
          args: {
            pointCoords: pointCoords.current,
            sourceInformation: { vertex: i }
          }
        })

      }
    } else if (!pointerMovedSinceDown.current && (downOnPoint.current === null || i !== -1)) {
      // Note: counting on fact that up on polygon itself (i===-1) will trigger before up on points
      callAction({
        action: actions.polygonClicked
      });
    }

    if (i !== -1) {
      downOnPoint.current = null;
    }

    pointerIsDown.current = false;

  }


  function keyFocusOutHandler(i) {
    if (draggedPoint.current === i) {
      if (i === -1) {
        callAction({
          action: actions.movePolygon,
          args: {
            pointCoords: pointCoords.current,
          }
        })
      } else {
        callAction({
          action: actions.movePolygon,
          args: {
            pointCoords: pointCoords.current,
            sourceInformation: { vertex: i }
          }
        })

      }
    }
    draggedPoint.current = null
  }

  function keyDownHandler(i, e) {
    if (e.key === "Enter") {

      if (draggedPoint.current === i) {
        if (i === -1) {
          callAction({
            action: actions.movePolygon,
            args: {
              pointCoords: pointCoords.current,
            }
          })
        } else {
          callAction({
            action: actions.movePolygon,
            args: {
              pointCoords: pointCoords.current,
              sourceInformation: { vertex: i }
            }
          })

        }
      }
      draggedPoint.current = null
      callAction({
        action: actions.polygonClicked
      });

    }
  }


  if (board) {

    if (!polygonJXG.current) {
      polygonJXG.current = createPolygonJXG();
    } else if (!(SVs.nVertices >= 2)) {
      deletePolygonJXG();
    } else {


      let validCoords = true;

      for (let coords of SVs.numericalVertices) {
        if (!Number.isFinite(coords[0])) {
          validCoords = false;
        }
        if (!Number.isFinite(coords[1])) {
          validCoords = false;
        }
      }

      // add or delete points as required and change data array size
      if (SVs.nVertices > previousNVertices.current) {
        for (let i = previousNVertices.current; i < SVs.nVertices; i++) {
          let newPoint = board.create('point', [...SVs.numericalVertices[i]], jsxPointAttributes.current)
          polygonJXG.current.addPoints(newPoint);
        }
        initializePoints(polygonJXG.current);

      } else if (SVs.nVertices < previousNVertices.current) {
        for (let i = previousNVertices.current - 1; i >= SVs.nVertices; i--) {
          polygonJXG.current.vertices[i].off('drag')
          polygonJXG.current.vertices[i].off('down')
          polygonJXG.current.vertices[i].off('hit')
          polygonJXG.current.vertices[i].off('up')
          polygonJXG.current.vertices[i].off('keyfocusout')
          polygonJXG.current.vertices[i].off('keydown')
          polygonJXG.current.removePoints(polygonJXG.current.vertices[i]);
        }
        initializePoints(polygonJXG.current);
      }

<<<<<<< HEAD
      let verticesVisible = !fixed.current && !SVs.hidden;
=======
      let fixed = !SVs.draggable || SVs.fixed;
      let verticesFixed = !SVs.verticesDraggable || SVs.fixed;
      let verticesVisible = !verticesFixed && !SVs.hidden;
>>>>>>> 8f5418ed

      for (let i = 0; i < SVs.nVertices; i++) {
        polygonJXG.current.vertices[i].coords.setCoordinates(JXG.COORDS_BY_USER, [...SVs.numericalVertices[i]]);
        polygonJXG.current.vertices[i].needsUpdate = true;
        polygonJXG.current.vertices[i].update();
        // // let actuallyChangedVisibility = polygonJXG.current.vertices[i].visProp["visible"] !== verticesVisible;
        polygonJXG.current.vertices[i].visProp["visible"] = verticesVisible;
        polygonJXG.current.vertices[i].visPropCalc["visible"] = verticesVisible;


      }


      if (sourceOfUpdate.sourceInformation &&
        name in sourceOfUpdate.sourceInformation
      ) {
        let ind = sourceOfUpdate.sourceInformation[name].vertex;
        if (ind !== undefined) {
          board.updateInfobox(polygonJXG.current.vertices[ind])
        }
      }

      let visibleNow = !SVs.hidden;
      if (!validCoords) {
        visibleNow = false;
      }

      polygonJXG.current.visProp.fixed = fixed.current;
      polygonJXG.current.visProp.highlight = !fixed.current;

      polygonJXG.current.visProp["visible"] = visibleNow;
      polygonJXG.current.visPropCalc["visible"] = visibleNow;
      // polygonJXG.current.setAttribute({visible: visibleNow})

      let polygonLayer = 10 * SVs.layer + 7;
      let layerChanged = polygonJXG.current.visProp.layer !== polygonLayer;

      if (layerChanged) {
        polygonJXG.current.setAttribute({ layer: polygonLayer });
      }


      polygonJXG.current.name = SVs.labelForGraph;

      if (polygonJXG.current.hasLabel) {
        if (SVs.applyStyleToLabel) {
          polygonJXG.current.label.visProp.strokecolor = SVs.selectedStyle.lineColor
        } else {
          polygonJXG.current.label.visProp.strokecolor = "#000000";
        }
        polygonJXG.current.label.needsUpdate = true;
        polygonJXG.current.label.update();
      }

      const fillColor = SVs.filled ? SVs.selectedStyle.fillColor.toLowerCase() : "none";

      if (polygonJXG.current.visProp.fillcolor !== fillColor) {
        polygonJXG.current.visProp.fillcolor = fillColor;
        polygonJXG.current.visProp.highlightfillcolor = fillColor;
        polygonJXG.current.visProp.hasinnerpoints = SVs.filled;
      }

      if (polygonJXG.current.visProp.fillopacity !== SVs.selectedStyle.fillOpacity) {
        polygonJXG.current.visProp.fillopacity = SVs.selectedStyle.fillOpacity;
        polygonJXG.current.visProp.highlightfillopacity = SVs.selectedStyle.fillOpacity * 0.5;
      }

      polygonJXG.current.needsUpdate = true;

      polygonJXG.current.update().updateVisibility();
      for (let i = 0; i < polygonJXG.current.borders.length; i++) {
        let border = polygonJXG.current.borders[i];
        border.visProp.visible = visibleNow;
        border.visPropCalc.visible = visibleNow;

        if (layerChanged) {
          border.setAttribute({ layer: polygonLayer + 1 });
        }

        if (border.visProp.strokecolor !== SVs.selectedStyle.lineColor) {
          border.visProp.strokecolor = SVs.selectedStyle.lineColor;
          border.visProp.highlightstrokecolor = SVs.selectedStyle.lineColor;
        }
        if (border.visProp.strokeopacity !== SVs.selectedStyle.lineOpacity) {
          border.visProp.strokeopacity = SVs.selectedStyle.lineOpacity;
          border.visProp.highlightstrokeopacity = SVs.selectedStyle.lineOpacity * 0.5;
        }
        let newDash = styleToDash(SVs.selectedStyle.lineStyle);
        if (border.visProp.dash !== newDash) {
          border.visProp.dash = newDash;
        }
        if (border.visProp.strokewidth !== SVs.selectedStyle.lineWidth) {
          border.visProp.strokewidth = SVs.selectedStyle.lineWidth
          border.visProp.highlightstrokewidth = SVs.selectedStyle.lineWidth
        }

        border.needsUpdate = true;
        border.update();
      }

      if (layerChanged) {
        jsxPointAttributes.current.layer = polygonLayer + 2;
        for (let vertex of polygonJXG.current.vertices) {
          vertex.setAttribute({ layer: polygonLayer + 2 });
          vertex.needsUpdate = true;
          vertex.update();
        }
      }

      previousNVertices.current = SVs.nVertices;

      board.updateRenderer();

    }
  }


  if (SVs.hidden) {
    return null;
  }

  // don't think we want to return anything if not in board
  return <><a name={id} /></>
})

function styleToDash(style) {
  if (style === "solid") {
    return 0;
  } else if (style === "dashed") {
    return 2;
  } else if (style === "dotted") {
    return 1;
  } else {
    return 0;
  }
}<|MERGE_RESOLUTION|>--- conflicted
+++ resolved
@@ -61,22 +61,14 @@
       return null;
     }
 
-<<<<<<< HEAD
-=======
-    let fixed = !SVs.draggable || SVs.fixed;
     let verticesFixed = !SVs.verticesDraggable || SVs.fixed;
 
->>>>>>> 8f5418ed
     jsxPointAttributes.current = {
       fillColor: 'none',
       strokeColor: 'none',
       highlightStrokeColor: 'none',
       highlightFillColor: getComputedStyle(document.documentElement).getPropertyValue("--mainGray"),
-<<<<<<< HEAD
-      visible: !fixed.current && !SVs.hidden,
-=======
       visible: !verticesFixed && !SVs.hidden,
->>>>>>> 8f5418ed
       withLabel: false,
       layer: 10 * SVs.layer + 9,
       highlight: true,
@@ -440,13 +432,8 @@
         initializePoints(polygonJXG.current);
       }
 
-<<<<<<< HEAD
-      let verticesVisible = !fixed.current && !SVs.hidden;
-=======
-      let fixed = !SVs.draggable || SVs.fixed;
       let verticesFixed = !SVs.verticesDraggable || SVs.fixed;
       let verticesVisible = !verticesFixed && !SVs.hidden;
->>>>>>> 8f5418ed
 
       for (let i = 0; i < SVs.nVertices; i++) {
         polygonJXG.current.vertices[i].coords.setCoordinates(JXG.COORDS_BY_USER, [...SVs.numericalVertices[i]]);
