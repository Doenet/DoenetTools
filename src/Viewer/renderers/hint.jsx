--- conflicted
+++ resolved
@@ -6,7 +6,7 @@
 import { faCaretRight as twirlIsClosed } from '@fortawesome/free-solid-svg-icons';
 import { faCaretDown as twirlIsOpen } from '@fortawesome/free-solid-svg-icons';
 import VisibilitySensor from 'react-visibility-sensor-v2';
-<<<<<<< HEAD
+
 import styled from 'styled-components';
 
 const SpanStyling= styled.span`
@@ -16,8 +16,6 @@
 }
 `;
 
-=======
->>>>>>> 66cc817d
 
 export default React.memo(function Hint(props) {
   let { name, id, SVs, children, actions, callAction } = useDoenetRender(props);
@@ -117,11 +115,9 @@
     <VisibilitySensor partialVisibility={true} onChange={onChangeVisibility}>
     <aside id={id} key={id}>
       <a name={id} />
-<<<<<<< HEAD
+
       <SpanStyling
-=======
-      <span
->>>>>>> 66cc817d
+
         style={{
           display: 'block',
           margin: SVs.open ? '12px 4px 0px 4px' : '12px 4px 12px 4px',
@@ -134,7 +130,7 @@
           backgroundColor: 'var(--mainGray)',
           cursor: 'pointer',
         }}
-<<<<<<< HEAD
+
         tabIndex="0"
         data-test="hint-heading"
         onClick={onClickFunction}
@@ -142,14 +138,7 @@
       > {icon} {title} (click to {openCloseText})
       </SpanStyling>
       <span style={infoBlockStyle} >{info}</span>
-=======
-        data-test="hint-heading"
-        onClick={onClickFunction}
-      >
-        {twirlIcon} {icon} {title} (click to {openCloseText})
-      </span>
-      <span style={infoBlockStyle}>{info}</span>
->>>>>>> 66cc817d
+
     </aside>
     </VisibilitySensor>
   );
