import React from 'react';
import useDoenetRender from './useDoenetRenderer';
import { FontAwesomeIcon } from '@fortawesome/react-fontawesome'
import { faCheck, faLevelDownAlt, faTimes, faCloud } from '@fortawesome/free-solid-svg-icons'
import styled from 'styled-components';

<<<<<<< HEAD
// Moved most of checkWorkStyle styling into Button
const Button = styled.button `
=======

// Moved most of checkWorkStyle styling into Button
const Button = styled.button`
>>>>>>> c602376f
  position: relative;
  height: 24px;
  display: inline-block;
  color: white;
  background-color: var(--mainBlue);
  /* padding: 2px; */
  /* border: var(--mainBorder); */
  border: none;
  border-radius: var(--mainBorderRadius);
  margin: 0px 10px 12px 10px;

  &:hover {
    background-color: var(--lightBlue);
    color: black;
  };
`;

<<<<<<< HEAD
export default function Answer(props) {
  let { name, SVs, actions, children, callAction } = useDoenetRender(props);
=======
export default React.memo(function Answer(props) {
  let { name, id, SVs, actions, children, callAction } = useDoenetRender(props);
>>>>>>> c602376f


  if (SVs.hidden) {
    return null;
  }

  let disabled = SVs.disabled;

  let submitAnswer = () => callAction({
    action: actions.submitAnswer
  })
  if (SVs.submitAllAnswersAtAncestor) {
    submitAnswer = () => callAction({
      action: actions.submitAllAnswers
    })
  }

  // BADBADBAD: need to redo how getting the input child
  // without using the internal guts of componentInstructions
  // is just asking for trouble

  let inputChildrenToRender = null;
  if (SVs.inputChildren.length > 0) {
    let inputChildNames = SVs.inputChildren.map(x => x.componentName);
    inputChildrenToRender = children.filter(
      child => typeof child !== "string" && inputChildNames.includes(child.props.componentInstructions.componentName)
    )
  }


  if (!SVs.delegateCheckWork) {

    let validationState = "unvalidated";
    if (SVs.justSubmitted || SVs.numberOfAttemptsLeft < 1) {
      if (SVs.creditAchieved === 1) {
        validationState = "correct";
      } else if (SVs.creditAchieved === 0) {
        validationState = "incorrect";
      } else {
        validationState = "partialcorrect";
      }
    }

    let checkWorkStyle = {
      cursor: 'pointer',
    }

<<<<<<< HEAD
=======

>>>>>>> c602376f
    if (disabled) {
      checkWorkStyle.backgroundColor = getComputedStyle(document.documentElement).getPropertyValue("--mainGray");
    }

    let checkWorkText = SVs.submitLabel;
    if (!SVs.showCorrectness) {
      checkWorkText = SVs.submitLabelNoCorrectness;
    }
    let checkworkComponent = (
      <Button id={id + "_submit"}
        tabIndex="0"
        disabled={disabled}
        style={checkWorkStyle}
        onClick={submitAnswer}
        onKeyPress={(e) => {
          if (e.key === 'Enter') {
            submitAnswer();
          }
        }}
      >
        <FontAwesomeIcon style={{ marginRight: "4px", paddingLeft: "2px" }} icon={faLevelDownAlt} transform={{ rotate: 90 }} />
        &nbsp;
        {checkWorkText}
      </Button>);

    if (SVs.showCorrectness) {
      if (validationState === "correct") {
        checkWorkStyle.backgroundColor = getComputedStyle(document.documentElement).getPropertyValue("--mainGreen");
        checkworkComponent = (
          <Button id={id + "_correct"}
            style={checkWorkStyle}
          >
            <FontAwesomeIcon icon={faCheck} />
            &nbsp;
            Correct
          </Button>);
      } else if (validationState === "incorrect") {
        checkWorkStyle.backgroundColor = getComputedStyle(document.documentElement).getPropertyValue("--mainRed");
        checkworkComponent = (
          <Button id={id + "_incorrect"}
            style={checkWorkStyle}
          >
            <FontAwesomeIcon icon={faTimes} />
            &nbsp;
            Incorrect
          </Button>);
      } else if (validationState === "partialcorrect") {
        checkWorkStyle.backgroundColor = "#efab34";
        let percent = Math.round(SVs.creditAchieved * 100);
        let partialCreditContents = `${percent}% Correct`;

        checkworkComponent = (
          <Button id={id + "_partial"}
            style={checkWorkStyle}
          >
            {partialCreditContents}
          </Button>);
      }
    } else {
      // showCorrectness is false
      if (validationState !== "unvalidated") {
        checkWorkStyle.backgroundColor = "rgb(74, 3, 217)";
        checkworkComponent = (
          <Button id={id + "_saved"}
            style={checkWorkStyle}
          >
            <FontAwesomeIcon icon={faCloud} />
            &nbsp;
            Response Saved
          </Button>);
      }
    }

    if (SVs.numberOfAttemptsLeft < 0) {
      checkworkComponent = <>
        {checkworkComponent}
        <span>
          (no attempts remaining)
        </span>
      </>
    } else if (SVs.numberOfAttemptsLeft == 1) {
      checkworkComponent = <>
        {checkworkComponent}
        <span>
          (1 attempt remaining)
        </span>
      </>
    } else if (Number.isFinite(SVs.numberOfAttemptsLeft)) {
      checkworkComponent = <>
        {checkworkComponent}
        <span>
          ({SVs.numberOfAttemptsLeft} attempts remaining)
        </span>
      </>
    }

    return <span id={id} style={{ display: "flex" }}>
      <a name={id} />
      {inputChildrenToRender}
      {checkworkComponent}
    </span>;
  } else {
    return <span id={id} style={{ marginBottom: "12px" }}><a name={id} />{inputChildrenToRender}</span>;
  }

})<|MERGE_RESOLUTION|>--- conflicted
+++ resolved
@@ -4,14 +4,9 @@
 import { faCheck, faLevelDownAlt, faTimes, faCloud } from '@fortawesome/free-solid-svg-icons'
 import styled from 'styled-components';
 
-<<<<<<< HEAD
-// Moved most of checkWorkStyle styling into Button
-const Button = styled.button `
-=======
 
 // Moved most of checkWorkStyle styling into Button
 const Button = styled.button`
->>>>>>> c602376f
   position: relative;
   height: 24px;
   display: inline-block;
@@ -21,7 +16,7 @@
   /* border: var(--mainBorder); */
   border: none;
   border-radius: var(--mainBorderRadius);
-  margin: 0px 10px 12px 10px;
+  margin: 0px 12px 12px 12px;
 
   &:hover {
     background-color: var(--lightBlue);
@@ -29,13 +24,8 @@
   };
 `;
 
-<<<<<<< HEAD
-export default function Answer(props) {
-  let { name, SVs, actions, children, callAction } = useDoenetRender(props);
-=======
 export default React.memo(function Answer(props) {
   let { name, id, SVs, actions, children, callAction } = useDoenetRender(props);
->>>>>>> c602376f
 
 
   if (SVs.hidden) {
@@ -83,10 +73,6 @@
       cursor: 'pointer',
     }
 
-<<<<<<< HEAD
-=======
-
->>>>>>> c602376f
     if (disabled) {
       checkWorkStyle.backgroundColor = getComputedStyle(document.documentElement).getPropertyValue("--mainGray");
     }
