--- conflicted
+++ resolved
@@ -14,46 +14,16 @@
 
   let styledChildren = [];
   const marginLeft = SVs.margins[0];
-<<<<<<< HEAD
-  const marginRight = SVs.margins[1];
-
-  for (let [i, child] of children.entries()) {
-=======
   const marginRight =  SVs.margins[1];
 
   const nCols = children.length;
   
   for (let [i,child] of children.entries()){
->>>>>>> 583c071d
     let width = SVs.widths[i];
     // console.log(">>>marginLeft",marginLeft)
     // console.log(">>>width",width)
     // console.log(">>>marginRight",marginRight)
     // console.log(">>>gap",SVs.gapWidth)
-<<<<<<< HEAD
-    styledChildren.push(
-      <span
-        style={{
-          marginLeft: `${marginLeft}%`,
-          marginRight: `${marginRight}%`,
-          width: `${width}%`,
-        }}
-        key={child.key}
-      >
-        {child}
-      </span>,
-    );
-
-    //Gap is only between not at the end
-    if (children.length !== i + 1 && SVs.gapWidth > 0) {
-      styledChildren.push(
-        <span
-          style={{ width: `${SVs.gapWidth}%` }}
-          key={`gap${child.key}`}
-        ></span>,
-      );
-    }
-=======
 
     let thisMarginLeft = marginLeft;
     let thisMarginRight = marginRight;
@@ -73,7 +43,6 @@
         
       }} key={child.key}>{child}</span>)
     
->>>>>>> 583c071d
   }
 
   return (
