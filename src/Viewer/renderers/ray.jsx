--- conflicted
+++ resolved
@@ -192,14 +192,11 @@
         [...newRayJXG.point1.coords.scrCoords],
         [...newRayJXG.point2.coords.scrCoords]
       ]
-<<<<<<< HEAD
       pointerIsDown.current = true;
       pointerMovedSinceDown.current = false;
-=======
       callAction({
         action: actions.mouseDownOnRay
       });
->>>>>>> 568adae1
 
     });
 
