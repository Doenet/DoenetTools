import React, { useRef, useState, useEffect } from 'react';
import useDoenetRender from './useDoenetRenderer';
import ReactDOM from 'react-dom';
import DoenetRenderer from './DoenetRenderer';
import me from 'math-expressions';
import { FontAwesomeIcon } from '@fortawesome/react-fontawesome';
import {
  faCheck,
  faLevelDownAlt,
  faTimes,
  faCloud,
  faPercentage,
} from '@fortawesome/free-solid-svg-icons';
import styled from 'styled-components';
import mathquill from 'react-mathquill';
mathquill.addStyles(); //Styling for react-mathquill input field
let EditableMathField = mathquill.EditableMathField;
import {
  focusedMathField,
  focusedMathFieldReturn,
  palletRef,
  buttonRef,
  functionRef,
} from '../../Tools/_framework/Footers/MathInputSelector';
import { useRecoilValue, useSetRecoilState } from 'recoil';
import { getFromLatex, normalizeLatexString } from '../../Core/utils/math';

// const Prev = styled.div`
//   font-size: 23px;
//   // min-height: 30px;
//   background: rgba(0, 0, 0, 0.8);
//   width: auto;
//   display: inline-block;
//   border-radius: 5px;
//   color: white;
//   // line-height: 0px;
//   z-index: 10;
//   padding: 3px;
//   // position: absolute;
//   user-select: none;
//   // left: ${props => `${props.left}px`};
//   // top: ${props => `${props.top}px`};
// `;

<<<<<<< HEAD
export default function MathInput(props) {
  let [name, SVs, actions] = useDoenetRender(props);
  const [latex, setLatex] = useState('');
  const [focused, setFocus] = useState(false);
  let mathExpression = SVs.valueForDisplay;
  let latexValue = stripLatex(SVs.valueForDisplay.toLatex());
  const [mathField, setMathField] = useState(null);
  let validationState = 'unvalidated';
  const setFocusedField = useSetRecoilState(focusedMathField);
  const setFocusedFieldReturn = useSetRecoilState(focusedMathFieldReturn);
  let valueToRevertTo = SVs.value;
  let valueForDisplayToRevertTo = SVs.valueForDisplay;
  const containerRef = useRecoilValue(palletRef);
  const toggleButtonRef = useRecoilValue(buttonRef);
  const functionTabRef = useRecoilValue(functionRef);

  if (latexValue === '\uFF3F') {
    latexValue = '';
=======

export default class MathInput extends DoenetRenderer {
  constructor(props) {
    super(props);

    this.state = { latex: "" };
    // const [latex, setLatex] = useState("");
    // const config = {
    //   autoCommands: "sqrt pi theta",
    //   autoOperatorNames: "cos sin"
    // };

    this.handlePressEnter = this.handlePressEnter.bind(this);
    // this.handleKeyDown = this.handleKeyDown.bind(this);
    this.handleBlur = this.handleBlur.bind(this);
    this.handleFocus = this.handleFocus.bind(this);
    this.onChangeHandler = this.onChangeHandler.bind(this);
    // this.handleDragEnter = this.handleDragEnter.bind(this);
    // this.handleDragThrough = this.handleDragThrough.bind(this);
    // this.handleDragExit = this.handleDragExit.bind(this);

    this.mathExpression = me.fromAst(this.doenetSvData.valueForDisplay);

    if (this.doenetSvData.rawRendererValue !== null) {
      this.latexValue = this.doenetSvData.rawRendererValue
    } else {
      this.latexValue = stripLatex(me.fromAst(this.doenetSvData.valueForDisplay).toLatex());
      this.callAction({
        componentName: this.componentName,
        actionName: "updateRawValue",
        args: {
          rawRendererValue: this.latexValue,
          transient: false
        }
      })
      // this.actions.updateRawValue({
      //   rawRendererValue: this.latexValue,
      //   transient: false
      // })
    }
    this.latexValueSetInRender = true;

    // this.state = {isDragging: false, previewLeftOffset: this.doenetSvData.size * 10 + 80, previewTopOffset: 0, clickXOffset: 0, clickYOffset: 0};
    // this.inputRef = React.createRef();
    // this.mathInputRef = React.createRef();


    this.valueToRevertTo = me.fromAst(this.doenetSvData.value);
    this.valueForDisplayToRevertTo = me.fromAst(this.doenetSvData.valueForDisplay);
    // this.latexValueToRevertTo = this.latexValue;
    // this.previewValue = "";

    //Remove __ value so it doesn't show
    if (this.latexValue === '\uFF3F') { this.latexValue = ""; }

>>>>>>> 2459ce65
  }

  console.log('input field loaded');

  let initializeChildrenOnConstruction = false;

  const calculateMathExpressionFromLatex = (text) => {
    let expression;

    text = normalizeLatexString(text, {
      unionFromU: SVs.unionFromU,
    });

    // replace ^25 with ^{2}5, since mathQuill uses standard latex conventions
    // unlike math-expression's latex parser
    text = text.replace(/\^(\w)/g, '^{$1}');

    let fromLatex = getFromLatex({
      functionSymbols: SVs.functionSymbols,
    });
    try {
      expression = fromLatex(text);
    } catch (e) {
      // TODO: error on bad text
      expression = me.fromAst('\uFF3F');
    }
    return expression;
<<<<<<< HEAD
  };
=======
  }

  async updateImmediateValueFromLatex(text) {

    // The check whether or not to call the updateImmediateValue action is subtle.
    // We need to achieve two effects:
    // 1. Do not call the updateImmediateValue action
    // when mathQuill invokes onChange from render()
    // due to differences in latex format between it and math-expressions.
    // 2. Call the updateImmediateValue action
    // whenever the user types anything into the input
    // even if it does not change the underlying math expression

    let currentMathExpressionNormalized = this.calculateMathExpressionFromLatex(this.latexValue);
    let newMathExpression = this.calculateMathExpressionFromLatex(text);

    let rawValueChanged = text !== this.latexValue || this.latexValueSetFromValueForDisplay;
    let transientForRaw = !this.latexValueSetInRender;

    let actuallyUpdate = !newMathExpression.equalsViaSyntax(currentMathExpressionNormalized)
      || (!this.latexValueSetInRender && text !== this.latexValue);
>>>>>>> 2459ce65

  const updateImmediateValueFromLatex = (text) => {
    let currentMathExpressionNormalized =
      calculateMathExpressionFromLatex(latexValue);

<<<<<<< HEAD
    latexValue = text;
    let newMathExpression = calculateMathExpressionFromLatex(text);
    if (!newMathExpression.equalsViaSyntax(currentMathExpressionNormalized)) {
      mathExpression = newMathExpression;
      actions.updateImmediateValue({
        mathExpression: newMathExpression,
      });
=======
    if (actuallyUpdate) {
      this.mathExpression = newMathExpression;
      this.callAction({
        componentName: this.componentName,
        actionName: "updateImmediateValue",
        args: {
          mathExpression: newMathExpression.tree,
          rawRendererValue: this.latexValue,
          transient: true,
          skippable: true,
        }
      })
      // await this.actions.updateImmediateValue({
      //   mathExpression: newMathExpression,
      //   rawRendererValue: this.latexValue,
      //   transient: true,
      //   skippable: true,
      // });
    } else if (rawValueChanged) {
      this.callAction({
        componentName: this.componentName,
        actionName: "updateRawValue",
        args: {
          rawRendererValue: this.latexValue,
          transient: transientForRaw,
          skippable: transientForRaw
        }
      })

      // await this.actions.updateRawValue({
      //   rawRendererValue: this.latexValue,
      //   transient: transientForRaw,
      //   skippable: transientForRaw
      // });
>>>>>>> 2459ce65
    }
  };

  const updateValidationState = () => {
    validationState = 'unvalidated';
    if (SVs.valueHasBeenValidated) {
      if (SVs.creditAchieved === 1) {
        validationState = 'correct';
      } else if (SVs.creditAchieved === 0) {
        validationState = 'incorrect';
      } else {
        validationState = 'partialcorrect';
      }
    }
  };
  const handleVirtualKeyboardClick = (text) => {
    mathField.focus();
    if (!text) {
      console.log('Empty value');

<<<<<<< HEAD
      return;
=======
  // handleDragEnter(e) {
  //   this.setState({
  //     isDragging: true,
  //     clickXOffset: e.pageX - this.state.previewLeftOffset,
  //     clickYOffset: e.pageY - this.state.previewTopOffset,
  //   })
  // }

  // handleDragThrough(e) {
  //   if(this.state.isDragging){
  //     // console.log();
  //     this.setState({previewLeftOffset: e.pageX - this.state.clickXOffset, previewTopOffset: e.pageY - this.state.clickYOffset});
  //   }
  // }

  // handleDragExit(e){
  //   this.setState({
  //     isDragging: false,
  //     clickXOffset: 0,
  //     clickYOffset: 0,
  //   })
  // }

  async handlePressEnter(e) {
    this.valueToRevertTo = me.fromAst(this.doenetSvData.immediateValue);
    this.valueForDisplayToRevertTo = this.mathExpression;

    // this.latexValueToRevertTo = this.latexValue;

    console.log('handle press enter')
    console.log(this.doenetSvData.value)
    console.log(this.doenetSvData.immediateValue)
    if (!me.fromAst(this.doenetSvData.value).equalsViaSyntax(me.fromAst(this.doenetSvData.immediateValue))) {
      this.callAction({
        componentName: this.componentName,
        actionName: "updateValue"
      })
      // await this.actions.updateValue();
    } else {
      this.callAction({
        componentName: this.componentName,
        actionName: "updateRawValue",
        args: {
          rawRendererValue: this.latexValue,
          transient: false
        }
      })
      // await this.actions.updateRawValue({
      //   rawRendererValue: this.latexValue,
      //   transient: false
      // })
>>>>>>> 2459ce65
    }
    if (text.split(' ')[0] == 'cmd') {
      mathField.cmd(text.split(' ')[1]);
    } else if (text.split(' ')[0] == 'write') {
      mathField.write(text.split(' ')[1]);
    } else if (text.split(' ')[0] == 'keystroke') {
      mathField.keystroke(text.split(' ')[1]);
    } else if (text.split(' ')[0] == 'type') {
      mathField.typedText(text.split(' ')[1]);
    }
  };

  const handleDefaultVirtualKeyboardClick = (text) => {
    console.log('no mathinput field focused');
  };

<<<<<<< HEAD
  const handleDefaultVirtualKeyboardReturn = (text) => {
    console.log('no mathinput field focused');
  };
=======
  async handleBlur(e) {
    this.focused = false;
    this.valueToRevertTo = this.doenetSvData.immediateValue;
    this.valueForDisplayToRevertTo = this.mathExpression;
    // this.latexValueToRevertTo = this.latexValue;
    if (!me.fromAst(this.doenetSvData.value).equalsViaSyntax(me.fromAst(this.doenetSvData.immediateValue))) {
      this.callAction({
        componentName: this.componentName,
        actionName: "updateValue"
      })
      // await this.actions.updateValue();
    } else {
      this.callAction({
        componentName: this.componentName,
        actionName: "updateRawValue",
        args: {
          rawRendererValue: this.latexValue,
          transient: false
        }
      })
      // await this.actions.updateRawValue({
      //   rawRendererValue: this.latexValue,
      //   transient: false
      // })
    }
    this.forceUpdate();

  }

  async onChangeHandler(e) {
    await this.updateImmediateValueFromLatex(e)
    this.forceUpdate();
  }
>>>>>>> 2459ce65

  const handlePressEnter = (e) => {
    valueToRevertTo = SVs.immediateValue;
    valueForDisplayToRevertTo = mathExpression;

    // this.latexValueToRevertTo = this.latexValue;
    if (!SVs.value.equalsViaSyntax(SVs.immediateValue)) {
      actions.updateValue();
    }
    if (SVs.includeCheckWork && validationState === 'unvalidated') {
      actions.submitAnswer();
    }
  };

  const handleFocus = (e) => {
    setFocus(true);
    console.log('>>> ', mathField);
    setFocusedField(() => handleVirtualKeyboardClick);
    setFocusedFieldReturn(() => handlePressEnter);
  };

  const handleBlur = (e) => {
    if (
      containerRef &&
      containerRef.current &&
      containerRef.current.contains(e.relatedTarget)
    ) {
      console.log('>>> clicked inside the panel');
    } else if (
      toggleButtonRef &&
      toggleButtonRef.current &&
      toggleButtonRef.current.contains(e.relatedTarget)
    ) {
      console.log('>>> clicked inside the button');
    } else if (
      functionTabRef &&
      functionTabRef.current &&
      functionTabRef.current.contains(e.relatedTarget)
    ) {
      console.log('>>> clicked inside the panel functional panel');
    } else {
      valueToRevertTo = SVs.immediateValue;
      valueForDisplayToRevertTo = mathExpression;
      // this.latexValueToRevertTo = this.latexValue;
      if (!SVs.value.equalsViaSyntax(SVs.immediateValue)) {
        actions.updateValue();
      }

      setFocus(false);
      //console.log(">>>", e.target, e.currentTarget, e.relatedTarget);
      setFocusedField(() => handleDefaultVirtualKeyboardClick);
      setFocusedFieldReturn(() => handleDefaultVirtualKeyboardReturn);
    }
  };

  const onChangeHandler = (e) => {
    updateImmediateValueFromLatex(e);
  };

  if (SVs.hidden) {
    return null;
  }

  updateValidationState();

<<<<<<< HEAD
  // const inputKey = this.componentName + '_input';

  let surroundingBorderColor = '#efefef';
  if (focused) {
    surroundingBorderColor = '#82a5ff';
  }
=======
    if (!this.valueForDisplayToRevertTo.equalsViaSyntax(me.fromAst(this.doenetSvData.valueForDisplay))) {
      // The valueForDisplay coming from the mathInput component
      // is not the same as the renderer's value
      // so we change the renderer's value to match

      this.mathExpression = me.fromAst(this.doenetSvData.valueForDisplay);
      this.latexValue = stripLatex(this.mathExpression.toLatex());
      if (this.latexValue === '\uFF3F') {
        this.latexValue = "";
      }
      this.latexValueSetInRender = true;
      this.latexValueSetFromValueForDisplay = true;
      this.valueToRevertTo = me.fromAst(this.doenetSvData.value);
      this.valueForDisplayToRevertTo = me.fromAst(this.doenetSvData.valueForDisplay);
      // this.latexValueToRevertTo = this.latexValue;
>>>>>>> 2459ce65

  if (!valueForDisplayToRevertTo.equalsViaSyntax(SVs.valueForDisplay)) {
    // The valueForDisplay coming from the mathInput component
    // is not the same as the renderer's value
    // so we change the renderer's value to match

    mathExpression = SVs.valueForDisplay;
    latexValue = stripLatex(mathExpression.toLatex());
    if (latexValue === '\uFF3F') {
      latexValue = '';
    }
    valueToRevertTo = SVs.value;
    valueForDisplayToRevertTo = SVs.valueForDisplay;
    // this.latexValueToRevertTo = this.latexValue;
  }

  let checkWorkStyle = {
    position: 'relative',
    width: '30px',
    height: '24px',
    fontSize: '20px',
    fontWeight: 'bold',
    color: '#ffffff',
    display: 'inline-block',
    textAlign: 'center',
    top: '3px',
    padding: '2px',
    zIndex: '0',
  };
  //Assume we don't have a check work button
  let checkWorkButton = null;
  if (SVs.includeCheckWork) {
    if (validationState === 'unvalidated') {
      checkWorkStyle.backgroundColor = 'rgb(2, 117, 216)';
      checkWorkButton = (
        <button
          id={'_submit'}
          tabIndex="0"
          //ref={c => { this.target = c && ReactDOM.findDOMNode(c); }}
          style={checkWorkStyle}
          onClick={actions.submitAnswer}
          onKeyPress={(e) => {
            if (e.key === 'Enter') {
              actions.submitAnswer();
            }
          }}
        >
          <FontAwesomeIcon icon={faLevelDownAlt} transform={{ rotate: 90 }} />
        </button>
      );
    } else {
      if (SVs.showCorrectness) {
        if (validationState === 'correct') {
          checkWorkStyle.backgroundColor = 'rgb(92, 184, 92)';
          checkWorkButton = (
            <span
              id={'_correct'}
              style={checkWorkStyle}
              //ref={c => { this.target = c && ReactDOM.findDOMNode(c); }}
            >
              <FontAwesomeIcon icon={faCheck} />
            </span>
          );
        } else if (validationState === 'partialcorrect') {
          //partial credit

          let percent = Math.round(SVs.creditAchieved * 100);
          let partialCreditContents = `${percent} %`;
          checkWorkStyle.width = '50px';

          checkWorkStyle.backgroundColor = '#efab34';
          checkWorkButton = (
            <span
              id={'_partial'}
              style={checkWorkStyle}
              //ref={c => { this.target = c && ReactDOM.findDOMNode(c); }}
            >
              {partialCreditContents}
            </span>
          );
        } else {
          //incorrect
          checkWorkStyle.backgroundColor = 'rgb(187, 0, 0)';
          checkWorkButton = (
            <span
              id={'_incorrect'}
              style={checkWorkStyle}
              //ref={c => { this.target = c && ReactDOM.findDOMNode(c); }}
            >
              <FontAwesomeIcon icon={faTimes} />
            </span>
          );
        }
      } else {
        // showCorrectness is false
        checkWorkStyle.backgroundColor = 'rgb(74, 3, 217)';
        checkWorkButton = (
          <span
            id={'_saved'}
            style={checkWorkStyle}
            //ref={c => { this.target = c && ReactDOM.findDOMNode(c); }}
          >
            <FontAwesomeIcon icon={faCloud} />
          </span>
        );
      }
    }
  }

  return (
    <React.Fragment>
      <a />

      <span className="textInputSurroundingBox">
        <span style={{ margin: '10px' }}>
          <EditableMathField
            latex={latexValue}
            config={{
              autoCommands:
                'alpha beta gamma delta epsilon zeta eta mu nu xi omega rho sigma tau phi chi psi omega iota kappa lambda Gamma Delta Xi Omega Sigma Phi Psi Omega Lambda sqrt pi Pi theta Theta integral infinity',
              autoOperatorNames:
                'arg deg det dim exp gcd hom ker lg lim ln log max min' +
                ' Pr' +
                ' sin cos tan arcsin arccos arctan sinh cosh tanh sec csc cot coth' +
                ' sin cos tan sec cosec csc cotan cot ctg' +
                ' arcsin arccos arctan arcsec arccosec arccsc arccotan arccot arcctg' +
                ' sinh cosh tanh sech cosech csch cotanh coth ctgh' +
                ' arsinh arcosh artanh arsech arcosech arcsch arcotanh arcoth arctgh' +
                ' arcsinh arccosh arctanh arcsech arccosech arccsch arccotanh arccoth arcctgh',
              handlers: {
                enter: handlePressEnter,
              },
            }} //more commands go here
            onChange={(mathField) => {
              onChangeHandler(mathField.latex());
            }}
            onBlur={handleBlur}
            onFocus={handleFocus}
            mathquillDidMount={(mf) => {
              //console.log(">>> MathQuilMounted")
              setMathField(mf);
            }}
          />
          {/* <p>{this.mathExpression.toLatex()}</p> */}
        </span>
        {checkWorkButton}
        {/* {this.textValue ? 
      <Prev style = {{top: this.state.previewTopOffset+"px", left: this.state.previewLeftOffset+"px"}} onMouseDown = {this.handleDragEnter} onMouseMove = {this.handleDragThrough} onMouseUp = {this.handleDragExit} onMouseLeave = {this.handleDragExit}>
        <div>
          <MathJax.Context input='tex'>
              <div>
                  <MathJax.Node inline>{this.textValue ? this.previewValue : ''}</MathJax.Node>
              </div>
          </MathJax.Context>
        </div>
      </Prev> : 
      null} */}
      </span>
    </React.Fragment>
  );
}

function stripLatex(latex) {
  let s = latex.replaceAll(`\\,`, '');

  return s;
}<|MERGE_RESOLUTION|>--- conflicted
+++ resolved
@@ -42,85 +42,25 @@
 //   // top: ${props => `${props.top}px`};
 // `;
 
-<<<<<<< HEAD
 export default function MathInput(props) {
-  let [name, SVs, actions] = useDoenetRender(props);
+  let {name, SVs, actions} = useDoenetRender(props);
   const [latex, setLatex] = useState('');
   const [focused, setFocus] = useState(false);
-  let mathExpression = SVs.valueForDisplay;
-  let latexValue = stripLatex(SVs.valueForDisplay.toLatex());
+  let mathExpression = me.fromAst(SVs.valueForDisplay);
+  let latexValue = stripLatex(me.fromAst(SVs.valueForDisplay).toLatex());
   const [mathField, setMathField] = useState(null);
   let validationState = 'unvalidated';
   const setFocusedField = useSetRecoilState(focusedMathField);
   const setFocusedFieldReturn = useSetRecoilState(focusedMathFieldReturn);
-  let valueToRevertTo = SVs.value;
-  let valueForDisplayToRevertTo = SVs.valueForDisplay;
+  let valueToRevertTo = me.fromAst(SVs.value);
+  let valueForDisplayToRevertTo = me.fromAst(SVs.valueForDisplay);
   const containerRef = useRecoilValue(palletRef);
   const toggleButtonRef = useRecoilValue(buttonRef);
   const functionTabRef = useRecoilValue(functionRef);
 
   if (latexValue === '\uFF3F') {
     latexValue = '';
-=======
-
-export default class MathInput extends DoenetRenderer {
-  constructor(props) {
-    super(props);
-
-    this.state = { latex: "" };
-    // const [latex, setLatex] = useState("");
-    // const config = {
-    //   autoCommands: "sqrt pi theta",
-    //   autoOperatorNames: "cos sin"
-    // };
-
-    this.handlePressEnter = this.handlePressEnter.bind(this);
-    // this.handleKeyDown = this.handleKeyDown.bind(this);
-    this.handleBlur = this.handleBlur.bind(this);
-    this.handleFocus = this.handleFocus.bind(this);
-    this.onChangeHandler = this.onChangeHandler.bind(this);
-    // this.handleDragEnter = this.handleDragEnter.bind(this);
-    // this.handleDragThrough = this.handleDragThrough.bind(this);
-    // this.handleDragExit = this.handleDragExit.bind(this);
-
-    this.mathExpression = me.fromAst(this.doenetSvData.valueForDisplay);
-
-    if (this.doenetSvData.rawRendererValue !== null) {
-      this.latexValue = this.doenetSvData.rawRendererValue
-    } else {
-      this.latexValue = stripLatex(me.fromAst(this.doenetSvData.valueForDisplay).toLatex());
-      this.callAction({
-        componentName: this.componentName,
-        actionName: "updateRawValue",
-        args: {
-          rawRendererValue: this.latexValue,
-          transient: false
-        }
-      })
-      // this.actions.updateRawValue({
-      //   rawRendererValue: this.latexValue,
-      //   transient: false
-      // })
-    }
-    this.latexValueSetInRender = true;
-
-    // this.state = {isDragging: false, previewLeftOffset: this.doenetSvData.size * 10 + 80, previewTopOffset: 0, clickXOffset: 0, clickYOffset: 0};
-    // this.inputRef = React.createRef();
-    // this.mathInputRef = React.createRef();
-
-
-    this.valueToRevertTo = me.fromAst(this.doenetSvData.value);
-    this.valueForDisplayToRevertTo = me.fromAst(this.doenetSvData.valueForDisplay);
-    // this.latexValueToRevertTo = this.latexValue;
-    // this.previewValue = "";
-
-    //Remove __ value so it doesn't show
-    if (this.latexValue === '\uFF3F') { this.latexValue = ""; }
-
->>>>>>> 2459ce65
-  }
-
-  console.log('input field loaded');
+  }
 
   let initializeChildrenOnConstruction = false;
 
@@ -145,80 +85,20 @@
       expression = me.fromAst('\uFF3F');
     }
     return expression;
-<<<<<<< HEAD
-  };
-=======
-  }
-
-  async updateImmediateValueFromLatex(text) {
-
-    // The check whether or not to call the updateImmediateValue action is subtle.
-    // We need to achieve two effects:
-    // 1. Do not call the updateImmediateValue action
-    // when mathQuill invokes onChange from render()
-    // due to differences in latex format between it and math-expressions.
-    // 2. Call the updateImmediateValue action
-    // whenever the user types anything into the input
-    // even if it does not change the underlying math expression
-
-    let currentMathExpressionNormalized = this.calculateMathExpressionFromLatex(this.latexValue);
-    let newMathExpression = this.calculateMathExpressionFromLatex(text);
-
-    let rawValueChanged = text !== this.latexValue || this.latexValueSetFromValueForDisplay;
-    let transientForRaw = !this.latexValueSetInRender;
-
-    let actuallyUpdate = !newMathExpression.equalsViaSyntax(currentMathExpressionNormalized)
-      || (!this.latexValueSetInRender && text !== this.latexValue);
->>>>>>> 2459ce65
+  };
 
   const updateImmediateValueFromLatex = (text) => {
     let currentMathExpressionNormalized =
       calculateMathExpressionFromLatex(latexValue);
 
-<<<<<<< HEAD
     latexValue = text;
     let newMathExpression = calculateMathExpressionFromLatex(text);
     if (!newMathExpression.equalsViaSyntax(currentMathExpressionNormalized)) {
       mathExpression = newMathExpression;
-      actions.updateImmediateValue({
-        mathExpression: newMathExpression,
+      props.callAction({
+        action:actions.updateImmediateValue,
+        args:{mathExpression: newMathExpression.tree}
       });
-=======
-    if (actuallyUpdate) {
-      this.mathExpression = newMathExpression;
-      this.callAction({
-        componentName: this.componentName,
-        actionName: "updateImmediateValue",
-        args: {
-          mathExpression: newMathExpression.tree,
-          rawRendererValue: this.latexValue,
-          transient: true,
-          skippable: true,
-        }
-      })
-      // await this.actions.updateImmediateValue({
-      //   mathExpression: newMathExpression,
-      //   rawRendererValue: this.latexValue,
-      //   transient: true,
-      //   skippable: true,
-      // });
-    } else if (rawValueChanged) {
-      this.callAction({
-        componentName: this.componentName,
-        actionName: "updateRawValue",
-        args: {
-          rawRendererValue: this.latexValue,
-          transient: transientForRaw,
-          skippable: transientForRaw
-        }
-      })
-
-      // await this.actions.updateRawValue({
-      //   rawRendererValue: this.latexValue,
-      //   transient: transientForRaw,
-      //   skippable: transientForRaw
-      // });
->>>>>>> 2459ce65
     }
   };
 
@@ -239,61 +119,7 @@
     if (!text) {
       console.log('Empty value');
 
-<<<<<<< HEAD
       return;
-=======
-  // handleDragEnter(e) {
-  //   this.setState({
-  //     isDragging: true,
-  //     clickXOffset: e.pageX - this.state.previewLeftOffset,
-  //     clickYOffset: e.pageY - this.state.previewTopOffset,
-  //   })
-  // }
-
-  // handleDragThrough(e) {
-  //   if(this.state.isDragging){
-  //     // console.log();
-  //     this.setState({previewLeftOffset: e.pageX - this.state.clickXOffset, previewTopOffset: e.pageY - this.state.clickYOffset});
-  //   }
-  // }
-
-  // handleDragExit(e){
-  //   this.setState({
-  //     isDragging: false,
-  //     clickXOffset: 0,
-  //     clickYOffset: 0,
-  //   })
-  // }
-
-  async handlePressEnter(e) {
-    this.valueToRevertTo = me.fromAst(this.doenetSvData.immediateValue);
-    this.valueForDisplayToRevertTo = this.mathExpression;
-
-    // this.latexValueToRevertTo = this.latexValue;
-
-    console.log('handle press enter')
-    console.log(this.doenetSvData.value)
-    console.log(this.doenetSvData.immediateValue)
-    if (!me.fromAst(this.doenetSvData.value).equalsViaSyntax(me.fromAst(this.doenetSvData.immediateValue))) {
-      this.callAction({
-        componentName: this.componentName,
-        actionName: "updateValue"
-      })
-      // await this.actions.updateValue();
-    } else {
-      this.callAction({
-        componentName: this.componentName,
-        actionName: "updateRawValue",
-        args: {
-          rawRendererValue: this.latexValue,
-          transient: false
-        }
-      })
-      // await this.actions.updateRawValue({
-      //   rawRendererValue: this.latexValue,
-      //   transient: false
-      // })
->>>>>>> 2459ce65
     }
     if (text.split(' ')[0] == 'cmd') {
       mathField.cmd(text.split(' ')[1]);
@@ -310,56 +136,24 @@
     console.log('no mathinput field focused');
   };
 
-<<<<<<< HEAD
   const handleDefaultVirtualKeyboardReturn = (text) => {
     console.log('no mathinput field focused');
   };
-=======
-  async handleBlur(e) {
-    this.focused = false;
-    this.valueToRevertTo = this.doenetSvData.immediateValue;
-    this.valueForDisplayToRevertTo = this.mathExpression;
+
+  const handlePressEnter = (e) => {
+    valueToRevertTo = me.fromAst(SVs.immediateValue);
+    valueForDisplayToRevertTo = mathExpression;
+
     // this.latexValueToRevertTo = this.latexValue;
-    if (!me.fromAst(this.doenetSvData.value).equalsViaSyntax(me.fromAst(this.doenetSvData.immediateValue))) {
-      this.callAction({
-        componentName: this.componentName,
-        actionName: "updateValue"
-      })
-      // await this.actions.updateValue();
-    } else {
-      this.callAction({
-        componentName: this.componentName,
-        actionName: "updateRawValue",
-        args: {
-          rawRendererValue: this.latexValue,
-          transient: false
-        }
-      })
-      // await this.actions.updateRawValue({
-      //   rawRendererValue: this.latexValue,
-      //   transient: false
-      // })
-    }
-    this.forceUpdate();
-
-  }
-
-  async onChangeHandler(e) {
-    await this.updateImmediateValueFromLatex(e)
-    this.forceUpdate();
-  }
->>>>>>> 2459ce65
-
-  const handlePressEnter = (e) => {
-    valueToRevertTo = SVs.immediateValue;
-    valueForDisplayToRevertTo = mathExpression;
-
-    // this.latexValueToRevertTo = this.latexValue;
-    if (!SVs.value.equalsViaSyntax(SVs.immediateValue)) {
-      actions.updateValue();
+    if (!me.fromAst(SVs.value).equalsViaSyntax(me.fromAst(SVs.immediateValue))) {
+      props.callAction({
+        action:actions.updateValue,
+      });
     }
     if (SVs.includeCheckWork && validationState === 'unvalidated') {
-      actions.submitAnswer();
+      props.callAction({
+        action:actions.submitAnswer,
+      });
     }
   };
 
@@ -390,11 +184,13 @@
     ) {
       console.log('>>> clicked inside the panel functional panel');
     } else {
-      valueToRevertTo = SVs.immediateValue;
+      valueToRevertTo = me.fromAst(SVs.immediateValue);
       valueForDisplayToRevertTo = mathExpression;
       // this.latexValueToRevertTo = this.latexValue;
-      if (!SVs.value.equalsViaSyntax(SVs.immediateValue)) {
-        actions.updateValue();
+      if (!me.fromAst(SVs.value).equalsViaSyntax(me.fromAst(SVs.immediateValue))) {
+        props.callAction({
+          action:actions.updateValue,
+        });
       }
 
       setFocus(false);
@@ -414,43 +210,25 @@
 
   updateValidationState();
 
-<<<<<<< HEAD
   // const inputKey = this.componentName + '_input';
 
   let surroundingBorderColor = '#efefef';
   if (focused) {
     surroundingBorderColor = '#82a5ff';
   }
-=======
-    if (!this.valueForDisplayToRevertTo.equalsViaSyntax(me.fromAst(this.doenetSvData.valueForDisplay))) {
-      // The valueForDisplay coming from the mathInput component
-      // is not the same as the renderer's value
-      // so we change the renderer's value to match
-
-      this.mathExpression = me.fromAst(this.doenetSvData.valueForDisplay);
-      this.latexValue = stripLatex(this.mathExpression.toLatex());
-      if (this.latexValue === '\uFF3F') {
-        this.latexValue = "";
-      }
-      this.latexValueSetInRender = true;
-      this.latexValueSetFromValueForDisplay = true;
-      this.valueToRevertTo = me.fromAst(this.doenetSvData.value);
-      this.valueForDisplayToRevertTo = me.fromAst(this.doenetSvData.valueForDisplay);
-      // this.latexValueToRevertTo = this.latexValue;
->>>>>>> 2459ce65
-
-  if (!valueForDisplayToRevertTo.equalsViaSyntax(SVs.valueForDisplay)) {
+
+  if (!valueForDisplayToRevertTo.equalsViaSyntax(me.fromAst(SVs.valueForDisplay))) {
     // The valueForDisplay coming from the mathInput component
     // is not the same as the renderer's value
     // so we change the renderer's value to match
 
-    mathExpression = SVs.valueForDisplay;
+    mathExpression = me.fromAst(SVs.valueForDisplay);
     latexValue = stripLatex(mathExpression.toLatex());
     if (latexValue === '\uFF3F') {
       latexValue = '';
     }
-    valueToRevertTo = SVs.value;
-    valueForDisplayToRevertTo = SVs.valueForDisplay;
+    valueToRevertTo = me.fromAst(SVs.value);
+    valueForDisplayToRevertTo = me.fromAst(SVs.valueForDisplay);
     // this.latexValueToRevertTo = this.latexValue;
   }
 
@@ -478,10 +256,14 @@
           tabIndex="0"
           //ref={c => { this.target = c && ReactDOM.findDOMNode(c); }}
           style={checkWorkStyle}
-          onClick={actions.submitAnswer}
+          onClick={()=>props.callAction({
+            action:actions.submitAnswer,
+          })}
           onKeyPress={(e) => {
             if (e.key === 'Enter') {
-              actions.submitAnswer();
+              props.callAction({
+                action:actions.submitAnswer,
+              });
             }
           }}
         >
