import React, { useRef, useState } from 'react';
import useDoenetRender from './useDoenetRenderer';
import { FontAwesomeIcon } from '@fortawesome/react-fontawesome';
import styled from 'styled-components';
import {
  faCheck,
  faLevelDownAlt,
  faTimes,
  faCloud,
} from '@fortawesome/free-solid-svg-icons';
import mathquill from 'react-mathquill';
mathquill.addStyles(); //Styling for react-mathquill input field
let EditableMathField = mathquill.EditableMathField;
import {
  focusedMathField,
  focusedMathFieldReturn,
  focusedMathFieldID,
  palletRef,
  handleRef,
} from '../../Tools/_framework/Footers/MathInputSelector';

import { useRecoilValue, useSetRecoilState } from 'recoil';
import { rendererState } from './useDoenetRenderer';

// Moved most of checkWorkStyle styling into Button
<<<<<<< HEAD
const Button = styled.button `
  position: relative;
  width: 24px;
  height: 24px;
  color: #ffffff;
  background-color: var(--mainBlue);
  display: inline-block;
  text-align: center;
  padding: 2px;
  z-index: 0;
  /* border: var(--mainBorder); */
  border: none;
  border-radius: var(--mainBorderRadius);
  margin: 0px 12px 12px 0px;

  &:hover {
    background-color: var(--lightBlue);
    color: black;
  };
`;
=======
const Button = styled.button`
    position: relative;
    width: 24px;
    height: 24px;
    color: #ffffff;
    background-color: var(--mainBlue);
    display: inline-block;
    text-align: center;
    padding: 2px;
    z-index: 0;
    /* border: var(--mainBorder); */
    border: none;
    border-radius: var(--mainBorderRadius);
    margin: 0px 10px 12px 10px;

    &:hover {
      background-color: var(--lightBlue);
      color: black;
    };
  `;
>>>>>>> 2cded45d

export default function MathInput(props) {
  let { name, id, SVs, actions, sourceOfUpdate, ignoreUpdate, rendererName, callAction } =
    useDoenetRender(props);

  MathInput.baseStateVariable = 'rawRendererValue';

  const [mathField, setMathField] = useState(null);

  const setRendererState = useSetRecoilState(rendererState(rendererName));

  let rendererValue = useRef(SVs.rawRendererValue);

  // Need to use ref for includeCheckWork
  // or handlePressEnter doesn't get the new value when the SV changes
  let includeCheckWork = useRef(SVs.includeCheckWork);
  includeCheckWork.current = SVs.includeCheckWork;

  if (!ignoreUpdate) {
    rendererValue.current = SVs.rawRendererValue;
  }

  // need to use a ref for validation state as handlePressEnter
  // does not update to current values
  let validationState = useRef(null);

  const setFocusedField = useSetRecoilState(focusedMathField);
  const setFocusedFieldID = useSetRecoilState(focusedMathFieldID);
  const focusedFieldID = useRecoilValue(focusedMathFieldID);
  const setFocusedFieldReturn = useSetRecoilState(focusedMathFieldReturn);
  const containerRef = useRecoilValue(palletRef);
  const dragHandleRef = useRecoilValue(handleRef);

  const updateValidationState = () => {
    validationState.current = 'unvalidated';
    if (SVs.valueHasBeenValidated) {
      if (SVs.creditAchieved === 1) {
        validationState.current = 'correct';
      } else if (SVs.creditAchieved === 0) {
        validationState.current = 'incorrect';
      } else {
        validationState.current = 'partialcorrect';
      }
    }
  };

  const handleVirtualKeyboardClick = (text) => {
    mathField.focus();
    if (!text) {
      console.log('Empty value');

      return;
    }
    if (text.split(' ')[0] == 'cmd') {
      mathField.cmd(text.split(' ')[1]);
    } else if (text.split(' ')[0] == 'write') {
      mathField.write(text.split(' ')[1]);
    } else if (text.split(' ')[0] == 'keystroke') {
      mathField.keystroke(text.split(' ')[1]);
    } else if (text.split(' ')[0] == 'type') {
      mathField.typedText(text.split(' ')[1]);
    }
  };

  const handleDefaultVirtualKeyboardClick = (text) => {
    console.log('no mathinput field focused');
  };

  const handleDefaultVirtualKeyboardReturn = (text) => {
    console.log('no mathinput field focused');
  };

  const handlePressEnter = (e) => {
    callAction({
      action: actions.updateValue,
      baseVariableValue: rendererValue.current,
    });

    if (includeCheckWork.current && validationState.current === 'unvalidated') {
      callAction({
        action: actions.submitAnswer,
      });
    }
  };

  const handleFocus = (e) => {
    setFocusedField(() => handleVirtualKeyboardClick);
    setFocusedFieldReturn(() => handlePressEnter);
    setFocusedFieldID(mathField.id);
  };

  const handleBlur = (e) => {
    if (containerRef?.current?.contains(e.relatedTarget)) {
      setTimeout(() => {
        mathField.focus();
      }, 100);
    } else if (dragHandleRef?.current?.contains(e.relatedTarget)) {
      setTimeout(() => {
        mathField.focus();
      }, 100);
    } else {
      callAction({
        action: actions.updateValue,
        baseVariableValue: rendererValue.current,
      });
      // console.log(">>>", e.relatedTarget.id, checkWorkButton.props.id);
      setFocusedField(() => handleDefaultVirtualKeyboardClick);
      setFocusedFieldReturn(() => handleDefaultVirtualKeyboardReturn);
      setFocusedFieldID(null);
    }
  };

  const onChangeHandler = (text) => {
    // whitespace differences and whether or not a single character exponent has braces
    // do not count as a difference for changing raw renderer value
    if (text.replace(/\s/g, '').replace(/\^{(\w)}/g, '^$1') !== rendererValue.current?.replace(/\s/g, '').replace(/\^{(\w)}/g, '^$1')) {
      rendererValue.current = text;

      setRendererState((was) => {
        let newObj = { ...was };
        newObj.ignoreUpdate = true;
        return newObj;
      })

      callAction({
        action: actions.updateRawValue,
        args: {
          rawRendererValue: text,
        },
        baseVariableValue: text,
      });
    }
  };

  if (SVs.hidden) {
    return null;
  }

  updateValidationState();

  // const inputKey = this.componentName + '_input';

  //Assume we don't have a check work button
  let checkWorkButton = null;
  if (SVs.includeCheckWork) {
    let checkWorkStyle = {
      cursor: 'pointer',
    }

<<<<<<< HEAD
    if (validationState.current === 'unvalidated') {
      if (SVs.disabled) {
        checkWorkStyle.backgroundColor = getComputedStyle(document.documentElement).getPropertyValue("--mainGray");
        checkWorkStyle.cursor = 'not-allowed';
        ;
=======


    if (validationState.current === 'unvalidated') {
      if (SVs.disabled) {
        checkWorkStyle.backgroundColor = getComputedStyle(document.documentElement).getPropertyValue("--mainGray");
        checkWorkStyle.cursor = 'not-allowed'
          ;
>>>>>>> 2cded45d
      }
      checkWorkButton = (
        <Button
          id={id + '_submit'}
          tabIndex="0"
          disabled={SVs.disabled}
          style={checkWorkStyle}
          onClick={() =>
            callAction({
              action: actions.submitAnswer,
            })
          }
          onKeyPress={(e) => {
            if (e.key === 'Enter') {
              callAction({
                action: actions.submitAnswer,
              });
            }
          }}
        >
          <FontAwesomeIcon icon={faLevelDownAlt} transform={{ rotate: 90 }} />
        </Button>
      );
    } else {
      if (SVs.showCorrectness) {
        if (validationState.current === 'correct') {
          checkWorkStyle.backgroundColor = getComputedStyle(document.documentElement).getPropertyValue("--mainGreen");
          checkWorkButton = (
            <Button id={id + '_correct'} style={checkWorkStyle}>
              <FontAwesomeIcon icon={faCheck} />
            </Button>
          );
        } else if (validationState.current === 'partialcorrect') {
          //partial credit

          let percent = Math.round(SVs.creditAchieved * 100);
          let partialCreditContents = `${percent} %`;
          checkWorkStyle.width = '50px';

          checkWorkStyle.backgroundColor = '#efab34';
          checkWorkButton = (
            <Button id={id + '_partial'} style={checkWorkStyle}>
              {partialCreditContents}
            </Button>
          );
        } else {
          //incorrect
          checkWorkStyle.backgroundColor = getComputedStyle(document.documentElement).getPropertyValue("--mainRed");
          checkWorkButton = (
            <Button id={id + '_incorrect'} style={checkWorkStyle}>
              <FontAwesomeIcon icon={faTimes} />
            </Button>
          );
        }
      } else {
        // showCorrectness is false
        checkWorkStyle.backgroundColor = 'rgb(74, 3, 217)';
        checkWorkButton = (
          <Button id={id + '_saved'} style={checkWorkStyle}>
            <FontAwesomeIcon icon={faCloud} />
          </Button>
        );
      }
    }

    if (SVs.numberOfAttemptsLeft < 0) {
      checkWorkButton = (
        <>
          {checkWorkButton}
          <span>(no attempts remaining)</span>
        </>
      );
    } else if (SVs.numberOfAttemptsLeft == 1) {
      checkWorkButton = (
        <>
          {checkWorkButton}
          <span>(1 attempt remaining)</span>
        </>
      );
    } else if (Number.isFinite(SVs.numberOfAttemptsLeft)) {
      checkWorkButton = (
        <>
          {checkWorkButton}
          <span>({SVs.numberOfAttemptsLeft} attempts remaining)</span>
        </>
      );
    }
  }

  return (
    <React.Fragment>
      <a name={id} />

<<<<<<< HEAD
      <span className="textInputSurroundingBox" id={name}>
        <span>
          <EditableMathField
            style={{border: "var(--mainBorder)", marginRight: "12px", marginBottom: "12px"}}
=======
      <span className="textInputSurroundingBox" id={id} style={{ marginBottom: "12px" }}>
        <span>
          <EditableMathField
            style={{ border: "var(--mainBorder)" }}
>>>>>>> 2cded45d
            latex={rendererValue.current}
            config={{
              autoCommands:
                'alpha beta gamma delta epsilon zeta eta mu nu xi omega rho sigma tau phi chi psi omega iota kappa lambda Gamma Delta Xi Omega Sigma Phi Psi Omega Lambda sqrt pi Pi theta Theta integral infinity',
              autoOperatorNames:
                'arg deg det dim exp gcd hom ker lg lim ln log max min' +
                ' Pr' +
                ' sin cos tan arcsin arccos arctan sinh cosh tanh sec csc cot coth' +
                ' sin cos tan sec cosec csc cotan cot ctg' +
                ' arcsin arccos arctan arcsec arccosec arccsc arccotan arccot arcctg' +
                ' sinh cosh tanh sech cosech csch cotanh coth ctgh' +
                ' arsinh arcosh artanh arsech arcosech arcsch arcotanh arcoth arctgh' +
                ' arcsinh arccosh arctanh arcsech arccosech arccsch arccotanh arccoth arcctgh',
              handlers: {
                enter: handlePressEnter,
              },
            }} //more commands go here
            onChange={(mField) => {
              onChangeHandler(mField.latex());
            }}
            onBlur={handleBlur}
            onFocus={handleFocus}
            mathquillDidMount={(mf) => {
              //console.log(">>> MathQuilMounted")
              setMathField(mf);
            }}
          />
        </span>
        {checkWorkButton}
      </span>
    </React.Fragment>
  );
}<|MERGE_RESOLUTION|>--- conflicted
+++ resolved
@@ -23,7 +23,6 @@
 import { rendererState } from './useDoenetRenderer';
 
 // Moved most of checkWorkStyle styling into Button
-<<<<<<< HEAD
 const Button = styled.button `
   position: relative;
   width: 24px;
@@ -44,28 +43,6 @@
     color: black;
   };
 `;
-=======
-const Button = styled.button`
-    position: relative;
-    width: 24px;
-    height: 24px;
-    color: #ffffff;
-    background-color: var(--mainBlue);
-    display: inline-block;
-    text-align: center;
-    padding: 2px;
-    z-index: 0;
-    /* border: var(--mainBorder); */
-    border: none;
-    border-radius: var(--mainBorderRadius);
-    margin: 0px 10px 12px 10px;
-
-    &:hover {
-      background-color: var(--lightBlue);
-      color: black;
-    };
-  `;
->>>>>>> 2cded45d
 
 export default function MathInput(props) {
   let { name, id, SVs, actions, sourceOfUpdate, ignoreUpdate, rendererName, callAction } =
@@ -215,21 +192,11 @@
       cursor: 'pointer',
     }
 
-<<<<<<< HEAD
     if (validationState.current === 'unvalidated') {
       if (SVs.disabled) {
         checkWorkStyle.backgroundColor = getComputedStyle(document.documentElement).getPropertyValue("--mainGray");
         checkWorkStyle.cursor = 'not-allowed';
         ;
-=======
-
-
-    if (validationState.current === 'unvalidated') {
-      if (SVs.disabled) {
-        checkWorkStyle.backgroundColor = getComputedStyle(document.documentElement).getPropertyValue("--mainGray");
-        checkWorkStyle.cursor = 'not-allowed'
-          ;
->>>>>>> 2cded45d
       }
       checkWorkButton = (
         <Button
@@ -323,17 +290,10 @@
     <React.Fragment>
       <a name={id} />
 
-<<<<<<< HEAD
-      <span className="textInputSurroundingBox" id={name}>
+      <span className="textInputSurroundingBox" id={id} style={{ marginBottom: "12px" }}>
         <span>
           <EditableMathField
             style={{border: "var(--mainBorder)", marginRight: "12px", marginBottom: "12px"}}
-=======
-      <span className="textInputSurroundingBox" id={id} style={{ marginBottom: "12px" }}>
-        <span>
-          <EditableMathField
-            style={{ border: "var(--mainBorder)" }}
->>>>>>> 2cded45d
             latex={rendererValue.current}
             config={{
               autoCommands:
