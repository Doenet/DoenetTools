import React, { useRef, useState, useEffect } from 'react';
import useDoenetRender from '../../Viewer/renderers/useDoenetRenderer';
import ReactDOM from 'react-dom';
import DoenetRenderer from './DoenetRenderer';
import me from 'math-expressions';
import { FontAwesomeIcon } from '@fortawesome/react-fontawesome'
import { faCheck, faLevelDownAlt, faTimes, faCloud, faPercentage } from '@fortawesome/free-solid-svg-icons'
import styled from 'styled-components';
import mathquill from 'react-mathquill';
mathquill.addStyles(); //Styling for react-mathquill input field
let EditableMathField = mathquill.EditableMathField;
import { focusedMathField, palletRef, buttonRef, functionRef } from '../../Tools/_framework/temp/MathInputSelector'
import {useRecoilValue, useSetRecoilState } from 'recoil';

// const Prev = styled.div`
//   font-size: 23px;
//   // min-height: 30px;
//   background: rgba(0, 0, 0, 0.8);
//   width: auto;
//   display: inline-block;
//   border-radius: 5px;
//   color: white;
//   // line-height: 0px;
//   z-index: 10;
//   padding: 3px;
//   // position: absolute;
//   user-select: none;
//   // left: ${props => `${props.left}px`};
//   // top: ${props => `${props.top}px`};
// `;

export default function MathInput(props){
  let [name, SVs, actions] = useDoenetRender(props);
  const [latex, setLatex] = useState("");
  const [focused, setFocus] = useState(false);
  let mathExpression = SVs.valueForDisplay;
  let latexValue = stripLatex(SVs.valueForDisplay.toLatex());
  const [mathField, setMathField] = useState(null);
  let validationState = "unvalidated"
  const setFocusedField = useSetRecoilState(focusedMathField);
  let valueToRevertTo = SVs.value;
  let valueForDisplayToRevertTo = SVs.valueForDisplay;
  const containerRef = useRecoilValue(palletRef)
  const toggleButtonRef = useRecoilValue(buttonRef)
  const functionTabRef = useRecoilValue(functionRef)

  if (latexValue === '\uFF3F') { latexValue = ""; }

  let initializeChildrenOnConstruction = false;

  const calculateMathExpressionFromLatex = (text) => {
    let expression;

    text = substituteUnicodeInLatexString(text);
<<<<<<< HEAD
    let fromLatex = getCustomFromLatex({
      functionSymbols: SVs.functionSymbols,
=======
    let fromLatex = getFromLatex({
      functionSymbols: this.doenetSvData.functionSymbols,
>>>>>>> 9707e4f4
    });
    try {
      expression = fromLatex(text);
    } catch (e) {
      // TODO: error on bad text
      expression = me.fromAst('\uFF3F');

    }
    return expression;
  }

  const updateImmediateValueFromLatex = (text) => {
    let currentMathExpressionNormalized = calculateMathExpressionFromLatex(latexValue);

    latexValue = text;
    let newMathExpression = calculateMathExpressionFromLatex(text);
    if (!newMathExpression.equalsViaSyntax(currentMathExpressionNormalized)) {
      mathExpression = newMathExpression;
      actions.updateImmediateValue({
        mathExpression: newMathExpression
      });
    }
  }

  const updateValidationState = () => {
    validationState = "unvalidated";
    if (SVs.valueHasBeenValidated) {
      if (SVs.creditAchieved === 1) {
        validationState = "correct";
      } else if (SVs.creditAchieved === 0) {
        validationState = "incorrect";
      } else {
        validationState = "partialcorrect";
      }
    }
  }
  const handleVirtualKeyboardClick = (text) => {
    mathField.focus();
    if(!text){
      console.log("Empty value");
      
      return;
    }
    if(text.split(" ")[0] == "cmd"){
      mathField.cmd(text.split(" ")[1]);
    }else if(text.split(" ")[0] == "write"){
      mathField.write(text.split(" ")[1]);
    }else if(text.split(" ")[0] == "keystroke"){
      mathField.keystroke(text.split(" ")[1]);
    }else if(text.split(" ")[0] == "type"){
      mathField.typedText(text.split(" ")[1]);
    }
  }

  const handleDefaultVirtualKeyboardClick = (text) => {
    console.log("no mathinput field focused")
  }

  const handlePressEnter = (e) => {
    valueToRevertTo = SVs.immediateValue;
    valueForDisplayToRevertTo = mathExpression;

    // this.latexValueToRevertTo = this.latexValue;
    if (!SVs.value.equalsViaSyntax(SVs.immediateValue)) {
      actions.updateValue();
    }
    if (SVs.includeCheckWork && validationState === "unvalidated") {
      actions.submitAnswer();
    }
  }

  const handleFocus = (e) => {
    setFocus(true);
    //console.log(">>> ", mathField);
    setFocusedField(() => handleVirtualKeyboardClick);
  }

  const handleBlur = (e) => {
    if (containerRef.current && containerRef.current.contains(e.relatedTarget)) {
      //console.log(">>> clicked inside the panel")
    }else if (toggleButtonRef.current && toggleButtonRef.current.contains(e.relatedTarget)) {
      //console.log(">>> clicked inside the button")
    }else if (functionTabRef.current && functionTabRef.current.contains(e.relatedTarget)) {
      //console.log(">>> clicked inside the panel functional panel")
    }else{
      valueToRevertTo = SVs.immediateValue;
      valueForDisplayToRevertTo = mathExpression;
      // this.latexValueToRevertTo = this.latexValue;
      if (!SVs.value.equalsViaSyntax(SVs.immediateValue)) {
        actions.updateValue();
      }

      setFocus(false);
      //console.log(">>>", e.target, e.currentTarget, e.relatedTarget);
      setFocusedField(() => handleDefaultVirtualKeyboardClick);
    }
  }

  const onChangeHandler = (e) => {
    updateImmediateValueFromLatex(e)
  }

  if (SVs.hidden) {
    return null;
  }

  updateValidationState();

  // const inputKey = this.componentName + '_input';

  let surroundingBorderColor = "#efefef";
  if (focused) {
    surroundingBorderColor = "#82a5ff";
  }

  if (!valueForDisplayToRevertTo.equalsViaSyntax(SVs.valueForDisplay)) {
    // The valueForDisplay coming from the mathInput component
    // is not the same as the renderer's value
    // so we change the renderer's value to match

    mathExpression = SVs.valueForDisplay;
    latexValue = stripLatex(mathExpression.toLatex());
    if (latexValue === '\uFF3F') {
      latexValue = "";
    }
    valueToRevertTo = SVs.value;
    valueForDisplayToRevertTo = SVs.valueForDisplay;
    // this.latexValueToRevertTo = this.latexValue;
  }

  let checkWorkStyle = {
    position: "relative",
    width: "30px",
    height: "24px",
    fontSize: "20px",
    fontWeight: "bold",
    color: "#ffffff",
    display: "inline-block",
    textAlign: "center",
    top: "3px",
    padding: "2px",
    zIndex: "0",
  }
  //Assume we don't have a check work button
  let checkWorkButton = null;
  if (SVs.includeCheckWork) {

    if (validationState === "unvalidated") {
      checkWorkStyle.backgroundColor = "rgb(2, 117, 216)";
      checkWorkButton = <button
        id={'_submit'}
        tabIndex="0"
        //ref={c => { this.target = c && ReactDOM.findDOMNode(c); }}
        style={checkWorkStyle}
        onClick={actions.submitAnswer}
        onKeyPress={(e) => {
          if (e.key === 'Enter') {
            actions.submitAnswer();
          }
        }}
      >
        <FontAwesomeIcon icon={faLevelDownAlt} transform={{ rotate: 90 }} />
      </button>
    } else {
      if (SVs.showCorrectness) {
        if (validationState === "correct") {
          checkWorkStyle.backgroundColor = "rgb(92, 184, 92)";
          checkWorkButton = <span
            id={'_correct'}
            style={checkWorkStyle}
            //ref={c => { this.target = c && ReactDOM.findDOMNode(c); }}
          >
            <FontAwesomeIcon icon={faCheck} />
          </span>
        } else if (validationState === "partialcorrect") {
          //partial credit

          let percent = Math.round(SVs.creditAchieved * 100);
          let partialCreditContents = `${percent} %`;
          checkWorkStyle.width = "50px";

          checkWorkStyle.backgroundColor = "#efab34";
          checkWorkButton = <span
            id={'_partial'}
            style={checkWorkStyle}
            //ref={c => { this.target = c && ReactDOM.findDOMNode(c); }}
          >{partialCreditContents}</span>
        } else {
          //incorrect
          checkWorkStyle.backgroundColor = "rgb(187, 0, 0)";
          checkWorkButton = <span
            id={'_incorrect'}
            style={checkWorkStyle}
            //ref={c => { this.target = c && ReactDOM.findDOMNode(c); }}
          ><FontAwesomeIcon icon={faTimes} /></span>

        }
      } else {
        // showCorrectness is false
        checkWorkStyle.backgroundColor = "rgb(74, 3, 217)";
        checkWorkButton = <span
          id={'_saved'}
          style={checkWorkStyle}
          //ref={c => { this.target = c && ReactDOM.findDOMNode(c); }}
        ><FontAwesomeIcon icon={faCloud} /></span>

      }
    }
  }

  return(
    <React.Fragment>
      <a/>


      <span className="textInputSurroundingBox">
        {/* <input
        key={inputKey}
        id={inputKey}
        ref = {this.inputRef}
        value={this.textValue}
        disabled={this.doenetSvData.disabled}
        onChange={this.onChangeHandler}
        onKeyPress={this.handleKeyPress}
        onKeyDown={this.handleKeyDown}
        onBlur={this.handleBlur}
        onFocus={this.handleFocus}
        style={{
          width: `${this.doenetSvData.size * 10}px`,
          height: "22px",
          fontSize: "14px",
          borderWidth: "1px",
          borderColor: surroundingBorderColor,
          padding: "4px",
          // position: "absolute",
        }}
      /> */}
        <span style={{ margin: "10px" }}>
          <EditableMathField
            latex={latexValue}
            config={{
              autoCommands: "sqrt pi theta integral infinity",
              autoOperatorNames: 'arg deg det dim exp gcd hom ker lg lim ln log max min'
              + ' Pr'
              + ' sin cos tan arcsin arccos arctan sinh cosh tanh sec csc cot coth'
              + ' sin cos tan sec cosec csc cotan cot ctg'
              + ' arcsin arccos arctan arcsec arccosec arccsc arccotan arccot arcctg'
              + ' sinh cosh tanh sech cosech csch cotanh coth ctgh'
              + ' arsinh arcosh artanh arsech arcosech arcsch arcotanh arcoth arctgh'
              + ' arcsinh arccosh arctanh arcsech arccosech arccsch arccotanh arccoth arcctgh',
              handlers: {
                enter: handlePressEnter
              }
            }}//more commands go here
            onChange={(mathField) => {
              onChangeHandler(mathField.latex())
            }}
            onBlur={handleBlur}
            onFocus={handleFocus}
            mathquillDidMount = {(mf) => {
              //console.log(">>> MathQuilMounted")
              setMathField(mf)}}
          />
          {/* <p>{this.mathExpression.toLatex()}</p> */}
        </span>
        {checkWorkButton}
        {/* {this.textValue ? 
      <Prev style = {{top: this.state.previewTopOffset+"px", left: this.state.previewLeftOffset+"px"}} onMouseDown = {this.handleDragEnter} onMouseMove = {this.handleDragThrough} onMouseUp = {this.handleDragExit} onMouseLeave = {this.handleDragExit}>
        <div>
          <MathJax.Context input='tex'>
              <div>
                  <MathJax.Node inline>{this.textValue ? this.previewValue : ''}</MathJax.Node>
              </div>
          </MathJax.Context>
        </div>
      </Prev> : 
      null} */}
      </span>
    </React.Fragment>
  )
  

}


// export default class MathInput extends DoenetRenderer {
//   constructor(props) {
//     super(props);

//     this.state = { latex: "" };
//     // const [latex, setLatex] = useState("");
//     // const config = {
//     //   autoCommands: "sqrt pi theta",
//     //   autoOperatorNames: "cos sin"
//     // };

//     this.handlePressEnter = this.handlePressEnter.bind(this);
//     // this.handleKeyDown = this.handleKeyDown.bind(this);
//     this.handleBlur = this.handleBlur.bind(this);
//     this.handleFocus = this.handleFocus.bind(this);
//     this.onChangeHandler = this.onChangeHandler.bind(this);
//     // this.handleDragEnter = this.handleDragEnter.bind(this);
//     // this.handleDragThrough = this.handleDragThrough.bind(this);
//     // this.handleDragExit = this.handleDragExit.bind(this);

//     this.mathExpression = this.doenetSvData.valueForDisplay;
//     this.latexValue = stripLatex(this.doenetSvData.valueForDisplay.toLatex());
//     this.mathField = null;

//     // this.state = {isDragging: false, previewLeftOffset: this.doenetSvData.size * 10 + 80, previewTopOffset: 0, clickXOffset: 0, clickYOffset: 0};
//     // this.inputRef = React.createRef();
//     // this.mathInputRef = React.createRef();


//     this.valueToRevertTo = this.doenetSvData.value;
//     this.valueForDisplayToRevertTo = this.doenetSvData.valueForDisplay;
//     // this.latexValueToRevertTo = this.latexValue;
//     // this.previewValue = "";

//     //Remove __ value so it doesn't show
//     if (this.latexValue === '\uFF3F') { this.latexValue = ""; }

//   }

//   static initializeChildrenOnConstruction = false;

//   componentDidMount() {
//     // if (this && this.mathInputRef){
//     //   let rect = this.mathInputRef.current.getBoundingClientRect();
//     // // this.setState({previewLeftOffset: rect.width + rect.left + 2, previewTopOffset: rect.top -17}); 
//     // this.setState({previewLeftOffset: rect.left, previewTopOffset: rect.height + rect.top - 2 });
//     // }
//   }

//   calculateMathExpressionFromLatex(text) {
//     let expression;

//     text = substituteUnicodeInLatexString(text);
//     let fromLatex = getCustomFromLatex({
//       functionSymbols: this.doenetSvData.functionSymbols,
//     });
//     try {
//       expression = fromLatex(text);
//     } catch (e) {
//       // TODO: error on bad text
//       expression = me.fromAst('\uFF3F');

//     }
//     return expression;
//   }

//   updateImmediateValueFromLatex(text) {
//     // update immediateValue to the math expression corresponding to text
//     // if the math expression corresponding to text is different 
//     // from the current math expression

//     // to detect changes only due to a different value
//     // (and not to other differences, in particular to representation of scientific notation)
//     // convert the latexValue to a math expression rather than using the current math expression
//     let currentMathExpressionNormalized = this.calculateMathExpressionFromLatex(this.latexValue);

//     this.latexValue = text;
//     let newMathExpression = this.calculateMathExpressionFromLatex(text);
//     if (!newMathExpression.equalsViaSyntax(currentMathExpressionNormalized)) {
//       this.mathExpression = newMathExpression;
//       this.actions.updateImmediateValue({
//         mathExpression: newMathExpression
//       });
//     }

//     // //evalute math expression
//     //   let nextPreviewValue = newMathExpression.toLatex();

//     //   if (nextPreviewValue === "＿"){
//     //     //Error
//     //     clearTimeout(this.timer)
//     //     this.timer = setTimeout(()=>{
//     //       this.previewValue = "Err";
//     //       this.forceUpdate();
//     //     },1000)
//     //   }else{
//     //     //No Error
//     //     clearTimeout(this.timer)
//     //     this.previewValue = nextPreviewValue;
//     //   }


//   }

//   updateValidationState() {

//     this.validationState = "unvalidated";
//     if (this.doenetSvData.valueHasBeenValidated) {
//       if (this.doenetSvData.creditAchieved === 1) {
//         this.validationState = "correct";
//       } else if (this.doenetSvData.creditAchieved === 0) {
//         this.validationState = "incorrect";
//       } else {
//         this.validationState = "partialcorrect";
//       }
//     }
//   }

//   // handleDragEnter(e) {
//   //   this.setState({
//   //     isDragging: true,
//   //     clickXOffset: e.pageX - this.state.previewLeftOffset,
//   //     clickYOffset: e.pageY - this.state.previewTopOffset,
//   //   })
//   // }

//   // handleDragThrough(e) {
//   //   if(this.state.isDragging){
//   //     // console.log();
//   //     this.setState({previewLeftOffset: e.pageX - this.state.clickXOffset, previewTopOffset: e.pageY - this.state.clickYOffset});
//   //   }
//   // }

//   // handleDragExit(e){
//   //   this.setState({
//   //     isDragging: false,
//   //     clickXOffset: 0,
//   //     clickYOffset: 0,
//   //   })
//   // }

//   handlePressEnter(e) {
//     this.valueToRevertTo = this.doenetSvData.immediateValue;
//     this.valueForDisplayToRevertTo = this.mathExpression;

//     // this.latexValueToRevertTo = this.latexValue;
//     if (!this.doenetSvData.value.equalsViaSyntax(this.doenetSvData.immediateValue)) {
//       this.actions.updateValue();
//     }
//     if (this.doenetSvData.includeCheckWork && this.validationState === "unvalidated") {
//       this.actions.submitAnswer();
//     }
//     this.forceUpdate();
//   }

//   // handleKeyDown(e) {
//   //   if (e.key === "Escape") {
//   //     if (!this.mathExpression.equalsViaSyntax(this.valueForDisplayToRevertTo)) {
//   //       this.mathExpression = this.valueForDisplayToRevertTo;
//   //       this.actions.updateImmediateValue({
//   //         mathExpression: this.valueToRevertTo
//   //       });
//   //       this.forceUpdate();
//   //     }
//   //   }
//   // }

//   handleFocus(e) {
//     this.focused = true;
//     this.forceUpdate();
//   }

//   handleBlur(e) {
//     this.focused = false;
//     this.valueToRevertTo = this.doenetSvData.immediateValue;
//     this.valueForDisplayToRevertTo = this.mathExpression;
//     // this.latexValueToRevertTo = this.latexValue;
//     if (!this.doenetSvData.value.equalsViaSyntax(this.doenetSvData.immediateValue)) {
//       this.actions.updateValue();
//     }
//     this.forceUpdate();

//   }

//   onChangeHandler(e) {
//     this.updateImmediateValueFromLatex(e)
//     this.forceUpdate();
//   }



//   render() {

//     if (this.doenetSvData.hidden) {
//       return null;
//     }

//     this.updateValidationState();

//     // const inputKey = this.componentName + '_input';

//     let surroundingBorderColor = "#efefef";
//     if (this.focused) {
//       surroundingBorderColor = "#82a5ff";
//     }

//     if (!this.valueForDisplayToRevertTo.equalsViaSyntax(this.doenetSvData.valueForDisplay)) {
//       // The valueForDisplay coming from the mathInput component
//       // is not the same as the renderer's value
//       // so we change the renderer's value to match

//       this.mathExpression = this.doenetSvData.valueForDisplay;
//       this.latexValue = stripLatex(this.mathExpression.toLatex());
//       if (this.latexValue === '\uFF3F') {
//         this.latexValue = "";
//       }
//       this.valueToRevertTo = this.doenetSvData.value;
//       this.valueForDisplayToRevertTo = this.doenetSvData.valueForDisplay;
//       // this.latexValueToRevertTo = this.latexValue;

//     }

//     let checkWorkStyle = {
//       position: "relative",
//       width: "30px",
//       height: "24px",
//       fontSize: "20px",
//       fontWeight: "bold",
//       color: "#ffffff",
//       display: "inline-block",
//       textAlign: "center",
//       top: "3px",
//       padding: "2px",
//       zIndex: "0",
//     }
//     //Assume we don't have a check work button
//     let checkWorkButton = null;
//     if (this.doenetSvData.includeCheckWork) {

//       if (this.validationState === "unvalidated") {
//         checkWorkStyle.backgroundColor = "rgb(2, 117, 216)";
//         checkWorkButton = <button
//           id={this.componentName + '_submit'}
//           tabIndex="0"
//           ref={c => { this.target = c && ReactDOM.findDOMNode(c); }}
//           style={checkWorkStyle}
//           onClick={this.actions.submitAnswer}
//           onKeyPress={(e) => {
//             if (e.key === 'Enter') {
//               this.actions.submitAnswer();
//             }
//           }}
//         >
//           <FontAwesomeIcon icon={faLevelDownAlt} transform={{ rotate: 90 }} />
//         </button>
//       } else {
//         if (this.doenetSvData.showCorrectness) {
//           if (this.validationState === "correct") {
//             checkWorkStyle.backgroundColor = "rgb(92, 184, 92)";
//             checkWorkButton = <span
//               id={this.componentName + '_correct'}
//               style={checkWorkStyle}
//               ref={c => { this.target = c && ReactDOM.findDOMNode(c); }}
//             >
//               <FontAwesomeIcon icon={faCheck} />
//             </span>
//           } else if (this.validationState === "partialcorrect") {
//             //partial credit

//             let percent = Math.round(this.doenetSvData.creditAchieved * 100);
//             let partialCreditContents = `${percent} %`;
//             checkWorkStyle.width = "50px";

//             checkWorkStyle.backgroundColor = "#efab34";
//             checkWorkButton = <span
//               id={this.componentName + '_partial'}
//               style={checkWorkStyle}
//               ref={c => { this.target = c && ReactDOM.findDOMNode(c); }}
//             >{partialCreditContents}</span>
//           } else {
//             //incorrect
//             checkWorkStyle.backgroundColor = "rgb(187, 0, 0)";
//             checkWorkButton = <span
//               id={this.componentName + '_incorrect'}
//               style={checkWorkStyle}
//               ref={c => { this.target = c && ReactDOM.findDOMNode(c); }}
//             ><FontAwesomeIcon icon={faTimes} /></span>

//           }
//         } else {
//           // showCorrectness is false
//           checkWorkStyle.backgroundColor = "rgb(74, 3, 217)";
//           checkWorkButton = <span
//             id={this.componentName + '_saved'}
//             style={checkWorkStyle}
//             ref={c => { this.target = c && ReactDOM.findDOMNode(c); }}
//           ><FontAwesomeIcon icon={faCloud} /></span>

//         }
//       }
//     }
//     return <React.Fragment>
//       <a name={this.componentName} />


//       <span className="textInputSurroundingBox" id={this.componentName}>
//         {/* <input
//         key={inputKey}
//         id={inputKey}
//         ref = {this.inputRef}
//         value={this.textValue}
//         disabled={this.doenetSvData.disabled}
//         onChange={this.onChangeHandler}
//         onKeyPress={this.handleKeyPress}
//         onKeyDown={this.handleKeyDown}
//         onBlur={this.handleBlur}
//         onFocus={this.handleFocus}
//         style={{
//           width: `${this.doenetSvData.size * 10}px`,
//           height: "22px",
//           fontSize: "14px",
//           borderWidth: "1px",
//           borderColor: surroundingBorderColor,
//           padding: "4px",
//           // position: "absolute",
//         }}
//       /> */}
//         <span style={{ margin: "10px" }}>
//           <EditableMathField
//             latex={this.latexValue}
//             config={{
//               autoCommands: "sqrt pi theta integral",
//               handlers: {
//                 enter: this.handlePressEnter
//               }
//             }}//more commands go here
//             onChange={(mathField) => {
//               this.onChangeHandler(mathField.latex())
//             }}
//             onBlur={this.handleBlur}
//             onFocus={this.handleFocus}
//             mathquillDidMount = {(mathField) => this.mathField = mathField}
//           />
//           {/* <p>{this.mathExpression.toLatex()}</p> */}
//         </span>
//         {checkWorkButton}
//         {/* {this.textValue ? 
//       <Prev style = {{top: this.state.previewTopOffset+"px", left: this.state.previewLeftOffset+"px"}} onMouseDown = {this.handleDragEnter} onMouseMove = {this.handleDragThrough} onMouseUp = {this.handleDragExit} onMouseLeave = {this.handleDragExit}>
//         <div>
//           <MathJax.Context input='tex'>
//               <div>
//                   <MathJax.Node inline>{this.textValue ? this.previewValue : ''}</MathJax.Node>
//               </div>
//           </MathJax.Context>
//         </div>
//       </Prev> : 
//       null} */}
//       </span>



//     </React.Fragment>

//   }
// }


function stripLatex(latex) {
  let s = latex.replaceAll(`\\,`, '');

  return s;

}


// TODO: how to fix case where have readyonly?
// need to revert mathExpression in that case

// else if(!this.mathExpression.equalsViaSyntax(this.doenetSvData.immediateValue)) {
//   console.log(`for ${this.componentName}`)
//   console.log(`math expression: ${this.mathExpression.toString()}`)
//   console.log(`immediateValue: ${this.doenetSvData.immediateValue.toString()}`)

//   this.mathExpression = this.doenetSvData.value;
//   this.textValue = this.mathExpression.toString();
//   if (this.textValue === '\uFF3F') {
//     this.textValue = "";
//   }
//   this.valueToRevertTo = this.doenetSvData.value;
//   this.textValueToRevertTo = this.textValue;

// }


//---------------------------------------------------------------

// since can't import this from core/utils/math.js
// include functions here

// TODO: determine how to import so don't repeat code

var appliedFunctionSymbols = [
  "abs", "exp", "log", "ln", "log10", "sign", "sqrt", "erf",
  "acos", "acosh", "acot", "acoth", "acsc", "acsch", "asec",
  "asech", "asin", "asinh", "atan", "atanh",
  "cos", "cosh", "cot", "coth", "csc", "csch", "sec",
  "sech", "sin", "sinh", "tan", "tanh",
  'arcsin', 'arccos', 'arctan', 'arccsc', 'arcsec', 'arccot', 'cosec',
  'arg',
  'min', 'max', 'mean', 'median',
  'floor', 'ceil', 'round',
  'sum', 'prod', 'var', 'std',
  'count', 'mod'
];

function getFromLatex({ functionSymbols }) {
  return x => me.fromAst((new me.converters.latexToAstObj({
    appliedFunctionSymbols, functionSymbols
  })).convert(x))
}


function substituteUnicodeInLatexString(latexString) {

  let substitutions = [
    ['\u03B1', '\\alpha '], // 'α'
    ['\u03B2', '\\beta '], // 'β'
    ['\u03D0', '\\beta '], // 'ϐ'
    ['\u0393', '\\Gamma '], // 'Γ'
    ['\u03B3', '\\gamma '], // 'γ'
    ['\u0394', '\\Delta '], // 'Δ'
    ['\u03B4', '\\delta '], // 'δ'
    ['\u03B5', '\\epsilon '], // 'ε' should this be varepsilon?
    ['\u03F5', '\\epsilon '], // 'ϵ'
    ['\u03B6', '\\zeta '], // 'ζ'
    ['\u03B7', '\\eta '], // 'η'
    ['\u0398', '\\Theta '], // 'Θ'
    ['\u03F4', '\\Theta '], // 'ϴ'
    ['\u03B8', '\\theta '], // 'θ'
    ['\u1DBF', '\\theta '], // 'ᶿ'
    ['\u03D1', '\\theta '], // 'ϑ'
    ['\u03B9', '\\iota '], // 'ι'
    ['\u03BA', '\\kappa '], // 'κ'
    ['\u039B', '\\Lambda '], // 'Λ'
    ['\u03BB', '\\lambda '], // 'λ'
    ['\u03BC', '\\mu '], // 'μ'
    ['\u00B5', '\\mu '], // 'µ' should this be micro?
    ['\u03BD', '\\nu '], // 'ν'
    ['\u039E', '\\Xi '], // 'Ξ'
    ['\u03BE', '\\xi '], // 'ξ'
    ['\u03A0', '\\Pi '], // 'Π'
    ['\u03C0', '\\pi '], // 'π'
    ['\u03D6', '\\pi '], // 'ϖ' should this be varpi?
    ['\u03C1', '\\rho '], // 'ρ'
    ['\u03F1', '\\rho '], // 'ϱ' should this be varrho?
    ['\u03A3', '\\Sigma '], // 'Σ'
    ['\u03C3', '\\sigma '], // 'σ'
    ['\u03C2', '\\sigma '], // 'ς' should this be varsigma?
    ['\u03C4', '\\tau '], // 'τ'
    ['\u03A5', '\\Upsilon '], // 'Υ'
    ['\u03C5', '\\upsilon '], // 'υ'
    ['\u03A6', '\\Phi '], // 'Φ'
    ['\u03C6', '\\phi '], // 'φ' should this be varphi?
    ['\u03D5', '\\phi '], // 'ϕ'
    ['\u03A8', '\\Psi '], // 'Ψ'
    ['\u03C8', '\\psi '], // 'ψ'
    ['\u03A9', '\\Omega '], // 'Ω'
    ['\u03C9', '\\omega '], // 'ω'
  ]

  for (let sub of substitutions) {
    latexString = latexString.replaceAll(sub[0], sub[1])
  }

  return latexString;

}<|MERGE_RESOLUTION|>--- conflicted
+++ resolved
@@ -52,13 +52,8 @@
     let expression;
 
     text = substituteUnicodeInLatexString(text);
-<<<<<<< HEAD
     let fromLatex = getCustomFromLatex({
       functionSymbols: SVs.functionSymbols,
-=======
-    let fromLatex = getFromLatex({
-      functionSymbols: this.doenetSvData.functionSymbols,
->>>>>>> 9707e4f4
     });
     try {
       expression = fromLatex(text);
