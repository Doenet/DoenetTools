--- conflicted
+++ resolved
@@ -3,7 +3,6 @@
 import { FontAwesomeIcon } from '@fortawesome/react-fontawesome';
 import { faPuzzlePiece as puzzle } from '@fortawesome/free-solid-svg-icons';
 import VisibilitySensor from 'react-visibility-sensor-v2';
-<<<<<<< HEAD
 import styled from 'styled-components';
 import P from '../../Core/components/P';
 const SpanStyling= styled.span`
@@ -22,8 +21,7 @@
   outline-offset: 2px;
 }
 `;
-=======
->>>>>>> 66cc817d
+
 
 export default React.memo(function Solution(props) {
   let { name, id, SVs, children, actions, callAction } = useDoenetRender(props);
@@ -114,7 +112,6 @@
     <VisibilitySensor partialVisibility={true} onChange={onChangeVisibility}>
     <aside id={id}  style={{ margin: "12px 0" }}>
       <a name={id} />
-<<<<<<< HEAD
       <SpanStyling
       style={{
         display: 'block',
@@ -129,35 +126,14 @@
         cursor: 'pointer',
       }}
         tabIndex="0"
-=======
-      <span
->>>>>>> 66cc817d
         id={id + '_button'}
-        style={{
-          display: 'block',
-          margin: SVs.open ? '12px 4px 0px 4px' : '12px 4px 12px 4px',
-          padding: '6px',
-          border: '2px solid var(--canvastext)',
-          borderTopLeftRadius: '5px',
-          borderTopRightRadius: '5px',
-          borderBottomLeftRadius: SVs.open ? '0px' : '5px',
-          borderBottomRightRadius: SVs.open ? '0px' : '5px',
-          backgroundColor: 'var(--mainGray)',
-          cursor: 'pointer',
-        
-        }}
         onClick={onClickFunction}
         onKeyDown= {onKeyPressFunction}
       >
-<<<<<<< HEAD
         {icon} Solution {SVs.message} (click to {openCloseText})
       </SpanStyling>
       <span style={infoBlockStyle} >{childrenToRender}</span>
-=======
-        {icon} Solution {SVs.message}
-      </span>
-      <span style={infoBlockStyle}>{childrenToRender}</span>
->>>>>>> 66cc817d
+
     </aside>
     </VisibilitySensor>
   );
