import React, { useContext, useEffect, useRef } from 'react';
import useDoenetRender from '../useDoenetRenderer';
import { BoardContext, LINE_LAYER_OFFSET } from './graph';
import { useRecoilValue } from 'recoil';
import { darkModeAtom } from '../../Tools/_framework/DarkmodeController';

export default React.memo(function Circle(props) {
  let { name, id, SVs, actions, callAction } = useDoenetRender(props);

  Circle.ignoreActionsWithoutCore = true;

  const board = useContext(BoardContext);

  let circleJXG = useRef(null)

  let dragged = useRef(false);
  let pointerAtDown = useRef(null);
  let pointerIsDown = useRef(false);
  let pointerMovedSinceDown = useRef(false);
  let centerAtDown = useRef(null);
  let radiusAtDown = useRef(null);
  let throughAnglesAtDown = useRef(null);
  let previousWithLabel = useRef(null);
  let centerCoords = useRef(null);

  let lastCenterFromCore = useRef(null);
  let throughAnglesFromCore = useRef(null);
  let fixed = useRef(false);

  lastCenterFromCore.current = SVs.numericalCenter;
  throughAnglesFromCore.current = SVs.throughAngles;
  fixed.current = !SVs.draggable || SVs.fixed;

  const darkMode = useRecoilValue(darkModeAtom);

  useEffect(() => {

    //On unmount
    return () => {
      // if point is defined
      if (circleJXG.current) {
        deleteCircleJXG();
      }

      if (board) {
        board.off('move', boardMoveHandler);
      }

    }
  }, [])

  useEffect(() => {
    if (board) {
      board.on('move', boardMoveHandler)
    }
  }, [board])


  function createCircleJXG() {

    if (!(Number.isFinite(SVs.numericalCenter[0])
      && Number.isFinite(SVs.numericalCenter[1])
      && SVs.numericalRadius > 0)
    ) {
      return null;
    }

<<<<<<< HEAD
    const fillColor = SVs.filled ? SVs.selectedStyle.fillColor.toLowerCase() : "none";
=======
    let fixed = !SVs.draggable || SVs.fixed;


    let lineColor = darkMode === "dark" ? SVs.selectedStyle.lineColorDarkMode : SVs.selectedStyle.lineColor;
    lineColor = lineColor.toLowerCase();
    let fillColor = darkMode === "dark" ? SVs.selectedStyle.fillColorDarkMode : SVs.selectedStyle.fillColor;
    fillColor = SVs.filled ? fillColor.toLowerCase() : "none";
>>>>>>> 8c19893c

    //things to be passed to JSXGraph as attributes
    var jsxCircleAttributes = {
      name: SVs.labelForGraph,
      visible: !SVs.hidden,
      withLabel: SVs.showLabel && SVs.labelForGraph !== "",
<<<<<<< HEAD
      fixed: fixed.current,
      layer: 10 * SVs.layer + 5,
      strokeColor: SVs.selectedStyle.lineColor,
=======
      fixed,
      layer: 10 * SVs.layer + LINE_LAYER_OFFSET,
      strokeColor: lineColor,
>>>>>>> 8c19893c
      strokeOpacity: SVs.selectedStyle.lineOpacity,
      highlightStrokeColor: lineColor,
      strokeWidth: SVs.selectedStyle.lineWidth,
      highlightStrokeWidth: SVs.selectedStyle.lineWidth,
      highlightStrokeOpacity: SVs.selectedStyle.lineOpacity * 0.5,
      dash: styleToDash(SVs.selectedStyle.lineStyle),
      fillColor,
      fillOpacity: SVs.selectedStyle.fillOpacity,
      highlightFillColor: fillColor,
      highlightFillOpacity: SVs.selectedStyle.fillOpacity * 0.5,
      highlight: !fixed.current,
    };


    if (SVs.filled) {
      jsxCircleAttributes.hasInnerPoints = true;
    }

    jsxCircleAttributes.label = {
      highlight: false
    }
    if (SVs.labelHasLatex) {
      jsxCircleAttributes.label.useMathJax = true
    }

    if (SVs.showLabel && SVs.labelForGraph !== "") {
      if (SVs.applyStyleToLabel) {
        jsxCircleAttributes.label.strokeColor = lineColor;
      } else {
        jsxCircleAttributes.label.strokeColor = "var(--canvastext)";
      }
    }

    let newCircleJXG = board.create('circle',
      [[...SVs.numericalCenter], SVs.numericalRadius],
      jsxCircleAttributes
    );


    newCircleJXG.on('drag', function (e) {

      let viaPointer = e.type === "pointermove";

      //Protect against very small unintended drags
      if (!viaPointer ||
        Math.abs(e.x - pointerAtDown.current[0]) > .1 ||
        Math.abs(e.y - pointerAtDown.current[1]) > .1
      ) {
        dragged.current = true;
      }


      if (viaPointer) {
        // the reason we calculate point position with this algorithm,
        // rather than using .X() and .Y() directly
        // is so that center doesn't get trapped on an attracting object
        // if you move the mouse slowly.
        // The attributes .X() and .Y() are affected by
        // .setCoordinates functions called in update()
        // so will get modified to go back to the attracting object

        var o = board.origin.scrCoords;
        let calculatedX = (centerAtDown.current[1] + e.x - pointerAtDown.current[0]
          - o[1]) / board.unitX;
        let calculatedY = (o[2] -
          (centerAtDown.current[2] + e.y - pointerAtDown.current[1]))
          / board.unitY;
        centerCoords.current = [calculatedX, calculatedY];
      } else {
        centerCoords.current = [newCircleJXG.center.X(), newCircleJXG.center.Y()];
      }


      callAction({
        action: actions.moveCircle,
        args: {
          center: centerCoords.current,
          radius: radiusAtDown.current,
          throughAngles: throughAnglesAtDown.current,
          transient: true,
          skippable: true,
        }
      })

      newCircleJXG.center.coords.setCoordinates(JXG.COORDS_BY_USER, [...lastCenterFromCore.current]);

    });

    newCircleJXG.on('up', function (e) {
      if (dragged.current) {
        callAction({
          action: actions.moveCircle,
          args: {
            center: centerCoords.current,
            radius: radiusAtDown.current,
            throughAngles: throughAnglesAtDown.current,
          }
        })
      } else if (!pointerMovedSinceDown.current) {
        callAction({
          action: actions.circleClicked
        });
      }
    });


    newCircleJXG.on('keyfocusout', function (e) {
      if (dragged.current) {
        callAction({
          action: actions.moveCircle,
          args: {
            center: centerCoords.current,
            radius: radiusAtDown.current,
            throughAngles: throughAnglesAtDown.current,
          }
        })
        dragged.current = false;
      }
      pointerIsDown.current = false;
    })


    newCircleJXG.on('down', function (e) {
      dragged.current = false;
      pointerAtDown.current = [e.x, e.y];
      centerAtDown.current = [...newCircleJXG.center.coords.scrCoords];
      radiusAtDown.current = newCircleJXG.radius;
      throughAnglesAtDown.current = [...throughAnglesFromCore.current];
      pointerIsDown.current = true;
      pointerMovedSinceDown.current = false;
      if (!fixed.current) {
        callAction({
          action: actions.circleFocused
        });
      }
    });

    // hit is called by jsxgraph when focused in via keyboard
    newCircleJXG.on('hit', function (e) {
      dragged.current = false;
      centerAtDown.current = [...newCircleJXG.center.coords.scrCoords];
      radiusAtDown.current = newCircleJXG.radius;
      throughAnglesAtDown.current = [...throughAnglesFromCore.current];
      callAction({
        action: actions.circleFocused
      });
    });

    newCircleJXG.on('keydown', function (e) {

      if (e.key === "Enter") {
        if (dragged.current) {
          callAction({
            action: actions.moveCircle,
            args: {
              center: centerCoords.current,
              radius: radiusAtDown.current,
              throughAngles: throughAnglesAtDown.current,
            }
          })
          dragged.current = false;
        }
        callAction({
          action: actions.circleClicked
        });
      }
    })

    previousWithLabel.current = SVs.showLabel && SVs.labelForGraph !== "";

    return newCircleJXG;

  }


  function boardMoveHandler(e) {
    if (pointerIsDown.current) {
      //Protect against very small unintended move
      if (Math.abs(e.x - pointerAtDown.current[0]) > .1 ||
        Math.abs(e.y - pointerAtDown.current[1]) > .1
      ) {
        pointerMovedSinceDown.current = true;
      }
    }
  }

  function deleteCircleJXG() {
    circleJXG.current.off('drag');
    circleJXG.current.off('down');
    circleJXG.current.off('up');
    circleJXG.current.off('hit');
    circleJXG.current.off('keyfocusout');
    circleJXG.current.off('keydown');
    board.removeObject(circleJXG.current);
    circleJXG.current = null;
  }


  if (board) {

    if (!circleJXG.current) {
      // attempt to create circleJXG.current if it doesn't exist yet

      circleJXG.current = createCircleJXG();


    } else if (!(Number.isFinite(SVs.numericalCenter[0])
      && Number.isFinite(SVs.numericalCenter[1])
      && SVs.numericalRadius > 0)
    ) {

      // can't render circle

      deleteCircleJXG();
    } else {


      if (board.updateQuality === board.BOARD_QUALITY_LOW) {
        board.itemsRenderedLowQuality[id] = circleJXG.current;
      }


      let validCoords = SVs.numericalCenter.every(x => Number.isFinite(x));


      circleJXG.current.center.coords.setCoordinates(JXG.COORDS_BY_USER, [...SVs.numericalCenter]);
      circleJXG.current.setRadius(SVs.numericalRadius);


      let visible = !SVs.hidden;

      if (validCoords) {
        circleJXG.current.visProp["visible"] = visible;
        circleJXG.current.visPropCalc["visible"] = visible;
        // circleJXG.current.setAttribute({visible: visible})
      }
      else {
        circleJXG.current.visProp["visible"] = false;
        circleJXG.current.visPropCalc["visible"] = false;
        // circleJXG.current.setAttribute({visible: false})
      }


      circleJXG.current.visProp.fixed = fixed.current;
      circleJXG.current.visProp.highlight = !fixed.current;

      let layer = 10 * SVs.layer + LINE_LAYER_OFFSET;
      let layerChanged = circleJXG.current.visProp.layer !== layer;

      if (layerChanged) {
        circleJXG.current.setAttribute({ layer });
      }

      let lineColor = darkMode === "dark" ? SVs.selectedStyle.lineColorDarkMode : SVs.selectedStyle.lineColor;
      lineColor = lineColor.toLowerCase();
      let fillColor = darkMode === "dark" ? SVs.selectedStyle.fillColorDarkMode : SVs.selectedStyle.fillColor;
      fillColor = SVs.filled ? fillColor.toLowerCase() : "none";

      if (circleJXG.current.visProp.strokecolor !== lineColor) {
        circleJXG.current.visProp.strokecolor = lineColor;
        circleJXG.current.visProp.highlightstrokecolor = lineColor;
      }
      if (circleJXG.current.visProp.strokeopacity !== SVs.selectedStyle.lineOpacity) {
        circleJXG.current.visProp.strokeopacity = SVs.selectedStyle.lineOpacity;
        circleJXG.current.visProp.highlightstrokeopacity = SVs.selectedStyle.lineOpacity * 0.5;
      }
      let newDash = styleToDash(SVs.selectedStyle.lineStyle);
      if (circleJXG.current.visProp.dash !== newDash) {
        circleJXG.current.visProp.dash = newDash;
      }
      if (circleJXG.current.visProp.strokewidth !== SVs.selectedStyle.lineWidth) {
        circleJXG.current.visProp.strokewidth = SVs.selectedStyle.lineWidth
        circleJXG.current.visProp.highlightstrokewidth = SVs.selectedStyle.lineWidth
      }

      if (circleJXG.current.visProp.fillcolor !== fillColor) {
        circleJXG.current.visProp.fillcolor = fillColor;
        circleJXG.current.visProp.highlightfillcolor = fillColor;
        circleJXG.current.visProp.hasinnerpoints = SVs.filled;
      }
      if (circleJXG.current.visProp.fillopacity !== SVs.selectedStyle.fillOpacity) {
        circleJXG.current.visProp.fillopacity = SVs.selectedStyle.fillOpacity;
        circleJXG.current.visProp.highlightfillopacity = SVs.selectedStyle.fillOpacity * 0.5;
      }

      circleJXG.current.name = SVs.labelForGraph;

      let withlabel = SVs.showLabel && SVs.labelForGraph !== "";
      if (withlabel != previousWithLabel.current) {
        circleJXG.current.setAttribute({ withlabel: withlabel });
        previousWithLabel.current = withlabel;
      }

      circleJXG.current.needsUpdate = true;
      circleJXG.current.update();

      if (circleJXG.current.hasLabel) {
        if (SVs.applyStyleToLabel) {
          circleJXG.current.label.visProp.strokecolor = lineColor
        } else {
          circleJXG.current.label.visProp.strokecolor = "var(--canvastext)";
        }
        circleJXG.current.label.needsUpdate = true;
        circleJXG.current.label.update();
      }
      board.updateRenderer();
    }
  }

  if (SVs.hidden) {
    return null;
  }

  return <a name={id} />

})



function styleToDash(style) {
  if (style === "solid") {
    return 0;
  } else if (style === "dashed") {
    return 2;
  } else if (style === "dotted") {
    return 1;
  } else {
    return 0;
  }
}<|MERGE_RESOLUTION|>--- conflicted
+++ resolved
@@ -65,9 +65,6 @@
       return null;
     }
 
-<<<<<<< HEAD
-    const fillColor = SVs.filled ? SVs.selectedStyle.fillColor.toLowerCase() : "none";
-=======
     let fixed = !SVs.draggable || SVs.fixed;
 
 
@@ -75,22 +72,15 @@
     lineColor = lineColor.toLowerCase();
     let fillColor = darkMode === "dark" ? SVs.selectedStyle.fillColorDarkMode : SVs.selectedStyle.fillColor;
     fillColor = SVs.filled ? fillColor.toLowerCase() : "none";
->>>>>>> 8c19893c
 
     //things to be passed to JSXGraph as attributes
     var jsxCircleAttributes = {
       name: SVs.labelForGraph,
       visible: !SVs.hidden,
       withLabel: SVs.showLabel && SVs.labelForGraph !== "",
-<<<<<<< HEAD
       fixed: fixed.current,
-      layer: 10 * SVs.layer + 5,
-      strokeColor: SVs.selectedStyle.lineColor,
-=======
-      fixed,
       layer: 10 * SVs.layer + LINE_LAYER_OFFSET,
       strokeColor: lineColor,
->>>>>>> 8c19893c
       strokeOpacity: SVs.selectedStyle.lineOpacity,
       highlightStrokeColor: lineColor,
       strokeWidth: SVs.selectedStyle.lineWidth,
