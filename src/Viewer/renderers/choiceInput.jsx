--- conflicted
+++ resolved
@@ -1,23 +1,12 @@
-<<<<<<< HEAD
-import React, { useRef, useState } from 'react';
-import useDoenetRender from '../useDoenetRenderer';
-import { FontAwesomeIcon } from '@fortawesome/react-fontawesome';
-=======
 import React, { useRef, useState } from "react";
 import useDoenetRender from "../useDoenetRenderer";
 import { FontAwesomeIcon } from "@fortawesome/react-fontawesome";
->>>>>>> 060e0557
 import {
   faCheck,
   faLevelDownAlt,
   faTimes,
   faCloud,
-<<<<<<< HEAD
-} from '@fortawesome/free-solid-svg-icons';
-import { rendererState } from '../useDoenetRenderer';
-import { useSetRecoilState } from 'recoil';
-import styled from 'styled-components';
-import './choiceInput.css';
+} from "@fortawesome/free-solid-svg-icons";
 import {
   Button,
   Box,
@@ -27,7 +16,11 @@
   RadioGroup,
   Stack,
   Text,
-} from '@chakra-ui/react';
+} from "@chakra-ui/react";
+import { rendererState } from "../useDoenetRenderer";
+import { useSetRecoilState } from "recoil";
+import styled from "styled-components";
+import "./choiceInput.css";
 
 // Moved most of checkWorkStyle styling into Button
 // const Button = styled.button`
@@ -45,40 +38,11 @@
 //   border-radius: var(--mainBorderRadius);
 //   margin: 0px 4px 4px 0px;
 
-//   &:hover {
-//     background-color: var(--lightBlue);
-//     color: black;
-//   };
+// &:hover {
+//   background-color: var(--lightBlue);
+//   color: black;
+// }
 // `;
-=======
-} from "@fortawesome/free-solid-svg-icons";
-import { rendererState } from "../useDoenetRenderer";
-import { useSetRecoilState } from "recoil";
-import styled from "styled-components";
-import "./choiceInput.css";
-
-// Moved most of checkWorkStyle styling into Button
-const Button = styled.button`
-  position: relative;
-  /* width: 24px; */
-  height: 24px;
-  color: #ffffff;
-  background-color: var(--mainBlue);
-  display: inline-block;
-  text-align: center;
-  padding: 2px;
-  z-index: 0;
-  /* border: var(--mainBorder); */
-  border: none;
-  border-radius: var(--mainBorderRadius);
-  margin: 0px 4px 4px 0px;
-
-  &:hover {
-    background-color: var(--lightBlue);
-    color: black;
-  }
-`;
->>>>>>> 060e0557
 
 export default React.memo(function ChoiceInput(props) {
   let {
@@ -93,11 +57,7 @@
     callAction,
   } = useDoenetRender(props);
 
-<<<<<<< HEAD
-  ChoiceInput.baseStateVariable = 'selectedIndices';
-=======
   ChoiceInput.baseStateVariable = "selectedIndices";
->>>>>>> 060e0557
 
   const [rendererSelectedIndices, setRendererSelectedIndices] = useState(
     SVs.selectedIndices,
@@ -118,18 +78,14 @@
     selectedIndicesWhenSetState.current = null;
   }
 
-<<<<<<< HEAD
-  let validationState = 'unvalidated';
-=======
   let validationState = "unvalidated";
->>>>>>> 060e0557
   if (SVs.valueHasBeenValidated || SVs.numberOfAttemptsLeft < 1) {
     if (SVs.creditAchieved === 1) {
-      validationState = 'correct';
+      validationState = "correct";
     } else if (SVs.creditAchieved === 0) {
-      validationState = 'incorrect';
+      validationState = "incorrect";
     } else {
-      validationState = 'partialcorrect';
+      validationState = "partialcorrect";
     }
   }
 
@@ -192,34 +148,15 @@
   let disabled = SVs.disabled;
 
   if (SVs.inline) {
-<<<<<<< HEAD
-    // let checkWorkStyle = {
-    //   cursor: 'pointer',
-    //   padding: '1px 6px 1px 6px',
-    //   width: '24px',
-    // };
-=======
     let checkWorkStyle = {
       cursor: "pointer",
       padding: "1px 6px 1px 6px",
       width: "24px",
     };
->>>>>>> 060e0557
 
     //Assume we don't have a check work button
     let checkWorkButton = null;
     if (SVs.includeCheckWork && !SVs.suppressCheckwork) {
-<<<<<<< HEAD
-      if (validationState === 'unvalidated') {
-        if (disabled) {
-          checkWorkStyle.backgroundColor = getComputedStyle(
-            document.documentElement,
-          ).getPropertyValue('--mainGray');
-        }
-        checkWorkButton = (
-          <Button
-            id={id + '_submit'}
-=======
       if (validationState === "unvalidated") {
         if (disabled) {
           checkWorkStyle.backgroundColor = getComputedStyle(
@@ -229,7 +166,6 @@
         checkWorkButton = (
           <Button
             id={id + "_submit"}
->>>>>>> 060e0557
             disabled={disabled}
             tabIndex="0"
             // ref={c => { this.target = c && ReactDOM.findDOMNode(c); }}
@@ -240,11 +176,7 @@
               })
             }
             onKeyPress={(e) => {
-<<<<<<< HEAD
-              if (e.key === 'Enter') {
-=======
               if (e.key === "Enter") {
->>>>>>> 060e0557
                 callAction({
                   action: actions.submitAnswer,
                 });
@@ -264,18 +196,6 @@
         );
       } else {
         if (SVs.showCorrectness) {
-<<<<<<< HEAD
-          if (validationState === 'correct') {
-            checkWorkStyle.backgroundColor = getComputedStyle(
-              document.documentElement,
-            ).getPropertyValue('--mainGreen');
-            checkWorkButton = (
-              <Button id={id + '_correct'} style={checkWorkStyle}>
-                <FontAwesomeIcon icon={faCheck} />
-              </Button>
-            );
-          } else if (validationState === 'partialcorrect') {
-=======
           if (validationState === "correct") {
             checkWorkStyle.backgroundColor = getComputedStyle(
               document.documentElement,
@@ -286,22 +206,15 @@
               </Button>
             );
           } else if (validationState === "partialcorrect") {
->>>>>>> 060e0557
             //partial credit
 
             let percent = Math.round(SVs.creditAchieved * 100);
             let partialCreditContents = `${percent} %`;
             checkWorkStyle.width = "44px";
 
-<<<<<<< HEAD
-            checkWorkStyle.backgroundColor = '#efab34';
-            checkWorkButton = (
-              <Button id={id + '_partial'} style={checkWorkStyle}>
-=======
             checkWorkStyle.backgroundColor = "#efab34";
             checkWorkButton = (
               <Button id={id + "_partial"} style={checkWorkStyle}>
->>>>>>> 060e0557
                 {partialCreditContents}
               </Button>
             );
@@ -309,32 +222,19 @@
             //incorrect
             checkWorkStyle.backgroundColor = getComputedStyle(
               document.documentElement,
-<<<<<<< HEAD
-            ).getPropertyValue('--mainRed');
-            checkWorkButton = (
-              <Button id={id + '_incorrect'} style={checkWorkStyle}>
-=======
             ).getPropertyValue("--mainRed");
             checkWorkButton = (
               <Button id={id + "_incorrect"} style={checkWorkStyle}>
->>>>>>> 060e0557
                 <FontAwesomeIcon icon={faTimes} />
               </Button>
             );
           }
         } else {
           // showCorrectness is false
-<<<<<<< HEAD
-          checkWorkStyle.backgroundColor = 'rgb(74, 3, 217)';
-          checkWorkStyle.padding = '1px 8px 1px 4px'; // To center the faCloud icon
-          checkWorkButton = (
-            <Button id={id + '_saved'} style={checkWorkStyle}>
-=======
           checkWorkStyle.backgroundColor = "rgb(74, 3, 217)";
           checkWorkStyle.padding = "1px 8px 1px 4px"; // To center the faCloud icon
           checkWorkButton = (
             <Button id={id + "_saved"} style={checkWorkStyle}>
->>>>>>> 060e0557
               <FontAwesomeIcon icon={faCloud} />
             </Button>
           );
@@ -379,11 +279,11 @@
 
     let value = rendererSelectedIndices;
     if (value === undefined) {
-      value = '';
+      value = "";
     } else if (!SVs.selectMultiple) {
       value = value[0];
       if (value === undefined) {
-        value = '';
+        value = "";
       }
     }
 
@@ -409,28 +309,17 @@
     );
   } else {
     let checkWorkStyle = {
-<<<<<<< HEAD
-      height: '24px',
-      display: 'inline-block',
-      padding: '1px 6px 1px 6px',
-      cursor: 'pointer',
-=======
       height: "24px",
       display: "inline-block",
       padding: "1px 6px 1px 6px",
       cursor: "pointer",
->>>>>>> 060e0557
       // fontWeight: "bold",
     };
 
     let checkworkComponent = null;
 
     if (SVs.includeCheckWork && !SVs.suppressCheckwork) {
-<<<<<<< HEAD
-      if (validationState === 'unvalidated') {
-=======
       if (validationState === "unvalidated") {
->>>>>>> 060e0557
         let checkWorkText = SVs.submitLabel;
         if (!SVs.showCorrectness) {
           checkWorkText = SVs.submitLabelNoCorrectness;
@@ -438,19 +327,11 @@
         if (disabled) {
           checkWorkStyle.backgroundColor = getComputedStyle(
             document.documentElement,
-<<<<<<< HEAD
-          ).getPropertyValue('--mainGray');
-        }
-        checkworkComponent = (
-          <Button
-            id={id + '_submit'}
-=======
           ).getPropertyValue("--mainGray");
         }
         checkworkComponent = (
           <Button
             id={id + "_submit"}
->>>>>>> 060e0557
             tabIndex="0"
             disabled={disabled}
             style={checkWorkStyle}
@@ -482,72 +363,41 @@
         );
       } else {
         if (SVs.showCorrectness) {
-<<<<<<< HEAD
-          if (validationState === 'correct') {
-            checkWorkStyle.backgroundColor = getComputedStyle(
-              document.documentElement,
-            ).getPropertyValue('--mainGreen');
-            checkworkComponent = (
-              <Button id={id + '_correct'} style={checkWorkStyle}>
-=======
           if (validationState === "correct") {
             checkWorkStyle.backgroundColor = getComputedStyle(
               document.documentElement,
             ).getPropertyValue("--mainGreen");
             checkworkComponent = (
               <Button id={id + "_correct"} style={checkWorkStyle}>
->>>>>>> 060e0557
                 <FontAwesomeIcon icon={faCheck} />
                 &nbsp; Correct
               </Button>
             );
-<<<<<<< HEAD
-          } else if (validationState === 'incorrect') {
-            checkWorkStyle.backgroundColor = getComputedStyle(
-              document.documentElement,
-            ).getPropertyValue('--mainRed');
-            checkworkComponent = (
-              <Button id={id + '_incorrect'} style={checkWorkStyle}>
-=======
           } else if (validationState === "incorrect") {
             checkWorkStyle.backgroundColor = getComputedStyle(
               document.documentElement,
             ).getPropertyValue("--mainRed");
             checkworkComponent = (
               <Button id={id + "_incorrect"} style={checkWorkStyle}>
->>>>>>> 060e0557
                 <FontAwesomeIcon icon={faTimes} />
                 &nbsp; Incorrect
               </Button>
             );
-<<<<<<< HEAD
-          } else if (validationState === 'partialcorrect') {
-            checkWorkStyle.backgroundColor = '#efab34';
-=======
           } else if (validationState === "partialcorrect") {
             checkWorkStyle.backgroundColor = "#efab34";
->>>>>>> 060e0557
             let percent = Math.round(SVs.creditAchieved * 100);
             let partialCreditContents = `${percent}% Correct`;
 
             checkworkComponent = (
-<<<<<<< HEAD
-              <Button id={id + '_partial'} style={checkWorkStyle}>
-=======
               <Button id={id + "_partial"} style={checkWorkStyle}>
->>>>>>> 060e0557
                 {partialCreditContents}
               </Button>
             );
           }
         } else {
-          checkWorkStyle.backgroundColor = 'rgb(74, 3, 217)';
+          checkWorkStyle.backgroundColor = "rgb(74, 3, 217)";
           checkworkComponent = (
-<<<<<<< HEAD
-            <Button id={id + '_saved'} style={checkWorkStyle}>
-=======
             <Button id={id + "_saved"} style={checkWorkStyle}>
->>>>>>> 060e0557
               <FontAwesomeIcon icon={faCloud} />
               &nbsp; Response Saved
             </Button>
@@ -581,11 +431,7 @@
 
     let inputKey = id;
     let listStyle = {
-<<<<<<< HEAD
-      listStyleType: 'none',
-=======
       listStyleType: "none",
->>>>>>> 060e0557
     };
 
     let keyBeginning = inputKey + "_choice";
@@ -602,115 +448,6 @@
         if (svData.choicesHidden[i]) {
           return null;
         }
-<<<<<<< HEAD
-        if (inputType == 'radio') {
-          // selectMultiple="false"
-          let radioDisabled = disabled || svData.choicesDisabled[i];
-          let containerClassName = 'radio-container';
-          let radioClassName = 'radio-checkmark';
-          if (radioDisabled) {
-            containerClassName += ' radio-container-disabled';
-            radioClassName += ' radio-checkmark-disabled';
-          }
-          return (
-            // <label
-            //   className={containerClassName}
-            //   key={inputKey + '_choice' + (i + 1)}
-            // >
-            //   <input
-            //     type="radio"
-            //     id={keyBeginning + (i + 1) + '_input'}
-            //     name={inputKey}
-            //     value={i + 1}
-            //     checked={rendererSelectedIndices.includes(i + 1)}
-            //     onChange={onChangeHandler}
-            //     disabled={radioDisabled}
-            //   />
-            //   <span className={radioClassName} />
-            //   <label
-            //     htmlFor={keyBeginning + (i + 1) + '_input'}
-            //     style={{ marginLeft: '2px' }}
-            //   >
-            //     {child}
-            //   </label>
-            // </label>
-            // <label
-            //   className={containerClassName}
-            //   key={inputKey + '_choice' + (i + 1)}
-            // >
-            <Radio
-              // type="radio"
-              id={keyBeginning + (i + 1) + '_input'}
-              name={inputKey}
-              value={i + 1}
-              checked={rendererSelectedIndices.includes(i + 1)}
-              onChange={onChangeHandler}
-              disabled={radioDisabled}
-            >
-              {/* <span className={radioClassName} />
-              <label
-                htmlFor={keyBeginning + (i + 1) + '_input'}
-                style={{ marginLeft: '2px' }}
-              > */}
-              {child}
-              {/* </label> */}
-            </Radio>
-            // </label>
-          );
-        } else if (inputType == 'checkbox') {
-          // selectMultiple="true"
-          let checkboxDisabled = disabled || svData.choicesDisabled[i];
-          let containerClassName = 'checkbox-container';
-          let checkboxClassName = 'checkbox-checkmark';
-          if (checkboxDisabled) {
-            containerClassName += ' checkbox-container-disabled';
-            checkboxClassName += ' checkbox-checkmark-disabled';
-          }
-          return (
-            // <label
-            //   className={containerClassName}
-            //   key={inputKey + '_choice' + (i + 1)}
-            // >
-            //   <input
-            //     type="checkbox"
-            //     id={keyBeginning + (i + 1) + '_input'}
-            //     name={inputKey}
-            //     value={i + 1}
-            //     checked={rendererSelectedIndices.includes(i + 1)}
-            //     onChange={onChangeHandler}
-            //     disabled={disabled || svData.choicesDisabled[i]}
-            //   />
-            //   <span className={checkboxClassName} />
-            //   <label
-            //     htmlFor={keyBeginning + (i + 1) + '_input'}
-            //     style={{ marginLeft: '2px' }}
-            //   >
-            //     {child}
-            //   </label>
-            // </label>
-            // <label
-            //   className={containerClassName}
-            //   key={inputKey + '_choice' + (i + 1)}
-            // >
-            <Checkbox
-              // type="checkbox"
-              id={keyBeginning + (i + 1) + '_input'}
-              name={inputKey}
-              value={i + 1}
-              checked={rendererSelectedIndices.includes(i + 1)}
-              onChange={onChangeHandler}
-              disabled={disabled || svData.choicesDisabled[i]}
-            >
-              {/* <span className={checkboxClassName} /> */}
-              {/* <label
-                htmlFor={keyBeginning + (i + 1) + '_input'}
-                style={{ marginLeft: '2px' }}
-              > */}
-              {child}
-              {/* </label> */}
-            </Checkbox>
-            // </label>
-=======
         if (inputType == "radio") {
           // selectMultiple="false"
           let radioDisabled = disabled || svData.choicesDisabled[i];
@@ -774,27 +511,11 @@
                 {child}
               </label>
             </label>
->>>>>>> 060e0557
           );
         }
       });
 
     return (
-<<<<<<< HEAD
-      <Box>
-        {/* <ol id={inputKey} style={listStyle}>
-          <a name={id} />
-          {choiceDoenetTags}
-        </ol>
-        {checkworkComponent} */}
-        <RadioGroup id={inputKey}>
-          {/* <a name={id} /> */}
-          {choiceDoenetTags}
-        </RadioGroup>
-        {checkworkComponent}
-        {/* //{' '} */}
-      </Box>
-=======
       <React.Fragment>
         <ol id={inputKey} style={listStyle}>
           <a name={id} />
@@ -802,7 +523,6 @@
         </ol>
         {checkworkComponent}
       </React.Fragment>
->>>>>>> 060e0557
     );
   }
 });