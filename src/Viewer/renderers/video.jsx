// youtube player code based on Ximera youtube player
// https://github.com/XimeraProject/server
// https://github.com/XimeraProject/server/blob/master/public/javascripts/youtube.js

import React from 'react';
import DoenetRenderer from './DoenetRenderer';
import cssesc from 'cssesc';
import { sizeToCSS } from './utils/css';

export default class Video extends DoenetRenderer {
  constructor(props) {
    super(props);

    this.onPlayerReady = this.onPlayerReady.bind(this);
    this.onPlayerStateChange = this.onPlayerStateChange.bind(this);
    this.onPlaybackRateChange = this.onPlaybackRateChange.bind(this);
  }

  componentDidMount() {
    if (this.doenetSvData.youtube) {
      let cName = cssesc(this.componentName);

<<<<<<< HEAD
      let width = null;
      if (this.doenetSvData.width) {
        width = this.doenetSvData.width.size;
        if (this.doenetSvData.width.isAbsolute) {
          width += 'px';
        } else {
          width += '%';
        }
      }

      let height = null;
      if (this.doenetSvData.height) {
        height = this.doenetSvData.height.size;
        if (this.doenetSvData.height.isAbsolute) {
          height += 'px';
        } else {
          height += '%';
        }
      }

=======
>>>>>>> 583c071d
      this.player = new window.YT.Player(cName, {
        videoId: this.doenetSvData.youtube,
        width: sizeToCSS(this.doenetSvData.width),
        height: sizeToCSS(this.doenetSvData.height),
        playerVars: {
          autoplay: 0,
          controls: 1,
          modestbranding: 1,
          rel: 0,
          showinfo: 0,
        },
        events: {
          onReady: this.onPlayerReady,
          onStateChange: this.onPlayerStateChange,
          onPlaybackRateChange: this.onPlaybackRateChange,
        },
      });
    }
  }

  render() {
    if (this.doenetSvData.hidden) {
      return null;
    }

    if (this.doenetSvData.youtube) {
      return (
        <>
          <a name={this.componentName} />
          <div className="video" id={this.componentName} />
        </>
      );
    } else if (this.doenetSvData.source) {
      let extension = this.doenetSvData.source
        .split('/')
        .pop()
        .split('.')
        .pop();
      let type;
      if (extension === 'ogg') {
        type = 'video/ogg';
      } else if (extension === 'webm') {
        type = 'video/webm';
      } else if (extension === 'mp4') {
        type = 'video/mp4';
      } else {
        console.warn(
          "Haven't implemented video for any extension other than .ogg, .webm, .mp4",
        );
      }
      if (type) {
<<<<<<< HEAD
        let width = null;
        if (this.doenetSvData.width) {
          width = this.doenetSvData.width.size;
          if (this.doenetSvData.width.isAbsolute) {
            width += 'px';
          } else {
            width += '%';
          }
        }

        let height = null;
        if (this.doenetSvData.height) {
          height = this.doenetSvData.height.size;
          if (this.doenetSvData.height.isAbsolute) {
            height += 'px';
          } else {
            height += '%';
          }
        }
        return (
          <React.Fragment>
            <a name={this.componentName} />
            <video
              className="video"
              id={this.componentName}
              style={{ objectFit: 'fill' }}
              controls={true}
              width={width}
              height={height}
            >
              <source src={this.doenetSvData.source} type={type} />
              Your browser does not support the &lt;video&gt; tag.
            </video>
          </React.Fragment>
        );
=======

        return <React.Fragment>
          <a name={this.componentName} />
          <video className="video" id={this.componentName} style={{ objectFit: "fill" }} controls={true} width={sizeToCSS(this.doenetSvData.width)} height={sizeToCSS(this.doenetSvData.height)}>
            <source src={this.doenetSvData.source} type={type} />
          Your browser does not support the &lt;video&gt; tag.
        </video>
        </React.Fragment>
>>>>>>> 583c071d
      } else {
        return null;
      }
    }

    console.warn('No video returned youtube or no valid sources specified');
    return null;
  }

  onPlayerReady() {
    let player = this.player;
    let renderer = this;

    player.setPlaybackQuality('hd720');

    // To correctly capture the "watched" events, we need to know the last time
    // of the player before the user skips to a new spot
    // Since the callbacks only give the time after a skip,
    // we poll the player for the current time every 200 ms
    // to record the last time before a skip

    window.setInterval(function () {
      let newTime = player.getCurrentTime();
      let timeInterval;

      // if previously skipped a time (because the jump was too large)
      // we need to calculate the interval from that skipped time
      if (renderer.skippedCurrentTime) {
        timeInterval = newTime - renderer.skippedCurrentTime;
      } else {
        timeInterval = newTime - renderer.currentTime;
      }

      // We are polling every 200 ms,
      // hence if a jump was larger than a second (or negative),
      // we guess that a portion of the video was skipped
      // so don't update the current time for one cycle
      // (which is typically long enough for the state change listener
      // to be able to grab the current time to determine
      // the end of the watched segment)
      if (
        !(renderer.currentTime >= 0) ||
        (timeInterval > 0 && timeInterval < 1)
      ) {
        renderer.currentTime = newTime;
        renderer.skippedCurrentTime = null;
      } else {
        // jump was negative or longer than a second
        renderer.skippedCurrentTime = newTime;
      }
    }, 200);
  }

  onPlayerStateChange(event) {
    var lastPlayerState = this.lastPlayerState;

    let renderer = this;
    let player = this.player;
    let duration = player.getDuration();

    // console.log(`on player state change: ${event.data}`)

    switch (event.data) {
      case window.YT.PlayerState.PLAYING:
        if (this.lastEventState !== event.data) {
          let newTime = player.getCurrentTime();

          if (this.lastEventState === window.YT.PlayerState.PAUSED) {
            let timeSincePaused = newTime - this.lastPausedTime;

            // if the time has gone backward or move ahead more than a half-second,
            // we consider that a portion of the video was skipped
            // (When video is paused and immediately restarted, the time
            // skips forward a small amount, but less than a half-second)

            if (timeSincePaused < 0 || timeSincePaused > 0.5) {
              // console.log(`recording video skipped ${this.lastPausedTime}, ${newTime}`)
              this.actions.recordVideoSkipped({
                beginTime: this.lastPausedTime,
                endTime: newTime,
                duration,
              });
            }
          }

          this.lastPlayedTime = newTime;
          let rate = player.getPlaybackRate();
          this.rates = [
            {
              startingPoint: newTime,
              rate,
            },
          ];

          this.currentTime = NaN;

          // console.log(`recording that video started at ${this.lastPlayedTime} at rate ${rate}`)
          this.actions.recordVideoStarted({
            beginTime: player.getCurrentTime(),
            duration,
            rate,
          });

          this.lastEventState = event.data;
        }
        break;

      case window.YT.PlayerState.PAUSED:
        var timer = setTimeout(function () {
          let currentTime = player.getCurrentTime();

          if (renderer.lastEventState === window.YT.PlayerState.PLAYING) {
            // console.log(`recording video watched ${renderer.lastPlayedTime}, ${currentTime}`);
            renderer.rates[renderer.rates.length - 1].endingPoint = currentTime;
            renderer.actions.recordVideoWatched({
              beginTime: renderer.lastPlayedTime,
              endTime: currentTime,
              duration,
              rates: renderer.rates,
            });
          }
          // console.log(`recording that video paused ${currentTime}`)
          renderer.actions.recordVideoPaused({
            endTime: currentTime,
            duration,
          });

          renderer.currentTime = NaN;
          renderer.lastEventState = event.data;
          renderer.lastPausedTime = currentTime;
        }, 250);

        this.timer = timer;

        break;

      case window.YT.PlayerState.BUFFERING:
        clearTimeout(this.timer);

        if (
          lastPlayerState !== window.YT.PlayerState.UNSTARTED &&
          Number.isFinite(this.currentTime)
        ) {
          let newTime = player.getCurrentTime();
          // console.log(`recording video watched ${this.lastPlayedTime}, ${this.currentTime}`);

          this.rates[this.rates.length - 1].endingPoint = this.currentTime;
          this.actions.recordVideoWatched({
            beginTime: this.lastPlayedTime,
            endTime: this.currentTime,
            duration,
            rates: this.rates,
          });

          // console.log(`recording video skipped ${this.currentTime}, ${newTime}`)
          this.actions.recordVideoSkipped({
            beginTime: this.currentTime,
            endTime: newTime,
            duration,
          });
          this.currentTime = NaN;

          // videoWatched(player, container, container.data('lastPlayedTime'), container.data('currentTime'));
          // videoSkipped(player, container, container.data('currentTime'), player.getCurrentTime());

          this.lastEventState = event.data;
        }
        break;

      case window.YT.PlayerState.ENDED:
        // BADBAD: We're treating ENDED as though it meant the user
        // completed the video, even thought it
        // doesn't necessarily mean the learner watched ALL the video

        // console.log(`recording video watched ${this.lastPlayedTime}, ${player.getCurrentTime()}`);
        this.rates[this.rates.length - 1].endingPoint = player.getCurrentTime();
        this.actions.recordVideoWatched({
          beginTime: this.lastPlayedTime,
          endTime: player.getCurrentTime(),
          duration,
          rates: this.rates,
        });

        // console.log(`recording video ended`)
        this.actions.recordVideoCompleted({
          duration,
        });
        this.currentTime = NaN;

        this.lastEventState = event.data;

        break;

      case window.YT.PlayerState.UNSTARTED:
        break;
    }

    this.lastPlayerState = event.data;
  }

  onPlaybackRateChange(event) {
    this.rates[this.rates.length - 1].endingPoint = this.currentTime;
    this.rates.push({
      startingPoint: this.currentTime,
      rate: event.data,
    });
  }
}<|MERGE_RESOLUTION|>--- conflicted
+++ resolved
@@ -20,29 +20,6 @@
     if (this.doenetSvData.youtube) {
       let cName = cssesc(this.componentName);
 
-<<<<<<< HEAD
-      let width = null;
-      if (this.doenetSvData.width) {
-        width = this.doenetSvData.width.size;
-        if (this.doenetSvData.width.isAbsolute) {
-          width += 'px';
-        } else {
-          width += '%';
-        }
-      }
-
-      let height = null;
-      if (this.doenetSvData.height) {
-        height = this.doenetSvData.height.size;
-        if (this.doenetSvData.height.isAbsolute) {
-          height += 'px';
-        } else {
-          height += '%';
-        }
-      }
-
-=======
->>>>>>> 583c071d
       this.player = new window.YT.Player(cName, {
         videoId: this.doenetSvData.youtube,
         width: sizeToCSS(this.doenetSvData.width),
@@ -94,43 +71,6 @@
         );
       }
       if (type) {
-<<<<<<< HEAD
-        let width = null;
-        if (this.doenetSvData.width) {
-          width = this.doenetSvData.width.size;
-          if (this.doenetSvData.width.isAbsolute) {
-            width += 'px';
-          } else {
-            width += '%';
-          }
-        }
-
-        let height = null;
-        if (this.doenetSvData.height) {
-          height = this.doenetSvData.height.size;
-          if (this.doenetSvData.height.isAbsolute) {
-            height += 'px';
-          } else {
-            height += '%';
-          }
-        }
-        return (
-          <React.Fragment>
-            <a name={this.componentName} />
-            <video
-              className="video"
-              id={this.componentName}
-              style={{ objectFit: 'fill' }}
-              controls={true}
-              width={width}
-              height={height}
-            >
-              <source src={this.doenetSvData.source} type={type} />
-              Your browser does not support the &lt;video&gt; tag.
-            </video>
-          </React.Fragment>
-        );
-=======
 
         return <React.Fragment>
           <a name={this.componentName} />
@@ -139,7 +79,6 @@
           Your browser does not support the &lt;video&gt; tag.
         </video>
         </React.Fragment>
->>>>>>> 583c071d
       } else {
         return null;
       }
