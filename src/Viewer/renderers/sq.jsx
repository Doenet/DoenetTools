--- conflicted
+++ resolved
@@ -1,10 +1,6 @@
 import React from "react";
-<<<<<<< HEAD
-import useDoenetRender from "../useDoenetRenderer";
+import useDoenetRenderer from "../useDoenetRenderer";
 import { addCommasForCompositeRanges } from "./utils/composites";
-=======
-import useDoenetRenderer from "../useDoenetRenderer";
->>>>>>> 7d593748
 
 export default React.memo(function Sq(props) {
   let { name, id, SVs, children } = useDoenetRenderer(props);
