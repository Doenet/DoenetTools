--- conflicted
+++ resolved
@@ -62,7 +62,6 @@
     linkContent = SVs.linkText;
   }
 
-<<<<<<< HEAD
   let { targetForATag, url, haveValidTarget, externalUri } = getURLFromRef({
     cid: SVs.cid, doenetId: SVs.doenetId, variantIndex: SVs.variantIndex,
     edit: SVs.edit, hash: SVs.hash, page: SVs.page,
@@ -72,74 +71,6 @@
     inCourse: Object.keys(itemInCourse).length > 0,
     search, id
   });
-=======
-  let url = "";
-  let targetForATag = "_blank";
-  let haveValidTarget = false;
-  let externalUri = false;
-  if (SVs.cid || SVs.doenetId) {
-    if (SVs.cid) {
-      url = `cid=${SVs.cid}`
-    } else {
-      url = `doenetId=${SVs.doenetId}`
-    }
-    if (SVs.variantIndex) {
-      url += `&variant=${SVs.variantIndex}`;
-    }
-
-    let usePublic = false;
-    if (pageToolView.page === "public") {
-      usePublic = true;
-    } else if (Object.keys(itemInCourse).length === 0) {
-      usePublic = true;
-    }
-    if (usePublic) {
-      if (SVs.edit === true || SVs.edit === null && pageToolView.page === "public" && pageToolView.tool === "editor") {
-        url = `tool=editor&${url}`;
-      }
-      url = `/public?${url}`
-    } else if (pageToolView.page === "placementexam") {
-      url = `?tool=exam&${url}`
-    } else {
-      url = `?tool=assignment&${url}`
-    }
-
-    haveValidTarget = true;
-
-    if (SVs.hash) {
-      url += SVs.hash;
-    } else {
-      if (SVs.page) {
-        url += `#page${SVs.page}`
-        if (SVs.targetName) {
-          url += SVs.targetName;
-        }
-      } else if (SVs.targetName) {
-        url += '#' + SVs.targetName;
-      }
-    }
-  } else if (SVs.uri) {
-    url = SVs.uri;
-    if (url.substring(0, 8) === "https://" || url.substring(0, 7) === "http://") {
-      haveValidTarget = true;
-      externalUri = true;
-    }
-  } else {
-    url += search;
-
-    if (SVs.page) {
-      url += `#page${SVs.page}`
-    } else {
-      let firstSlash = id.indexOf("/");
-      let prefix = id.substring(0, firstSlash);
-      url += "#" + prefix;
-    }
-    url += SVs.targetName;
-    targetForATag = null;
-    haveValidTarget = true;
-  }
->>>>>>> 91b9357f
-
 
   if (SVs.createButton) {
     if (targetForATag === "_blank") {
