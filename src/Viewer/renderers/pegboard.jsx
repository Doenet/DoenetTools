import React, { useContext, useEffect, useState, useRef } from 'react';
<<<<<<< HEAD
import useDoenetRender from '../useDoenetRenderer';
import { BoardContext } from './graph';
=======
import useDoenetRender from './useDoenetRenderer';
import { BASE_LAYER_OFFSET, BoardContext } from './graph';
>>>>>>> 0c094231
import me from 'math-expressions';

export default React.memo(function Pegboard(props) {
  let { name, id, SVs, actions, sourceOfUpdate, callAction } = useDoenetRender(props);

  Pegboard.ignoreActionsWithoutCore = true;

  const board = useContext(BoardContext);

  let pegboardJXG = useRef(null);

  let previousBounds = useRef(null);

  let dx = useRef(null);
  let dy = useRef(null);
  let xoffset = useRef(null);
  let yoffset = useRef(null);

  dx.current = SVs.dx;
  dy.current = SVs.dy;
  xoffset.current = SVs.xoffset;
  yoffset.current = SVs.yoffset;

  let jsxPointAttributes = useRef({
    visible: !SVs.hidden,
    fixed: true,
    withlabel: false,
    layer: 10 * SVs.layer + BASE_LAYER_OFFSET,
    fillColor: "darkgray",
    strokeColor: "darkgray",
    size: 0.1,
    face: "circle",
    highlight: false,
    showinfobox: false,
  });

  jsxPointAttributes.current.visible = !SVs.hidden;
  jsxPointAttributes.current.layer = 10 * SVs.layer + BASE_LAYER_OFFSET;

  useEffect(() => {
    //On unmount
    return () => {
      deletePegboardJXG();
    }
  }, [])



  function createPegboardJXG() {

    let [xmin, ymax, xmax, ymin] = board.getBoundingBox();

    let xind1 = (xmin - xoffset.current) / dx.current;
    let xind2 = (xmax - xoffset.current) / dx.current;
    let yind1 = (ymin - yoffset.current) / dy.current;
    let yind2 = (ymax - yoffset.current) / dy.current;

    // Note: use round from mathjs so that it rounds -0.5 to -1, not 0.
    let minXind = me.math.round(Math.min(xind1, xind2) + 1);
    let maxXind = me.math.round(Math.max(xind1, xind2) - 1);
    let minYind = me.math.round(Math.min(yind1, yind2) + 1);
    let maxYind = me.math.round(Math.max(yind1, yind2) - 1);

    previousBounds.current = [minXind, maxXind, minYind, maxYind];

    if (Number.isFinite(minXind) && Number.isFinite(maxXind) && Number.isFinite(minYind) && Number.isFinite(maxYind)) {

      let pegs = [];

      for (let yind = minYind; yind <= maxYind; yind++) {
        let y = yind * SVs.dy + SVs.yoffset;
        let row = [];
        for (let xind = minXind; xind <= maxXind; xind++) {
          row.push(board.create('point', [xind * SVs.dx + SVs.xoffset, y], jsxPointAttributes.current));
        }
        pegs.push(row);
      }

      pegboardJXG.current = pegs;

    }


    board.on('boundingbox', () => {

      let [xmin, ymax, xmax, ymin] = board.getBoundingBox();

      let xind1 = (xmin - xoffset.current) / dx.current;
      let xind2 = (xmax - xoffset.current) / dx.current;
      let yind1 = (ymin - yoffset.current) / dy.current;
      let yind2 = (ymax - yoffset.current) / dy.current;

      // Note: use round from mathjs so that it rounds -0.5 to -1, not 0.
      let minXind = me.math.round(Math.min(xind1, xind2) + 1);
      let maxXind = me.math.round(Math.max(xind1, xind2) - 1);
      let minYind = me.math.round(Math.min(yind1, yind2) + 1);
      let maxYind = me.math.round(Math.max(yind1, yind2) - 1);

      let [prevXmin, prevXmax, prevYmin, prevYmax] = previousBounds.current;

      if (minXind !== prevXmin || maxXind !== prevXmax || minYind !== prevYmin || maxYind !== prevYmax) {

        recalculatePegboard(minXind, maxXind, minYind, maxYind)
      }

    })
  }

  function deletePegboardJXG() {
    if (pegboardJXG.current !== null) {
      for (let row of pegboardJXG.current) {
        for (let point of row) {
          board.removeObject(point)
        }
      }
    }

    pegboardJXG.current = null;

  }


  function recalculatePegboard(minXind, maxXind, minYind, maxYind) {

    if (pegboardJXG.current === null) {
      return createPegboardJXG();
    }

    if (!Number.isFinite(minXind) || !Number.isFinite(maxXind) || !Number.isFinite(minYind) || !Number.isFinite(maxYind)) {
      return deletePegboardJXG();
    }


    let [prevXmin, prevXmax, prevYmin, prevYmax] = previousBounds.current;

    let nRows = maxYind - minYind + 1;
    let prevNrows = prevYmax - prevYmin + 1;
    let nCols = maxXind - minXind + 1;
    let prevNcols = prevXmax - prevXmin + 1;

    for (let i = 0; i < Math.min(nRows, prevNrows); i++) {
      let row = pegboardJXG.current[i];
      let y = (i + minYind) * dy.current + yoffset.current;

      for (let j = 0; j < Math.min(nCols, prevNcols); j++) {

        let x = (j + minXind) * dx.current + xoffset.current;

        row[j].coords.setCoordinates(JXG.COORDS_BY_USER, [x, y]);

        row[j].needsUpdate = true;
        row[j].update();
      }
      if (prevNcols > nCols) {
        for (let j = nCols; j < prevNcols; j++) {
          let point = row.pop();
          board.removeObject(point)
        }
      } else if (prevNcols < nCols) {
        for (let j = prevNcols; j < nCols; j++) {
          let x = (j + minXind) * dx.current + xoffset.current;
          row.push(board.create('point', [x, y], jsxPointAttributes.current));
        }
      }
    }

    if (prevNrows > nRows) {
      for (let i = nRows; i < prevNrows; i++) {
        let row = pegboardJXG.current.pop();
        for (let j = 0; j < prevNcols; j++) {
          let point = row.pop();
          board.removeObject(point)
        }
      }
    } else if (prevNrows < nRows) {
      for (let i = prevNrows; i < nRows; i++) {
        let row = [];
        let y = (i + minYind) * dy.current + yoffset.current;
        for (let j = 0; j < nCols; j++) {
          let x = (j + minXind) * dx.current + xoffset.current;
          row.push(board.create('point', [x, y], jsxPointAttributes.current));
        }
        pegboardJXG.current.push(row);
      }
    }

    previousBounds.current = [minXind, maxXind, minYind, maxYind];

    board.updateRenderer();
  }

  if (board) {
    if (pegboardJXG.current === null) {
      createPegboardJXG();
    } else {
      let [xmin, ymax, xmax, ymin] = board.getBoundingBox();

      let xind1 = (xmin - xoffset.current) / dx.current;
      let xind2 = (xmax - xoffset.current) / dx.current;
      let yind1 = (ymin - yoffset.current) / dy.current;
      let yind2 = (ymax - yoffset.current) / dy.current;

      // Note: use round from mathjs so that it rounds -0.5 to -1, not 0.
      let minXind = me.math.round(Math.min(xind1, xind2) + 1);
      let maxXind = me.math.round(Math.max(xind1, xind2) - 1);
      let minYind = me.math.round(Math.min(yind1, yind2) + 1);
      let maxYind = me.math.round(Math.max(yind1, yind2) - 1);

      recalculatePegboard(minXind, maxXind, minYind, maxYind)

      let firstPeg = pegboardJXG.current[0]?.[0];
      if (firstPeg) {
        let layer = 10 * SVs.layer + BASE_LAYER_OFFSET;
        let layerChanged = firstPeg.visProp.layer !== layer;

        if (layerChanged) {
          for (let row of pegboardJXG.current) {
            for (let peg of row) {
              peg.setAttribute({ layer });

            }
          }
        }
      }

    }
  }

  return null;

})<|MERGE_RESOLUTION|>--- conflicted
+++ resolved
@@ -1,11 +1,6 @@
 import React, { useContext, useEffect, useState, useRef } from 'react';
-<<<<<<< HEAD
 import useDoenetRender from '../useDoenetRenderer';
-import { BoardContext } from './graph';
-=======
-import useDoenetRender from './useDoenetRenderer';
 import { BASE_LAYER_OFFSET, BoardContext } from './graph';
->>>>>>> 0c094231
 import me from 'math-expressions';
 
 export default React.memo(function Pegboard(props) {
