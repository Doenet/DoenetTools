import React from 'react';
import DoenetRenderer from './DoenetRenderer';
import cssesc from 'cssesc';
import { sizeToCSS } from './utils/css';

export default class Embed extends DoenetRenderer {
  componentDidMount() {
    if (this.doenetSvData.encodedGeogebraContent) {
      let doenetSvData = this.doenetSvData;

      let cName = cssesc(this.componentName);

<<<<<<< HEAD
      let width = null;
      if (this.doenetSvData.width) {
        width = this.doenetSvData.width.size;
        if (!this.doenetSvData.width.isAbsolute) {
          width += '%';
        }
      }

      let height = null;
      if (this.doenetSvData.height) {
        height = this.doenetSvData.height.size;
        if (!this.doenetSvData.height.isAbsolute) {
          height += '%';
        }
      }

      window.MathJax.Hub.Register.StartupHook('End', function () {
=======
      window.MathJax.Hub.Register.StartupHook("End", function () {
>>>>>>> 583c071d
        let parameters = {
          id: cName,
          width: sizeToCSS(this.doenetSvData.width),
          height: sizeToCSS(this.doenetSvData.height),
          showResetIcon: false,
          enableLabelDrags: false,
          useBrowserForJS: true,
          showMenubar: false,
          errorDialogsActive: true,
          showToolbar: false,
          showAlgebraicInput: false,
          enableShiftDragZoom: true,
          enableRightClick: true,
          showToolBarHelp: false,
          ggbBase64: doenetSvData.encodedGeogebraContent.trim(),
          language: 'en',
          country: 'US',
          isPreloader: false,
          screenshotGenerator: false,
          preventFocus: false,
          fixApplet: false,
          prerelease: false,
          playButtonAutoDecide: true,
          playButton: false,
          canary: false,
          allowUpscale: false,
        };
        let applet = new window.GGBApplet(parameters, true);
        applet.setHTML5Codebase('/geogebra/HTML5/5.0/web/', 'true');
        applet.inject('container_' + cName, 'preferhtml5');
      });

      this.forceUpdate();
    }
  }

  render() {
    if (this.doenetSvData.hidden) {
      return null;
    }

<<<<<<< HEAD
    let width = null;
    if (this.doenetSvData.width) {
      width = this.doenetSvData.width.size;
      if (!this.doenetSvData.width.isAbsolute) {
        width += '%';
      }
    }

    let height = null;
    if (this.doenetSvData.height) {
      height = this.doenetSvData.height.size;
      if (!this.doenetSvData.height.isAbsolute) {
        height += '%';
      }
    }
=======
    let width = sizeToCSS(this.doenetSvData.width);
    let height = sizeToCSS(this.doenetSvData.height);
>>>>>>> 583c071d

    if (this.doenetSvData.geogebra) {
      return (
        <div className="geogebra" id={this.componentName}>
          <a name={this.componentName} />
          <iframe
            scrolling="no"
            title=""
            src={`https://www.geogebra.org/material/iframe/id/${this.doenetSvData.geogebra}/width/${width}/height/${height}/border/888888/sfsb/true/smb/false/stb/false/stbh/false/ai/false/asb/false/sri/false/rc/false/ld/false/sdz/false/ctl/false`}
            width={width}
            height={height}
            style={{ border: '0px' }}
          >
            {' '}
          </iframe>
        </div>
      );
    } else if (this.doenetSvData.encodedGeogebraContent) {
      return (
        <div className="javascriptapplet" id={cssesc(this.componentName)}>
          <div
            className="geogebrawebapplet"
            id={'container_' + cssesc(this.componentName)}
            style={{ minWidth: width, minHeight: height }}
          />
        </div>
      );
    }

    console.warn('Nothing specified to embed');
    return null;
  }
}<|MERGE_RESOLUTION|>--- conflicted
+++ resolved
@@ -10,27 +10,7 @@
 
       let cName = cssesc(this.componentName);
 
-<<<<<<< HEAD
-      let width = null;
-      if (this.doenetSvData.width) {
-        width = this.doenetSvData.width.size;
-        if (!this.doenetSvData.width.isAbsolute) {
-          width += '%';
-        }
-      }
-
-      let height = null;
-      if (this.doenetSvData.height) {
-        height = this.doenetSvData.height.size;
-        if (!this.doenetSvData.height.isAbsolute) {
-          height += '%';
-        }
-      }
-
-      window.MathJax.Hub.Register.StartupHook('End', function () {
-=======
       window.MathJax.Hub.Register.StartupHook("End", function () {
->>>>>>> 583c071d
         let parameters = {
           id: cName,
           width: sizeToCSS(this.doenetSvData.width),
@@ -72,26 +52,8 @@
       return null;
     }
 
-<<<<<<< HEAD
-    let width = null;
-    if (this.doenetSvData.width) {
-      width = this.doenetSvData.width.size;
-      if (!this.doenetSvData.width.isAbsolute) {
-        width += '%';
-      }
-    }
-
-    let height = null;
-    if (this.doenetSvData.height) {
-      height = this.doenetSvData.height.size;
-      if (!this.doenetSvData.height.isAbsolute) {
-        height += '%';
-      }
-    }
-=======
     let width = sizeToCSS(this.doenetSvData.width);
     let height = sizeToCSS(this.doenetSvData.height);
->>>>>>> 583c071d
 
     if (this.doenetSvData.geogebra) {
       return (
