import React, { useContext, useEffect, useRef } from 'react';
<<<<<<< HEAD
import useDoenetRender from '../useDoenetRenderer';
import { BoardContext } from './graph';
=======
import useDoenetRender from './useDoenetRenderer';
import { BoardContext, LINE_LAYER_OFFSET, VERTEX_LAYER_OFFSET } from './graph';
>>>>>>> 0c094231


export default React.memo(function Polyline(props) {
  let { name, id, SVs, actions, sourceOfUpdate, callAction } = useDoenetRender(props);

  Polyline.ignoreActionsWithoutCore = true;

  const board = useContext(BoardContext);

  let polylineJXG = useRef(null);
  let pointsJXG = useRef(null);

  let pointCoords = useRef(null);
  let draggedPoint = useRef(null);
  let downOnPoint = useRef(null);
  let pointerAtDown = useRef(null);
  let pointsAtDown = useRef(null);
  let previousNVertices = useRef(null);
  let jsxPointAttributes = useRef(null);

  let lastPositionsFromCore = useRef(null);
  lastPositionsFromCore.current = SVs.numericalVertices;



  useEffect(() => {

    //On unmount
    return () => {
      // if point is defined
      if (polylineJXG.current) {
        deletePolylineJXG();
      }
    }
  }, [])



  function createPolylineJXG() {

    if (SVs.numericalVertices.length !== SVs.nVertices ||
      SVs.numericalVertices.some(x => x.length !== 2)
    ) {
      return null;
    }

    let validCoords = true;

    for (let coords of SVs.numericalVertices) {
      if (!Number.isFinite(coords[0])) {
        validCoords = false;
      }
      if (!Number.isFinite(coords[1])) {
        validCoords = false;
      }
    }

    let fixed = !SVs.draggable || SVs.fixed;

    //things to be passed to JSXGraph as attributes
    let jsxPolylineAttributes = {
      name: SVs.labelForGraph,
      visible: !SVs.hidden && validCoords,
      withLabel: SVs.showLabel && SVs.labelForGraph !== "",
      layer: 10 * SVs.layer + LINE_LAYER_OFFSET,
      fixed,
      strokeColor: SVs.selectedStyle.lineColor,
      strokeOpacity: SVs.selectedStyle.lineOpacity,
      highlightStrokeColor: SVs.selectedStyle.lineColor,
      highlightStrokeOpacity: SVs.selectedStyle.lineOpacity * 0.5,
      strokeWidth: SVs.selectedStyle.lineWidth,
      highlightStrokeWidth: SVs.selectedStyle.lineWidth,
      dash: styleToDash(SVs.selectedStyle.lineStyle),
      highlight: !fixed,
      lineCap: "butt"
    };

    let verticesFixed = !SVs.verticesDraggable || SVs.fixed;

    jsxPointAttributes.current = Object.assign({}, jsxPolylineAttributes);
    Object.assign(jsxPointAttributes.current, {
      fixed: false,
      highlight: true,
      withLabel: false,
      fillColor: 'none',
      strokeColor: 'none',
      highlightStrokeColor: 'none',
      highlightFillColor: getComputedStyle(document.documentElement).getPropertyValue("--mainGray"),
      layer: 10 * SVs.layer + VERTEX_LAYER_OFFSET,
    });
    if (verticesFixed || SVs.hidden || !validCoords) {
      jsxPointAttributes.current.visible = false;
    }
    jsxPolylineAttributes.label = {
      highlight: false
    }
    if (SVs.labelHasLatex) {
      jsxPolylineAttributes.label.useMathJax = true
    }
    if (SVs.applyStyleToLabel) {
      jsxPolylineAttributes.label.strokeColor = SVs.selectedStyle.lineColor;
    } else {
      jsxPolylineAttributes.label.strokeColor = "#000000";
    }

    // create invisible points at endpoints
    pointsJXG.current = [];
    for (let i = 0; i < SVs.nVertices; i++) {
      pointsJXG.current.push(
        board.create('point', [...SVs.numericalVertices[i]], jsxPointAttributes.current)
      );
    }

    let x = [], y = [];
    SVs.numericalVertices.forEach(z => { x.push(z[0]); y.push(z[1]) });

    let newPolylineJXG = board.create('curve', [x, y], jsxPolylineAttributes);

    for (let i = 0; i < SVs.nVertices; i++) {
      pointsJXG.current[i].on('drag', (e) => dragHandler(i, e));
      pointsJXG.current[i].on('up', () => upHandler(i));
      pointsJXG.current[i].on('down', (e) => {
        draggedPoint.current = null;
        pointerAtDown.current = [e.x, e.y];
        downOnPoint.current = i;
        callAction({
          action: actions.mouseDownOnPolyline
        });
      });
    }

    newPolylineJXG.on('drag', e => dragHandler(-1, e));
    newPolylineJXG.on('up', () => upHandler(-1));

    newPolylineJXG.on('down', function (e) {
      draggedPoint.current = null
      pointerAtDown.current = [e.x, e.y];

      pointsAtDown.current = newPolylineJXG.points.map(x => [...x.scrCoords])

      if (downOnPoint.current === null) {
        // Note: counting on fact that down on polyline itself will trigger after down on points
        callAction({
          action: actions.mouseDownOnPolyline
        });
      }
    });

    previousNVertices.current = SVs.nVertices;

    return newPolylineJXG;

  }

  function deletePolylineJXG() {


    polylineJXG.current.off('drag');
    polylineJXG.current.off('down');
    polylineJXG.current.off('up');
    board.removeObject(polylineJXG.current);
    polylineJXG.current = null;

    for (let i = 0; i < SVs.nVertices; i++) {
      pointsJXG.current[i].off('drag');
      pointsJXG.current[i].off('down');
      pointsJXG.current[i].off('up');
      board.removeObject(pointsJXG.current[i]);
      delete pointsJXG.current[i];
    }
  }

  function dragHandler(i, e) {
    //Protect against very small unintended drags
    if (Math.abs(e.x - pointerAtDown.current[0]) > .1 ||
      Math.abs(e.y - pointerAtDown.current[1]) > .1) {
      draggedPoint.current = i;

      if (i === -1) {
        pointCoords.current = calculatePointPositions(e);

        callAction({
          action: actions.movePolyline,
          args: {
            pointCoords: pointCoords.current,
            transient: true,
            skippable: true,
          }
        })

        polylineJXG.current.updateTransformMatrix();
        let shiftX = polylineJXG.current.transformMat[1][0];
        let shiftY = polylineJXG.current.transformMat[2][0];


        for (let j = 0; j < SVs.nVertices; j++) {
          pointsJXG.current[j].coords.setCoordinates(JXG.COORDS_BY_USER, [...lastPositionsFromCore.current[j]]);
          polylineJXG.current.dataX[j] = lastPositionsFromCore.current[j][0] - shiftX;
          polylineJXG.current.dataY[j] = lastPositionsFromCore.current[j][1] - shiftY;

        }
      } else {
        pointCoords.current = {};
        pointCoords.current[i] = [pointsJXG.current[i].X(), pointsJXG.current[i].Y()];
        callAction({
          action: actions.movePolyline,
          args: {
            pointCoords: pointCoords.current,
            transient: true,
            skippable: true,
            sourceDetails: { vertex: i }
          }
        })
        pointsJXG.current[i].coords.setCoordinates(JXG.COORDS_BY_USER, [...lastPositionsFromCore.current[i]]);
        board.updateInfobox(pointsJXG.current[i])

      }
    }
  }

  function upHandler(i) {
    if (draggedPoint.current === i) {
      if (i === -1) {
        callAction({
          action: actions.movePolyline,
          args: {
            pointCoords: pointCoords.current,
          }
        })
      } else {
        callAction({
          action: actions.movePolyline,
          args: {
            pointCoords: pointCoords.current,
            sourceDetails: { vertex: i }
          }
        })
      }
    } else if (draggedPoint.current === null && (downOnPoint.current === null || i !== -1)) {
      // Note: counting on fact that up on polyline itself (i===-1) will trigger before up on points
      callAction({
        action: actions.polylineClicked
      });
    }

    if (i !== -1) {
      downOnPoint.current = null;
    }
  }

  function calculatePointPositions(e) {

    // the reason we calculate point positions with this algorithm,
    // is so that points don't get trapped on an attracting object
    // if you move the mouse slowly.

    var o = board.origin.scrCoords;

    let pointCoords = []

    for (let i = 0; i < polylineJXG.current.points.length; i++) {
      let calculatedX = (pointsAtDown.current[i][1] + e.x - pointerAtDown.current[0]
        - o[1]) / board.unitX;
      let calculatedY = (o[2] -
        (pointsAtDown.current[i][2] + e.y - pointerAtDown.current[1]))
        / board.unitY;
      pointCoords.push([calculatedX, calculatedY]);
    }
    return pointCoords;
  }



  if (board) {

    if (!polylineJXG.current) {
      polylineJXG.current = createPolylineJXG();
    } else if (SVs.numericalVertices.length !== SVs.nVertices ||
      SVs.numericalVertices.some(x => x.length !== 2)
    ) {
      deletePolylineJXG();
    } else {


      let validCoords = true;

      for (let coords of SVs.numericalVertices) {
        if (!Number.isFinite(coords[0])) {
          validCoords = false;
        }
        if (!Number.isFinite(coords[1])) {
          validCoords = false;
        }
      }

      let fixed = !SVs.draggable || SVs.fixed;

      polylineJXG.current.visProp.fixed = fixed;
      polylineJXG.current.visProp.highlight = !fixed;

      let polylineLayer = 10 * SVs.layer + LINE_LAYER_OFFSET;
      let layerChanged = polylineJXG.current.visProp.layer !== polylineLayer;
      let pointLayer = 10 * SVs.layer + VERTEX_LAYER_OFFSET;

      if (layerChanged) {
        polylineJXG.current.setAttribute({ layer: polylineLayer });
        jsxPointAttributes.current.layer = pointLayer;
      }


      // add or delete points as required and change data array size
      if (SVs.nVertices > previousNVertices.current) {
        for (let i = previousNVertices.current; i < SVs.nVertices; i++) {
          pointsJXG.current.push(
            board.create('point', [...SVs.numericalVertices[i]], jsxPointAttributes.current)
          );
          polylineJXG.current.dataX.length = SVs.nVertices;

          pointsJXG.current[i].on('drag', x => dragHandler(i, true));
          pointsJXG.current[i].on('up', x => dragHandler(i, false));
          pointsJXG.current[i].on('down', x => draggedPoint.current = null);
        }
      } else if (SVs.nVertices < previousNVertices.current) {
        for (let i = SVs.nVertices; i < previousNVertices.current; i++) {
          let pt = pointsJXG.current.pop()
          pt.off('drag');
          pt.off('down');
          pt.off('up');
          board.removeObject(pt);
        }
        polylineJXG.current.dataX.length = SVs.nVertices;
      }

      previousNVertices.current = SVs.nVertices;


      polylineJXG.current.updateTransformMatrix();
      let shiftX = polylineJXG.current.transformMat[1][0];
      let shiftY = polylineJXG.current.transformMat[2][0];


      for (let i = 0; i < SVs.nVertices; i++) {
        pointsJXG.current[i].coords.setCoordinates(JXG.COORDS_BY_USER, [...SVs.numericalVertices[i]]);
        polylineJXG.current.dataX[i] = SVs.numericalVertices[i][0] - shiftX;
        polylineJXG.current.dataY[i] = SVs.numericalVertices[i][1] - shiftY;
      }


      let visible = !SVs.hidden;

      if (validCoords) {
        polylineJXG.current.visProp["visible"] = visible;
        polylineJXG.current.visPropCalc["visible"] = visible;
        // polylineJXG.current.setAttribute({visible: visible})

        let verticesFixed = !SVs.verticesDraggable || SVs.fixed;
        let pointsVisible = visible && !verticesFixed;

        for (let i = 0; i < SVs.nVertices; i++) {
          pointsJXG.current[i].visProp["visible"] = pointsVisible;
          pointsJXG.current[i].visPropCalc["visible"] = pointsVisible;
        }
      }
      else {
        polylineJXG.current.visProp["visible"] = false;
        polylineJXG.current.visPropCalc["visible"] = false;
        // polylineJXG.current.setAttribute({visible: false})

        for (let i = 0; i < SVs.nVertices; i++) {
          pointsJXG.current[i].visProp["visible"] = false;
          pointsJXG.current[i].visPropCalc["visible"] = false;
        }
      }

      if (polylineJXG.current.visProp.strokecolor !== SVs.selectedStyle.lineColor) {
        polylineJXG.current.visProp.strokecolor = SVs.selectedStyle.lineColor;
        polylineJXG.current.visProp.highlightstrokecolor = SVs.selectedStyle.lineColor;
      }
      if (polylineJXG.current.visProp.strokewidth !== SVs.selectedStyle.lineWidth) {
        polylineJXG.current.visProp.strokewidth = SVs.selectedStyle.lineWidth
        polylineJXG.current.visProp.highlightstrokewidth = SVs.selectedStyle.lineWidth
      }
      if (polylineJXG.current.visProp.strokeopacity !== SVs.selectedStyle.lineOpacity) {
        polylineJXG.current.visProp.strokeopacity = SVs.selectedStyle.lineOpacity
        polylineJXG.current.visProp.highlightstrokeopacity = SVs.selectedStyle.lineOpacity * 0.5;
      }
      let newDash = styleToDash(SVs.selectedStyle.lineStyle);
      if (polylineJXG.current.visProp.dash !== newDash) {
        polylineJXG.current.visProp.dash = newDash;
      }


      polylineJXG.current.name = SVs.labelForGraph;

      if (polylineJXG.current.hasLabel) {
        if (SVs.applyStyleToLabel) {
          polylineJXG.current.label.visProp.strokecolor = SVs.selectedStyle.lineColor
        } else {
          polylineJXG.current.label.visProp.strokecolor = "#000000";
        }
        polylineJXG.current.label.needsUpdate = true;
        polylineJXG.current.label.update();
      }

      if (sourceOfUpdate.sourceInformation &&
        name in sourceOfUpdate.sourceInformation
      ) {
        let vertexUpdated = sourceOfUpdate.sourceInformation[name].vertex;

        if (Number.isFinite(vertexUpdated)) {
          board.updateInfobox(pointsJXG.current[vertexUpdated]);
        }
      }

      polylineJXG.current.needsUpdate = true;
      polylineJXG.current.update().updateVisibility();
      for (let i = 0; i < SVs.nVertices; i++) {
        if (layerChanged) {
          pointsJXG.current[i].setAttribute({ layer: pointLayer });
        }
        pointsJXG.current[i].needsUpdate = true;
        pointsJXG.current[i].update();
      }
      board.updateRenderer();

    }
  }

  if (SVs.hidden) {
    return null;
  }

  // don't think we want to return anything if not in board
  return <><a name={id} /></>
})

function styleToDash(style) {
  if (style === "solid") {
    return 0;
  } else if (style === "dashed") {
    return 2;
  } else if (style === "dotted") {
    return 1;
  } else {
    return 0;
  }
}<|MERGE_RESOLUTION|>--- conflicted
+++ resolved
@@ -1,11 +1,6 @@
 import React, { useContext, useEffect, useRef } from 'react';
-<<<<<<< HEAD
 import useDoenetRender from '../useDoenetRenderer';
-import { BoardContext } from './graph';
-=======
-import useDoenetRender from './useDoenetRenderer';
 import { BoardContext, LINE_LAYER_OFFSET, VERTEX_LAYER_OFFSET } from './graph';
->>>>>>> 0c094231
 
 
 export default React.memo(function Polyline(props) {
