--- conflicted
+++ resolved
@@ -188,14 +188,9 @@
       } else {
         checkWorkStyle.backgroundColor = getComputedStyle(document.documentElement).getPropertyValue("--mainBlue");
       }
-<<<<<<< HEAD
       checkWorkButton = 
       <Button
         id={name + '_submit'}
-=======
-      checkWorkButton = <button
-        id={id + '_submit'}
->>>>>>> c602376f
         tabIndex="0"
         disabled={disabled}
         style={checkWorkStyle}
@@ -215,7 +210,6 @@
     } else {
       if (SVs.showCorrectness) {
         if (validationState === "correct") {
-<<<<<<< HEAD
           checkWorkStyle.backgroundColor = getComputedStyle(document.documentElement).getPropertyValue("--mainGreen");
           checkWorkButton = 
             <Button
@@ -224,15 +218,6 @@
             >
               <FontAwesomeIcon icon={faCheck} />
             </Button>
-=======
-          checkWorkStyle.backgroundColor = "rgb(92, 184, 92)";
-          checkWorkButton = <span
-            id={id + '_correct'}
-            style={checkWorkStyle}
-          >
-            <FontAwesomeIcon icon={faCheck} />
-          </span>
->>>>>>> c602376f
         } else if (validationState === "partialcorrect") {
           //partial credit
           let percent = Math.round(SVs.creditAchieved * 100);
@@ -240,7 +225,6 @@
           checkWorkStyle.width = "50px";
 
           checkWorkStyle.backgroundColor = "#efab34";
-<<<<<<< HEAD
           checkWorkButton = 
             <Button
               id={name + '_partial'}
@@ -258,25 +242,10 @@
             >
               <FontAwesomeIcon icon={faTimes} />
             </Button>
-=======
-          checkWorkButton = <span
-            id={id + '_partial'}
-            style={checkWorkStyle}
-          >{partialCreditContents}</span>
-        } else {
-          //incorrect
-          checkWorkStyle.backgroundColor = "rgb(187, 0, 0)";
-          checkWorkButton = <span
-            id={id + '_incorrect'}
-            style={checkWorkStyle}
-          ><FontAwesomeIcon icon={faTimes} /></span>
-
->>>>>>> c602376f
         }
       } else {
         // showCorrectness is false
         checkWorkStyle.backgroundColor = "rgb(74, 3, 217)";
-<<<<<<< HEAD
         checkWorkButton = 
           <Button
             id={name + '_saved'}
@@ -284,13 +253,6 @@
           >
             <FontAwesomeIcon icon={faCloud} />
           </Button>
-=======
-        checkWorkButton = <span
-          id={id + '_saved'}
-          style={checkWorkStyle}
-        ><FontAwesomeIcon icon={faCloud} /></span>
-
->>>>>>> c602376f
       }
     }
 
@@ -351,13 +313,8 @@
   }
 
   return <React.Fragment>
-<<<<<<< HEAD
     <a name={name} />
     <span className="textInputSurroundingBox" id={name} style={{marginBottom: "12px"}}>
-=======
-    <a name={id} />
-    <span className="textInputSurroundingBox" id={id}>
->>>>>>> c602376f
       {input}
       {checkWorkButton}
     </span>
