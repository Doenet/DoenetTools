{
  "scripts": {
    "start": "docker compose up",
    "start:ci": "docker-compose up -d",
    "start:dev": "npm install && npx snowpack dev",
    "dev:cmd": "docker compose exec dev",
    "dev:restart": "docker compose restart dev",
    "dev:install": "docker compose exec dev npm install",
    "dev:uninstall": "docker compose exec dev npm uninstall",
    "build": "snowpack build --config snowpack.deploy.config.js",
    "build:ci": "snowpack build --out dist_ci --no-watch",
    "build:clean": "snowpack build --clean --reload --config snowpack.deploy.config.js",
    "build:docker": "docker compose build",
    "build:core": "node package.core.js",
    "test": "cypress open",
    "test:all": "cypress run -b 'chrome' --config video=false --headless",
<<<<<<< HEAD
    "publish_db": "cd doenet_docker && docker-compose up -d mysql && docker exec --privileged -w /var/lib/mysql doenet_docker_mysql_1 mysqldump --databases --add-drop-database --add-drop-table -u root -phelloworld doenet_local > ./volumes/db_init/db_template.sql",
    "reset_db": "docker exec -i doenet_docker_mysql_1 sh -c 'mysql -u root -phelloworld doenet_local' < ./doenet_docker/volumes/db_init/db_template.sql",
=======
    "publish_db": "docker compose up -d mysql && docker compose exec --privileged -w /var/lib/mysql mysql mysqldump --databases --add-drop-database --add-drop-table -u root -phelloworld doenet_local > ./volumes/db_init/db_template.sql",
    "reset_db": "docker compose exec mysql sh -c 'mysql -u root -phelloworld doenet_local' < ./doenet_docker/volumes/db_init/db_template.sql",
>>>>>>> f5116932
    "reset_volumes": "docker volume rm doenet_node_modules doenet_vendor",
    "format": "prettier --write \"src/**/*.{js,jsx,json}\"",
    "lint": "eslint \"src/**/*.{js,jsx}\""
  },
  "dependencies": {
    "@blueprintjs/core": "^3.44.3",
    "@blueprintjs/datetime": "^3.23.3",
    "@fortawesome/fontawesome-svg-core": "^1.2.32",
    "@fortawesome/free-regular-svg-icons": "^5.15.2",
    "@fortawesome/free-solid-svg-icons": "^5.15.2",
    "@fortawesome/react-fontawesome": "^0.1.14",
    "@handsontable/react": "^5.0.0",
    "@react-spring/web": "^9.1.2",
    "axios": "^0.21.1",
    "codemirror": "^5.61.1",
    "compromise": "^13.11.2",
    "compromise-numbers": "^1.2.0",
    "crypto-js": "^4.0.0",
    "cssesc": "^3.0.0",
    "csv-parse": "^4.15.3",
    "esm-seedrandom": "^3.0.5",
    "handsontable": "^8.4.0",
    "http2-proxy": "^5.0.53",
    "js-cookie": "^2.2.1",
    "lezer": "^0.13.4",
    "lezer-generator": "^0.13.3",
    "lezer-xml": "^0.13.4",
    "lodash.debounce": "^4.0.8",
    "lorem-ipsum": "^2.0.3",
    "math-expressions": "^2.0.0-alpha26",
    "nanoid": "^3.1.23",
    "react": "^16.14.0",
    "react-codemirror2": "^7.2.1",
    "react-copy-to-clipboard": "^5.0.3",
    "react-dom": "^16.14.0",
    "react-dropzone": "^11.3.1",
    "react-is": "^17.0.1",
    "react-mathjax2": "0.0.2",
    "react-mathquill": "^1.0.1",
    "react-measure": "^2.5.2",
    "react-router": "^5.2.0",
    "react-router-dom": "^5.2.0",
    "react-table": "^7.7.0",
    "react-use-gesture": "^9.1.3",
    "react-visibility-sensor": "^5.1.1",
    "recoil": "^0.2.0",
    "styled-components": "^5.3.0"
  },
  "devDependencies": {
    "@babel/eslint-parser": "^7.14.3",
    "@babel/plugin-syntax-class-properties": "^7.12.13",
    "@prettier/plugin-php": "^0.16.3",
    "@snowpack/plugin-dotenv": "^2.1.0",
    "@snowpack/plugin-react-refresh": "^2.4.2",
    "@snowpack/web-test-runner-plugin": "^0.2.0",
    "@testing-library/react": "^11.2.7",
    "@web/test-runner": "^0.12.19",
    "chai": "^4.2.0",
    "esbuild": "^0.12.1",
    "eslint": "^7.26.0",
    "eslint-config-prettier": "^8.2.0",
    "eslint-plugin-import": "^2.23.2",
    "eslint-plugin-jsx-a11y": "^6.4.1",
    "eslint-plugin-react": "^7.23.2",
    "eslint-plugin-react-hooks": "^4.2.0",
    "http-proxy": "^1.18.1",
    "prettier": "^2.3.0",
    "snowpack": "^3.4.0",
    "snowpack-plugin-raw-file-loader": "^1.0.9"
  },
  "eslintConfig": {
    "extends": [
      "eslint:recommended",
      "plugin:import/errors",
      "plugin:react/recommended",
      "plugin:jsx-a11y/recommended",
      "prettier"
    ],
    "rules": {
      "linebreak-style": [
        "error",
        "unix"
      ],
      "react/prop-types": "off",
      "no-console": "warn",
      "react-hooks/rules-of-hooks": "error",
      "react-hooks/exhaustive-deps": [
        "warn",
        {
          "additionalHooks": "useRecoilCallback"
        }
      ]
    },
    "plugins": [
      "react",
      "import",
      "jsx-a11y",
      "react-hooks"
    ],
    "overrides": [
      {
        "files": [
          "./src/Core/**/*.js",
          "./src/Viewer/**/*.{jsx,js}"
        ],
        "parser": "@babel/eslint-parser",
        "parserOptions": {
          "sourceType": "module",
          "requireConfigFile": false,
          "babelOptions": {
            "plugins": [
              "@babel/plugin-syntax-class-properties"
            ]
          }
        }
      }
    ],
    "parserOptions": {
      "ecmaVersion": 11,
      "sourceType": "module",
      "ecmaFeatures": {
        "jsx": true
      }
    },
    "env": {
      "browser": true,
      "es2020": true,
      "node": true
    },
    "settings": {
      "import/core-modules": [
        "@ToolRoot",
        "@Tool",
        "@Toast",
        "solid-svg",
        "react-spring"
      ],
      "import/resolver": {
        "node": {
          "paths": [
            "src"
          ],
          "extensions": [
            ".js",
            ".jsx",
            ".ts",
            ".tsx"
          ]
        }
      },
      "react": {
        "version": "detect"
      }
    }
  }
}<|MERGE_RESOLUTION|>--- conflicted
+++ resolved
@@ -14,13 +14,8 @@
     "build:core": "node package.core.js",
     "test": "cypress open",
     "test:all": "cypress run -b 'chrome' --config video=false --headless",
-<<<<<<< HEAD
-    "publish_db": "cd doenet_docker && docker-compose up -d mysql && docker exec --privileged -w /var/lib/mysql doenet_docker_mysql_1 mysqldump --databases --add-drop-database --add-drop-table -u root -phelloworld doenet_local > ./volumes/db_init/db_template.sql",
-    "reset_db": "docker exec -i doenet_docker_mysql_1 sh -c 'mysql -u root -phelloworld doenet_local' < ./doenet_docker/volumes/db_init/db_template.sql",
-=======
     "publish_db": "docker compose up -d mysql && docker compose exec --privileged -w /var/lib/mysql mysql mysqldump --databases --add-drop-database --add-drop-table -u root -phelloworld doenet_local > ./volumes/db_init/db_template.sql",
     "reset_db": "docker compose exec mysql sh -c 'mysql -u root -phelloworld doenet_local' < ./doenet_docker/volumes/db_init/db_template.sql",
->>>>>>> f5116932
     "reset_volumes": "docker volume rm doenet_node_modules doenet_vendor",
     "format": "prettier --write \"src/**/*.{js,jsx,json}\"",
     "lint": "eslint \"src/**/*.{js,jsx}\""
