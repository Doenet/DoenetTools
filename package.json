--- conflicted
+++ resolved
@@ -16,17 +16,10 @@
     "test:all": "cypress run -b 'chrome' --config video=false --headless",
     "publish_db": "cd doenet_docker && docker-compose up -d mysql && docker exec --privileged -w /var/lib/mysql doenet_docker_mysql_1 mysqldump --databases --add-drop-database --add-drop-table -u root -phelloworld doenet_local > ./volumes/db_init/db_template.sql",
     "reset_db": "docker exec -i doenet_docker_mysql_1 sh -c 'mysql -u root -phelloworld doenet_local' < ./doenet_docker/volumes/db_init/db_template.sql",
-<<<<<<< HEAD
-    "format": "prettier --write \"src/**/*.{js,jsx}\"",
-    "lint": "prettier --check \"src/**/*.{js,jsx}\"",
-    "start:ci": "docker-compose -f doenet_docker/docker-compose.yml up -d",
-    "build:ci": "snowpack build --out dist_local --no-watch",
-    "realtime": "node realtime/realtime.js"
-=======
     "reset_volumes": "docker volume rm doenet_node_modules doenet_vendor",
     "format": "prettier --write \"src/**/*.{js,jsx,json}\"",
     "lint": "eslint \"src/**/*.{js,jsx}\""
->>>>>>> 4b1b34f8
+    "realtime": "node realtime/realtime.js"
   },
   "dependencies": {
     "@blueprintjs/core": "^3.44.3",
