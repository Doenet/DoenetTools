--- conflicted
+++ resolved
@@ -53,11 +53,7 @@
     "lezer-xml": "^0.13.4",
     "lodash.debounce": "^4.0.8",
     "lorem-ipsum": "^2.0.4",
-<<<<<<< HEAD
-    "math-expressions": "^2.0.0-alpha26",
-=======
     "math-expressions": "^2.0.0-alpha27",
->>>>>>> 8bc5adc8
     "nanoid": "^3.1.28",
     "react": "^16.14.0",
     "react-copy-to-clipboard": "^5.0.3",
