{
  "scripts": {
<<<<<<< HEAD
    "start": "docker-compose -f doenet_docker/docker-compose.yml up -d && snowpack build --config snowpack.config.js",
    "start:ci": "docker-compose -f doenet_docker/docker-compose.yml up -d",
=======
    "start": "cd doenet_docker && docker-compose up -d && cd ..  && snowpack build --config snowpack.config.js",
    "start:new": "cd doenet_docker && docker compose up -d && cd ..  && snowpack build --config snowpack.config.js",
>>>>>>> ae978754
    "docker:build": "cd doenet_docker && docker-compose build",
    "dev": "snowpack dev --config snowpack.config.js",
    "hot": "snowpack dev --config snowpack.config.js",
    "clean": "snowpack --reload --config snowpack.config.js",
    "build": "snowpack build --config snowpack.deploy.config.js",
    "build:ci": "snowpack build --out dist_local --no-watch",
    "build:core": "node package.core.js",
    "deploy": "snowpack build --config snowpack.deploy.config.js",
    "test": "cypress open",
    "test:all": "cypress run -b 'chrome' --config video=false --headless",
    "publish_db": "cd doenet_docker && docker-compose up -d mysql && docker exec --privileged -w /var/lib/mysql doenet_docker_mysql_1 mysqldump --databases --add-drop-database --add-drop-table -u root -phelloworld doenet_local > ./volumes/db_init/db_template.sql",
    "reset_db": "docker exec -i doenet_docker_mysql_1 sh -c 'mysql -u root -phelloworld doenet_local' < ./doenet_docker/volumes/db_init/db_template.sql",
    "format": "prettier --write \"src/**/*.{js,jsx}\"",
    "lint": "prettier --check \"src/**/*.{js,jsx}\"",
    "start:ci": "docker-compose -f doenet_docker/docker-compose.yml up -d",
    "build:ci": "snowpack build --out dist_local --no-watch"
  },
  "dependencies": {
    "@blueprintjs/core": "^3.44.2",
    "@blueprintjs/datetime": "^3.23.2",
    "@fortawesome/fontawesome-svg-core": "^1.2.32",
    "@fortawesome/free-regular-svg-icons": "^5.15.2",
    "@fortawesome/free-solid-svg-icons": "^5.15.2",
    "@fortawesome/react-fontawesome": "^0.1.14",
    "@handsontable/react": "^5.0.0",
    "axios": "^0.21.1",
    "codemirror": "^5.60.0",
    "compromise": "^13.11.2",
    "compromise-numbers": "^1.2.0",
    "crypto-js": "^4.0.0",
    "cssesc": "^3.0.0",
    "csv-parse": "^4.15.3",
    "handsontable": "^8.4.0",
    "js-cookie": "^2.2.1",
    "lezer": "^0.13.4",
    "lezer-generator": "^0.13.3",
    "lezer-xml": "^0.13.4",
    "lorem-ipsum": "^2.0.3",
    "math-expressions": "^2.0.0-alpha26",
    "nanoid": "^3.1.23",
    "react": "^16.14.0",
    "react-codemirror2": "^7.2.1",
    "react-copy-to-clipboard": "^5.0.3",
    "react-dom": "^16.14.0",
    "react-dropzone": "^11.3.2",
    "react-is": "^17.0.1",
    "react-mathjax2": "0.0.2",
    "react-mathquill": "^1.0.1",
    "react-measure": "^2.5.2",
    "react-router": "^5.2.0",
    "react-router-dom": "^5.2.0",
    "react-spring": "npm:@react-spring/web@^9.1.1",
    "react-table": "^7.6.3",
    "react-use-gesture": "^9.1.3",
    "react-visibility-sensor": "^5.1.1",
    "recoil": "^0.2.0",
    "seedrandom": "^3.0.5",
    "styled-components": "^5.3.0"
  },
  "devDependencies": {
    "@babel/eslint-parser": "^7.14.3",
    "@prettier/plugin-php": "^0.16.3",
    "@snowpack/plugin-dotenv": "^2.1.0",
    "@snowpack/plugin-react-refresh": "^2.4.2",
    "@snowpack/web-test-runner-plugin": "^0.2.0",
    "@testing-library/react": "^11.2.7",
    "@web/test-runner": "^0.12.19",
    "chai": "^4.2.0",
<<<<<<< HEAD
    "cypress": "^7.3.0",
    "esbuild": "^0.9.7",
    "eslint": "^7.26.0",
=======
    "cypress": "^7.2.0",
    "esbuild": "^0.12.1",
    "eslint": "^7.24.0",
>>>>>>> ae978754
    "eslint-config-prettier": "^8.2.0",
    "eslint-plugin-import": "^2.23.2",
    "eslint-plugin-jsx-a11y": "^6.4.1",
    "eslint-plugin-react": "^7.23.2",
    "eslint-plugin-react-hooks": "^4.2.0",
    "http-proxy": "^1.18.1",
    "prettier": "^2.3.0",
    "snowpack": "^3.4.0",
    "snowpack-plugin-raw-file-loader": "^1.0.9"
  },
  "eslintConfig": {
    "extends": [
      "eslint:recommended",
      "plugin:import/errors",
      "plugin:react/recommended",
      "plugin:jsx-a11y/recommended",
      "prettier"
    ],
    "rules": {
      "linebreak-style": [
        "error",
        "unix"
      ],
      "react/prop-types": "off",
      "no-console": "warn",
      "react-hooks/rules-of-hooks": "error",
      "react-hooks/exhaustive-deps": [
        "warn",
        {
          "additionalHooks": "useRecoilCallback"
        }
      ]
    },
    "plugins": [
      "react",
      "import",
      "jsx-a11y",
      "react-hooks"
    ],
    "overrides": [
      {
        "files": [
          "./src/Core/**/*.js",
          "./src/Viewer/**/*.jsx"
        ],
        "parser": "@babel/eslint-parser",
        "parserOptions": {
          "sourceType": "module",
          "requireConfigFile": false,
          "babelOptions": {
            "plugins": [
              "@babel/plugin-syntax-class-properties"
            ]
          }
        }
      }
    ],
    "parserOptions": {
      "ecmaVersion": 2020,
      "sourceType": "module",
      "ecmaFeatures": {
        "jsx": true
      }
    },
    "env": {
      "browser": true,
      "es2020": true,
      "node": true
    },
    "settings": {
      "import/resolver": {
        "node": {
          "paths": [
            "src"
          ],
          "extensions": [
            ".js",
            ".jsx",
            ".ts",
            ".tsx"
          ]
        }
      },
      "react": {
        "version": "detect"
      }
    }
  }
}<|MERGE_RESOLUTION|>--- conflicted
+++ resolved
@@ -1,12 +1,7 @@
 {
   "scripts": {
-<<<<<<< HEAD
-    "start": "docker-compose -f doenet_docker/docker-compose.yml up -d && snowpack build --config snowpack.config.js",
-    "start:ci": "docker-compose -f doenet_docker/docker-compose.yml up -d",
-=======
     "start": "cd doenet_docker && docker-compose up -d && cd ..  && snowpack build --config snowpack.config.js",
     "start:new": "cd doenet_docker && docker compose up -d && cd ..  && snowpack build --config snowpack.config.js",
->>>>>>> ae978754
     "docker:build": "cd doenet_docker && docker-compose build",
     "dev": "snowpack dev --config snowpack.config.js",
     "hot": "snowpack dev --config snowpack.config.js",
@@ -75,15 +70,9 @@
     "@testing-library/react": "^11.2.7",
     "@web/test-runner": "^0.12.19",
     "chai": "^4.2.0",
-<<<<<<< HEAD
-    "cypress": "^7.3.0",
-    "esbuild": "^0.9.7",
-    "eslint": "^7.26.0",
-=======
     "cypress": "^7.2.0",
     "esbuild": "^0.12.1",
     "eslint": "^7.24.0",
->>>>>>> ae978754
     "eslint-config-prettier": "^8.2.0",
     "eslint-plugin-import": "^2.23.2",
     "eslint-plugin-jsx-a11y": "^6.4.1",
