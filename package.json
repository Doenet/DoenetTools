--- conflicted
+++ resolved
@@ -22,20 +22,10 @@
     "compile_grammar": "npx lezer-generator --output src/Parser/doenet.js src/Parser/doenet.grammar"
   },
   "dependencies": {
-<<<<<<< HEAD
-    "@blueprintjs/core": "^3.45.0",
-    "@blueprintjs/datetime": "^3.23.4",
-=======
-    "@blueprintjs/core": "^3.44.3",
-    "@blueprintjs/datetime": "^3.23.3",
+    "@blueprintjs/core": "^4.0.0-alpha.0",
+    "@blueprintjs/datetime": "^4.0.0-alpha.0",
     "@codemirror/basic-setup": "^0.18.2",
-    "@codemirror/comment": "^0.18.1",
-    "@codemirror/highlight": "^0.18.4",
     "@codemirror/lang-xml": "^0.18.0",
-    "@codemirror/language": "^0.18.2",
-    "@codemirror/state": "^0.18.7",
-    "@codemirror/view": "^0.18.13",
->>>>>>> 7a292b21
     "@fortawesome/fontawesome-svg-core": "^1.2.32",
     "@fortawesome/free-regular-svg-icons": "^5.15.2",
     "@fortawesome/free-solid-svg-icons": "^5.15.2",
