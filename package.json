--- conflicted
+++ resolved
@@ -81,13 +81,8 @@
     "react-select": "^4.3.1",
     "react-table": "^7.7.0",
     "react-use-measure": "^2.1.1",
-<<<<<<< HEAD
     "react-visibility-sensor": "^5.1.1",
     "recoil": "^0.7.4",
-=======
-    "react-visibility-sensor-v2": "^1.0.0",
-    "recoil": "^0.7.3",
->>>>>>> 64c909ea
     "socket.io": "^4.5.0",
     "socket.io-client": "^4.5.0",
     "styled-components": "^5.3.1"
