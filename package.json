{
  "scripts": {
    "start": "docker-compose up",
    "start:ci": "docker-compose up -d",
    "start:dev": "npm install && npx snowpack dev",
    "dev:cmd": "docker-compose exec dev",
    "dev:restart": "docker-compose restart dev",
    "dev:install": "docker-compose exec dev npm install",
    "dev:uninstall": "docker-compose exec dev npm uninstall",
    "build": "docker exec -i doenet_dev_1 npx snowpack build --config snowpack.deploy.config.js",
    "build:ci": "snowpack build --out dist_ci --no-watch",
    "build:clean": "snowpack build --clean --reload --config snowpack.deploy.config.js",
    "build:docker": "docker-compose build",
    "build:core": "node package.core.js",
    "test": "cypress open",
    "test:all": "cypress run -b 'chrome' --config video=false --headless",
    "publish_db": "docker-compose up -d mysql && docker exec --privileged -w /var/lib/mysql mysql mysqldump --databases --add-drop-database --add-drop-table -u root -phelloworld doenet_local > ./volumes/db_init/db_template.sql",
    "reset_db": "docker exec -i doenet-mysql-1 sh -c 'mysql -u root -phelloworld doenet_local' < ./doenet_docker/volumes/db_init/db_template.sql",
    "reset_volumes": "docker volume rm doenet-node-modules doenet_vendor",
    "format": "prettier --write \"src/**/*.{js,jsx,json}\"",
    "lint": "eslint \"src/**/*.{js,jsx}\"",
    "realtime": "node realtime/realtime.js",
    "compile_grammar": "npx lezer-generator --output src/Parser/doenet.js src/Parser/doenet.grammar"
  },
  "dependencies": {
    "@blueprintjs/core": "^4.0.0-beta.0",
    "@blueprintjs/datetime": "^4.0.0-beta.0",
    "@codemirror/basic-setup": "^0.18.2",
    "@codemirror/commands": "^0.18.3",
    "@codemirror/gutter": "^0.18.4",
    "@codemirror/highlight": "^0.18.4",
    "@codemirror/lang-xml": "^0.18.0",
    "@fortawesome/fontawesome-svg-core": "^1.2.36",
    "@fortawesome/free-regular-svg-icons": "^5.15.4",
    "@fortawesome/free-solid-svg-icons": "^5.15.4",
    "@fortawesome/react-fontawesome": "^0.1.15",
    "@handsontable/react": "^10.0.0",
    "@react-spring/web": "^9.2.4",
    "axios": "^0.21.4",
    "compromise": "^13.11.4",
    "compromise-numbers": "^1.4.0",
    "cookie": "^0.4.1",
    "crypto-js": "^3.3.0",
    "cssesc": "^3.0.0",
    "csv-parse": "^4.16.3",
    "esm-seedrandom": "^3.0.5",
    "handsontable": "^10.0.0",
    "http2-proxy": "^5.0.53",
    "hyperformula": "^1.2.0",
    "js-cookie": "^2.2.1",
    "json-stringify-deterministic": "^1.0.1",
    "lezer": "^0.13.4",
    "lezer-xml": "^0.13.4",
    "lodash.debounce": "^4.0.8",
<<<<<<< HEAD
    "lorem-ipsum": "^2.0.4",
    "math-expressions": "^2.0.0-alpha26",
    "nanoid": "^3.1.28",
=======
    "lorem-ipsum": "^2.0.3",
    "math-expressions": "^2.0.0-alpha27",
    "nanoid": "^3.1.23",
>>>>>>> ad3b3d3a
    "react": "^16.14.0",
    "react-copy-to-clipboard": "^5.0.3",
    "react-datetime": "^3.1.1",
    "react-dom": "^16.14.0",
    "react-dropzone": "^11.4.2",
    "react-is": "^17.0.1",
    "react-mathjax": "^1.0.1",
    "react-mathjax2": "0.0.2",
    "react-mathquill": "^1.0.1",
    "react-measure": "^2.5.2",
    "react-router": "^5.2.1",
    "react-router-dom": "^5.3.0",
    "react-select": "^4.3.1",
    "react-spring": "^9.2.4",
    "react-table": "^7.7.0",
    "react-use-gesture": "^9.1.3",
    "react-use-measure": "^2.0.4",
    "react-visibility-sensor": "^5.1.1",
    "recoil": "^0.4.1",
    "socket.io": "^4.2.0",
    "socket.io-client": "^4.2.0",
    "styled-components": "^5.3.1"
  },
  "devDependencies": {
    "@babel/eslint-parser": "^7.15.7",
    "@babel/plugin-syntax-class-properties": "^7.12.13",
    "@snowpack/plugin-dotenv": "^2.1.0",
    "@snowpack/plugin-react-refresh": "^2.4.2",
    "@snowpack/web-test-runner-plugin": "^0.2.0",
    "@testing-library/react": "^11.2.7",
    "@web/test-runner": "^0.12.19",
    "chai": "^4.2.0",
    "cypress": "^7.7.0",
    "esbuild": "^0.12.29",
    "eslint": "^7.32.0",
    "eslint-config-prettier": "^8.2.0",
    "eslint-plugin-cypress": "^2.12.1",
    "eslint-plugin-import": "^2.24.2",
    "eslint-plugin-jsx-a11y": "^6.4.1",
    "eslint-plugin-react": "^7.26.1",
    "eslint-plugin-react-hooks": "^4.2.0",
    "http-proxy": "^1.18.1",
    "lezer-generator": "^0.13.3",
    "prettier": "^2.4.1",
    "snowpack": "^3.7.0",
    "snowpack-plugin-raw-file-loader": "^1.0.9"
  },
  "eslintConfig": {
    "extends": [
      "eslint:recommended",
      "plugin:import/errors",
      "plugin:react/recommended",
      "plugin:jsx-a11y/recommended",
      "plugin:cypress/recommended",
      "prettier"
    ],
    "rules": {
      "linebreak-style": [
        "error",
        "unix"
      ],
      "react/prop-types": "off",
      "no-console": "warn",
      "react-hooks/rules-of-hooks": "error",
      "react-hooks/exhaustive-deps": [
        "warn",
        {
          "additionalHooks": "useRecoilCallback"
        }
      ]
    },
    "plugins": [
      "react",
      "import",
      "jsx-a11y",
      "react-hooks",
      "cypress"
    ],
    "overrides": [
      {
        "files": [
          "./src/Core/**/*.js",
          "./src/Viewer/**/*.{jsx,js}"
        ],
        "parser": "@babel/eslint-parser",
        "parserOptions": {
          "sourceType": "module",
          "requireConfigFile": false,
          "babelOptions": {
            "plugins": [
              "@babel/plugin-syntax-class-properties"
            ]
          }
        }
      }
    ],
    "parserOptions": {
      "ecmaVersion": 11,
      "sourceType": "module",
      "ecmaFeatures": {
        "jsx": true
      }
    },
    "env": {
      "browser": true,
      "es2020": true,
      "node": true
    },
    "settings": {
      "import/core-modules": [
        "@ToolRoot",
        "@Tool",
        "@Toast",
        "solid-svg",
        "react-spring"
      ],
      "import/resolver": {
        "node": {
          "paths": [
            "src"
          ],
          "extensions": [
            ".js",
            ".jsx",
            ".ts",
            ".tsx"
          ]
        }
      },
      "react": {
        "version": "detect"
      }
    }
  }
}<|MERGE_RESOLUTION|>--- conflicted
+++ resolved
@@ -52,15 +52,9 @@
     "lezer": "^0.13.4",
     "lezer-xml": "^0.13.4",
     "lodash.debounce": "^4.0.8",
-<<<<<<< HEAD
     "lorem-ipsum": "^2.0.4",
-    "math-expressions": "^2.0.0-alpha26",
+    "math-expressions": "^2.0.0-alpha27",
     "nanoid": "^3.1.28",
-=======
-    "lorem-ipsum": "^2.0.3",
-    "math-expressions": "^2.0.0-alpha27",
-    "nanoid": "^3.1.23",
->>>>>>> ad3b3d3a
     "react": "^16.14.0",
     "react-copy-to-clipboard": "^5.0.3",
     "react-datetime": "^3.1.1",
