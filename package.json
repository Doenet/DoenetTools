--- conflicted
+++ resolved
@@ -20,11 +20,7 @@
     "buildx:mysql": "docker buildx build --platform linux/amd64 -f doenet_docker/mysql/Dockerfile -t lyanthropos/doenet_test:mysql-dev .",
     "test": "cypress open",
     "test:all": "cypress run -b 'chrome' --config video=false --headless",
-<<<<<<< HEAD
-    "publish:db": "docker-compose up -d mysql && docker exec --privileged -w /var/lib/mysql mysql mysqldump --databases --add-drop-database --add-drop-table -u root -phelloworld doenet_local > ./volumes/db_init/db_template.sql",
-=======
     "publish:db": "docker compose exec -T -w /var/lib/mysql mysql mysqldump -u root -phelloworld --databases --add-drop-database --add-drop-table doenet_local > ./doenet_docker/volumes/db_init/db_template.sql",
->>>>>>> 223885cb
     "reset:db": "docker compose exec -T mysql mysql -u root -phelloworld doenet_local < ./doenet_docker/volumes/db_init/db_template.sql",
     "reset:volumes": "docker volume rm doenet_node_modules doenet_vendor",
     "format": "prettier --write \"src/**/*.{js,jsx,json}\"",
