{
  "scripts": {
<<<<<<< HEAD
    "start": "docker compose up",
    "start:ci": "docker-compose up -d",
    "start:dev": "npm install && npx snowpack dev",
    "dev:cmd": "docker compose exec dev",
    "dev:restart": "docker compose restart dev",
    "dev:install": "docker compose exec dev npm install",
    "dev:uninstall": "docker compose exec dev npm uninstall",
    "build": "snowpack build --config snowpack.deploy.config.js",
    "build:ci": "snowpack build --out dist_ci --no-watch",
    "build:clean": "snowpack build --clean --reload --config snowpack.deploy.config.js",
    "build:docker": "docker compose build",
    "build:core": "node package.core.js",
    "test": "cypress open",
    "test:all": "cypress run -b 'chrome' --config video=false --headless",
    "publish_db": "docker compose up -d mysql && docker compose exec --privileged -w /var/lib/mysql mysql mysqldump --databases --add-drop-database --add-drop-table -u root -phelloworld doenet_local > ./volumes/db_init/db_template.sql",
    "reset_db": "docker compose exec mysql sh -c 'mysql -u root -phelloworld doenet_local' < ./doenet_docker/volumes/db_init/db_template.sql",
=======
    "start": "docker-compose up",
    "start:ci": "docker-compose up -d",
    "start:dev": "npm install && npx snowpack dev",
    "dev:cmd": "docker-compose exec dev",
    "dev:restart": "docker-compose restart dev",
    "dev:install": "docker-compose exec dev npm install",
    "dev:uninstall": "docker-compose exec dev npm uninstall",
    "build": "snowpack build --config snowpack.deploy.config.js",
    "build:ci": "snowpack build --out dist_ci --no-watch",
    "build:clean": "snowpack build --clean --reload --config snowpack.deploy.config.js",
    "build:docker": "docker-compose build",
    "build:core": "node package.core.js",
    "test": "cypress open",
    "test:all": "cypress run -b 'chrome' --config video=false --headless",
    "publish_db": "docker-compose up -d mysql && docker-compose exec --privileged -w /var/lib/mysql mysql mysqldump --databases --add-drop-database --add-drop-table -u root -phelloworld doenet_local > ./volumes/db_init/db_template.sql",
    "reset_db": "docker-compose exec mysql sh -c 'mysql -u root -phelloworld doenet_local' < ./doenet_docker/volumes/db_init/db_template.sql",
>>>>>>> bc585b02
    "reset_volumes": "docker volume rm doenet_node_modules doenet_vendor",
    "format": "prettier --write \"src/**/*.{js,jsx,json}\"",
    "lint": "eslint \"src/**/*.{js,jsx}\""
  },
  "dependencies": {
    "@blueprintjs/core": "^3.44.3",
    "@blueprintjs/datetime": "^3.23.3",
    "@fortawesome/fontawesome-svg-core": "^1.2.32",
    "@fortawesome/free-regular-svg-icons": "^5.15.2",
    "@fortawesome/free-solid-svg-icons": "^5.15.2",
    "@fortawesome/react-fontawesome": "^0.1.14",
    "@handsontable/react": "^5.0.0",
<<<<<<< HEAD
    "@react-spring/web": "^9.1.2",
=======
    "@react-spring/web": "^9.2.1",
>>>>>>> bc585b02
    "axios": "^0.21.1",
    "codemirror": "^5.61.1",
    "compromise": "^13.11.2",
    "compromise-numbers": "^1.2.0",
    "crypto-js": "^4.0.0",
    "cssesc": "^3.0.0",
    "csv-parse": "^4.15.3",
    "esm-seedrandom": "^3.0.5",
    "handsontable": "^8.4.0",
    "http2-proxy": "^5.0.53",
    "js-cookie": "^2.2.1",
    "lezer": "^0.13.4",
    "lezer-generator": "^0.13.3",
    "lezer-xml": "^0.13.4",
    "lodash.debounce": "^4.0.8",
    "lorem-ipsum": "^2.0.3",
    "math-expressions": "^2.0.0-alpha26",
    "nanoid": "^3.1.23",
    "react": "^16.14.0",
    "react-codemirror2": "^7.2.1",
    "react-copy-to-clipboard": "^5.0.3",
    "react-dom": "^16.14.0",
    "react-dropzone": "^11.3.1",
    "react-is": "^17.0.1",
    "react-mathjax2": "0.0.2",
    "react-mathquill": "^1.0.1",
    "react-measure": "^2.5.2",
    "react-router": "^5.2.0",
    "react-router-dom": "^5.2.0",
    "react-table": "^7.7.0",
    "react-use-gesture": "^9.1.3",
    "react-visibility-sensor": "^5.1.1",
    "recoil": "^0.2.0",
    "styled-components": "^5.3.0"
  },
  "devDependencies": {
    "@babel/eslint-parser": "^7.14.4",
    "@babel/plugin-syntax-class-properties": "^7.12.13",
    "@prettier/plugin-php": "^0.16.3",
    "@snowpack/plugin-dotenv": "^2.1.0",
    "@snowpack/plugin-react-refresh": "^2.4.2",
    "@snowpack/web-test-runner-plugin": "^0.2.0",
    "@testing-library/react": "^11.2.7",
    "@web/test-runner": "^0.12.19",
    "chai": "^4.2.0",
<<<<<<< HEAD
    "esbuild": "^0.12.1",
    "eslint": "^7.26.0",
=======
    "cypress": "^7.4.0",
    "esbuild": "^0.12.6",
    "eslint": "^7.28.0",
>>>>>>> bc585b02
    "eslint-config-prettier": "^8.2.0",
    "eslint-plugin-cypress": "^2.11.3",
    "eslint-plugin-import": "^2.23.4",
    "eslint-plugin-jsx-a11y": "^6.4.1",
    "eslint-plugin-react": "^7.24.0",
    "eslint-plugin-react-hooks": "^4.2.0",
    "http-proxy": "^1.18.1",
    "prettier": "^2.3.1",
    "snowpack": "^3.5.5",
    "snowpack-plugin-raw-file-loader": "^1.0.9"
  },
  "eslintConfig": {
    "extends": [
      "eslint:recommended",
      "plugin:import/errors",
      "plugin:react/recommended",
      "plugin:jsx-a11y/recommended",
      "plugin:cypress/recommended",
      "prettier"
    ],
    "rules": {
      "linebreak-style": [
        "error",
        "unix"
      ],
      "react/prop-types": "off",
      "no-console": "warn",
      "react-hooks/rules-of-hooks": "error",
      "react-hooks/exhaustive-deps": [
        "warn",
        {
          "additionalHooks": "useRecoilCallback"
        }
      ]
    },
    "plugins": [
      "react",
      "import",
      "jsx-a11y",
      "react-hooks",
      "cypress"
    ],
    "overrides": [
      {
        "files": [
          "./src/Core/**/*.js",
          "./src/Viewer/**/*.{jsx,js}"
        ],
        "parser": "@babel/eslint-parser",
        "parserOptions": {
          "sourceType": "module",
          "requireConfigFile": false,
          "babelOptions": {
            "plugins": [
              "@babel/plugin-syntax-class-properties"
            ]
          }
        }
      }
    ],
    "parserOptions": {
      "ecmaVersion": 11,
      "sourceType": "module",
      "ecmaFeatures": {
        "jsx": true
      }
    },
    "env": {
      "browser": true,
      "es2020": true,
      "node": true
    },
    "settings": {
      "import/core-modules": [
        "@ToolRoot",
        "@Tool",
        "@Toast",
        "solid-svg",
        "react-spring"
      ],
      "import/resolver": {
        "node": {
          "paths": [
            "src"
          ],
          "extensions": [
            ".js",
            ".jsx",
            ".ts",
            ".tsx"
          ]
        }
      },
      "react": {
        "version": "detect"
      }
    }
  }
}<|MERGE_RESOLUTION|>--- conflicted
+++ resolved
@@ -1,23 +1,5 @@
 {
   "scripts": {
-<<<<<<< HEAD
-    "start": "docker compose up",
-    "start:ci": "docker-compose up -d",
-    "start:dev": "npm install && npx snowpack dev",
-    "dev:cmd": "docker compose exec dev",
-    "dev:restart": "docker compose restart dev",
-    "dev:install": "docker compose exec dev npm install",
-    "dev:uninstall": "docker compose exec dev npm uninstall",
-    "build": "snowpack build --config snowpack.deploy.config.js",
-    "build:ci": "snowpack build --out dist_ci --no-watch",
-    "build:clean": "snowpack build --clean --reload --config snowpack.deploy.config.js",
-    "build:docker": "docker compose build",
-    "build:core": "node package.core.js",
-    "test": "cypress open",
-    "test:all": "cypress run -b 'chrome' --config video=false --headless",
-    "publish_db": "docker compose up -d mysql && docker compose exec --privileged -w /var/lib/mysql mysql mysqldump --databases --add-drop-database --add-drop-table -u root -phelloworld doenet_local > ./volumes/db_init/db_template.sql",
-    "reset_db": "docker compose exec mysql sh -c 'mysql -u root -phelloworld doenet_local' < ./doenet_docker/volumes/db_init/db_template.sql",
-=======
     "start": "docker-compose up",
     "start:ci": "docker-compose up -d",
     "start:dev": "npm install && npx snowpack dev",
@@ -34,7 +16,6 @@
     "test:all": "cypress run -b 'chrome' --config video=false --headless",
     "publish_db": "docker-compose up -d mysql && docker-compose exec --privileged -w /var/lib/mysql mysql mysqldump --databases --add-drop-database --add-drop-table -u root -phelloworld doenet_local > ./volumes/db_init/db_template.sql",
     "reset_db": "docker-compose exec mysql sh -c 'mysql -u root -phelloworld doenet_local' < ./doenet_docker/volumes/db_init/db_template.sql",
->>>>>>> bc585b02
     "reset_volumes": "docker volume rm doenet_node_modules doenet_vendor",
     "format": "prettier --write \"src/**/*.{js,jsx,json}\"",
     "lint": "eslint \"src/**/*.{js,jsx}\""
@@ -47,11 +28,7 @@
     "@fortawesome/free-solid-svg-icons": "^5.15.2",
     "@fortawesome/react-fontawesome": "^0.1.14",
     "@handsontable/react": "^5.0.0",
-<<<<<<< HEAD
-    "@react-spring/web": "^9.1.2",
-=======
     "@react-spring/web": "^9.2.1",
->>>>>>> bc585b02
     "axios": "^0.21.1",
     "codemirror": "^5.61.1",
     "compromise": "^13.11.2",
@@ -97,14 +74,9 @@
     "@testing-library/react": "^11.2.7",
     "@web/test-runner": "^0.12.19",
     "chai": "^4.2.0",
-<<<<<<< HEAD
-    "esbuild": "^0.12.1",
-    "eslint": "^7.26.0",
-=======
     "cypress": "^7.4.0",
     "esbuild": "^0.12.6",
     "eslint": "^7.28.0",
->>>>>>> bc585b02
     "eslint-config-prettier": "^8.2.0",
     "eslint-plugin-cypress": "^2.11.3",
     "eslint-plugin-import": "^2.23.4",
