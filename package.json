--- conflicted
+++ resolved
@@ -19,15 +19,9 @@
     "buildx:mysql": "docker buildx build --platform linux/arm64,linux/amd64,linux/arm/v7 -f doenet_docker/mysql/Dockerfile -t lyanthropos/doenet_test:mysql-dev .",
     "test": "cypress open",
     "test:all": "cypress run -b 'chrome' --config video=false --headless",
-<<<<<<< HEAD
     "publish_db": "docker-compose up -d mysql && docker exec --privileged -w /var/lib/mysql mysql mysqldump --databases --add-drop-database --add-drop-table -u root -phelloworld doenet_local > ./volumes/db_init/db_template.sql",
     "reset_db": "docker exec -i doenet-mysql-1 sh -c 'mysql -u root -phelloworld doenet_local' < ./doenet_docker/volumes/db_init/db_template.sql",
     "reset_volumes": "docker volume rm doenet-node-modules doenet_vendor",
-=======
-    "publish:db": "docker-compose up -d mysql && docker exec --privileged -w /var/lib/mysql mysql mysqldump --databases --add-drop-database --add-drop-table -u root -phelloworld doenet_local > ./volumes/db_init/db_template.sql",
-    "reset:db": "docker exec -i doenet-mysql-1 sh -c 'mysql -u root -phelloworld doenet_local' < ./doenet_docker/volumes/db_init/db_template.sql",
-    "reset:volumes": "docker volume rm doenet_node_modules doenet_vendor",
->>>>>>> d63529e5
     "format": "prettier --write \"src/**/*.{js,jsx,json}\"",
     "lint": "eslint \"src/**/*.{js,jsx}\"",
     "realtime": "node realtime/realtime.js",
@@ -79,13 +73,9 @@
     "react-dom": "^17.0.2",
     "react-dropzone": "^11.4.2",
     "react-is": "^17.0.1",
-<<<<<<< HEAD
     "react-mathjax": "^1.0.1",
     "react-mathjax2": "0.0.2",
     "react-mathquill": "1.0.1",
-=======
-    "react-mathquill": "^1.0.1",
->>>>>>> d63529e5
     "react-measure": "^2.5.2",
     "react-router": "^6.3.0",
     "react-router-dom": "^6.3.0",
