--- conflicted
+++ resolved
@@ -19,11 +19,8 @@
     "reset_volumes": "docker volume rm doenet_node_modules doenet_vendor",
     "format": "prettier --write \"src/**/*.{js,jsx,json}\"",
     "lint": "eslint \"src/**/*.{js,jsx}\"",
-<<<<<<< HEAD
     "realtime": "node realtime/realtime.js"
-=======
     "compile_grammar": "npx lezer-generator --output src/Parser/doenet.js src/Parser/doenet.grammar"
->>>>>>> 91600eea
   },
   "dependencies": {
     "@blueprintjs/core": "^4.0.0-alpha.0",
@@ -34,13 +31,8 @@
     "@fortawesome/free-regular-svg-icons": "^5.15.2",
     "@fortawesome/free-solid-svg-icons": "^5.15.2",
     "@fortawesome/react-fontawesome": "^0.1.14",
-<<<<<<< HEAD
-    "@handsontable/react": "^5.0.0",
+    "@handsontable/react": "^9.0.0",
     "@react-spring/web": "^9.2.3",
-=======
-    "@handsontable/react": "^9.0.0",
-    "@react-spring/web": "^9.2.2",
->>>>>>> 91600eea
     "axios": "^0.21.1",
     "compromise": "^13.11.2",
     "compromise-numbers": "^1.2.0",
@@ -89,13 +81,8 @@
     "@testing-library/react": "^11.2.7",
     "@web/test-runner": "^0.12.19",
     "chai": "^4.2.0",
-<<<<<<< HEAD
     "cypress": "^7.5.0",
-    "esbuild": "^0.12.8",
-=======
-    "cypress": "^7.4.0",
     "esbuild": "^0.12.9",
->>>>>>> 91600eea
     "eslint": "^7.28.0",
     "eslint-config-prettier": "^8.2.0",
     "eslint-plugin-cypress": "^2.11.3",
@@ -105,11 +92,7 @@
     "eslint-plugin-react-hooks": "^4.2.0",
     "http-proxy": "^1.18.1",
     "prettier": "^2.3.1",
-<<<<<<< HEAD
-    "snowpack": "^3.5.6",
-=======
     "snowpack": "^3.5.8",
->>>>>>> 91600eea
     "snowpack-plugin-raw-file-loader": "^1.0.9"
   },
   "eslintConfig": {
