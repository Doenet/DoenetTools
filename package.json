{
  "name": "doenet_tools",
  "scripts": {
    "start": "docker compose up",
    "start:ci": "docker compose up -d",
    "start:dev": "npm install --no-optional && npx snowpack dev",
    "start:db": "docker compose exec mysql mysql -u root -phelloworld -e 'CREATE DATABASE IF NOT EXISTS doenet_local CHARACTER SET=utf8 COLLATE=utf8_unicode_ci;'",
    "dev:cmd": "docker compose exec dev",
    "dev:restart": "docker compose restart dev",
    "dev:install": "docker compose exec dev npm install",
    "dev:uninstall": "docker compose exec dev npm uninstall",
    "build": "docker exec -i doenet-dev-1 npx snowpack build --config snowpack.deploy.config.js",
    "build:ci": "snowpack build --out dist_ci --no-watch",
    "build:clean": "snowpack build --clean --reload --config snowpack.deploy.config.js",
<<<<<<< HEAD
    "build:docker": "docker-compose build",
    "build:core": "node package.core.js",
    "buildx:snowpack": "docker buildx build --platform linux/arm64,linux/amd64,linux/arm/v7 -f doenet_docker/snowpack/Dockerfile -t lyanthropos/doenet_test:snowpack-dev .",
    "buildx:php": "docker buildx build --platform linux/arm64,linux/amd64,linux/arm/v7 -f doenet_docker/php/Dockerfile -t lyanthropos/doenet_test:php-dev .",
    "buildx:apache": "docker buildx build --platform linux/arm64,linux/amd64,linux/arm/v7 -f doenet_docker/apache/Dockerfile -t lyanthropos/doenet_test:apache-dev .",
    "buildx:mysql": "docker buildx build --platform linux/arm64,linux/amd64,linux/arm/v7 -f doenet_docker/mysql/Dockerfile -t lyanthropos/doenet_test:mysql-dev .",
=======
    "build:docker": "docker compose build",
    "build:core": "rollup -c",
    "buildx:snowpack": "docker buildx build --platform linux/arm64,linux/amd64,linux/arm/v7 -f doenet_docker/snowpack/Dockerfile -t lyanthropos/doenet_test:snowpack-dev .",
    "buildx:php": "docker buildx build --platform linux/arm64,linux/amd64,linux/arm/v7 -f doenet_docker/php/Dockerfile -t lyanthropos/doenet_test:php-dev .",
    "buildx:apache": "docker buildx build --platform linux/arm64,linux/amd64,linux/arm/v7 -f doenet_docker/apache/Dockerfile -t lyanthropos/doenet_test:apache-dev .",
    "buildx:mysql": "docker buildx build --platform linux/amd64 -f doenet_docker/mysql/Dockerfile -t lyanthropos/doenet_test:mysql-dev .",
>>>>>>> ace61aba
    "test": "cypress open",
    "test:all": "cypress run -b 'chrome' --config video=false --headless",
    "publish:db": "docker compose up -d mysql && docker exec --privileged -w /var/lib/mysql mysql mysqldump --databases --add-drop-database --add-drop-table -u root -phelloworld doenet_local > ./volumes/db_init/db_template.sql",
    "reset:db": "docker compose exec -T mysql mysql -u root -phelloworld doenet_local < ./doenet_docker/volumes/db_init/db_template.sql",
    "reset:volumes": "docker volume rm doenet_node_modules doenet_vendor",
    "format": "prettier --write \"src/**/*.{js,jsx,json}\"",
    "lint": "eslint \"src/**/*.{js,jsx}\"",
    "realtime": "node realtime/realtime.js",
    "compile_grammar": "npx lezer-generator --output src/Parser/doenet.js src/Parser/doenet.grammar"
  },
  "dependencies": {
    "@blueprintjs/core": "^4.0.0-beta.0",
    "@blueprintjs/datetime": "^4.0.0-beta.0",
    "@codemirror/basic-setup": "^0.19.0",
    "@codemirror/commands": "^0.19.5",
    "@codemirror/gutter": "^0.19.9",
    "@codemirror/highlight": "^0.19.6",
    "@codemirror/lang-xml": "^0.19.2",
    "@codemirror/language": "^0.19.7",
    "@fortawesome/fontawesome-svg-core": "^6.1.0",
    "@fortawesome/free-regular-svg-icons": "^6.1.0",
    "@fortawesome/free-solid-svg-icons": "^6.1.0",
    "@fortawesome/react-fontawesome": "^0.1.18",
    "@handsontable/react": "^12.1.1",
    "@lezer/common": "^0.15.10",
    "@lezer/lr": "^0.15.5",
    "@lezer/xml": "^0.15.1",
<<<<<<< HEAD
    "@react-spring/web": "^9.4.3",
    "@use-gesture/react": "^10.2.6",
    "axios": "^0.26.0",
=======
    "@prettier/plugin-php": "^0.18.2",
    "@react-spring/web": "^9.2.4",
    "@use-gesture/react": "^10.2.12",
    "axios": "^0.27.2",
    "better-react-mathjax": "^1.0.3",
>>>>>>> ace61aba
    "compromise": "^13.11.4",
    "compromise-numbers": "^1.4.0",
    "cookie": "^0.4.1",
    "crypto-js": "^3.3.0",
    "cssesc": "^3.0.0",
    "csv-parse": "^4.16.3",
    "esm-seedrandom": "^3.0.5",
    "handsontable": "^12.1.1",
    "hi-base32": "^0.5.1",
    "http2-proxy": "^5.0.53",
    "hyperformula": "^2.0.0",
    "idb-keyval": "^6.1.0",
    "js-cookie": "^2.2.1",
    "json-stringify-deterministic": "^1.0.1",
    "lodash.debounce": "^4.0.8",
    "lorem-ipsum": "^2.0.4",
    "math-expressions": "^2.0.0-alpha42",
    "nanoid": "^3.1.31",
    "react": "^17.0.2",
    "react-copy-to-clipboard": "^5.0.3",
    "react-datetime": "^3.1.1",
    "react-dom": "^17.0.2",
    "react-dropzone": "^11.4.2",
<<<<<<< HEAD
    "react-is": "^17.0.2",
    "react-mathjax": "^1.0.1",
    "react-mathjax2": "0.0.2",
    "react-mathquill": "^1.0.2",
=======
    "react-is": "^17.0.1",
    "react-mathquill": "^1.0.1",
>>>>>>> ace61aba
    "react-measure": "^2.5.2",
    "react-router": "^6.3.0",
    "react-router-dom": "^6.3.0",
    "react-select": "^4.3.1",
    "react-table": "^7.7.0",
    "react-use-measure": "^2.1.1",
<<<<<<< HEAD
    "react-visibility-sensor": "^5.1.1",
    "recoil": "^0.6.1",
    "socket.io": "^4.4.0",
    "socket.io-client": "^4.4.0",
=======
    "react-visibility-sensor-v2": "^1.0.0",
    "recoil": "^0.7.3",
    "socket.io": "^4.5.0",
    "socket.io-client": "^4.5.0",
>>>>>>> ace61aba
    "styled-components": "^5.3.1"
  },
  "devDependencies": {
    "@babel/eslint-parser": "^7.15.7",
    "@babel/plugin-syntax-class-properties": "^7.12.13",
    "@lezer/generator": "^0.15.2",
    "@rollup/plugin-alias": "^3.1.9",
    "@rollup/plugin-commonjs": "^22.0.0",
    "@rollup/plugin-node-resolve": "^13.2.1",
    "@snowpack/plugin-dotenv": "^2.1.0",
    "@snowpack/plugin-react-refresh": "^2.4.2",
    "@snowpack/web-test-runner-plugin": "^0.2.0",
    "@testing-library/react": "^11.2.7",
    "@types/react": "^18.0.5",
    "@web/test-runner": "^0.12.19",
    "chai": "^4.2.0",
<<<<<<< HEAD
    "cypress": "^9.5.0",
    "esbuild": "^0.12.29",
    "eslint": "^8.6.0",
=======
    "esbuild": "^0.14.38",
    "eslint": "^8.14.0",
>>>>>>> ace61aba
    "eslint-config-prettier": "^8.2.0",
    "eslint-plugin-cypress": "^2.12.1",
    "eslint-plugin-import": "^2.24.2",
    "eslint-plugin-jsx-a11y": "^6.4.1",
<<<<<<< HEAD
    "eslint-plugin-react": "^7.27.1",
    "eslint-plugin-react-hooks": "^4.2.0",
    "http-proxy": "^1.18.1",
    "lezer-generator": "^0.13.3",
    "prettier": "^2.5.1",
    "snowpack": "^3.8.0",
=======
    "eslint-plugin-react": "^7.26.1",
    "eslint-plugin-react-hooks": "^4.5.0",
    "http-proxy": "^1.18.1",
    "prettier": "^2.4.1",
    "rollup": "^2.71.1",
    "rollup-plugin-polyfill-node": "^0.9.0",
    "rollup-plugin-terser": "^7.0.2",
    "snowpack": "3.7.0",
>>>>>>> ace61aba
    "snowpack-plugin-raw-file-loader": "^1.0.9"
  },
  "optionalDependencies": {
    "cypress": "^10.3.0",
    "cypress-plugin-tab": "^1.0.5",
    "cypress-wait-until": "^1.7.2"
  },
  "eslintConfig": {
    "extends": [
      "eslint:recommended",
      "plugin:import/errors",
      "plugin:react/recommended",
      "plugin:jsx-a11y/recommended",
      "plugin:cypress/recommended",
      "prettier"
    ],
    "rules": {
      "linebreak-style": [
        "error",
        "unix"
      ],
      "react/prop-types": "off",
      "no-console": "warn",
      "react-hooks/rules-of-hooks": "error",
      "react-hooks/exhaustive-deps": [
        "warn",
        {
          "additionalHooks": "(useRecoilCallback)"
        }
      ]
    },
    "plugins": [
      "react",
      "import",
      "jsx-a11y",
      "react-hooks",
      "cypress"
    ],
    "overrides": [
      {
        "files": [
          "./src/Core/**/*.js",
          "./src/Viewer/**/*.{jsx,js}"
        ],
        "parser": "@babel/eslint-parser",
        "parserOptions": {
          "sourceType": "module",
          "requireConfigFile": false,
          "babelOptions": {
            "plugins": [
              "@babel/plugin-syntax-class-properties"
            ]
          }
        }
      }
    ],
    "parserOptions": {
      "ecmaVersion": 11,
      "sourceType": "module",
      "ecmaFeatures": {
        "jsx": true
      }
    },
    "env": {
      "browser": true,
      "es2020": true,
      "node": true
    },
    "settings": {
      "import/core-modules": [
        "@ToolRoot",
        "@Tool",
        "@Toast",
        "solid-svg",
        "react-spring"
      ],
      "import/resolver": {
        "node": {
          "paths": [
            "src"
          ],
          "extensions": [
            ".js",
            ".jsx",
            ".ts",
            ".tsx"
          ]
        }
      },
      "react": {
        "version": "detect"
      }
    }
  }
}<|MERGE_RESOLUTION|>--- conflicted
+++ resolved
@@ -12,21 +12,12 @@
     "build": "docker exec -i doenet-dev-1 npx snowpack build --config snowpack.deploy.config.js",
     "build:ci": "snowpack build --out dist_ci --no-watch",
     "build:clean": "snowpack build --clean --reload --config snowpack.deploy.config.js",
-<<<<<<< HEAD
-    "build:docker": "docker-compose build",
-    "build:core": "node package.core.js",
-    "buildx:snowpack": "docker buildx build --platform linux/arm64,linux/amd64,linux/arm/v7 -f doenet_docker/snowpack/Dockerfile -t lyanthropos/doenet_test:snowpack-dev .",
-    "buildx:php": "docker buildx build --platform linux/arm64,linux/amd64,linux/arm/v7 -f doenet_docker/php/Dockerfile -t lyanthropos/doenet_test:php-dev .",
-    "buildx:apache": "docker buildx build --platform linux/arm64,linux/amd64,linux/arm/v7 -f doenet_docker/apache/Dockerfile -t lyanthropos/doenet_test:apache-dev .",
-    "buildx:mysql": "docker buildx build --platform linux/arm64,linux/amd64,linux/arm/v7 -f doenet_docker/mysql/Dockerfile -t lyanthropos/doenet_test:mysql-dev .",
-=======
     "build:docker": "docker compose build",
     "build:core": "rollup -c",
     "buildx:snowpack": "docker buildx build --platform linux/arm64,linux/amd64,linux/arm/v7 -f doenet_docker/snowpack/Dockerfile -t lyanthropos/doenet_test:snowpack-dev .",
     "buildx:php": "docker buildx build --platform linux/arm64,linux/amd64,linux/arm/v7 -f doenet_docker/php/Dockerfile -t lyanthropos/doenet_test:php-dev .",
     "buildx:apache": "docker buildx build --platform linux/arm64,linux/amd64,linux/arm/v7 -f doenet_docker/apache/Dockerfile -t lyanthropos/doenet_test:apache-dev .",
     "buildx:mysql": "docker buildx build --platform linux/amd64 -f doenet_docker/mysql/Dockerfile -t lyanthropos/doenet_test:mysql-dev .",
->>>>>>> ace61aba
     "test": "cypress open",
     "test:all": "cypress run -b 'chrome' --config video=false --headless",
     "publish:db": "docker compose up -d mysql && docker exec --privileged -w /var/lib/mysql mysql mysqldump --databases --add-drop-database --add-drop-table -u root -phelloworld doenet_local > ./volumes/db_init/db_template.sql",
@@ -54,17 +45,11 @@
     "@lezer/common": "^0.15.10",
     "@lezer/lr": "^0.15.5",
     "@lezer/xml": "^0.15.1",
-<<<<<<< HEAD
-    "@react-spring/web": "^9.4.3",
-    "@use-gesture/react": "^10.2.6",
-    "axios": "^0.26.0",
-=======
     "@prettier/plugin-php": "^0.18.2",
     "@react-spring/web": "^9.2.4",
     "@use-gesture/react": "^10.2.12",
     "axios": "^0.27.2",
     "better-react-mathjax": "^1.0.3",
->>>>>>> ace61aba
     "compromise": "^13.11.4",
     "compromise-numbers": "^1.4.0",
     "cookie": "^0.4.1",
@@ -88,32 +73,18 @@
     "react-datetime": "^3.1.1",
     "react-dom": "^17.0.2",
     "react-dropzone": "^11.4.2",
-<<<<<<< HEAD
-    "react-is": "^17.0.2",
-    "react-mathjax": "^1.0.1",
-    "react-mathjax2": "0.0.2",
-    "react-mathquill": "^1.0.2",
-=======
     "react-is": "^17.0.1",
     "react-mathquill": "^1.0.1",
->>>>>>> ace61aba
     "react-measure": "^2.5.2",
     "react-router": "^6.3.0",
     "react-router-dom": "^6.3.0",
     "react-select": "^4.3.1",
     "react-table": "^7.7.0",
     "react-use-measure": "^2.1.1",
-<<<<<<< HEAD
-    "react-visibility-sensor": "^5.1.1",
-    "recoil": "^0.6.1",
-    "socket.io": "^4.4.0",
-    "socket.io-client": "^4.4.0",
-=======
     "react-visibility-sensor-v2": "^1.0.0",
     "recoil": "^0.7.3",
     "socket.io": "^4.5.0",
     "socket.io-client": "^4.5.0",
->>>>>>> ace61aba
     "styled-components": "^5.3.1"
   },
   "devDependencies": {
@@ -130,26 +101,12 @@
     "@types/react": "^18.0.5",
     "@web/test-runner": "^0.12.19",
     "chai": "^4.2.0",
-<<<<<<< HEAD
-    "cypress": "^9.5.0",
-    "esbuild": "^0.12.29",
-    "eslint": "^8.6.0",
-=======
     "esbuild": "^0.14.38",
     "eslint": "^8.14.0",
->>>>>>> ace61aba
     "eslint-config-prettier": "^8.2.0",
     "eslint-plugin-cypress": "^2.12.1",
     "eslint-plugin-import": "^2.24.2",
     "eslint-plugin-jsx-a11y": "^6.4.1",
-<<<<<<< HEAD
-    "eslint-plugin-react": "^7.27.1",
-    "eslint-plugin-react-hooks": "^4.2.0",
-    "http-proxy": "^1.18.1",
-    "lezer-generator": "^0.13.3",
-    "prettier": "^2.5.1",
-    "snowpack": "^3.8.0",
-=======
     "eslint-plugin-react": "^7.26.1",
     "eslint-plugin-react-hooks": "^4.5.0",
     "http-proxy": "^1.18.1",
@@ -158,7 +115,6 @@
     "rollup-plugin-polyfill-node": "^0.9.0",
     "rollup-plugin-terser": "^7.0.2",
     "snowpack": "3.7.0",
->>>>>>> ace61aba
     "snowpack-plugin-raw-file-loader": "^1.0.9"
   },
   "optionalDependencies": {
