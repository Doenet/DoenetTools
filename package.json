{
  "name": "doenet_tools",
  "scripts": {
    "start": "docker-compose up",
    "start:ci": "docker-compose up -d",
    "start:dev": "npm install && npx snowpack dev",
    "dev:cmd": "docker-compose exec dev",
    "dev:restart": "docker-compose restart dev",
    "dev:install": "docker-compose exec dev npm install",
    "dev:uninstall": "docker-compose exec dev npm uninstall",
    "build": "docker exec -i doenet-dev-1 npx snowpack build --config snowpack.deploy.config.js",
    "build:ci": "snowpack build --out dist_ci --no-watch",
    "build:clean": "snowpack build --clean --reload --config snowpack.deploy.config.js",
    "build:docker": "docker-compose build",
    "build:core": "node package.core.js",
    "buildx:snowpack": "docker buildx build --platform linux/arm64,linux/amd64,linux/arm/v7 -f doenet_docker/snowpack/Dockerfile -t lyanthropos/doenet_test:snowpack-dev --push .",
    "buildx:php": "docker buildx build --platform linux/arm64,linux/amd64,linux/arm/v7 -f doenet_docker/php/Dockerfile -t lyanthropos/doenet_test:php-dev .",
    "buildx:apache": "docker buildx build --platform linux/arm64,linux/amd64,linux/arm/v7 -f doenet_docker/apache/Dockerfile -t lyanthropos/doenet_test:apache-dev .",
    "buildx:mysql": "docker buildx build --platform linux/arm64,linux/amd64,linux/arm/v7 -f doenet_docker/mysql/Dockerfile -t lyanthropos/doenet_test:mysql-dev .",
    "test": "cypress open",
    "test:all": "cypress run -b 'chrome' --config video=false --headless",
    "publish_db": "docker-compose up -d mysql && docker exec --privileged -w /var/lib/mysql mysql mysqldump --databases --add-drop-database --add-drop-table -u root -phelloworld doenet_local > ./volumes/db_init/db_template.sql",
    "reset_db": "docker exec -i doenet_mysql_1 sh -c 'mysql -u root -phelloworld doenet_local' < ./doenet_docker/volumes/db_init/db_template.sql",
    "reset_volumes": "docker volume rm doenet-node-modules doenet_vendor",
    "format": "prettier --write \"src/**/*.{js,jsx,json}\"",
    "lint": "eslint \"src/**/*.{js,jsx}\"",
    "realtime": "node realtime/realtime.js",
    "compile_grammar": "npx lezer-generator --output src/Parser/doenet.js src/Parser/doenet.grammar"
  },
  "dependencies": {
    "@blueprintjs/core": "^4.0.0-beta.0",
    "@blueprintjs/datetime": "^4.0.0-beta.0",
    "@codemirror/basic-setup": "^0.19.0",
    "@codemirror/commands": "^0.19.5",
    "@codemirror/gutter": "^0.19.9",
    "@codemirror/highlight": "^0.19.6",
    "@codemirror/lang-xml": "^0.19.2",
    "@codemirror/language": "^0.19.7",
    "@fortawesome/fontawesome-svg-core": "^6.1.0",
    "@fortawesome/free-regular-svg-icons": "^6.1.0",
    "@fortawesome/free-solid-svg-icons": "^6.1.0",
    "@fortawesome/react-fontawesome": "^0.1.18",
    "@handsontable/react": "^11.1.0",
    "@lezer/common": "^0.15.10",
    "@lezer/lr": "^0.15.5",
    "@lezer/xml": "^0.15.1",
    "@prettier/plugin-php": "^0.18.2",
    "@react-spring/web": "^9.2.4",
<<<<<<< HEAD
    "@use-gesture/react": "^10.2.10",
    "axios": "^0.26.1",
=======
    "axios": "^0.21.4",
    "better-react-mathjax": "^1.0.3",
>>>>>>> fb1c5720
    "compromise": "^13.11.4",
    "compromise-numbers": "^1.4.0",
    "cookie": "^0.4.1",
    "crypto-js": "^3.3.0",
    "cssesc": "^3.0.0",
    "csv-parse": "^4.16.3",
    "esm-seedrandom": "^3.0.5",
    "handsontable": "^11.1.0",
    "hi-base32": "^0.5.1",
    "http2-proxy": "^5.0.53",
    "hyperformula": "^1.3.1",
    "idb-keyval": "^6.1.0",
    "js-cookie": "^2.2.1",
    "json-stringify-deterministic": "^1.0.1",
    "lodash.debounce": "^4.0.8",
    "lorem-ipsum": "^2.0.4",
    "math-expressions": "^2.0.0-alpha27",
    "nanoid": "^3.1.31",
    "react": "^17.0.2",
    "react-copy-to-clipboard": "^5.0.3",
    "react-datetime": "^3.1.1",
    "react-dom": "^17.0.2",
    "react-dropzone": "^11.4.2",
    "react-is": "^17.0.1",
    "react-mathquill": "^1.0.1",
    "react-measure": "^2.5.2",
    "react-router": "^5.2.1",
    "react-router-dom": "^5.3.0",
    "react-select": "^4.3.1",
    "react-spring": "^9.2.4",
    "react-table": "^7.7.0",
    "react-use-gesture": "^9.1.3",
    "react-use-measure": "^2.1.1",
    "react-visibility-sensor": "^5.1.1",
    "recoil": "^0.6.1",
    "socket.io": "^4.2.0",
    "socket.io-client": "^4.2.0",
    "styled-components": "^5.3.1"
  },
  "devDependencies": {
    "@babel/eslint-parser": "^7.15.7",
    "@babel/plugin-syntax-class-properties": "^7.12.13",
    "@lezer/generator": "^0.15.2",
    "@snowpack/plugin-dotenv": "^2.1.0",
    "@snowpack/plugin-react-refresh": "^2.4.2",
    "@snowpack/web-test-runner-plugin": "^0.2.0",
    "@testing-library/react": "^11.2.7",
    "@web/test-runner": "^0.12.19",
    "chai": "^4.2.0",
    "cypress": "^9.5.0",
    "esbuild": "^0.12.29",
    "eslint": "^7.32.0",
    "eslint-config-prettier": "^8.2.0",
    "eslint-plugin-cypress": "^2.12.1",
    "eslint-plugin-import": "^2.24.2",
    "eslint-plugin-jsx-a11y": "^6.4.1",
    "eslint-plugin-react": "^7.26.1",
    "eslint-plugin-react-hooks": "^4.2.0",
    "http-proxy": "^1.18.1",
    "prettier": "^2.4.1",
    "snowpack": "3.7.0",
    "snowpack-plugin-raw-file-loader": "^1.0.9"
  },
  "eslintConfig": {
    "extends": [
      "eslint:recommended",
      "plugin:import/errors",
      "plugin:react/recommended",
      "plugin:jsx-a11y/recommended",
      "plugin:cypress/recommended",
      "prettier"
    ],
    "rules": {
      "linebreak-style": [
        "error",
        "unix"
      ],
      "react/prop-types": "off",
      "no-console": "warn",
      "react-hooks/rules-of-hooks": "error",
      "react-hooks/exhaustive-deps": [
        "warn",
        {
          "additionalHooks": "useRecoilCallback"
        }
      ]
    },
    "plugins": [
      "react",
      "import",
      "jsx-a11y",
      "react-hooks",
      "cypress"
    ],
    "overrides": [
      {
        "files": [
          "./src/Core/**/*.js",
          "./src/Viewer/**/*.{jsx,js}"
        ],
        "parser": "@babel/eslint-parser",
        "parserOptions": {
          "sourceType": "module",
          "requireConfigFile": false,
          "babelOptions": {
            "plugins": [
              "@babel/plugin-syntax-class-properties"
            ]
          }
        }
      }
    ],
    "parserOptions": {
      "ecmaVersion": 11,
      "sourceType": "module",
      "ecmaFeatures": {
        "jsx": true
      }
    },
    "env": {
      "browser": true,
      "es2020": true,
      "node": true
    },
    "settings": {
      "import/core-modules": [
        "@ToolRoot",
        "@Tool",
        "@Toast",
        "solid-svg",
        "react-spring"
      ],
      "import/resolver": {
        "node": {
          "paths": [
            "src"
          ],
          "extensions": [
            ".js",
            ".jsx",
            ".ts",
            ".tsx"
          ]
        }
      },
      "react": {
        "version": "detect"
      }
    }
  }
}<|MERGE_RESOLUTION|>--- conflicted
+++ resolved
@@ -46,13 +46,9 @@
     "@lezer/xml": "^0.15.1",
     "@prettier/plugin-php": "^0.18.2",
     "@react-spring/web": "^9.2.4",
-<<<<<<< HEAD
     "@use-gesture/react": "^10.2.10",
     "axios": "^0.26.1",
-=======
-    "axios": "^0.21.4",
     "better-react-mathjax": "^1.0.3",
->>>>>>> fb1c5720
     "compromise": "^13.11.4",
     "compromise-numbers": "^1.4.0",
     "cookie": "^0.4.1",
