--- conflicted
+++ resolved
@@ -49,12 +49,8 @@
     "copy-to-clipboard": "^3.3.2",
     "crypto-js": "^3.3.0",
     "cssesc": "^3.0.0",
-<<<<<<< HEAD
     "csv-parse": "^5.3.6",
     "cypress-parallel": "^0.12.0",
-=======
-    "csv-parse": "^4.16.3",
->>>>>>> 6fa3a61c
     "esm-seedrandom": "^3.0.5",
     "handsontable": "^12.1.2",
     "hi-base32": "^0.5.1",
