<?php
header('Access-Control-Allow-Origin: *');
header('Access-Control-Allow-Headers: access');
header('Access-Control-Allow-Methods: GET');
header('Access-Control-Allow-Credentials: true');
header('Content-Type: application/json');

<<<<<<< HEAD
//ONLY TESTING IF THE SECURE SIGNED IN (JWT) COOKIE EXISTS
$signedIn = isset($_COOKIE["JWT"]);
=======
$secureCookieExists = false;
if ($_COOKIE["JWT"] != NULL){
    $secureCookieExists = true;
}
$unsecureCookieExists = false;
if ($_COOKIE["JWT_JS"] != NULL){
    $unsecureCookieExists = true;
}
>>>>>>> 1b54f335

$response_arr = ['secureCookieExists' => $secureCookieExists,
'unsecureCookieExists' => $unsecureCookieExists,
];

// set response code - 200 OK
http_response_code(200);

// make it json format
echo json_encode($response_arr);<|MERGE_RESOLUTION|>--- conflicted
+++ resolved
@@ -5,10 +5,6 @@
 header('Access-Control-Allow-Credentials: true');
 header('Content-Type: application/json');
 
-<<<<<<< HEAD
-//ONLY TESTING IF THE SECURE SIGNED IN (JWT) COOKIE EXISTS
-$signedIn = isset($_COOKIE["JWT"]);
-=======
 $secureCookieExists = false;
 if ($_COOKIE["JWT"] != NULL){
     $secureCookieExists = true;
@@ -17,7 +13,6 @@
 if ($_COOKIE["JWT_JS"] != NULL){
     $unsecureCookieExists = true;
 }
->>>>>>> 1b54f335
 
 $response_arr = ['secureCookieExists' => $secureCookieExists,
 'unsecureCookieExists' => $unsecureCookieExists,
