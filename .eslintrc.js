module.exports = {
  extends: [
    "eslint:recommended",
    "plugin:import/errors",
    "plugin:react/recommended",
    // "plugin:jsx-a11y/recommended",
    "prettier",
    "prettier/react",
  ],
  rules: {
    "linebreak-style": ["error", "unix"],
    "react/prop-types": "off",
    "no-console": "warn",
    "react-hooks/rules-of-hooks": "error",
    "react-hooks/exhaustive-deps": [
      "warn",
      { additionalHooks: "useRecoilCallback" },
    ],
  },
  plugins: ["react", "import", "jsx-a11y", "react-hooks"],
<<<<<<< HEAD
  parser: "@babel/eslint-parse",
=======
  parser: "babel-eslint",
>>>>>>> 69e76602
  parserOptions: {
    ecmaVersion: 11,
    sourceType: "module",
    ecmaFeatures: {
      jsx: true,
    },
  },
  env: {
    browser: true,
    es2020: true,
    node: true,
  },
  settings: {
    react: {
      version: "detect",
    },
  },
};<|MERGE_RESOLUTION|>--- conflicted
+++ resolved
@@ -18,11 +18,7 @@
     ],
   },
   plugins: ["react", "import", "jsx-a11y", "react-hooks"],
-<<<<<<< HEAD
   parser: "@babel/eslint-parse",
-=======
-  parser: "babel-eslint",
->>>>>>> 69e76602
   parserOptions: {
     ecmaVersion: 11,
     sourceType: "module",
