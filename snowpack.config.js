--- conflicted
+++ resolved
@@ -56,15 +56,6 @@
         });
       },
     },
-<<<<<<< HEAD
-=======
-    {
-      src: '/media/.*',
-      dest: (req, res) => {
-        proxy.web(req, res);
-      },
-    },
->>>>>>> 803cc664
   ],
 
   optimize: {
