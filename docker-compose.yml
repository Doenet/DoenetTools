--- conflicted
+++ resolved
@@ -19,14 +19,10 @@
     ports:
       - 8080:80
     volumes:
-<<<<<<< HEAD
-      - ./src/Api:/usr/local/apache2/htdocs/api
-=======
       - ./dist:/usr/local/apache2/htdocs/
       - ./src/Api:/usr/local/apache2/htdocs/api
+      - ./src/Media:/usr/local/apache2/htdocs/media
       - ./cypress_php/api:/usr/local/apache2/htdocs/cyapi
->>>>>>> ace61aba
-      - ./src/Media:/usr/local/apache2/htdocs/media
       - ./doenet_docker/apache/apache.conf:/usr/local/apache2/conf/httpd.conf
     networks:
       - dev_net
@@ -39,11 +35,8 @@
     image: lyanthropos/doenet_test:php-dev
     volumes:
       - ./src/Api:/usr/local/apache2/htdocs/api
-<<<<<<< HEAD
-=======
+      - ./src/Media:/usr/local/apache2/htdocs/media
       - ./cypress_php/api:/usr/local/apache2/htdocs/cyapi
->>>>>>> ace61aba
-      - ./src/Media:/usr/local/apache2/htdocs/media
       - vendor:/usr/local/apache2/htdocs/api/vendor
     networks:
       - dev_net
