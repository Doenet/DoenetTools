{
  "name": "server2",
  "version": "1.0.0",
  "description": "",
  "main": "dist/src/index.js",
  "scripts": {
    "test": "vitest",
    "dev": "npx nodemon src/index.ts",
    "build": "npx tsc",
    "start": "node dist/src/index.js"
  },
  "keywords": [],
  "author": "",
  "license": "ISC",
  "prisma": {
    "seed": "ts-node --compiler-options {\"module\":\"CommonJS\"} prisma/seed.ts"
  },
  "dependencies": {
    "@aws-sdk/client-ses": "^3.624.0",
    "@prisma/client": "^5.17.0",
    "@quixo3/prisma-session-store": "^3.1.13",
    "cookie-parser": "^1.4.6",
    "dotenv": "^16.4.5",
    "express": "^4.19.2",
    "express-session": "^1.18.0",
    "hi-base32": "^0.5.1",
    "luxon": "^3.4.4",
    "passport": "^0.7.0",
<<<<<<< HEAD
    "passport-google-oauth20": "^2.0.0",
    "passport-magic-link": "^2.1.1",
    "passport-anonym-uuid": "^1.0.3"
=======
    "passport-anonym-uuid": "^1.0.3",
    "passport-google-oauth20": "^2.0.0",
    "passport-magic-link": "^2.1.1"
>>>>>>> 66f07fd7
  },
  "devDependencies": {
    "@types/cookie-parser": "^1.4.7",
    "@types/cookie-session": "^2.0.49",
    "@types/express": "^4.17.21",
    "@types/express-session": "^1.18.0",
    "@types/luxon": "^3.4.2",
    "@types/node": "^22.0.2",
    "@types/passport": "^1.0.16",
    "@types/passport-google-oauth20": "^2.0.16",
    "cookie-session": "^2.1.0",
    "nodemon": "^3.1.4",
    "prettier": "^3.3.3",
    "prisma": "^5.17.0",
    "ts-node": "^10.9.2",
    "typescript": "^5.5.4",
    "vitest": "^2.0.5"
  }
}<|MERGE_RESOLUTION|>--- conflicted
+++ resolved
@@ -26,15 +26,9 @@
     "hi-base32": "^0.5.1",
     "luxon": "^3.4.4",
     "passport": "^0.7.0",
-<<<<<<< HEAD
-    "passport-google-oauth20": "^2.0.0",
-    "passport-magic-link": "^2.1.1",
-    "passport-anonym-uuid": "^1.0.3"
-=======
     "passport-anonym-uuid": "^1.0.3",
     "passport-google-oauth20": "^2.0.0",
     "passport-magic-link": "^2.1.1"
->>>>>>> 66f07fd7
   },
   "devDependencies": {
     "@types/cookie-parser": "^1.4.7",
