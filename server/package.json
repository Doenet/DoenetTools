--- conflicted
+++ resolved
@@ -16,13 +16,8 @@
     "seed": "ts-node --compiler-options {\"module\":\"CommonJS\"} prisma/seed.ts"
   },
   "dependencies": {
-<<<<<<< HEAD
-    "@aws-sdk/client-ses": "^3.629.0",
-    "@prisma/client": "^5.22.0",
-=======
     "@aws-sdk/client-ses": "^3.731.1",
     "@prisma/client": "^6.1.0",
->>>>>>> 22fca638
     "@quixo3/prisma-session-store": "^3.1.13",
     "cookie-parser": "^1.4.7",
     "dotenv": "^16.4.7",
@@ -47,19 +42,11 @@
     "@types/passport": "^1.0.17",
     "@types/passport-google-oauth20": "^2.0.16",
     "cookie-session": "^2.1.0",
-<<<<<<< HEAD
-    "eslint": "^9.9.0",
-    "globals": "^15.9.0",
-    "nodemon": "^3.1.4",
-    "prettier": "^3.3.3",
-    "prisma": "^5.22.0",
-=======
     "eslint": "^9.18.0",
     "globals": "^15.14.0",
     "nodemon": "^3.1.9",
     "prettier": "^3.4.2",
     "prisma": "^6.1.0",
->>>>>>> 22fca638
     "ts-node": "^10.9.2",
     "typescript": "^5.7.3",
     "typescript-eslint": "^8.21.0",
