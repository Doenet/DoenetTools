{
  "name": "server2",
  "version": "1.0.0",
  "description": "",
  "main": "dist/src/index.js",
  "scripts": {
    "test": "vitest",
    "dev": "npx nodemon src/index.ts",
    "build": "npx tsc",
    "start": "node dist/index.js"
  },
  "keywords": [],
  "author": "",
  "license": "ISC",
  "prisma": {
    "seed": "ts-node --compiler-options {\"module\":\"CommonJS\"} prisma/seed.ts"
  },
  "dependencies": {
    "@prisma/client": "^5.15.1",
    "cookie-parser": "^1.4.6",
    "dotenv": "^16.4.5",
    "express": "^4.19.2",
    "hi-base32": "^0.5.1",
    "luxon": "^3.4.4",
<<<<<<< HEAD
    "prisma": "^5.13.0"
=======
    "prisma": "^5.15.1"
>>>>>>> 69a461f5
  },
  "devDependencies": {
    "@types/cookie-parser": "^1.4.7",
    "@types/express": "^4.17.21",
    "@types/luxon": "^3.4.2",
<<<<<<< HEAD
    "@types/node": "^20.12.11",
    "nodemon": "^3.1.0",
    "prettier": "^2.4.1",
=======
    "@types/node": "^20.14.7",
    "nodemon": "^3.1.4",
    "prettier": "^3.3.2",
>>>>>>> 69a461f5
    "ts-node": "^10.9.2",
    "typescript": "^5.5.2",
    "vitest": "^1.6.0"
  }
}<|MERGE_RESOLUTION|>--- conflicted
+++ resolved
@@ -22,25 +22,15 @@
     "express": "^4.19.2",
     "hi-base32": "^0.5.1",
     "luxon": "^3.4.4",
-<<<<<<< HEAD
-    "prisma": "^5.13.0"
-=======
     "prisma": "^5.15.1"
->>>>>>> 69a461f5
   },
   "devDependencies": {
     "@types/cookie-parser": "^1.4.7",
     "@types/express": "^4.17.21",
     "@types/luxon": "^3.4.2",
-<<<<<<< HEAD
-    "@types/node": "^20.12.11",
-    "nodemon": "^3.1.0",
-    "prettier": "^2.4.1",
-=======
     "@types/node": "^20.14.7",
     "nodemon": "^3.1.4",
     "prettier": "^3.3.2",
->>>>>>> 69a461f5
     "ts-node": "^10.9.2",
     "typescript": "^5.5.2",
     "vitest": "^1.6.0"
