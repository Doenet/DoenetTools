{
  "name": "server2",
  "version": "1.0.0",
  "description": "",
  "main": "dist/src/index.js",
  "scripts": {
    "test": "vitest",
    "dev": "npx nodemon src/index.ts",
    "build": "npx tsc",
    "start": "node dist/src/index.js"
  },
  "keywords": [],
  "author": "",
  "license": "ISC",
  "prisma": {
    "seed": "ts-node --compiler-options {\"module\":\"CommonJS\"} prisma/seed.ts"
  },
  "dependencies": {
    "@prisma/client": "^5.17.0",
    "@quixo3/prisma-session-store": "^3.1.13",
    "cookie-parser": "^1.4.6",
    "dotenv": "^16.4.5",
    "express": "^4.19.2",
    "express-session": "^1.18.0",
    "hi-base32": "^0.5.1",
    "luxon": "^3.4.4",
    "passport": "^0.7.0",
<<<<<<< HEAD
    "passport-anonym-uuid": "^1.0.3",
=======
>>>>>>> 63a84041
    "passport-google-oauth20": "^2.0.0"
  },
  "devDependencies": {
    "@types/cookie-parser": "^1.4.7",
    "@types/cookie-session": "^2.0.49",
    "@types/express": "^4.17.21",
    "@types/express-session": "^1.18.0",
    "@types/luxon": "^3.4.2",
<<<<<<< HEAD
    "@types/node": "^22.0.0",
=======
    "@types/node": "^22.0.2",
>>>>>>> 63a84041
    "@types/passport": "^1.0.16",
    "@types/passport-google-oauth20": "^2.0.16",
    "cookie-session": "^2.1.0",
    "nodemon": "^3.1.4",
    "prettier": "^3.3.3",
    "prisma": "^5.17.0",
    "ts-node": "^10.9.2",
    "typescript": "^5.5.4",
    "vitest": "^2.0.5"
  }
}<|MERGE_RESOLUTION|>--- conflicted
+++ resolved
@@ -25,10 +25,7 @@
     "hi-base32": "^0.5.1",
     "luxon": "^3.4.4",
     "passport": "^0.7.0",
-<<<<<<< HEAD
     "passport-anonym-uuid": "^1.0.3",
-=======
->>>>>>> 63a84041
     "passport-google-oauth20": "^2.0.0"
   },
   "devDependencies": {
@@ -37,11 +34,7 @@
     "@types/express": "^4.17.21",
     "@types/express-session": "^1.18.0",
     "@types/luxon": "^3.4.2",
-<<<<<<< HEAD
-    "@types/node": "^22.0.0",
-=======
     "@types/node": "^22.0.2",
->>>>>>> 63a84041
     "@types/passport": "^1.0.16",
     "@types/passport-google-oauth20": "^2.0.16",
     "cookie-session": "^2.1.0",
