--- conflicted
+++ resolved
@@ -16,11 +16,7 @@
     update: { fullVersion: "0.7.0-alpha16" },
     create: {
       displayedVersion: "0.7",
-<<<<<<< HEAD
-      fullVersion: "0.7.0-alpha7",
-=======
       fullVersion: "0.7.0-alpha16",
->>>>>>> 7bb39b71
       default: true,
     },
   });
