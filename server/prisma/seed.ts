import { PrismaClient } from "@prisma/client";
const prisma = new PrismaClient();
async function main() {
  await prisma.doenetmlVersions.upsert({
    where: { displayedVersion: "0.6" },
    update: { fullVersion: "0.6.7" },
    create: {
      displayedVersion: "0.6",
      fullVersion: "0.6.7",
      deprecated: true,
      deprecationMessage: "It will be removed after June 2025.",
    },
  });
  await prisma.doenetmlVersions.upsert({
    where: { displayedVersion: "0.7" },
    update: { fullVersion: "0.7.0-alpha18" },
    create: {
      displayedVersion: "0.7",
      fullVersion: "0.7.0-alpha18",
      default: true,
    },
  });

  await prisma.users.upsert({
    where: { email: "devuser@doenet.org" },
    update: {},
    create: {
      email: "devuser@doenet.org",
      firstNames: "Dev",
      lastNames: "User",
    },
  });

  await prisma.users.upsert({
    where: { email: "admin@doenet.org" },
    update: {},
    create: {
      email: "admin@doenet.org",
      firstNames: "Admin",
      lastNames: "User",
      isAdmin: true,
    },
  });

  await prisma.promotedContentGroups.upsert({
    where: { groupName: "Homepage" },
    update: { currentlyFeatured: true, sortIndex: 0, homepage: true },
    create: {
      groupName: "Homepage",
      currentlyFeatured: true,
      sortIndex: 0,
      homepage: true,
    },
  });
  await prisma.promotedContentGroups.upsert({
    where: { groupName: "Sample" },
    update: { currentlyFeatured: true, sortIndex: 2 ** 32 },
    create: {
      groupName: "Sample",
      currentlyFeatured: true,
      sortIndex: 2 ** 32,
    },
  });
  await prisma.promotedContentGroups.upsert({
    where: { groupName: "K-12" },
    update: { currentlyFeatured: true, sortIndex: 2 ** 32 * 3 },
    create: {
      groupName: "K-12",
      currentlyFeatured: true,
      sortIndex: 2 ** 32 * 3,
    },
  });
  await prisma.promotedContentGroups.upsert({
    where: { groupName: "Unfeatured" },
    update: { currentlyFeatured: false, sortIndex: 2 ** 32 * 2 },
    create: {
      groupName: "Unfeatured",
      currentlyFeatured: false,
      sortIndex: 2 ** 32 * 2,
    },
  });

<<<<<<< HEAD
  const classificationSystem = await prisma.classificationSystems.upsert({
    where: { name: "Test System" },
    update: { name: "Test System" },
    create: { name: "Test System" },
  });
  const { id: systemId } = await prisma.classificationSystems.findUniqueOrThrow(
    {
      where: { name: "Test System" },
      select: {
        id: true,
      },
    },
  );

  const classification1 = await prisma.classifications.upsert({
    where: {
      code_systemId: {
        code: "Add and subtract multiples of x",
        systemId: systemId,
      },
    },
    update: {
      code: "Add and subtract multiples of x",
      category: "Algebra",
      description:
        "Used for content that involves learning elementary algebra.",
      systemId,
    },
    create: {
      code: "Add and subtract multiples of x",
      category: "Algebra",
      description:
        "Used for content that involves learning elementary algebra.",
      systemId,
    },
  });

  const classification2 = await prisma.classifications.upsert({
    where: {
      code_systemId: { code: "Adding complex numbers", systemId: systemId },
    },
    update: {
      code: "Adding complex numbers",
      category: "Pre-Calculus",
      description:
        "Some description about learning to use complex numbers in 10th grade or so.",
      systemId,
    },
    create: {
      code: "Adding complex numbers",
      category: "Pre-Calculus",
      description:
        "Some description about learning to use complex numbers in 10th grade or so.",
      systemId,
    },
  });

  console.log({
    old_version,
    current_version,
    dev_user,
    admin_user,
    group_homepage,
    group_sample,
    group_k12,
    group_unfeatured,
    classification1,
    classification2,
=======
  await prisma.licenses.upsert({
    where: { code: "CCBYSA" },
    update: {
      name: "Creative Commons Attribution-ShareAlike",
      description:
        "This license requires that reusers give credit to the creator. It allows reusers to distribute, remix, adapt, and build upon the material in any medium or format, even for commercial purposes. If others remix, adapt, or build upon the material, they must license the modified material under identical terms.",
      imageURL: "/creative_commons_by_sa.png",
      smallImageURL: "/creative_commons_by_sa_small.png",
      licenseURL: "https://creativecommons.org/licenses/by-sa/4.0/",
      sortIndex: 2,
    },
    create: {
      code: "CCBYSA",
      name: "Creative Commons Attribution-ShareAlike",
      description:
        "This license requires that reusers give credit to the creator. It allows reusers to distribute, remix, adapt, and build upon the material in any medium or format, even for commercial purposes. If others remix, adapt, or build upon the material, they must license the modified material under identical terms.",
      imageURL: "/creative_commons_by_sa.png",
      smallImageURL: "/creative_commons_by_sa_small.png",
      licenseURL: "https://creativecommons.org/licenses/by-sa/4.0/",
      sortIndex: 2,
    },
  });

  await prisma.licenses.upsert({
    where: { code: "CCBYNCSA" },
    update: {
      name: "Creative Commons Attribution-NonCommercial-ShareAlike",
      description:
        "This license requires that reusers give credit to the creator. It allows reusers to distribute, remix, adapt, and build upon the material in any medium or format, for noncommercial purposes only. If others modify or adapt the material, they must license the modified material under identical terms.",
      imageURL: "/creative_commons_by_nc_sa.png",
      smallImageURL: "/creative_commons_by_nc_sa_small.png",
      licenseURL: "https://creativecommons.org/licenses/by-nc-sa/4.0/",
      sortIndex: 3,
    },
    create: {
      code: "CCBYNCSA",
      name: "Creative Commons Attribution-NonCommercial-ShareAlike",
      description:
        "This license requires that reusers give credit to the creator. It allows reusers to distribute, remix, adapt, and build upon the material in any medium or format, for noncommercial purposes only. If others modify or adapt the material, they must license the modified material under identical terms.",
      imageURL: "/creative_commons_by_nc_sa.png",
      smallImageURL: "/creative_commons_by_nc_sa_small.png",
      licenseURL: "https://creativecommons.org/licenses/by-nc-sa/4.0/",
      sortIndex: 3,
    },
  });

  await prisma.licenses.upsert({
    where: { code: "CCDUAL" },
    update: {
      name: "Dual license Creative Commons Attribution-ShareAlike OR Attribution-NonCommercial-ShareAlike",
      description:
        "Allow reusers to use either the Creative Commons Attribution-ShareAlike license or the Creative Commons Attribution-NonCommercial-ShareAlike license.",
      sortIndex: 1,
    },
    create: {
      code: "CCDUAL",
      name: "Creative Commons Attribution-NonCommercial-ShareAlike",
      description:
        "Allow reusers to use either the Creative Commons Attribution-ShareAlike license or the Creative Commons Attribution-NonCommercial-ShareAlike license.",
      sortIndex: 1,
    },
  });

  await prisma.licenseCompositions.upsert({
    where: {
      composedOfCode_includedInCode: {
        composedOfCode: "CCBYSA",
        includedInCode: "CCDUAL",
      },
    },
    update: {},
    create: { composedOfCode: "CCBYSA", includedInCode: "CCDUAL" },
  });

  await prisma.licenseCompositions.upsert({
    where: {
      composedOfCode_includedInCode: {
        composedOfCode: "CCBYNCSA",
        includedInCode: "CCDUAL",
      },
    },
    update: {},
    create: { composedOfCode: "CCBYNCSA", includedInCode: "CCDUAL" },
>>>>>>> 391a7c30
  });
}
main()
  .then(async () => {
    await prisma.$disconnect();
  })
  .catch(async (e) => {
    console.error(e);
    await prisma.$disconnect();
    process.exit(1);
  });<|MERGE_RESOLUTION|>--- conflicted
+++ resolved
@@ -80,7 +80,6 @@
     },
   });
 
-<<<<<<< HEAD
   const classificationSystem = await prisma.classificationSystems.upsert({
     where: { name: "Test System" },
     update: { name: "Test System" },
@@ -138,18 +137,6 @@
     },
   });
 
-  console.log({
-    old_version,
-    current_version,
-    dev_user,
-    admin_user,
-    group_homepage,
-    group_sample,
-    group_k12,
-    group_unfeatured,
-    classification1,
-    classification2,
-=======
   await prisma.licenses.upsert({
     where: { code: "CCBYSA" },
     update: {
@@ -233,7 +220,6 @@
     },
     update: {},
     create: { composedOfCode: "CCBYNCSA", includedInCode: "CCDUAL" },
->>>>>>> 391a7c30
   });
 }
 main()
