--- conflicted
+++ resolved
@@ -10,13 +10,8 @@
 model Session {
   id        String   @id
   sid       String   @unique
-<<<<<<< HEAD
-  data      String   @db.Text
+  data      String
   expiresAt DateTime
-=======
-  data      String
-  expiresAt   DateTime
->>>>>>> 63a84041
 }
 
 model content {
