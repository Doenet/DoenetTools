--- conflicted
+++ resolved
@@ -708,21 +708,6 @@
   expect(newUser2!.userId).not.eq(newUser1!.userId);
 });
 
-<<<<<<< HEAD
-test(
-  "get assignment data from anonymous users",
-  { timeout: 12000 },
-  async () => {
-    const owner = await createTestUser();
-    const ownerId = owner.userId;
-    const { activityId, docId } = await createActivity(ownerId);
-    await updateActivity({ activityId, name: "Activity 1", ownerId });
-    await updateDoc({
-      docId,
-      content: "Some content",
-      ownerId,
-    });
-=======
 test("get assignment data from anonymous users", async () => {
   const owner = await createTestUser();
   const ownerId = owner.userId;
@@ -733,7 +718,6 @@
     content: "Some content",
     ownerId,
   });
->>>>>>> 69a461f5
 
   const assignmentId = await assignActivity(activityId, ownerId);
 
