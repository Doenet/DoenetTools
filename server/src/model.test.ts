import { expect, test, vi } from "vitest";
import {
  copyActivityToFolder,
  createActivity,
  createUser,
  deleteActivity,
  findOrCreateUser,
  getAllDoenetmlVersions,
  getDoc,
  getActivityEditorData,
  getActivityViewerData,
  getMyFolderContent,
  updateDoc,
  searchPublicContent,
  updateContent,
  getActivity,
  assignActivity,
  getAssignment,
  openAssignmentWithCode,
  closeAssignmentWithCode,
  getAssignmentDataFromCode,
  createAnonymousUser,
  updateUser,
  getUserInfo,
  saveScoreAndState,
  getAssignmentScoreData,
  loadState,
  getAssignmentStudentData,
  recordSubmittedEvent,
  getDocumentSubmittedResponses,
  getAnswersThatHaveSubmittedResponses,
  getDocumentSubmittedResponseHistory,
  addPromotedContentGroup,
  addPromotedContent,
  updatePromotedContentGroup,
  removePromotedContent,
  movePromotedContentGroup,
  movePromotedContent,
  loadPromotedContent,
  deletePromotedContentGroup,
  getStudentData,
  getAllAssignmentScores,
  unassignActivity,
  listUserAssigned,
  createFolder,
  moveContent,
  deleteFolder,
  getAssignedScores,
  searchPossibleClassifications,
  addClassification,
  getClassifications,
  removeClassification,
  getPublicFolderContent,
  getPublicEditorData,
  searchUsersWithPublicContent,
  ContentStructure,
  updateAssignmentSettings,
  getLicense,
  getAllLicenses,
  makeActivityPublic,
  makeActivityPrivate,
  makeFolderPublic,
  makeFolderPrivate,
  searchMyFolderContent,
} from "./model";
import { DateTime } from "luxon";

const EMPTY_DOC_CID =
  "bafkreihdwdcefgh4dqkjv67uzcmw7ojee6xedzdetojuzjevtenxquvyku";

const currentDoenetmlVersion = {
  id: 2,
  displayedVersion: "0.7",
  fullVersion: "0.7.0-alpha18",
  default: true,
  deprecated: false,
  removed: false,
  deprecationMessage: "",
};

// create an isolated user for each test, will allow tests to be run in parallel
async function createTestUser(isAdmin = false) {
  const id = Date.now().toString();
  const email = `vitest${id}@vitest.test`;
  const firstNames = `vitest`;
  const lastNames = `user${id}`;
  const user = await findOrCreateUser({
    email,
    firstNames,
    lastNames,
    isAdmin,
  });
  return user;
}

async function createTestAdminUser() {
  return await createTestUser(true);
}

test("New user has no content", async () => {
  const user = await createTestUser();
  const userId = user.userId;
  const docs = await getMyFolderContent({
    loggedInUserId: userId,
    folderId: null,
  });
  expect(docs).toStrictEqual({
    content: [],
    folder: null,
  });
});

test("Update user name", async () => {
  let user = await createTestUser();
  const userId = user.userId;
  expect(user.firstNames).eq("vitest");
  expect(user.lastNames.startsWith("user")).eq(true);

  user = await updateUser({ userId, firstNames: "New", lastNames: "Name" });
  expect(user.firstNames).eq("New");
  expect(user.lastNames).eq("Name");

  const userInfo = await getUserInfo(user.email);
  expect(userInfo.firstNames).eq("New");
  expect(userInfo.lastNames).eq("Name");
});

test("New activity starts out private, then delete it", async () => {
  const user = await createTestUser();
  const userId = user.userId;
  const { activityId, docId } = await createActivity(userId, null);
  const { activity: activityContent } = await getActivityEditorData(
    activityId,
    userId,
  );
  const expectedContent: ContentStructure = {
    id: activityId,
    name: "Untitled Activity",
    ownerId: userId,
    imagePath: "/activity_default.jpg",
    isPublic: false,
    assignmentStatus: "Unassigned",
    classCode: null,
    codeValidUntil: null,
    license: null,
    documents: [
      {
        id: docId,
        source: "",
        name: "Untitled Document",
        doenetmlVersion: currentDoenetmlVersion,
      },
    ],
    hasScoreData: false,
    parentFolder: null,
  };
  expect(activityContent.license?.code).eq("CCDUAL");

  // set license to null as it is too long to compare in its entirety.
  activityContent.license = null;

  expect(activityContent).toStrictEqual(expectedContent);

  const data = await getMyFolderContent({
    loggedInUserId: userId,
    folderId: null,
  });

  expect(data.content.length).toBe(1);
  expect(data.content[0].isPublic).eq(false);
  expect(data.content[0].assignmentStatus).eq("Unassigned");

  await deleteActivity(activityId, userId);

  await expect(getActivityEditorData(activityId, userId)).rejects.toThrow(
    "No content found",
  );

  const dataAfterDelete = await getMyFolderContent({
    loggedInUserId: userId,
    folderId: null,
  });

  expect(dataAfterDelete.content.length).toBe(0);
});

test("getMyFolderContent returns both public and private content, getPublicFolderContent returns only public", async () => {
  const owner = await createTestUser();
  const ownerId = owner.userId;

  // User is not the owner
  const user = await createTestUser();
  const userId = user.userId;

  const { activityId: publicActivity1Id } = await createActivity(ownerId, null);
  const { activityId: privateActivity1Id } = await createActivity(
    ownerId,
    null,
  );

  const { folderId: publicFolder1Id } = await createFolder(ownerId, null);
  const { folderId: privateFolder1Id } = await createFolder(ownerId, null);

  const { activityId: publicActivity2Id } = await createActivity(
    ownerId,
    publicFolder1Id,
  );
  const { activityId: privateActivity2Id } = await createActivity(
    ownerId,
    publicFolder1Id,
  );
  const { folderId: publicFolder2Id } = await createFolder(
    ownerId,
    publicFolder1Id,
  );
  const { folderId: privateFolder2Id } = await createFolder(
    ownerId,
    publicFolder1Id,
  );

  const { activityId: publicActivity3Id } = await createActivity(
    ownerId,
    privateFolder1Id,
  );
  const { activityId: privateActivity3Id } = await createActivity(
    ownerId,
    privateFolder1Id,
  );
  const { folderId: publicFolder3Id } = await createFolder(
    ownerId,
    privateFolder1Id,
  );
  const { folderId: privateFolder3Id } = await createFolder(
    ownerId,
    privateFolder1Id,
  );

  // Make items public

  // make public activity 1 public
  await makeActivityPublic({
    id: publicActivity1Id,
    licenseCode: "CCDUAL",
    ownerId,
  });

  // make public folder 1 and all items in folder 1 public
  await makeFolderPublic({
    id: publicFolder1Id,
    licenseCode: "CCDUAL",
    ownerId,
  });

  // private activity 2 is in public folder 1,
  // so we need to undo the fact that it was made public
  await makeActivityPrivate({
    id: privateActivity2Id,
    ownerId,
  });

  // private folder 2 is in public folder 1,
  // so we need to undo the fact that it was made public
  await makeFolderPrivate({
    id: privateFolder2Id,
    ownerId,
  });

  // public content inside private folder 1
  // has to be made public explicitly
  await makeActivityPublic({
    id: publicActivity3Id,
    licenseCode: "CCDUAL",
    ownerId,
  });
  await makeFolderPublic({
    id: publicFolder3Id,
    licenseCode: "CCDUAL",
    ownerId,
  });

  let ownerContent = await getMyFolderContent({
    loggedInUserId: ownerId,
    folderId: null,
  });
  expect(ownerContent.folder).eq(null);
  expect(ownerContent.content.length).eq(4);
  expect(ownerContent).toMatchObject({
    content: expect.arrayContaining([
      expect.objectContaining({
        id: publicActivity1Id,
        isPublic: true,
        parentFolder: null,
      }),
      expect.objectContaining({
        id: privateActivity1Id,
        isPublic: false,
        parentFolder: null,
      }),
      expect.objectContaining({
        id: publicFolder1Id,
        isPublic: true,
        parentFolder: null,
      }),
      expect.objectContaining({
        id: privateFolder1Id,
        isPublic: false,
        parentFolder: null,
      }),
    ]),
  });

  // public folder content of base directory
  // also includes orphaned public content,
  // i.e., public content inside a private folder
  let publicContent = await getPublicFolderContent({
    ownerId,
    folderId: null,
  });
  expect(publicContent.folder).eq(null);
  expect(publicContent.content.length).eq(4);

  expect(publicContent).toMatchObject({
    content: expect.arrayContaining([
      expect.objectContaining({
        id: publicActivity1Id,
      }),
      expect.objectContaining({
        id: publicFolder1Id,
      }),
      expect.objectContaining({
        id: publicActivity3Id,
      }),
      expect.objectContaining({
        id: publicFolder3Id,
      }),
    ]),
  });

  ownerContent = await getMyFolderContent({
    loggedInUserId: ownerId,
    folderId: publicFolder1Id,
  });
  expect(ownerContent.folder?.id).eq(publicFolder1Id);
  expect(ownerContent.folder?.parentFolder).eq(null);
  expect(ownerContent.content.length).eq(4);
  expect(ownerContent).toMatchObject({
    content: expect.arrayContaining([
      expect.objectContaining({
        id: publicActivity2Id,
        isPublic: true,
        parentFolder: {
          id: publicFolder1Id,
          isPublic: true,
          name: ownerContent.folder?.name,
        },
      }),
      expect.objectContaining({
        id: privateActivity2Id,
        isPublic: false,
        parentFolder: {
          id: publicFolder1Id,
          isPublic: true,
          name: ownerContent.folder?.name,
        },
      }),
      expect.objectContaining({
        id: publicFolder2Id,
        isPublic: true,
        parentFolder: {
          id: publicFolder1Id,
          isPublic: true,
          name: ownerContent.folder?.name,
        },
      }),
      expect.objectContaining({
        id: privateFolder2Id,
        isPublic: false,
        parentFolder: {
          id: publicFolder1Id,
          isPublic: true,
          name: ownerContent.folder?.name,
        },
      }),
    ]),
  });

  publicContent = await getPublicFolderContent({
    ownerId,
    folderId: publicFolder1Id,
  });
  expect(publicContent.content.length).eq(2);
  expect(publicContent.folder?.id).eq(publicFolder1Id);
  expect(publicContent.folder?.parentFolder).eq(null);
  expect(publicContent).toMatchObject({
    content: expect.arrayContaining([
      expect.objectContaining({
        id: publicActivity2Id,
      }),
      expect.objectContaining({
        id: publicFolder2Id,
      }),
    ]),
  });

  // If other user tries to access folder, throws error
  await expect(
    getMyFolderContent({
      loggedInUserId: userId,
      folderId: publicFolder1Id,
    }),
  ).rejects.toThrow("No content found");

  ownerContent = await getMyFolderContent({
    loggedInUserId: ownerId,
    folderId: privateFolder1Id,
  });
  expect(ownerContent.folder?.id).eq(privateFolder1Id);
  expect(ownerContent.folder?.parentFolder).eq(null);
  expect(ownerContent.content.length).eq(4);
  expect(ownerContent).toMatchObject({
    content: expect.arrayContaining([
      expect.objectContaining({
        id: publicActivity3Id,
        isPublic: true,
        parentFolder: {
          id: privateFolder1Id,
          isPublic: false,
          name: ownerContent.folder?.name,
        },
      }),
      expect.objectContaining({
        id: privateActivity3Id,
        isPublic: false,
        parentFolder: {
          id: privateFolder1Id,
          isPublic: false,
          name: ownerContent.folder?.name,
        },
      }),
      expect.objectContaining({
        id: publicFolder3Id,
        isPublic: true,
        parentFolder: {
          id: privateFolder1Id,
          isPublic: false,
          name: ownerContent.folder?.name,
        },
      }),
      expect.objectContaining({
        id: privateFolder3Id,
        isPublic: false,
        parentFolder: {
          id: privateFolder1Id,
          isPublic: false,
          name: ownerContent.folder?.name,
        },
      }),
    ]),
  });

  await expect(
    getPublicFolderContent({
      ownerId,
      folderId: privateFolder1Id,
    }),
  ).rejects.toThrow("No content found");

  // If other user tries to access folder, throws error
  await expect(
    getMyFolderContent({
      loggedInUserId: userId,
      folderId: privateFolder1Id,
    }),
  ).rejects.toThrow("No content found");

  ownerContent = await getMyFolderContent({
    loggedInUserId: ownerId,
    folderId: publicFolder3Id,
  });
  expect(ownerContent.folder?.id).eq(publicFolder3Id);
  expect(ownerContent.folder?.parentFolder?.id).eq(privateFolder1Id);
  expect(ownerContent.content.length).eq(0);

  publicContent = await getPublicFolderContent({
    ownerId,
    folderId: publicFolder3Id,
  });
  expect(publicContent.folder?.id).eq(publicFolder3Id);
  expect(publicContent.folder?.parentFolder).eq(null);
  expect(publicContent.content.length).eq(0);

  // If other user tries to access folder, throws error
  await expect(
    getMyFolderContent({
      loggedInUserId: userId,
      folderId: publicFolder3Id,
    }),
  ).rejects.toThrow("No content found");
});

test("content in public folder is created as public", async () => {
  const owner = await createTestUser();
  const ownerId = owner.userId;

  const { folderId: publicFolderId } = await createFolder(ownerId, null);

  await makeFolderPublic({
    id: publicFolderId,
    licenseCode: "CCBYSA",
    ownerId,
  });

  // create a folder and activity in public folder
  const { activityId } = await createActivity(ownerId, publicFolderId);
  const { folderId } = await createFolder(ownerId, publicFolderId);

  const { content } = await getMyFolderContent({
    folderId: publicFolderId,
    loggedInUserId: ownerId,
  });
  expect(content.length).eq(2);

  expect(content[0].id).eq(activityId);
  expect(content[0].isPublic).eq(true);
  expect(content[0].license?.code).eq("CCBYSA");

  expect(content[1].id).eq(folderId);
  expect(content[1].isPublic).eq(true);
  expect(content[1].license?.code).eq("CCBYSA");
});

test("making folder public/private also makes its content public/private", async () => {
  const owner = await createTestUser();
  const ownerId = owner.userId;

  const { folderId: publicFolderId } = await createFolder(ownerId, null);

  // create content in folder that will become public
  const { activityId: activity1Id } = await createActivity(
    ownerId,
    publicFolderId,
  );
  const { folderId: folder1Id } = await createFolder(ownerId, publicFolderId);
  const { folderId: folder2Id } = await createFolder(ownerId, folder1Id);
  const { activityId: activity2Id } = await createActivity(ownerId, folder2Id);

  let results = await getMyFolderContent({
    folderId: publicFolderId,
    loggedInUserId: ownerId,
  });
  let content = results.content;

  expect(content[0].id).eq(activity1Id);
  expect(content[0].isPublic).eq(false);
  expect(content[0].license?.code).eq("CCDUAL");
  expect(content[1].id).eq(folder1Id);
  expect(content[1].isPublic).eq(false);
  expect(content[1].license?.code).eq("CCDUAL");

  results = await getMyFolderContent({
    folderId: folder1Id,
    loggedInUserId: ownerId,
  });
  content = results.content;
  expect(content[0].id).eq(folder2Id);
  expect(content[0].isPublic).eq(false);
  expect(content[0].license?.code).eq("CCDUAL");

  results = await getMyFolderContent({
    folderId: folder2Id,
    loggedInUserId: ownerId,
  });
  content = results.content;
  expect(content[0].id).eq(activity2Id);
  expect(content[0].isPublic).eq(false);
  expect(content[0].license?.code).eq("CCDUAL");

  await makeFolderPublic({
    id: publicFolderId,
    licenseCode: "CCBYSA",
    ownerId,
  });

  results = await getMyFolderContent({
    folderId: publicFolderId,
    loggedInUserId: ownerId,
  });
  content = results.content;

  expect(content[0].id).eq(activity1Id);
  expect(content[0].isPublic).eq(true);
  expect(content[0].license?.code).eq("CCBYSA");
  expect(content[1].id).eq(folder1Id);
  expect(content[1].isPublic).eq(true);
  expect(content[1].license?.code).eq("CCBYSA");

  results = await getMyFolderContent({
    folderId: folder1Id,
    loggedInUserId: ownerId,
  });
  content = results.content;
  expect(content[0].id).eq(folder2Id);
  expect(content[0].isPublic).eq(true);
  expect(content[0].license?.code).eq("CCBYSA");

  results = await getMyFolderContent({
    folderId: folder2Id,
    loggedInUserId: ownerId,
  });
  content = results.content;
  expect(content[0].id).eq(activity2Id);
  expect(content[0].isPublic).eq(true);
  expect(content[0].license?.code).eq("CCBYSA");

  await makeFolderPrivate({
    id: publicFolderId,
    ownerId,
  });

  results = await getMyFolderContent({
    folderId: publicFolderId,
    loggedInUserId: ownerId,
  });
  content = results.content;

  expect(content[0].id).eq(activity1Id);
  expect(content[0].isPublic).eq(false);
  expect(content[0].license?.code).eq("CCBYSA");
  expect(content[1].id).eq(folder1Id);
  expect(content[1].isPublic).eq(false);
  expect(content[1].license?.code).eq("CCBYSA");

  results = await getMyFolderContent({
    folderId: folder1Id,
    loggedInUserId: ownerId,
  });
  content = results.content;
  expect(content[0].id).eq(folder2Id);
  expect(content[0].isPublic).eq(false);
  expect(content[0].license?.code).eq("CCBYSA");

  results = await getMyFolderContent({
    folderId: folder2Id,
    loggedInUserId: ownerId,
  });
  content = results.content;
  expect(content[0].id).eq(activity2Id);
  expect(content[0].isPublic).eq(false);
  expect(content[0].license?.code).eq("CCBYSA");
});

test("moving content into public folder makes it public", async () => {
  const owner = await createTestUser();
  const ownerId = owner.userId;

  const { folderId: publicFolderId } = await createFolder(ownerId, null);
  await makeFolderPublic({
    id: publicFolderId,
    licenseCode: "CCBYSA",
    ownerId,
  });

  // create to move into that folder
  const { activityId: activity1Id } = await createActivity(ownerId, null);
  const { folderId: folder1Id } = await createFolder(ownerId, null);
  const { folderId: folder2Id } = await createFolder(ownerId, folder1Id);
  const { activityId: activity2Id } = await createActivity(ownerId, folder2Id);

  let results = await getMyFolderContent({
    folderId: null,
    loggedInUserId: ownerId,
  });
  let content = results.content;

  expect(content[1].id).eq(activity1Id);
  expect(content[1].isPublic).eq(false);
  expect(content[1].license?.code).eq("CCDUAL");
  expect(content[2].id).eq(folder1Id);
  expect(content[2].isPublic).eq(false);
  expect(content[2].license?.code).eq("CCDUAL");

  results = await getMyFolderContent({
    folderId: folder1Id,
    loggedInUserId: ownerId,
  });
  content = results.content;
  expect(content[0].id).eq(folder2Id);
  expect(content[0].isPublic).eq(false);
  expect(content[0].license?.code).eq("CCDUAL");

  results = await getMyFolderContent({
    folderId: folder2Id,
    loggedInUserId: ownerId,
  });
  content = results.content;
  expect(content[0].id).eq(activity2Id);
  expect(content[0].isPublic).eq(false);
  expect(content[0].license?.code).eq("CCDUAL");

  // move content into public folder
  await moveContent({
    id: activity1Id,
    desiredParentFolderId: publicFolderId,
    ownerId,
    desiredPosition: 0,
  });
  await moveContent({
    id: folder1Id,
    desiredParentFolderId: publicFolderId,
    ownerId,
    desiredPosition: 1,
  });

  results = await getMyFolderContent({
    folderId: publicFolderId,
    loggedInUserId: ownerId,
  });
  content = results.content;

  expect(content[0].id).eq(activity1Id);
  expect(content[0].isPublic).eq(true);
  expect(content[0].license?.code).eq("CCBYSA");
  expect(content[1].id).eq(folder1Id);
  expect(content[1].isPublic).eq(true);
  expect(content[1].license?.code).eq("CCBYSA");

  results = await getMyFolderContent({
    folderId: folder1Id,
    loggedInUserId: ownerId,
  });
  content = results.content;
  expect(content[0].id).eq(folder2Id);
  expect(content[0].isPublic).eq(true);
  expect(content[0].license?.code).eq("CCBYSA");

  results = await getMyFolderContent({
    folderId: folder2Id,
    loggedInUserId: ownerId,
  });
  content = results.content;
  expect(content[0].id).eq(activity2Id);
  expect(content[0].isPublic).eq(true);
  expect(content[0].license?.code).eq("CCBYSA");

  // Create a private folder and move content into that folder.
  // The content stays public.

  const { folderId: privateFolderId } = await createFolder(ownerId, null);

  await moveContent({
    id: activity1Id,
    desiredParentFolderId: privateFolderId,
    ownerId,
    desiredPosition: 0,
  });
  await moveContent({
    id: folder1Id,
    desiredParentFolderId: privateFolderId,
    ownerId,
    desiredPosition: 1,
  });

  results = await getMyFolderContent({
    folderId: privateFolderId,
    loggedInUserId: ownerId,
  });
  content = results.content;

  expect(content[0].id).eq(activity1Id);
  expect(content[0].isPublic).eq(true);
  expect(content[0].license?.code).eq("CCBYSA");
  expect(content[1].id).eq(folder1Id);
  expect(content[1].isPublic).eq(true);
  expect(content[1].license?.code).eq("CCBYSA");

  results = await getMyFolderContent({
    folderId: folder1Id,
    loggedInUserId: ownerId,
  });
  content = results.content;
  expect(content[0].id).eq(folder2Id);
  expect(content[0].isPublic).eq(true);
  expect(content[0].license?.code).eq("CCBYSA");

  results = await getMyFolderContent({
    folderId: folder2Id,
    loggedInUserId: ownerId,
  });
  content = results.content;
  expect(content[0].id).eq(activity2Id);
  expect(content[0].isPublic).eq(true);
  expect(content[0].license?.code).eq("CCBYSA");
});

test("Test updating various activity properties", async () => {
  const user = await createTestUser();
  const userId = user.userId;
  const { activityId } = await createActivity(userId, null);
  const activityName = "Test Name";
  await updateContent({ id: activityId, name: activityName, ownerId: userId });
  const { activity: activityContent } = await getActivityEditorData(
    activityId,
    userId,
  );
  const docId = activityContent.documents[0].id;
  expect(activityContent.name).toBe(activityName);
  const source = "Here comes some content, I made you some content";
  await updateDoc({ id: docId, source, ownerId: userId });
  const { activity: activityContent2 } = await getActivityEditorData(
    activityId,
    userId,
  );
  expect(activityContent2.documents[0].source).toBe(source);

  const activityViewerContent = await getActivityViewerData(activityId, userId);
  expect(activityViewerContent.activity.name).toBe(activityName);
  expect(activityViewerContent.doc.source).toBe(source);
});

test("deleteActivity marks a activity and document as deleted and prevents its retrieval", async () => {
  const user = await createTestUser();
  const userId = user.userId;
  const { activityId, docId } = await createActivity(userId, null);

  // activity can be retrieved
  await getActivity(activityId);
  await getActivityViewerData(activityId, userId);
  await getActivityEditorData(activityId, userId);
  await getDoc(docId);

  const deleteResult = await deleteActivity(activityId, userId);
  expect(deleteResult.isDeleted).toBe(true);

  // cannot retrieve activity
  await expect(getActivity(activityId)).rejects.toThrow("No content found");
  await expect(getActivityViewerData(activityId, userId)).rejects.toThrow(
    "No content found",
  );
  await expect(getActivityEditorData(activityId, userId)).rejects.toThrow(
    "No content found",
  );
  await expect(getDoc(docId)).rejects.toThrow("No documents found");
});

test("only owner can delete an activity", async () => {
  const owner = await createTestUser();
  const ownerId = owner.userId;
  const user2 = await createTestUser();
  const user2Id = user2.userId;
  const { activityId, docId } = await createActivity(ownerId, null);

  await expect(deleteActivity(activityId, user2Id)).rejects.toThrow(
    "Record to update not found",
  );

  const deleteResult = await deleteActivity(activityId, ownerId);
  expect(deleteResult.isDeleted).toBe(true);
});

test("deleteFolder marks a folder and all its sub content as deleted and prevents its retrieval", async () => {
  const user = await createTestUser();
  const userId = user.userId;

  const { folderId: folder1Id } = await createFolder(userId, null);

  const { activityId: activity1Id, docId: doc1Id } = await createActivity(
    userId,
    folder1Id,
  );
  const { folderId: folder2Id } = await createFolder(userId, folder1Id);
  const { activityId: activity2Id, docId: doc2Id } = await createActivity(
    userId,
    folder2Id,
  );
  const { folderId: folder3Id } = await createFolder(userId, folder2Id);
  const { activityId: activity3Id, docId: doc3Id } = await createActivity(
    userId,
    folder3Id,
  );

  const { folderId: folder4Id } = await createFolder(userId, null);
  const { activityId: activity4Id, docId: doc4Id } = await createActivity(
    userId,
    folder4Id,
  );
  const { folderId: folder5Id } = await createFolder(userId, folder4Id);
  const { activityId: activity5Id, docId: doc5Id } = await createActivity(
    userId,
    folder5Id,
  );
  const { folderId: folder6Id } = await createFolder(userId, folder5Id);
  const { activityId: activity6Id, docId: doc6Id } = await createActivity(
    userId,
    folder6Id,
  );

  // items can be retrieved
  let baseContent = await getMyFolderContent({
    loggedInUserId: userId,
    folderId: null,
  });
  expect(baseContent.content.length).eq(2);
  let folder1Content = await getMyFolderContent({
    loggedInUserId: userId,
    folderId: folder1Id,
  });
  expect(folder1Content.content.length).eq(2);
  let folder2Content = await getMyFolderContent({
    loggedInUserId: userId,
    folderId: folder2Id,
  });
  expect(folder2Content.content.length).eq(2);
  let folder3Content = await getMyFolderContent({
    loggedInUserId: userId,
    folderId: folder3Id,
  });
  expect(folder3Content.content.length).eq(1);
  let folder4Content = await getMyFolderContent({
    loggedInUserId: userId,
    folderId: folder4Id,
  });
  expect(folder4Content.content.length).eq(2);
  let folder5Content = await getMyFolderContent({
    loggedInUserId: userId,
    folderId: folder5Id,
  });
  expect(folder5Content.content.length).eq(2);
  let folder6Content = await getMyFolderContent({
    loggedInUserId: userId,
    folderId: folder6Id,
  });
  expect(folder6Content.content.length).eq(1);

  await getActivity(activity1Id);
  await getActivity(activity2Id);
  await getActivity(activity3Id);
  await getActivity(activity4Id);
  await getActivity(activity5Id);
  await getActivity(activity6Id);
  await getDoc(doc1Id);
  await getDoc(doc2Id);
  await getDoc(doc3Id);
  await getDoc(doc4Id);
  await getDoc(doc5Id);
  await getDoc(doc6Id);

  // delete the entire folder 1 and all its content
  await deleteFolder(folder1Id, userId);

  baseContent = await getMyFolderContent({
    loggedInUserId: userId,
    folderId: null,
  });
  expect(baseContent.content.length).eq(1);
  await expect(
    getMyFolderContent({
      loggedInUserId: userId,
      folderId: folder1Id,
    }),
  ).rejects.toThrow("No content found");
  await expect(
    getMyFolderContent({
      loggedInUserId: userId,
      folderId: folder2Id,
    }),
  ).rejects.toThrow("No content found");
  await expect(
    getMyFolderContent({
      loggedInUserId: userId,
      folderId: folder3Id,
    }),
  ).rejects.toThrow("No content found");
  folder4Content = await getMyFolderContent({
    loggedInUserId: userId,
    folderId: folder4Id,
  });
  expect(folder4Content.content.length).eq(2);
  folder5Content = await getMyFolderContent({
    loggedInUserId: userId,
    folderId: folder5Id,
  });
  expect(folder5Content.content.length).eq(2);
  folder6Content = await getMyFolderContent({
    loggedInUserId: userId,
    folderId: folder6Id,
  });
  expect(folder6Content.content.length).eq(1);

  await expect(getActivity(activity1Id)).rejects.toThrow("No content found");
  await expect(getActivity(activity2Id)).rejects.toThrow("No content found");
  await expect(getActivity(activity3Id)).rejects.toThrow("No content found");
  await getActivity(activity4Id);
  await getActivity(activity5Id);
  await getActivity(activity6Id);
  await expect(getDoc(doc1Id)).rejects.toThrow("No documents found");
  await expect(getDoc(doc2Id)).rejects.toThrow("No documents found");
  await expect(getDoc(doc3Id)).rejects.toThrow("No documents found");
  await getDoc(doc4Id);
  await getDoc(doc5Id);
  await getDoc(doc6Id);

  // delete folder 5 and its content
  await deleteFolder(folder5Id, userId);

  baseContent = await getMyFolderContent({
    loggedInUserId: userId,
    folderId: null,
  });
  expect(baseContent.content.length).eq(1);
  folder4Content = await getMyFolderContent({
    loggedInUserId: userId,
    folderId: folder4Id,
  });
  expect(folder4Content.content.length).eq(1);
  await expect(
    getMyFolderContent({
      loggedInUserId: userId,
      folderId: folder5Id,
    }),
  ).rejects.toThrow("No content found");
  await expect(
    getMyFolderContent({
      loggedInUserId: userId,
      folderId: folder6Id,
    }),
  ).rejects.toThrow("No content found");

  await getActivity(activity4Id);
  await expect(getActivity(activity5Id)).rejects.toThrow("No content found");
  await expect(getActivity(activity6Id)).rejects.toThrow("No content found");
  await getDoc(doc4Id);
  await expect(getDoc(doc5Id)).rejects.toThrow("No documents found");
  await expect(getDoc(doc6Id)).rejects.toThrow("No documents found");
});

test("non-owner cannot delete folder", async () => {
  const owner = await createTestUser();
  const ownerId = owner.userId;
  const user = await createTestUser();
  const userId = user.userId;

  const { folderId } = await createFolder(ownerId, null);
  await expect(deleteFolder(folderId, userId)).rejects.toThrow(
    "No content found",
  );

  // folder is still around
  getMyFolderContent({
    loggedInUserId: ownerId,
    folderId,
  });
});

test("updateDoc updates document properties", async () => {
  const user = await createTestUser();
  const userId = user.userId;
  const { activityId, docId } = await createActivity(userId, null);
  const newName = "Updated Name";
  const newContent = "Updated Content";
  await updateContent({ id: activityId, name: newName, ownerId: userId });
  await updateDoc({
    id: docId,
    source: newContent,
    ownerId: userId,
  });
  const activityViewerContent = await getActivityViewerData(activityId, userId);
  expect(activityViewerContent.activity.name).toBe(newName);
  expect(activityViewerContent.doc.source).toBe(newContent);
});

test("move content to different locations", async () => {
  const ownerId = (await createTestUser()).userId;

  const { activityId: activity1Id } = await createActivity(ownerId, null);
  const { activityId: activity2Id } = await createActivity(ownerId, null);
  const { folderId: folder1Id } = await createFolder(ownerId, null);
  const { activityId: activity3Id } = await createActivity(ownerId, folder1Id);
  const { folderId: folder2Id } = await createFolder(ownerId, folder1Id);
  const { folderId: folder3Id } = await createFolder(ownerId, null);

  let baseContent = await getMyFolderContent({
    loggedInUserId: ownerId,
    folderId: null,
  });
  let folder1Content = await getMyFolderContent({
    loggedInUserId: ownerId,
    folderId: folder1Id,
  });
  let folder2Content = await getMyFolderContent({
    loggedInUserId: ownerId,
    folderId: folder2Id,
  });
  let folder3Content = await getMyFolderContent({
    loggedInUserId: ownerId,
    folderId: folder3Id,
  });

  expect(baseContent.content.map((item) => item.id)).eqls([
    activity1Id,
    activity2Id,
    folder1Id,
    folder3Id,
  ]);

  expect(folder1Content.content.map((item) => item.id)).eqls([
    activity3Id,
    folder2Id,
  ]);
  expect(folder2Content.content.map((item) => item.id)).eqls([]);
  expect(folder3Content.content.map((item) => item.id)).eqls([]);

  await moveContent({
    id: activity1Id,
    desiredParentFolderId: null,
    desiredPosition: 1,
    ownerId,
  });
  baseContent = await getMyFolderContent({
    loggedInUserId: ownerId,
    folderId: null,
  });
  expect(baseContent.content.map((item) => item.id)).eqls([
    activity2Id,
    activity1Id,
    folder1Id,
    folder3Id,
  ]);

  await moveContent({
    id: folder1Id,
    desiredParentFolderId: null,
    desiredPosition: 0,
    ownerId,
  });
  baseContent = await getMyFolderContent({
    loggedInUserId: ownerId,
    folderId: null,
  });
  expect(baseContent.content.map((item) => item.id)).eqls([
    folder1Id,
    activity2Id,
    activity1Id,
    folder3Id,
  ]);

  await moveContent({
    id: activity2Id,
    desiredParentFolderId: null,
    desiredPosition: 10,
    ownerId,
  });
  baseContent = await getMyFolderContent({
    loggedInUserId: ownerId,
    folderId: null,
  });
  expect(baseContent.content.map((item) => item.id)).eqls([
    folder1Id,
    activity1Id,
    folder3Id,
    activity2Id,
  ]);

  await moveContent({
    id: folder3Id,
    desiredParentFolderId: null,
    desiredPosition: -10,
    ownerId,
  });
  baseContent = await getMyFolderContent({
    loggedInUserId: ownerId,
    folderId: null,
  });
  expect(baseContent.content.map((item) => item.id)).eqls([
    folder3Id,
    folder1Id,
    activity1Id,
    activity2Id,
  ]);

  await moveContent({
    id: folder3Id,
    desiredParentFolderId: folder1Id,
    desiredPosition: 0,
    ownerId,
  });
  baseContent = await getMyFolderContent({
    loggedInUserId: ownerId,
    folderId: null,
  });
  folder1Content = await getMyFolderContent({
    loggedInUserId: ownerId,
    folderId: folder1Id,
  });
  expect(baseContent.content.map((item) => item.id)).eqls([
    folder1Id,
    activity1Id,
    activity2Id,
  ]);
  expect(folder1Content.content.map((item) => item.id)).eqls([
    folder3Id,
    activity3Id,
    folder2Id,
  ]);

  await moveContent({
    id: activity3Id,
    desiredParentFolderId: null,
    desiredPosition: 2,
    ownerId,
  });
  baseContent = await getMyFolderContent({
    loggedInUserId: ownerId,
    folderId: null,
  });
  folder1Content = await getMyFolderContent({
    loggedInUserId: ownerId,
    folderId: folder1Id,
  });
  expect(baseContent.content.map((item) => item.id)).eqls([
    folder1Id,
    activity1Id,
    activity3Id,
    activity2Id,
  ]);
  expect(folder1Content.content.map((item) => item.id)).eqls([
    folder3Id,
    folder2Id,
  ]);

  await moveContent({
    id: folder2Id,
    desiredParentFolderId: folder3Id,
    desiredPosition: 2,
    ownerId,
  });
  folder1Content = await getMyFolderContent({
    loggedInUserId: ownerId,
    folderId: folder1Id,
  });
  folder3Content = await getMyFolderContent({
    loggedInUserId: ownerId,
    folderId: folder3Id,
  });
  expect(folder1Content.content.map((item) => item.id)).eqls([folder3Id]);
  expect(folder3Content.content.map((item) => item.id)).eqls([folder2Id]);

  await moveContent({
    id: activity3Id,
    desiredParentFolderId: folder3Id,
    desiredPosition: 0,
    ownerId,
  });
  await moveContent({
    id: activity1Id,
    desiredParentFolderId: folder2Id,
    desiredPosition: 1,
    ownerId,
  });
  baseContent = await getMyFolderContent({
    loggedInUserId: ownerId,
    folderId: null,
  });
  folder2Content = await getMyFolderContent({
    loggedInUserId: ownerId,
    folderId: folder2Id,
  });
  folder3Content = await getMyFolderContent({
    loggedInUserId: ownerId,
    folderId: folder3Id,
  });
  expect(baseContent.content.map((item) => item.id)).eqls([
    folder1Id,
    activity2Id,
  ]);
  expect(folder2Content.content.map((item) => item.id)).eqls([activity1Id]);
  expect(folder3Content.content.map((item) => item.id)).eqls([
    activity3Id,
    folder2Id,
  ]);
});

test("cannot move folder into itself or a subfolder of itself", async () => {
  const ownerId = (await createTestUser()).userId;

  const { folderId: folder1Id } = await createFolder(ownerId, null);
  const { folderId: folder2Id } = await createFolder(ownerId, folder1Id);
  const { folderId: folder3Id } = await createFolder(ownerId, folder2Id);
  const { folderId: folder4Id } = await createFolder(ownerId, folder3Id);

  await expect(
    moveContent({
      id: folder1Id,
      desiredParentFolderId: folder1Id,
      desiredPosition: 0,
      ownerId,
    }),
  ).rejects.toThrow("Cannot move folder into itself");

  await expect(
    moveContent({
      id: folder1Id,
      desiredParentFolderId: folder2Id,
      desiredPosition: 0,
      ownerId,
    }),
  ).rejects.toThrow("Cannot move folder into a subfolder of itself");

  await expect(
    moveContent({
      id: folder1Id,
      desiredParentFolderId: folder3Id,
      desiredPosition: 0,
      ownerId,
    }),
  ).rejects.toThrow("Cannot move folder into a subfolder of itself");

  await expect(
    moveContent({
      id: folder1Id,
      desiredParentFolderId: folder4Id,
      desiredPosition: 0,
      ownerId,
    }),
  ).rejects.toThrow("Cannot move folder into a subfolder of itself");
});

test("insert many items into sort order", { timeout: 30000 }, async () => {
  // This test is designed to test the parts of the moveContent
  // where the gap between successive sort indices reaches 1,
  // so that sort indices need to be shifted left or right.
  // As long as SORT_INCREMENT is 2**32, this happens after 33 inserts into the same gap.
  // (The test takes a long time to run; it could be made shorter if we could initialize
  // sort indices to desired values rather than performing so many moves.)

  const ownerId = (await createTestUser()).userId;

  const { activityId: activity1Id } = await createActivity(ownerId, null);
  const { activityId: activity2Id } = await createActivity(ownerId, null);
  const { activityId: activity3Id } = await createActivity(ownerId, null);
  const { activityId: activity4Id } = await createActivity(ownerId, null);
  const { activityId: activity5Id } = await createActivity(ownerId, null);
  const { activityId: activity6Id } = await createActivity(ownerId, null);

  // With the current algorithm and parameters,
  // the sort indices will need to be shifted after 32 inserts in between a pair of items.
  // Repeatedly moving items to position 3 will eventually cause a shift to the right.
  for (let i = 0; i < 5; i++) {
    await moveContent({
      id: activity1Id,
      desiredParentFolderId: null,
      desiredPosition: 3,
      ownerId,
    });
    await moveContent({
      id: activity2Id,
      desiredParentFolderId: null,
      desiredPosition: 3,
      ownerId,
    });
    await moveContent({
      id: activity3Id,
      desiredParentFolderId: null,
      desiredPosition: 3,
      ownerId,
    });
    await moveContent({
      id: activity4Id,
      desiredParentFolderId: null,
      desiredPosition: 3,
      ownerId,
    });
    await moveContent({
      id: activity6Id,
      desiredParentFolderId: null,
      desiredPosition: 3,
      ownerId,
    });
    if (i === 4) {
      // This is the 33rd insert, so we invoked a shift to the right
      break;
    }
    await moveContent({
      id: activity5Id,
      desiredParentFolderId: null,
      desiredPosition: 3,
      ownerId,
    });
    await moveContent({
      id: activity4Id,
      desiredParentFolderId: null,
      desiredPosition: 3,
      ownerId,
    });
  }

  let contentList = await getMyFolderContent({
    loggedInUserId: ownerId,
    folderId: null,
  });
  expect(contentList.content.map((item) => item.id)).eqls([
    activity1Id,
    activity2Id,
    activity3Id,
    activity6Id,
    activity4Id,
    activity5Id,
  ]);

  // Activities 4 and 5 were shifted right to make room for activity 6.
  // There is still a small gap between activities 2 and 3.
  // Moving activities 5 and 4 into position 2 will place them into that gap will trigger a shift,
  // this time to the left since fewer items are to the left.
  await moveContent({
    id: activity5Id,
    desiredParentFolderId: null,
    desiredPosition: 2,
    ownerId,
  });
  await moveContent({
    id: activity4Id,
    desiredParentFolderId: null,
    desiredPosition: 2,
    ownerId,
  });

  contentList = await getMyFolderContent({
    loggedInUserId: ownerId,
    folderId: null,
  });
  expect(contentList.content.map((item) => item.id)).eqls([
    activity1Id,
    activity2Id,
    activity4Id,
    activity5Id,
    activity3Id,
    activity6Id,
  ]);
});

test("copyActivityToFolder copies a public document to a new owner", async () => {
  const originalOwnerId = (await createTestUser()).userId;
  const newOwnerId = (await createTestUser()).userId;
  const { activityId, docId } = await createActivity(originalOwnerId, null);
  // cannot copy if not yet public
  await expect(
    copyActivityToFolder(activityId, newOwnerId, null),
  ).rejects.toThrow("No content found");

  // Make the activity public before copying
  await makeActivityPublic({
    id: activityId,
    ownerId: originalOwnerId,
    licenseCode: "CCDUAL",
  });
  const newActivityId = await copyActivityToFolder(
    activityId,
    newOwnerId,
    null,
  );
  const newActivity = await getActivity(newActivityId);
  expect(newActivity.ownerId).toBe(newOwnerId);
  expect(newActivity.isPublic).toBe(false);

  const activityData = await getActivityViewerData(newActivityId, newOwnerId);

  const contribHist = activityData.doc.contributorHistory;
  expect(contribHist.length).eq(1);

  expect(contribHist[0].prevDocId).eq(docId);
  expect(contribHist[0].prevDocVersionNum).eq(1);
});

test("copyActivityToFolder remixes correct versions", async () => {
  const ownerId1 = (await createTestUser()).userId;
  const ownerId2 = (await createTestUser()).userId;
  const ownerId3 = (await createTestUser()).userId;

  // create activity 1 by owner 1
  const { activityId: activityId1, docId: docId1 } = await createActivity(
    ownerId1,
    null,
  );
  const activity1Content = "<p>Hello!</p>";
  await makeActivityPublic({
    id: activityId1,
    ownerId: ownerId1,
    licenseCode: "CCDUAL",
  });
  await updateDoc({
    id: docId1,
    source: activity1Content,
    ownerId: ownerId1,
  });

  // copy activity 1 to owner 2's root folder
  const activityId2 = await copyActivityToFolder(activityId1, ownerId2, null);
  const activity2 = await getActivity(activityId2);
  expect(activity2.ownerId).toBe(ownerId2);
  expect(activity2.documents[0].source).eq(activity1Content);

  // history should be version 1 of activity 1
  const activityData2 = await getActivityViewerData(activityId2, ownerId2);
  const contribHist2 = activityData2.doc.contributorHistory;
  expect(contribHist2.length).eq(1);
  expect(contribHist2[0].prevDocId).eq(docId1);
  expect(contribHist2[0].prevDocVersionNum).eq(1);

  // modify activity 1 so that will have a new version
  const activity1ContentModified = "<p>Bye</p>";
  await updateDoc({
    id: docId1,
    source: activity1ContentModified,
    ownerId: ownerId1,
  });

  // copy activity 1 to owner 3's Activities page
  const activityId3 = await copyActivityToFolder(activityId1, ownerId3, null);

  const activity3 = await getActivity(activityId3);
  expect(activity3.ownerId).toBe(ownerId3);
  expect(activity3.documents[0].source).eq(activity1ContentModified);

  // history should be version 2 of activity 1
  const activityData3 = await getActivityViewerData(activityId3, ownerId3);
  const contribHist3 = activityData3.doc.contributorHistory;
  expect(contribHist3.length).eq(1);
  expect(contribHist3[0].prevDocId).eq(docId1);
  expect(contribHist3[0].prevDocVersionNum).eq(2);
});

test("searchPublicContent returns public activities and folders matching the query", async () => {
  const owner = await createTestUser();
  const ownerId = owner.userId;

  // Create unique session number for names in this test
  const sessionNumber = Date.now().toString();

  const publicActivityName = `public activity ${sessionNumber}`;
  const privateActivityName = `private activity ${sessionNumber}`;
  const publicFolderName = `public folder ${sessionNumber}`;
  const privateFolderName = `private folder ${sessionNumber}`;

  const { activityId: publicActivityId } = await createActivity(ownerId, null);
  await updateContent({
    id: publicActivityId,
    name: publicActivityName,
    ownerId,
  });
  await makeActivityPublic({
    id: publicActivityId,
    licenseCode: "CCDUAL",
    ownerId,
  });

  const { activityId: privateActivityId } = await createActivity(ownerId, null);
  await updateContent({
    id: privateActivityId,
    name: privateActivityName,
    ownerId,
  });

  const { folderId: publicFolderId } = await createFolder(ownerId, null);
  await updateContent({
    id: publicFolderId,
    name: publicFolderName,
    ownerId,
  });
  await makeFolderPublic({
    id: publicFolderId,
    licenseCode: "CCDUAL",
    ownerId,
  });

  const { folderId: privateFolderId } = await createFolder(ownerId, null);
  await updateContent({
    id: privateFolderId,
    name: privateFolderName,
    ownerId,
  });

  const searchResults = await searchPublicContent(sessionNumber);
  expect(searchResults.length).eq(2);

  const namesInOrder = searchResults
    .sort((a, b) => a.id - b.id)
    .map((c) => c.name);

  expect(namesInOrder).eqls([publicActivityName, publicFolderName]);
});

test("searchPublicContent returns public folders and public content even in a private folder", async () => {
  const owner = await createTestUser();
  const ownerId = owner.userId;

  // Create unique session number for names in this test
  const sessionNumber = Date.now().toString();

  const { folderId: parentFolderId } = await createFolder(ownerId, null);

  const publicActivityName = `public activity ${sessionNumber}`;
  const privateActivityName = `private activity ${sessionNumber}`;
  const publicFolderName = `public folder ${sessionNumber}`;
  const privateFolderName = `private folder ${sessionNumber}`;

  const { activityId: publicActivityId } = await createActivity(
    ownerId,
    parentFolderId,
  );
  await updateContent({
    id: publicActivityId,
    name: publicActivityName,
    ownerId,
  });
  await makeActivityPublic({
    id: publicActivityId,
    licenseCode: "CCDUAL",
    ownerId,
  });

  const { activityId: privateActivityId } = await createActivity(
    ownerId,
    parentFolderId,
  );
  await updateContent({
    id: privateActivityId,
    name: privateActivityName,
    ownerId,
  });

  const { folderId: publicFolderId } = await createFolder(
    ownerId,
    parentFolderId,
  );
  await updateContent({
    id: publicFolderId,
    name: publicFolderName,
    ownerId,
  });
  await makeFolderPublic({
    id: publicFolderId,
    licenseCode: "CCDUAL",
    ownerId,
  });

  const { folderId: privateFolderId } = await createFolder(
    ownerId,
    parentFolderId,
  );
  await updateContent({
    id: privateFolderId,
    name: privateFolderName,
    ownerId,
  });

  const searchResults = await searchPublicContent(sessionNumber);
  expect(searchResults.length).eq(2);

  const namesInOrder = searchResults
    .sort((a, b) => a.id - b.id)
    .map((c) => c.name);

  expect(namesInOrder).eqls([publicActivityName, publicFolderName]);
});

test("searchUsersWithPublicContent returns only users with public content", async () => {
  // owner 1 has only private content
  const owner1 = await createTestUser();
  const owner1Id = owner1.userId;

  await createActivity(owner1Id, null);
  await createActivity(owner1Id, null);
  const { folderId: folder1aId } = await createFolder(owner1Id, null);
  await createActivity(owner1Id, folder1aId);

  // owner 2 has a public activity
  const owner2 = await createTestUser();
  const owner2Id = owner2.userId;

  const { folderId: folder2aId } = await createFolder(owner2Id, null);
  const { activityId: activity2aId } = await createActivity(
    owner2Id,
    folder2aId,
  );
  await makeActivityPublic({
    id: activity2aId,
    ownerId: owner2Id,
    licenseCode: "CCDUAL",
  });

  // owner 3 has a public folder
  const owner3 = await createTestUser();
  const owner3Id = owner3.userId;

  const { folderId: folder3aId } = await createFolder(owner3Id, null);
  await makeFolderPublic({
    id: folder3aId,
    ownerId: owner3Id,
    licenseCode: "CCDUAL",
  });

  // cannot find owner1
  let searchResults = await searchUsersWithPublicContent(owner1.lastNames);
  expect(searchResults.length).eq(0);

  // can find owner2
  searchResults = await searchUsersWithPublicContent(owner2.lastNames);
  expect(searchResults.length).eq(1);
  expect(searchResults[0].firstNames).eq(owner2.firstNames);
  expect(searchResults[0].lastNames).eq(owner2.lastNames);

  // can find owner3
  searchResults = await searchUsersWithPublicContent(owner3.lastNames);
  expect(searchResults.length).eq(1);
  expect(searchResults[0].firstNames).eq(owner3.firstNames);
  expect(searchResults[0].lastNames).eq(owner3.lastNames);
});

test("findOrCreateUser finds an existing user or creates a new one", async () => {
  const email = `unique-${Date.now()}@example.com`;
  const firstNames = "vitest";
  const lastNames = "user";
  const user = await findOrCreateUser({ email, firstNames, lastNames });
  expect(user.userId).toBeTypeOf("number");
  // Attempt to find the same user again
  const sameUser = await findOrCreateUser({ email, firstNames, lastNames });
  expect(sameUser).toStrictEqual(user);
});

test("getAllDoenetmlVersions retrieves all non-removed versions", async () => {
  const allVersions = await getAllDoenetmlVersions();
  expect(allVersions).toBeInstanceOf(Array);
  // there should be at least one version
  expect(allVersions.length).toBeGreaterThan(0);
  // Ensure none of the versions are marked as removed
  allVersions.forEach((version) => {
    expect(version.removed).toBe(false);
  });
});

test("deleteActivity prevents a document from being retrieved", async () => {
  const owner = await createTestUser();
  const ownerId = owner.userId;
  const { activityId } = await createActivity(ownerId, null);
  await deleteActivity(activityId, ownerId);
  await expect(getActivity(activityId)).rejects.toThrow("No content found");
});

test("updateContent does not update properties when passed undefined values", async () => {
  const owner = await createTestUser();
  const ownerId = owner.userId;
  const { activityId } = await createActivity(ownerId, null);
  const originalActivity = await getActivity(activityId);
  await updateContent({ id: activityId, ownerId });
  const updatedActivity = await getActivity(activityId);
  expect(updatedActivity).toEqual(originalActivity);
});

test("add and remove promoted content", async () => {
  const { userId, firstNames, lastNames } = await createTestAdminUser();

  // Can create new promoted content group
  const groupName = "vitest-unique-promoted-group-" + new Date().toJSON();
  await addPromotedContentGroup(groupName, userId);
  const groups = await loadPromotedContent(userId);
  const groupId = groups.find(
    (group) => group.groupName === groupName,
  )!.promotedGroupId;
  expect(groups.find((group) => group.groupName === groupName)).toBeDefined();

  // Creating the same group again should fail
  await expect(addPromotedContentGroup(groupName, userId)).rejects.toThrowError(
    "Unique constraint failed",
  );

  // Cannot promote private activity to that group
  const { activityId } = await createActivity(userId, null);
  await expect(
    addPromotedContent(groupId, activityId, userId),
  ).rejects.toThrowError("not public");
  {
    const promotedContent = await loadPromotedContent(userId);
    const myGroup = promotedContent.find(
      (content) => content.groupName === groupName,
    );
    expect(myGroup).toBeDefined();
    expect(myGroup?.promotedContent).toEqual([]);
  }

  // Can promote public activity to that group
  await makeActivityPublic({
    id: activityId,
    licenseCode: "CCDUAL",
    ownerId: userId,
  });
  await addPromotedContent(groupId, activityId, userId);
  {
    const promotedContent = await loadPromotedContent(userId);
    const myContent = promotedContent.find(
      (content) => content.promotedGroupId === groupId,
    );
    expect(myContent).toBeDefined();
    expect(myContent?.promotedContent[0].activityId).toEqual(activityId);
  }

  // Cannot add to same group twice
  await expect(
    addPromotedContent(groupId, activityId, userId),
  ).rejects.toThrowError("Unique constraint failed");
  {
    const promotedContent = await loadPromotedContent(userId);
    const myContent = promotedContent.find(
      (content) => content.promotedGroupId === groupId,
    );
    expect(myContent).toBeDefined();
    expect(myContent?.promotedContent.length).toEqual(1);
  }

  // Cannot promote non-existent activity
  const fakeActivityId = Math.random() * 1e8;
  await expect(
    addPromotedContent(groupId, fakeActivityId, userId),
  ).rejects.toThrowError("does not exist");
  {
    const promotedContent = await loadPromotedContent(userId);
    const myContent = promotedContent.find(
      (content) => content.promotedGroupId === groupId,
    );
    expect(myContent).toBeDefined();
    expect(myContent?.promotedContent.length).toEqual(1);
  }

  // Cannot promote to non-existent group
  const fakeGroupId = Math.random() * 1e8;
  await expect(
    addPromotedContent(fakeGroupId, activityId, userId),
  ).rejects.toThrowError("Foreign key constraint failed");
  {
    const promotedContent = await loadPromotedContent(userId);
    const myContent = promotedContent.find(
      (content) => content.promotedGroupId === groupId,
    );
    expect(myContent).toBeDefined();
    expect(myContent?.promotedContent.length).toEqual(1);
  }

  // Remove content from group
  await removePromotedContent(groupId, activityId, userId);
  {
    const promotedContent = await loadPromotedContent(userId);
    const myContent = promotedContent.find(
      (content) => content.promotedGroupId === groupId,
    );
    expect(myContent).toBeDefined();
    expect(myContent?.promotedContent.length).toEqual(0);
  }

  // Cannot remove non-existent activity
  await expect(
    removePromotedContent(fakeGroupId, activityId, userId),
  ).rejects.toThrowError("does not exist");
});

test("delete promoted content group", async () => {
  const { userId } = await createTestAdminUser();
  const { activityId: activity1 } = await createActivity(userId, null);
  const { activityId: activity2 } = await createActivity(userId, null);
  await makeActivityPublic({
    id: activity1,
    licenseCode: "CCDUAL",
    ownerId: userId,
  });
  await makeActivityPublic({
    id: activity2,
    licenseCode: "CCDUAL",
    ownerId: userId,
  });

  const groupName = "vitest-unique-promoted-group-" + new Date().toJSON();
  await addPromotedContentGroup(groupName, userId);
  const groups = await loadPromotedContent(userId);
  const groupId = groups.find(
    (group) => group.groupName === groupName,
  )!.promotedGroupId;
  await addPromotedContent(groupId, activity1, userId);
  await addPromotedContent(groupId, activity2, userId);

  await deletePromotedContentGroup(groupId, userId);
  const groupsAfterRemove = await loadPromotedContent(userId);
  expect(
    groupsAfterRemove.find((group) => group.groupName === groupName),
  ).toBeUndefined();
});

test("update promoted content group", async () => {
  const { userId } = await createTestAdminUser();

  const groupName = "vitest-unique-promoted-group-" + new Date().toJSON();
  const groupId = await addPromotedContentGroup(groupName, userId);

  const secondGroupName = "vitest-unique-promoted-group-" + new Date().toJSON();
  const secondGroupId = await addPromotedContentGroup(secondGroupName, userId);

  const groups = await loadPromotedContent(userId);
  expect(groups.find((group) => group.groupName === groupName)).toBeDefined();
  expect(
    groups.find((group) => group.groupName === secondGroupName),
  ).toBeDefined();

  // Cannot update group name to different existing name
  await expect(
    updatePromotedContentGroup(groupId, secondGroupName, false, false, userId),
  ).rejects.toThrowError();

  const newGroupName =
    "vitest-unique-NEW-promoted-group-" + new Date().toJSON();
  await updatePromotedContentGroup(groupId, newGroupName, false, false, userId);

  const groups3 = await loadPromotedContent(userId);
  expect(
    groups3.find((group) => group.groupName === newGroupName),
  ).toBeDefined();
});

test("move promoted content groups", async () => {
  const { userId } = await createTestAdminUser();

  const group1Name = "vitest-unique-promoted-group-" + new Date().toJSON();
  const group1Id = await addPromotedContentGroup(group1Name, userId);

  const group2Name = "vitest-unique-promoted-group-" + new Date().toJSON();
  const group2Id = await addPromotedContentGroup(group2Name, userId);

  let groups = await loadPromotedContent(userId);
  let groupNames = groups.map((g) => g.groupName);
  let group1PositionA = groupNames.indexOf(group1Name);
  let group2PositionA = groupNames.indexOf(group2Name);
  expect(group2PositionA).eq(group1PositionA + 1);

  await movePromotedContentGroup(group1Id, userId, group2PositionA);
  groups = await loadPromotedContent(userId);
  groupNames = groups.map((g) => g.groupName);
  let group1PositionB = groupNames.indexOf(group1Name);
  let group2PositionB = groupNames.indexOf(group2Name);
  expect(group1PositionB).eq(group2PositionA);
  expect(group2PositionB).eq(group1PositionA);

  const group3Name = "vitest-unique-promoted-group-" + new Date().toJSON();
  const group3Id = await addPromotedContentGroup(group3Name, userId);
  groups = await loadPromotedContent(userId);
  groupNames = groups.map((g) => g.groupName);
  let group1PositionC = groupNames.indexOf(group1Name);
  let group2PositionC = groupNames.indexOf(group2Name);
  let group3PositionC = groupNames.indexOf(group3Name);
  expect(group2PositionC).eq(group2PositionB);
  expect(group1PositionC).eq(group2PositionC + 1);
  expect(group3PositionC).eq(group2PositionC + 2);

  await movePromotedContentGroup(group3Id, userId, group1PositionC);
  groups = await loadPromotedContent(userId);
  groupNames = groups.map((g) => g.groupName);
  let group1PositionD = groupNames.indexOf(group1Name);
  let group2PositionD = groupNames.indexOf(group2Name);
  let group3PositionD = groupNames.indexOf(group3Name);
  expect(group2PositionD).eq(group2PositionC);
  expect(group3PositionD).eq(group2PositionD + 1);
  expect(group1PositionD).eq(group2PositionD + 2);
});

test("move promoted content", async () => {
  const { userId } = await createTestAdminUser();

  const groupName = "vitest-unique-promoted-group-" + new Date().toJSON();
  const groupId = await addPromotedContentGroup(groupName, userId);

  // add first activity
  const { activityId: activity1Id } = await createActivity(userId, null);
  await makeActivityPublic({
    id: activity1Id,
    licenseCode: "CCDUAL",
    ownerId: userId,
  });
  await addPromotedContent(groupId, activity1Id, userId);
  let promotedContent = await loadPromotedContent(userId);
  let myContent = promotedContent.find(
    (content) => content.promotedGroupId === groupId,
  );
  expect(myContent!.promotedContent[0].activityId).toEqual(activity1Id);

  // add second activity
  const { activityId: activity2Id } = await createActivity(userId, null);
  await makeActivityPublic({
    id: activity2Id,
    licenseCode: "CCDUAL",
    ownerId: userId,
  });
  await addPromotedContent(groupId, activity2Id, userId);
  promotedContent = await loadPromotedContent(userId);
  myContent = promotedContent.find(
    (content) => content.promotedGroupId === groupId,
  );
  expect(myContent!.promotedContent[0].activityId).toEqual(activity1Id);
  expect(myContent!.promotedContent[1].activityId).toEqual(activity2Id);

  // move second activity to first spot
  await movePromotedContent(groupId, activity2Id, userId, 0);
  promotedContent = await loadPromotedContent(userId);
  myContent = promotedContent.find(
    (content) => content.promotedGroupId === groupId,
  );
  expect(myContent!.promotedContent[0].activityId).toEqual(activity2Id);
  expect(myContent!.promotedContent[1].activityId).toEqual(activity1Id);

  // add third activity
  const { activityId: activity3Id } = await createActivity(userId, null);
  await makeActivityPublic({
    id: activity3Id,
    licenseCode: "CCDUAL",
    ownerId: userId,
  });
  await addPromotedContent(groupId, activity3Id, userId);
  promotedContent = await loadPromotedContent(userId);
  myContent = promotedContent.find(
    (content) => content.promotedGroupId === groupId,
  );
  expect(myContent!.promotedContent[0].activityId).toEqual(activity2Id);
  expect(myContent!.promotedContent[1].activityId).toEqual(activity1Id);
  expect(myContent!.promotedContent[2].activityId).toEqual(activity3Id);

  // move first activity to last spot
  await movePromotedContent(groupId, activity1Id, userId, 10);
  promotedContent = await loadPromotedContent(userId);
  myContent = promotedContent.find(
    (content) => content.promotedGroupId === groupId,
  );
  expect(myContent!.promotedContent[0].activityId).toEqual(activity2Id);
  expect(myContent!.promotedContent[1].activityId).toEqual(activity3Id);
  expect(myContent!.promotedContent[2].activityId).toEqual(activity1Id);

  // move second activity to middle spot
  await movePromotedContent(groupId, activity2Id, userId, 1);
  promotedContent = await loadPromotedContent(userId);
  myContent = promotedContent.find(
    (content) => content.promotedGroupId === groupId,
  );
  expect(myContent!.promotedContent[0].activityId).toEqual(activity3Id);
  expect(myContent!.promotedContent[1].activityId).toEqual(activity2Id);
  expect(myContent!.promotedContent[2].activityId).toEqual(activity1Id);
});

test("promoted content access control", async () => {
  // Setup
  const { userId } = await createTestUser();
  const { activityId } = await createActivity(userId, null);
  const groupName = "vitest-unique-promoted-group-" + new Date().toJSON();
  const { activityId: promotedActivityId } = await createActivity(userId, null);
  await makeActivityPublic({
    id: promotedActivityId,
    licenseCode: "CCDUAL",
    ownerId: userId,
  });
  const { userId: adminId } = await createTestAdminUser();
  const groupId = await addPromotedContentGroup(groupName, adminId);
  await addPromotedContent(groupId, promotedActivityId, adminId);

  // add group fails
  await expect(
    addPromotedContentGroup("some group name", userId),
  ).rejects.toThrowError("admin");

  // update group fails
  await expect(
    updatePromotedContentGroup(groupId, "some new name", true, true, userId),
  ).rejects.toThrowError("admin");

  // delete group fails
  await expect(
    deletePromotedContentGroup(groupId, userId),
  ).rejects.toThrowError("admin");

  // add content fails
  await expect(
    addPromotedContent(groupId, activityId, userId),
  ).rejects.toThrowError("admin");

  // remove content fails
  await expect(
    removePromotedContent(groupId, promotedActivityId, userId),
  ).rejects.toThrowError("admin");
});

test("assign an activity", async () => {
  const owner = await createTestUser();
  const ownerId = owner.userId;
  const { activityId } = await createActivity(ownerId, null);
  const activity = await getActivity(activityId);
  await updateContent({ id: activityId, name: "Activity 1", ownerId });
  await updateDoc({
    id: activity.documents[0].id,
    source: "Some content",
    ownerId,
  });

  await assignActivity(activityId, ownerId);
  const assignment = await getAssignment(activityId, ownerId);

  expect(assignment.id).eq(activityId);
  expect(assignment.name).eq("Activity 1");
  expect(assignment.documents.length).eq(1);
  expect(assignment.documents[0].assignedVersion!.source).eq("Some content");

  // changing name of activity does change assignment name
  await updateContent({ id: activityId, name: "Activity 1a", ownerId });
  let updatedActivity = await getActivity(activityId);
  expect(updatedActivity.name).eq("Activity 1a");

  let updatedAssignment = await getAssignment(activityId, ownerId);
  expect(updatedAssignment.name).eq("Activity 1a");

  // cannot change content of activity
  await expect(
    updateDoc({
      id: activity.documents[0].id,
      source: "Some amended content",
      ownerId,
    }),
  ).rejects.toThrow("Cannot change source of assigned document");

  updatedActivity = await getActivity(activityId);
  expect(updatedActivity.documents[0].source).eq("Some content");

  updatedAssignment = await getAssignment(activityId, ownerId);
  expect(updatedAssignment.documents[0].assignedVersion!.source).eq(
    "Some content",
  );
});

test("cannot assign other user's activity", async () => {
  const ownerId1 = (await createTestUser()).userId;
  const ownerId2 = (await createTestUser()).userId;
  const { activityId } = await createActivity(ownerId1, null);
  const activity = await getActivity(activityId);
  await updateContent({
    id: activityId,
    name: "Activity 1",
    ownerId: ownerId1,
  });
  await updateDoc({
    id: activity.documents[0].id,
    source: "Some content",
    ownerId: ownerId1,
  });

  await expect(assignActivity(activityId, ownerId2)).rejects.toThrow(
    "No content found",
  );

  // still cannot create assignment even if activity is made public
  await makeActivityPublic({
    id: activityId,
    licenseCode: "CCDUAL",
    ownerId: ownerId1,
  });

  await expect(assignActivity(activityId, ownerId2)).rejects.toThrow(
    "No content found",
  );
});

test("open and close assignment with code", async () => {
  const owner = await createTestUser();
  const ownerId = owner.userId;
  const { activityId } = await createActivity(ownerId, null);
  const activity = await getActivity(activityId);
  await updateContent({ id: activityId, name: "Activity 1", ownerId });
  await updateDoc({
    id: activity.documents[0].id,
    source: "Some content",
    ownerId,
  });

  // open assignment assigns activity and generates code
  let closeAt = DateTime.now().plus({ days: 1 });
  const { classCode } = await openAssignmentWithCode(
    activityId,
    closeAt,
    ownerId,
  );
  let assignment = await getAssignment(activityId, ownerId);
  expect(assignment.classCode).eq(classCode);
  expect(assignment.codeValidUntil).eqls(closeAt.toJSDate());

  let assignmentData = await getAssignmentDataFromCode(classCode, true);
  expect(assignmentData.assignmentFound).eq(true);
  expect(assignmentData.assignment!.id).eq(activityId);
  expect(assignmentData.assignment!.documents[0].assignedVersion!.source).eq(
    "Some content",
  );

  // close assignment completely unassigns since there is no data
  await closeAssignmentWithCode(activityId, ownerId);
  await expect(getAssignment(activityId, ownerId)).rejects.toThrow(
    "No content found",
  );

  assignmentData = await getAssignmentDataFromCode(classCode, true);
  expect(assignmentData.assignmentFound).eq(false);
  expect(assignmentData.assignment).eq(null);

  // get same code back if reopen
  closeAt = DateTime.now().plus({ weeks: 3 });
  const { classCode: classCode2 } = await openAssignmentWithCode(
    activityId,
    closeAt,
    ownerId,
  );
  expect(classCode2).eq(classCode);
  assignment = await getAssignment(activityId, ownerId);
  expect(assignment.classCode).eq(classCode);
  expect(assignment.codeValidUntil).eqls(closeAt.toJSDate());

  assignmentData = await getAssignmentDataFromCode(classCode, true);
  expect(assignmentData.assignmentFound).eq(true);
  expect(assignmentData.assignment!.id).eq(activityId);

  // Open with past date.
  // Currently, says assignment is not found
  // TODO: if we want students who have previously joined the assignment to be able to reload the page,
  // then this should still retrieve data for those students.
  closeAt = DateTime.now().plus({ seconds: -7 });
  await openAssignmentWithCode(activityId, closeAt, ownerId);
  assignmentData = await getAssignmentDataFromCode(classCode, true);
  expect(assignmentData.assignmentFound).eq(false);
  expect(assignmentData.assignment).eq(null);

  // reopen with future date
  closeAt = DateTime.now().plus({ years: 1 });
  await openAssignmentWithCode(activityId, closeAt, ownerId);
  const { classCode: classCode3 } = await openAssignmentWithCode(
    activityId,
    closeAt,
    ownerId,
  );
  expect(classCode3).eq(classCode);
  assignment = await getAssignment(activityId, ownerId);
  expect(assignment.classCode).eq(classCode);
  expect(assignment.codeValidUntil).eqls(closeAt.toJSDate());

  // add some data
  await saveScoreAndState({
    activityId,
    docId: activity.documents[0].id,
    docVersionNum: 1,
    userId: ownerId,
    score: 0.3,
    onSubmission: true,
    state: "document state",
  });

  // closing assignment doesn't close completely due to the data
  await closeAssignmentWithCode(activityId, ownerId);
  assignment = await getAssignment(activityId, ownerId);
  expect(assignment.classCode).eq(classCode);
  expect(assignment.codeValidUntil).eqls(null);
});

test("open and unassign assignment with code", async () => {
  const owner = await createTestUser();
  const ownerId = owner.userId;
  const { activityId } = await createActivity(ownerId, null);
  const activity = await getActivity(activityId);
  await updateContent({ id: activityId, name: "Activity 1", ownerId });
  await updateDoc({
    id: activity.documents[0].id,
    source: "Some content",
    ownerId,
  });

  await assignActivity(activityId, ownerId);

  // open assignment generates code
  let closeAt = DateTime.now().plus({ days: 1 });
  const { classCode } = await openAssignmentWithCode(
    activityId,
    closeAt,
    ownerId,
  );
  const assignment = await getAssignment(activityId, ownerId);
  expect(assignment.classCode).eq(classCode);
  expect(assignment.codeValidUntil).eqls(closeAt.toJSDate());

  let assignmentData = await getAssignmentDataFromCode(classCode, true);
  expect(assignmentData.assignment!.id).eq(activityId);

  // unassign activity
  await unassignActivity(activityId, ownerId);
  await expect(getAssignment(activityId, ownerId)).rejects.toThrow(
    "No content found",
  );

  // Getting deleted assignment by code fails
  assignmentData = await getAssignmentDataFromCode(classCode, true);
  expect(assignmentData.assignmentFound).eq(false);
  expect(assignmentData.assignment).eq(null);

  // cannot unassign again
  await expect(unassignActivity(activityId, ownerId)).rejects.toThrow(
    "Record to update not found",
  );
});

test("only owner can open, close, modify, or unassign assignment", async () => {
  const owner = await createTestUser();
  const ownerId = owner.userId;
  const user2 = await createTestUser();
  const userId2 = user2.userId;
  const { activityId } = await createActivity(ownerId, null);
  const activity = await getActivity(activityId);

  await expect(
    updateContent({ id: activityId, name: "Activity 1", ownerId: userId2 }),
  ).rejects.toThrow("Record to update not found");
  await expect(
    updateDoc({
      id: activity.documents[0].id,
      source: "Some content",
      ownerId: userId2,
    }),
  ).rejects.toThrow("No content found");

  await updateContent({ id: activityId, name: "Activity 1", ownerId });
  await updateDoc({
    id: activity.documents[0].id,
    source: "Some content",
    ownerId,
  });

  await expect(assignActivity(activityId, userId2)).rejects.toThrow(
    "No content found",
  );

  await assignActivity(activityId, ownerId);

  await expect(getAssignment(activityId, userId2)).rejects.toThrow(
    "No content found",
  );

  let assignment = await getAssignment(activityId, ownerId);
  expect(assignment.name).eq("Activity 1");

  await expect(
    updateContent({ id: activityId, name: "New Activity", ownerId: userId2 }),
  ).rejects.toThrow("Record to update not found");

  await updateContent({ id: activityId, name: "New Activity", ownerId });
  assignment = await getAssignment(activityId, ownerId);
  expect(assignment.name).eq("New Activity");

  let closeAt = DateTime.now().plus({ days: 1 });

  await expect(
    openAssignmentWithCode(activityId, closeAt, userId2),
  ).rejects.toThrow("No content found");

  const { codeValidUntil } = await openAssignmentWithCode(
    activityId,
    closeAt,
    ownerId,
  );

  expect(codeValidUntil).eqls(closeAt.toJSDate());

  let newCloseAt = DateTime.now().plus({ days: 2 });

  await expect(
    updateAssignmentSettings(activityId, newCloseAt, userId2),
  ).rejects.toThrow("Record to update not found");
  assignment = await getAssignment(activityId, ownerId);
  expect(assignment.codeValidUntil).eqls(closeAt.toJSDate());

  await updateAssignmentSettings(activityId, newCloseAt, ownerId);
  assignment = await getAssignment(activityId, ownerId);
  expect(assignment.codeValidUntil).eqls(newCloseAt.toJSDate());

  await expect(closeAssignmentWithCode(activityId, userId2)).rejects.toThrow(
    "Record to update not found",
  );

  await closeAssignmentWithCode(activityId, ownerId);
});

test("create anonymous users", async () => {
  // create an anonymous user
  const user1 = await createAnonymousUser();
  expect(user1.anonymous).eq(true);

  // create another anonymous user
  const user2 = await createAnonymousUser();
  expect(user2.anonymous).eq(true);
  expect(user1.userId).not.eq(user2.userId);
});

test("assignment data with code create anonymous user when not signed in", async () => {
  const owner = await createTestUser();
  const ownerId = owner.userId;
  const { activityId } = await createActivity(ownerId, null);
  const activity = await getActivity(activityId);
  await updateContent({ id: activityId, name: "Activity 1", ownerId });
  await updateDoc({
    id: activity.documents[0].id,
    source: "Some content",
    ownerId,
  });

  // open assignment generates code
  let closeAt = DateTime.now().plus({ days: 1 });
  const { classCode } = await openAssignmentWithCode(
    activityId,
    closeAt,
    ownerId,
  );

  let assignmentData = await getAssignmentDataFromCode(classCode, false);
  expect(assignmentData.assignmentFound).eq(true);

  // created new anonymous user since weren't logged in
  const newUser1 = assignmentData.newAnonymousUser;
  expect(newUser1!.anonymous).eq(true);

  // don't get new user if assignment is closed
  await closeAssignmentWithCode(activityId, ownerId);
  assignmentData = await getAssignmentDataFromCode(classCode, false);
  expect(assignmentData.assignmentFound).eq(false);
  expect(assignmentData.newAnonymousUser).eq(null);

  // reopen and get another user if load again when not logged in
  closeAt = DateTime.now().plus({ weeks: 3 });
  await openAssignmentWithCode(activityId, closeAt, ownerId);
  assignmentData = await getAssignmentDataFromCode(classCode, false);
  expect(assignmentData.assignmentFound).eq(true);
  const newUser2 = assignmentData.newAnonymousUser;
  expect(newUser2!.anonymous).eq(true);
  expect(newUser2!.userId).not.eq(newUser1!.userId);
});

test("get assignment data from anonymous users", async () => {
  const owner = await createTestUser();
  const ownerId = owner.userId;
  const { activityId, docId } = await createActivity(ownerId, null);
  await updateContent({ id: activityId, name: "Activity 1", ownerId });
  await updateDoc({
    id: docId,
    source: "Some content",
    ownerId,
  });

  // open assignment generates code
  let closeAt = DateTime.now().plus({ days: 1 });
  const { classCode } = await openAssignmentWithCode(
    activityId,
    closeAt,
    ownerId,
  );

  let assignmentData = await getAssignmentDataFromCode(classCode, false);
  let newUser1 = assignmentData.newAnonymousUser;
  newUser1 = await updateUser({
    userId: newUser1!.userId,
    firstNames: "Zoe",
    lastNames: "Zaborowski",
  });
  const userData1 = {
    userId: newUser1!.userId,
    firstNames: newUser1!.firstNames,
    lastNames: newUser1!.lastNames,
  };

  await saveScoreAndState({
    activityId,
    docId,
    docVersionNum: 1,
    userId: newUser1!.userId,
    score: 0.5,
    onSubmission: true,
    state: "document state 1",
  });

  let assignmentWithScores = await getAssignmentScoreData({
    activityId,
    ownerId,
  });

  expect(assignmentWithScores).eqls({
    name: "Activity 1",
    assignmentScores: [{ score: 0.5, user: userData1 }],
  });

  let assignmentStudentData = await getAssignmentStudentData({
    activityId,
    loggedInUserId: ownerId,
    studentId: newUser1!.userId,
  });

  expect(assignmentStudentData).eqls({
    activityId,
    userId: newUser1!.userId,
    score: 0.5,
    activity: {
      name: "Activity 1",
      documents: [
        {
          assignedVersion: {
            docId,
            versionNum: 1,
            source: "Some content",
            doenetmlVersion: { fullVersion: "0.7.0-alpha18" },
          },
        },
      ],
    },
    user: { firstNames: "Zoe", lastNames: "Zaborowski" },
    documentScores: [
      {
        docId,
        docVersionNum: 1,
        hasMaxScore: true,
        score: 0.5,
      },
    ],
  });

  // new lower score ignored
  await saveScoreAndState({
    activityId,
    docId,
    docVersionNum: 1,
    userId: newUser1!.userId,
    score: 0.2,
    onSubmission: true,
    state: "document state 2",
  });
  assignmentWithScores = await getAssignmentScoreData({
    activityId,
    ownerId,
  });
  expect(assignmentWithScores).eqls({
    name: "Activity 1",
    assignmentScores: [{ score: 0.5, user: userData1 }],
  });

  assignmentStudentData = await getAssignmentStudentData({
    activityId,
    loggedInUserId: ownerId,
    studentId: newUser1!.userId,
  });

  expect(assignmentStudentData).eqls({
    activityId,
    userId: newUser1!.userId,
    score: 0.5,
    activity: {
      name: "Activity 1",
      documents: [
        {
          assignedVersion: {
            docId,
            versionNum: 1,
            source: "Some content",
            doenetmlVersion: { fullVersion: "0.7.0-alpha18" },
          },
        },
      ],
    },
    user: { firstNames: "Zoe", lastNames: "Zaborowski" },
    documentScores: [
      {
        docId,
        docVersionNum: 1,
        hasMaxScore: false,
        score: 0.2,
      },
      {
        docId,
        docVersionNum: 1,
        hasMaxScore: true,
        score: 0.5,
      },
    ],
  });

  // new higher score used
  await saveScoreAndState({
    activityId,
    docId,
    docVersionNum: 1,
    userId: newUser1!.userId,
    score: 0.7,
    onSubmission: true,
    state: "document state 3",
  });
  assignmentWithScores = await getAssignmentScoreData({
    activityId,
    ownerId,
  });
  expect(assignmentWithScores).eqls({
    name: "Activity 1",
    assignmentScores: [{ score: 0.7, user: userData1 }],
  });

  assignmentStudentData = await getAssignmentStudentData({
    activityId,
    loggedInUserId: ownerId,
    studentId: newUser1!.userId,
  });

  expect(assignmentStudentData).eqls({
    activityId,
    userId: newUser1!.userId,
    score: 0.7,
    activity: {
      name: "Activity 1",
      documents: [
        {
          assignedVersion: {
            docId,
            versionNum: 1,
            source: "Some content",
            doenetmlVersion: { fullVersion: "0.7.0-alpha18" },
          },
        },
      ],
    },
    user: { firstNames: "Zoe", lastNames: "Zaborowski" },
    documentScores: [
      {
        docId,
        docVersionNum: 1,
        hasMaxScore: true,
        score: 0.7,
      },
    ],
  });

  // second user opens assignment
  assignmentData = await getAssignmentDataFromCode(classCode, false);

  let newUser2 = assignmentData.newAnonymousUser;
  newUser2 = await updateUser({
    userId: newUser2!.userId,
    firstNames: "Arya",
    lastNames: "Abbas",
  });
  const userData2 = {
    userId: newUser2!.userId,
    firstNames: newUser2!.firstNames,
    lastNames: newUser2!.lastNames,
  };

  // assignment scores still unchanged
  assignmentWithScores = await getAssignmentScoreData({
    activityId,
    ownerId,
  });
  expect(assignmentWithScores).eqls({
    name: "Activity 1",
    assignmentScores: [{ score: 0.7, user: userData1 }],
  });

  // save state for second user
  await saveScoreAndState({
    activityId,
    docId,
    docVersionNum: 1,
    userId: newUser2!.userId,
    score: 0.3,
    onSubmission: true,
    state: "document state 4",
  });

  // second user's score shows up first due to alphabetical sorting
  assignmentWithScores = await getAssignmentScoreData({
    activityId,
    ownerId,
  });
  expect(assignmentWithScores).eqls({
    name: "Activity 1",
    assignmentScores: [
      { score: 0.3, user: userData2 },
      { score: 0.7, user: userData1 },
    ],
  });

  assignmentStudentData = await getAssignmentStudentData({
    activityId,
    loggedInUserId: ownerId,
    studentId: newUser2!.userId,
  });

  expect(assignmentStudentData).eqls({
    activityId,
    userId: newUser2!.userId,
    score: 0.3,
    activity: {
      name: "Activity 1",
      documents: [
        {
          assignedVersion: {
            docId,
            versionNum: 1,
            source: "Some content",
            doenetmlVersion: { fullVersion: "0.7.0-alpha18" },
          },
        },
      ],
    },
    user: { firstNames: "Arya", lastNames: "Abbas" },
    documentScores: [
      {
        docId,
        docVersionNum: 1,
        hasMaxScore: true,
        score: 0.3,
      },
    ],
  });
});

test("can't get assignment data if other user, but student can get their own data", async () => {
  const owner = await createTestUser();
  const ownerId = owner.userId;
  const otherUser = await createTestUser();
  const otherUserId = otherUser.userId;
  const { activityId, docId } = await createActivity(ownerId, null);

  let closeAt = DateTime.now().plus({ days: 1 });
  const { classCode } = await openAssignmentWithCode(
    activityId,
    closeAt,
    ownerId,
  );

  let assignmentData = await getAssignmentDataFromCode(classCode, false);
  let newUser1 = assignmentData.newAnonymousUser;
  newUser1 = await updateUser({
    userId: newUser1!.userId,
    firstNames: "Zoe",
    lastNames: "Zaborowski",
  });

  await saveScoreAndState({
    activityId,
    docId,
    docVersionNum: 1,
    userId: newUser1!.userId,
    score: 0.5,
    onSubmission: true,
    state: "document state 1",
  });

  // assignment owner can get score data
  await getAssignmentScoreData({
    activityId,
    ownerId,
  });

  // other user cannot get score data
  await expect(
    getAssignmentScoreData({
      activityId,
      ownerId: otherUserId,
    }),
  ).rejects.toThrow("No content found");

  // student cannot get score data on all of assignment
  await expect(
    getAssignmentScoreData({
      activityId,
      ownerId: newUser1!.userId,
    }),
  ).rejects.toThrow("No content found");

  // assignment owner can get data on student
  const studentData = await getAssignmentStudentData({
    activityId,
    loggedInUserId: ownerId,
    studentId: newUser1!.userId,
  });

  // another user cannot get data on student
  await expect(
    getAssignmentStudentData({
      activityId,
      loggedInUserId: otherUserId,
      studentId: newUser1!.userId,
    }),
  ).rejects.toThrow("No assignmentScores found");

  // student can get own data
  expect(
    await getAssignmentStudentData({
      activityId,
      loggedInUserId: newUser1!.userId,
      studentId: newUser1!.userId,
    }),
  ).eqls(studentData);
});

test("can't unassign if have data", async () => {
  const owner = await createTestUser();
  const ownerId = owner.userId;
  const { activityId, docId } = await createActivity(ownerId, null);

  let closeAt = DateTime.now().plus({ days: 1 });
  const { classCode } = await openAssignmentWithCode(
    activityId,
    closeAt,
    ownerId,
  );

  let assignmentData = await getAssignmentDataFromCode(classCode, false);
  let newUser1 = assignmentData.newAnonymousUser;
  newUser1 = await updateUser({
    userId: newUser1!.userId,
    firstNames: "Zoe",
    lastNames: "Zaborowski",
  });

  await saveScoreAndState({
    activityId,
    docId,
    docVersionNum: 1,
    userId: newUser1!.userId,
    score: 0.5,
    onSubmission: true,
    state: "document state 1",
  });

  await getAssignmentScoreData({
    activityId,
    ownerId,
  });

  await getAssignmentStudentData({
    activityId,
    loggedInUserId: ownerId,
    studentId: newUser1!.userId,
  });

  await expect(unassignActivity(activityId, ownerId)).rejects.toThrow(
    "Record to update not found",
  );
});

test("get activity editor data only if owner or limited data for public", async () => {
  const owner = await createTestUser();
  const ownerId = owner.userId;
  const otherUser = await createTestUser();
  const otherUserId = otherUser.userId;
  const { activityId } = await createActivity(ownerId, null);

  await getActivityEditorData(activityId, ownerId);

  await expect(getActivityEditorData(activityId, otherUserId)).rejects.toThrow(
    "No content found",
  );

  await makeActivityPublic({ id: activityId, ownerId, licenseCode: "CCDUAL" });

  let closeAt = DateTime.now().plus({ days: 1 });
  await openAssignmentWithCode(activityId, closeAt, ownerId);

  let data = await getActivityEditorData(activityId, ownerId);
  expect(data.notMe).eq(false);
  expect(data.activity.assignmentStatus).eq("Open");

  data = await getActivityEditorData(activityId, otherUserId);
  expect(data.notMe).eq(true);
  expect(data.activity).eqls({
    id: activityId,
    name: "",
    ownerId,
    imagePath: null,
    assignmentStatus: "Unassigned",
    classCode: null,
    codeValidUntil: null,
    isPublic: true,
    license: null,
    documents: [],
    hasScoreData: false,
    parentFolder: null,
  });
});

test("get public activity editor data only if public", async () => {
  const owner = await createTestUser();
  const ownerId = owner.userId;
  const { activityId, docId } = await createActivity(ownerId, null);

  await expect(getPublicEditorData(activityId)).rejects.toThrow(
    "No content found",
  );

  await updateContent({
    id: activityId,
    ownerId,
    name: "Some content",
  });
  await makeActivityPublic({
    id: activityId,
    licenseCode: "CCDUAL",
    ownerId,
  });
  const doenetML = "hi!";
  await updateDoc({ id: docId, source: doenetML, ownerId });

  const publicData = await getPublicEditorData(activityId);

  expect(publicData.name).eq("Some content");
  expect(publicData.documents[0].source).eq(doenetML);
});

test("activity editor data and my folder contents before and after assigned", async () => {
  const owner = await createTestUser();
  const ownerId = owner.userId;
  const { activityId, docId } = await createActivity(ownerId, null);

  const { activity: preAssignedData } = await getActivityEditorData(
    activityId,
    ownerId,
  );
  let expectedData: ContentStructure = {
    id: activityId,
    name: "Untitled Activity",
    ownerId,
    imagePath: "/activity_default.jpg",
    isPublic: false,
    assignmentStatus: "Unassigned",
    classCode: null,
    codeValidUntil: null,
    license: null,
    documents: [
      {
        id: docId,
        source: "",
        name: "Untitled Document",
        doenetmlVersion: currentDoenetmlVersion,
      },
    ],
    hasScoreData: false,
    parentFolder: null,
  };
  preAssignedData.license = null; // skip trying to check big license object
  expect(preAssignedData).eqls(expectedData);

  // get my folder content returns same data, with differences in some optional fields
  let folderData = await getMyFolderContent({
    folderId: null,
    loggedInUserId: ownerId,
  });
  delete expectedData.documents[0].name;
  delete expectedData.documents[0].source;
  expectedData.isFolder = false;
  folderData.content[0].license = null; // skip trying to check big license object
  expect(folderData.content).eqls([expectedData]);

  // Opening assignment also assigns the activity
  let closeAt = DateTime.now().plus({ days: 1 });
  const { classCode } = await openAssignmentWithCode(
    activityId,
    closeAt,
    ownerId,
  );

  const { activity: openedData } = await getActivityEditorData(
    activityId,
    ownerId,
  );
  expectedData = {
    id: activityId,
    name: "Untitled Activity",
    ownerId,
    imagePath: "/activity_default.jpg",
    isPublic: false,
    assignmentStatus: "Open",
    classCode,
    codeValidUntil: closeAt.toJSDate(),
    license: null,
    documents: [
      {
        id: docId,
        versionNum: 1,
        source: "",
        name: "Untitled Document",
        doenetmlVersion: currentDoenetmlVersion,
      },
    ],
    hasScoreData: false,
    parentFolder: null,
  };

  openedData.license = null; // skip trying to check big license object
  expect(openedData).eqls(expectedData);

  // get my folder content returns same data, with differences in some optional fields
  folderData = await getMyFolderContent({
    folderId: null,
    loggedInUserId: ownerId,
  });
  delete expectedData.documents[0].name;
  delete expectedData.documents[0].source;
  delete expectedData.documents[0].versionNum;
  expectedData.isFolder = false;
  folderData.content[0].license = null; // skip trying to check big license object
  expect(folderData.content).eqls([expectedData]);

  // closing the assignment without data also unassigns it
  await closeAssignmentWithCode(activityId, ownerId);
  const { activity: closedData } = await getActivityEditorData(
    activityId,
    ownerId,
  );
  expectedData = {
    id: activityId,
    name: "Untitled Activity",
    ownerId,
    imagePath: "/activity_default.jpg",
    isPublic: false,
    assignmentStatus: "Unassigned",
    classCode,
    codeValidUntil: null,
    license: null,
    documents: [
      {
        id: docId,
        source: "",
        name: "Untitled Document",
        doenetmlVersion: currentDoenetmlVersion,
      },
    ],
    hasScoreData: false,
    parentFolder: null,
  };

  closedData.license = null; // skip trying to check big license object
  expect(closedData).eqls(expectedData);

  // get my folder content returns same data, with differences in some optional fields
  folderData = await getMyFolderContent({
    folderId: null,
    loggedInUserId: ownerId,
  });
  delete expectedData.documents[0].name;
  delete expectedData.documents[0].source;
  expectedData.isFolder = false;
  folderData.content[0].license = null; // skip trying to check big license object
  expect(folderData.content).eqls([expectedData]);

  // re-opening, re-assigns with same code
  closeAt = DateTime.now().plus({ days: 1 });
  let { classCode: newClassCode } = await openAssignmentWithCode(
    activityId,
    closeAt,
    ownerId,
  );

  expect(newClassCode).eq(classCode);

  const { activity: openedData2 } = await getActivityEditorData(
    activityId,
    ownerId,
  );
  expectedData = {
    id: activityId,
    name: "Untitled Activity",
    ownerId,
    imagePath: "/activity_default.jpg",
    isPublic: false,
    assignmentStatus: "Open",
    classCode,
    codeValidUntil: closeAt.toJSDate(),
    license: null,
    documents: [
      {
        id: docId,
        versionNum: 1,
        source: "",
        name: "Untitled Document",
        doenetmlVersion: currentDoenetmlVersion,
      },
    ],
    hasScoreData: false,
    parentFolder: null,
  };

  openedData2.license = null; // skip trying to check big license object
  expect(openedData2).eqls(expectedData);

  // get my folder content returns same data, with differences in some optional fields
  folderData = await getMyFolderContent({
    folderId: null,
    loggedInUserId: ownerId,
  });
  delete expectedData.documents[0].name;
  delete expectedData.documents[0].source;
  delete expectedData.documents[0].versionNum;
  expectedData.isFolder = false;
  folderData.content[0].license = null; // skip trying to check big license object
  expect(folderData.content).eqls([expectedData]);

  // just add some data (doesn't matter that it is owner themselves)
  await saveScoreAndState({
    activityId,
    docId,
    docVersionNum: 1,
    userId: ownerId,
    score: 0.5,
    onSubmission: true,
    state: "document state 1",
  });

  const { activity: openedData3 } = await getActivityEditorData(
    activityId,
    ownerId,
  );
  expectedData = {
    id: activityId,
    name: "Untitled Activity",
    ownerId,
    imagePath: "/activity_default.jpg",
    isPublic: false,
    assignmentStatus: "Open",
    classCode,
    codeValidUntil: closeAt.toJSDate(),
    license: null,
    documents: [
      {
        id: docId,
        versionNum: 1,
        source: "",
        name: "Untitled Document",
        doenetmlVersion: currentDoenetmlVersion,
      },
    ],
    hasScoreData: true,
    parentFolder: null,
  };

  openedData3.license = null; // skip trying to check big license object
  expect(openedData3).eqls(expectedData);

  // get my folder content returns same data, with differences in some optional fields
  folderData = await getMyFolderContent({
    folderId: null,
    loggedInUserId: ownerId,
  });
  delete expectedData.documents[0].name;
  delete expectedData.documents[0].source;
  delete expectedData.documents[0].versionNum;
  expectedData.isFolder = false;
  folderData.content[0].license = null; // skip trying to check big license object
  expect(folderData.content).eqls([expectedData]);

  // now closing does not unassign
  await closeAssignmentWithCode(activityId, ownerId);
  const { activity: closedData2 } = await getActivityEditorData(
    activityId,
    ownerId,
  );
  expectedData = {
    id: activityId,
    name: "Untitled Activity",
    ownerId,
    imagePath: "/activity_default.jpg",
    isPublic: false,
    assignmentStatus: "Closed",
    classCode,
    codeValidUntil: null,
    license: null,
    documents: [
      {
        id: docId,
        versionNum: 1,
        source: "",
        name: "Untitled Document",
        doenetmlVersion: currentDoenetmlVersion,
      },
    ],
    hasScoreData: true,
    parentFolder: null,
  };

  closedData2.license = null; // skip trying to check big license object
  expect(closedData2).eqls(expectedData);

  // get my folder content returns same data, with differences in some optional fields
  folderData = await getMyFolderContent({
    folderId: null,
    loggedInUserId: ownerId,
  });
  delete expectedData.documents[0].name;
  delete expectedData.documents[0].source;
  delete expectedData.documents[0].versionNum;
  expectedData.isFolder = false;
  folderData.content[0].license = null; // skip trying to check big license object
  expect(folderData.content).eqls([expectedData]);

  // explicitly unassigning fails due to the presence of data
  await expect(unassignActivity(activityId, ownerId)).rejects.toThrow(
    "Record to update not found",
  );
});

test("activity editor data shows its parent folder is public", async () => {
  const owner = await createTestUser();
  const ownerId = owner.userId;

  const { activityId } = await createActivity(ownerId, null);

  let { activity: data } = await getActivityEditorData(activityId, ownerId);
  expect(data.isPublic).eq(false);
  expect(data.parentFolder).eq(null);

  await makeActivityPublic({ id: activityId, ownerId, licenseCode: "CCBYSA" });
  ({ activity: data } = await getActivityEditorData(activityId, ownerId));
  expect(data.isPublic).eq(true);
  expect(data.license?.code).eq("CCBYSA");
  expect(data.parentFolder).eq(null);

  let { folderId } = await createFolder(ownerId, null);
  await moveContent({
    id: activityId,
    desiredParentFolderId: folderId,
    desiredPosition: 0,
    ownerId,
  });

  ({ activity: data } = await getActivityEditorData(activityId, ownerId));
  expect(data.isPublic).eq(true);
  expect(data.license?.code).eq("CCBYSA");
  expect(data.parentFolder?.isPublic).eq(false);

  await makeFolderPublic({ id: folderId, ownerId, licenseCode: "CCBYNCSA" });
  ({ activity: data } = await getActivityEditorData(activityId, ownerId));
  expect(data.isPublic).eq(true);
  expect(data.license?.code).eq("CCBYNCSA");
  expect(data.parentFolder?.isPublic).eq(true);

  await makeFolderPrivate({ id: folderId, ownerId });
  ({ activity: data } = await getActivityEditorData(activityId, ownerId));
  expect(data.isPublic).eq(false);
  expect(data.parentFolder?.isPublic).eq(false);

  await makeFolderPublic({ id: folderId, ownerId, licenseCode: "CCDUAL" });
  ({ activity: data } = await getActivityEditorData(activityId, ownerId));
  expect(data.isPublic).eq(true);
  expect(data.license?.code).eq("CCDUAL");
  expect(data.parentFolder?.isPublic).eq(true);

  await makeActivityPrivate({ id: activityId, ownerId });
  ({ activity: data } = await getActivityEditorData(activityId, ownerId));
  expect(data.isPublic).eq(false);
  expect(data.parentFolder?.isPublic).eq(true);
});

test("only user and assignment owner can load document state", async () => {
  const owner = await createTestUser();
  const ownerId = owner.userId;
  const { activityId, docId } = await createActivity(ownerId, null);

  // open assignment generates code
  let closeAt = DateTime.now().plus({ days: 1 });
  const { classCode } = await openAssignmentWithCode(
    activityId,
    closeAt,
    ownerId,
  );

  // create new anonymous user
  let assignmentData = await getAssignmentDataFromCode(classCode, false);
  let newUser = assignmentData.newAnonymousUser;

  await saveScoreAndState({
    activityId,
    docId,
    docVersionNum: 1,
    userId: newUser!.userId,
    score: 0.5,
    onSubmission: true,
    state: "document state 1",
  });

  // anonymous user can load state
  let retrievedState = await loadState({
    activityId,
    docId,
    docVersionNum: 1,
    requestedUserId: newUser!.userId,
    userId: newUser!.userId,
    withMaxScore: false,
  });

  expect(retrievedState).eq("document state 1");

  // assignment owner can load state
  let retrievedState2 = await loadState({
    activityId,
    docId,
    docVersionNum: 1,
    requestedUserId: newUser!.userId,
    userId: ownerId,
    withMaxScore: false,
  });

  expect(retrievedState2).eq("document state 1");

  // another user cannot load state
  const user2 = await createTestUser();

  await expect(
    loadState({
      activityId,
      docId,
      docVersionNum: 1,
      requestedUserId: newUser!.userId,
      userId: user2.userId,
      withMaxScore: false,
    }),
  ).rejects.toThrow("No content found");
});

test("load document state based on withMaxScore", async () => {
  const owner = await createTestUser();
  const ownerId = owner.userId;
  const { activityId, docId } = await createActivity(ownerId, null);

  // open assignment generates code
  let closeAt = DateTime.now().plus({ days: 1 });
  const { classCode } = await openAssignmentWithCode(
    activityId,
    closeAt,
    ownerId,
  );

  // create new anonymous user
  let assignmentData = await getAssignmentDataFromCode(classCode, false);
  let newUser = assignmentData.newAnonymousUser;

  await saveScoreAndState({
    activityId,
    docId,
    docVersionNum: 1,
    userId: newUser!.userId,
    score: 0.5,
    onSubmission: true,
    state: "document state 1",
  });

  // since last state is maximum score, withMaxScore doesn't have effect
  let retrievedState = await loadState({
    activityId,
    docId,
    docVersionNum: 1,
    requestedUserId: newUser!.userId,
    userId: ownerId,
    withMaxScore: false,
  });
  expect(retrievedState).eq("document state 1");

  retrievedState = await loadState({
    activityId,
    docId,
    docVersionNum: 1,
    requestedUserId: newUser!.userId,
    userId: ownerId,
    withMaxScore: true,
  });
  expect(retrievedState).eq("document state 1");

  // last state is no longer maximum score
  await saveScoreAndState({
    activityId,
    docId,
    docVersionNum: 1,
    userId: newUser!.userId,
    score: 0.2,
    onSubmission: true,
    state: "document state 2",
  });

  // get last state if withMaxScore is false
  retrievedState = await loadState({
    activityId,
    docId,
    docVersionNum: 1,
    requestedUserId: newUser!.userId,
    userId: ownerId,
    withMaxScore: false,
  });
  expect(retrievedState).eq("document state 2");

  // get state with max score
  retrievedState = await loadState({
    activityId,
    docId,
    docVersionNum: 1,
    requestedUserId: newUser!.userId,
    userId: ownerId,
    withMaxScore: true,
  });
  expect(retrievedState).eq("document state 1");

  // matching maximum score with onSubmission uses latest for maximum
  await saveScoreAndState({
    activityId,
    docId,
    docVersionNum: 1,
    userId: newUser!.userId,
    score: 0.5,
    onSubmission: true,
    state: "document state 3",
  });

  retrievedState = await loadState({
    activityId,
    docId,
    docVersionNum: 1,
    requestedUserId: newUser!.userId,
    userId: ownerId,
    withMaxScore: false,
  });
  expect(retrievedState).eq("document state 3");

  retrievedState = await loadState({
    activityId,
    docId,
    docVersionNum: 1,
    requestedUserId: newUser!.userId,
    userId: ownerId,
    withMaxScore: true,
  });
  expect(retrievedState).eq("document state 3");

  // matching maximum score without onSubmission does not use latest for maximum
  await saveScoreAndState({
    activityId,
    docId,
    docVersionNum: 1,
    userId: newUser!.userId,
    score: 0.5,
    onSubmission: false,
    state: "document state 4",
  });

  retrievedState = await loadState({
    activityId,
    docId,
    docVersionNum: 1,
    requestedUserId: newUser!.userId,
    userId: ownerId,
    withMaxScore: false,
  });
  expect(retrievedState).eq("document state 4");

  retrievedState = await loadState({
    activityId,
    docId,
    docVersionNum: 1,
    requestedUserId: newUser!.userId,
    userId: ownerId,
    withMaxScore: true,
  });
  expect(retrievedState).eq("document state 3");
});

test("record submitted events and get responses", async () => {
  const owner = await createTestUser();
  const ownerId = owner.userId;
  const { activityId, docId } = await createActivity(ownerId, null);
  await updateContent({ id: activityId, name: "My Activity", ownerId });

  // open assignment generates code
  let closeAt = DateTime.now().plus({ days: 1 });
  const { classCode } = await openAssignmentWithCode(
    activityId,
    closeAt,
    ownerId,
  );

  // create new anonymous user
  let assignmentData = await getAssignmentDataFromCode(classCode, false);
  let newUser = assignmentData.newAnonymousUser;
  let userData = {
    userId: newUser!.userId,
    firstNames: newUser!.firstNames,
    lastNames: newUser!.lastNames,
  };

  let answerId1 = "answer1";
  let answerId2 = "answer2";

  // no submitted responses at first
  let answerWithResponses = await getAnswersThatHaveSubmittedResponses({
    activityId,
    ownerId,
  });
  expect(answerWithResponses).eqls([]);

  let { submittedResponses, activityName } =
    await getDocumentSubmittedResponses({
      activityId,
      docId,
      docVersionNum: 1,
      ownerId,
      answerId: answerId1,
    });
  expect(activityName).eq("My Activity");
  expect(submittedResponses).eqls([]);

  let {
    submittedResponses: submittedResponseHistory,
    activityName: activityName2,
  } = await getDocumentSubmittedResponseHistory({
    activityId,
    docId,
    docVersionNum: 1,
    ownerId,
    answerId: answerId1,
    userId: newUser!.userId,
  });
  expect(activityName2).eq("My Activity");
  expect(submittedResponseHistory).eqls([]);

  // record event and retrieve it
  await recordSubmittedEvent({
    activityId,
    docId,
    docVersionNum: 1,
    userId: newUser!.userId,
    answerId: answerId1,
    response: "Answer result 1",
    answerNumber: 1,
    itemNumber: 2,
    creditAchieved: 0.4,
    itemCreditAchieved: 0.2,
    documentCreditAchieved: 0.1,
  });
  answerWithResponses = await getAnswersThatHaveSubmittedResponses({
    activityId,
    ownerId,
  });
  expect(answerWithResponses).eqls([
    {
      docId,
      docVersionNum: 1,
      answerId: answerId1,
      answerNumber: 1,
      count: 1,
      averageCredit: 0.4,
    },
  ]);
  ({ submittedResponses } = await getDocumentSubmittedResponses({
    activityId,
    docId,
    docVersionNum: 1,
    ownerId,
    answerId: answerId1,
  }));
  expect(submittedResponses).toMatchObject([
    {
      userId: newUser!.userId,
      firstNames: newUser!.firstNames,
      lastNames: newUser!.lastNames,
      bestResponse: "Answer result 1",
      bestCreditAchieved: 0.4,
      latestResponse: "Answer result 1",
      latestCreditAchieved: 0.4,
      numResponses: 1,
    },
  ]);
  ({ submittedResponses: submittedResponseHistory } =
    await getDocumentSubmittedResponseHistory({
      activityId,
      docId,
      docVersionNum: 1,
      ownerId,
      answerId: answerId1,
      userId: newUser!.userId,
    }));
  expect(submittedResponseHistory).toMatchObject([
    {
      user: userData,
      response: "Answer result 1",
      creditAchieved: 0.4,
    },
  ]);

  // record new event overwrites result
  await recordSubmittedEvent({
    activityId,
    docId,
    docVersionNum: 1,
    userId: newUser!.userId,
    answerId: answerId1,
    response: "Answer result 2",
    answerNumber: 1,
    itemNumber: 2,
    creditAchieved: 0.8,
    itemCreditAchieved: 0.4,
    documentCreditAchieved: 0.2,
  });
  answerWithResponses = await getAnswersThatHaveSubmittedResponses({
    activityId,
    ownerId,
  });
  expect(answerWithResponses).eqls([
    {
      docId,
      docVersionNum: 1,
      answerId: answerId1,
      answerNumber: 1,
      count: 1,
      averageCredit: 0.8,
    },
  ]);
  ({ submittedResponses } = await getDocumentSubmittedResponses({
    activityId,
    docId,
    docVersionNum: 1,
    ownerId,
    answerId: answerId1,
  }));
  expect(submittedResponses).toMatchObject([
    {
      userId: newUser!.userId,
      firstNames: newUser!.firstNames,
      lastNames: newUser!.lastNames,
      bestResponse: "Answer result 2",
      bestCreditAchieved: 0.8,
      latestResponse: "Answer result 2",
      latestCreditAchieved: 0.8,
      numResponses: 2,
    },
  ]);
  ({ submittedResponses: submittedResponseHistory } =
    await getDocumentSubmittedResponseHistory({
      activityId,
      docId,
      docVersionNum: 1,
      ownerId,
      answerId: answerId1,
      userId: newUser!.userId,
    }));
  expect(submittedResponseHistory).toMatchObject([
    {
      user: userData,
      response: "Answer result 1",
      creditAchieved: 0.4,
    },
    {
      user: userData,
      response: "Answer result 2",
      creditAchieved: 0.8,
    },
  ]);

  // record event for different answer
  await recordSubmittedEvent({
    activityId,
    docId,
    docVersionNum: 1,
    userId: newUser!.userId,
    answerId: answerId2,
    response: "Answer result 3",
    answerNumber: 2,
    itemNumber: 2,
    creditAchieved: 0.2,
    itemCreditAchieved: 0.1,
    documentCreditAchieved: 0.05,
  });
  answerWithResponses = await getAnswersThatHaveSubmittedResponses({
    activityId,
    ownerId,
  });
  // Note: use `arrayContaining` as the order of the entries isn't determined
  expect(answerWithResponses).toMatchObject(
    expect.arrayContaining([
      {
        docId,
        docVersionNum: 1,
        answerId: answerId1,
        answerNumber: 1,
        count: 1,
        averageCredit: 0.8,
      },
      {
        docId,
        docVersionNum: 1,
        answerId: answerId2,
        answerNumber: 2,
        count: 1,
        averageCredit: 0.2,
      },
    ]),
  );
  ({ submittedResponses } = await getDocumentSubmittedResponses({
    activityId,
    docId,
    docVersionNum: 1,
    ownerId,
    answerId: answerId1,
  }));
  expect(submittedResponses).toMatchObject([
    {
      userId: newUser!.userId,
      firstNames: newUser!.firstNames,
      lastNames: newUser!.lastNames,
      bestResponse: "Answer result 2",
      bestCreditAchieved: 0.8,
      latestResponse: "Answer result 2",
      latestCreditAchieved: 0.8,
      numResponses: 2,
    },
  ]);
  ({ submittedResponses: submittedResponseHistory } =
    await getDocumentSubmittedResponseHistory({
      activityId,
      docId,
      docVersionNum: 1,
      ownerId,
      answerId: answerId1,
      userId: newUser!.userId,
    }));
  expect(submittedResponseHistory).toMatchObject([
    {
      user: userData,
      response: "Answer result 1",
      creditAchieved: 0.4,
    },
    {
      user: userData,
      response: "Answer result 2",
      creditAchieved: 0.8,
    },
  ]);

  ({ submittedResponses } = await getDocumentSubmittedResponses({
    activityId,
    docId,
    docVersionNum: 1,
    ownerId,
    answerId: answerId2,
  }));
  expect(submittedResponses).toMatchObject([
    {
      userId: newUser!.userId,
      firstNames: newUser!.firstNames,
      lastNames: newUser!.lastNames,
      bestResponse: "Answer result 3",
      bestCreditAchieved: 0.2,
      latestResponse: "Answer result 3",
      latestCreditAchieved: 0.2,
      numResponses: 1,
    },
  ]);
  ({ submittedResponses: submittedResponseHistory } =
    await getDocumentSubmittedResponseHistory({
      activityId,
      docId,
      docVersionNum: 1,
      ownerId,
      answerId: answerId2,
      userId: newUser!.userId,
    }));
  expect(submittedResponseHistory).toMatchObject([
    {
      user: userData,
      response: "Answer result 3",
      creditAchieved: 0.2,
    },
  ]);

  // response for a second user
  assignmentData = await getAssignmentDataFromCode(classCode, false);
  let newUser2 = assignmentData.newAnonymousUser;
  let userData2 = {
    userId: newUser2!.userId,
    firstNames: newUser2!.firstNames,
    lastNames: newUser2!.lastNames,
  };
  await recordSubmittedEvent({
    activityId,
    docId,
    docVersionNum: 1,
    userId: newUser2!.userId,
    answerId: answerId1,
    response: "Answer result 4",
    answerNumber: 1,
    itemNumber: 2,
    creditAchieved: 1,
    itemCreditAchieved: 0.5,
    documentCreditAchieved: 0.25,
  });
  answerWithResponses = await getAnswersThatHaveSubmittedResponses({
    activityId,
    ownerId,
  });
  expect(answerWithResponses).toMatchObject(
    expect.arrayContaining([
      {
        docId,
        docVersionNum: 1,
        answerId: answerId1,
        answerNumber: 1,
        count: 2,
        averageCredit: 0.9,
      },
      {
        docId,
        docVersionNum: 1,
        answerId: answerId2,
        answerNumber: 2,
        count: 1,
        averageCredit: 0.2,
      },
    ]),
  );
  ({ submittedResponses } = await getDocumentSubmittedResponses({
    activityId,
    docId,
    docVersionNum: 1,
    ownerId,
    answerId: answerId1,
  }));
  expect(submittedResponses).toMatchObject([
    {
      userId: newUser!.userId,
      firstNames: newUser!.firstNames,
      lastNames: newUser!.lastNames,
      bestResponse: "Answer result 2",
      bestCreditAchieved: 0.8,
      latestResponse: "Answer result 2",
      latestCreditAchieved: 0.8,
      numResponses: 2,
    },
    {
      userId: newUser2!.userId,
      firstNames: newUser2!.firstNames,
      lastNames: newUser2!.lastNames,
      bestResponse: "Answer result 4",
      bestCreditAchieved: 1,
      latestResponse: "Answer result 4",
      latestCreditAchieved: 1,
      numResponses: 1,
    },
  ]);

  ({ submittedResponses: submittedResponseHistory } =
    await getDocumentSubmittedResponseHistory({
      activityId,
      docId,
      docVersionNum: 1,
      ownerId,
      answerId: answerId1,
      userId: newUser!.userId,
    }));
  expect(submittedResponseHistory).toMatchObject([
    {
      user: userData,
      response: "Answer result 1",
      creditAchieved: 0.4,
    },
    {
      user: userData,
      response: "Answer result 2",
      creditAchieved: 0.8,
    },
  ]);
  ({ submittedResponses: submittedResponseHistory } =
    await getDocumentSubmittedResponseHistory({
      activityId,
      docId,
      docVersionNum: 1,
      ownerId,
      answerId: answerId1,
      userId: newUser2!.userId,
    }));
  expect(submittedResponseHistory).toMatchObject([
    {
      user: userData2,
      response: "Answer result 4",
      creditAchieved: 1,
    },
  ]);

  ({ submittedResponses } = await getDocumentSubmittedResponses({
    activityId,
    docId,
    docVersionNum: 1,
    ownerId,
    answerId: answerId2,
  }));
  expect(submittedResponses).toMatchObject([
    {
      userId: newUser!.userId,
      firstNames: newUser!.firstNames,
      lastNames: newUser!.lastNames,
      bestResponse: "Answer result 3",
      bestCreditAchieved: 0.2,
      latestResponse: "Answer result 3",
      latestCreditAchieved: 0.2,
      numResponses: 1,
    },
  ]);
  ({ submittedResponses: submittedResponseHistory } =
    await getDocumentSubmittedResponseHistory({
      activityId,
      docId,
      docVersionNum: 1,
      ownerId,
      answerId: answerId2,
      userId: newUser!.userId,
    }));
  expect(submittedResponseHistory).toMatchObject([
    {
      user: userData,
      response: "Answer result 3",
      creditAchieved: 0.2,
    },
  ]);
  ({ submittedResponses: submittedResponseHistory } =
    await getDocumentSubmittedResponseHistory({
      activityId,
      docId,
      docVersionNum: 1,
      ownerId,
      answerId: answerId2,
      userId: newUser2!.userId,
    }));
  expect(submittedResponseHistory).eqls([]);

  // verify submitted responses changes but average max credit doesn't change if submit a lower credit answer
  await recordSubmittedEvent({
    activityId,
    docId,
    docVersionNum: 1,
    userId: newUser2!.userId,
    answerId: answerId1,
    response: "Answer result 5",
    answerNumber: 1,
    itemNumber: 2,
    creditAchieved: 0.6,
    itemCreditAchieved: 0.3,
    documentCreditAchieved: 0.15,
  });

  ({ submittedResponses: submittedResponseHistory } =
    await getDocumentSubmittedResponseHistory({
      activityId,
      docId,
      docVersionNum: 1,
      ownerId,
      answerId: answerId1,
      userId: newUser2!.userId,
    }));
  expect(submittedResponseHistory).toMatchObject([
    {
      user: userData2,
      response: "Answer result 4",
      creditAchieved: 1,
    },
    {
      user: userData2,
      response: "Answer result 5",
      creditAchieved: 0.6,
    },
  ]);

  ({ submittedResponses } = await getDocumentSubmittedResponses({
    activityId,
    docId,
    docVersionNum: 1,
    ownerId,
    answerId: answerId1,
  }));
  expect(submittedResponses).toMatchObject([
    {
      userId: newUser!.userId,
      firstNames: newUser!.firstNames,
      lastNames: newUser!.lastNames,
      bestResponse: "Answer result 2",
      bestCreditAchieved: 0.8,
      latestResponse: "Answer result 2",
      latestCreditAchieved: 0.8,
      numResponses: 2,
    },
    {
      userId: newUser2!.userId,
      firstNames: newUser2!.firstNames,
      lastNames: newUser2!.lastNames,
      bestResponse: "Answer result 4",
      bestCreditAchieved: 1,
      latestResponse: "Answer result 5",
      latestCreditAchieved: 0.6,
      numResponses: 2,
    },
  ]);
  answerWithResponses = await getAnswersThatHaveSubmittedResponses({
    activityId,
    ownerId,
  });
  expect(answerWithResponses).toMatchObject(
    expect.arrayContaining([
      {
        docId,
        docVersionNum: 1,
        answerId: answerId1,
        answerNumber: 1,
        count: 2,
        averageCredit: 0.9,
      },
      {
        docId,
        docVersionNum: 1,
        answerId: answerId2,
        answerNumber: 2,
        count: 1,
        averageCredit: 0.2,
      },
    ]),
  );
});

test("only owner can get submitted responses", async () => {
  const owner = await createTestUser();
  const ownerId = owner.userId;
  const { activityId, docId } = await createActivity(ownerId, null);

  const user2 = await createTestUser();
  const userId2 = user2.userId;

  // open assignment generates code
  let closeAt = DateTime.now().plus({ days: 1 });
  const { classCode } = await openAssignmentWithCode(
    activityId,
    closeAt,
    ownerId,
  );

  // create new anonymous user
  let assignmentData = await getAssignmentDataFromCode(classCode, false);
  let newUser = assignmentData.newAnonymousUser;
  let userData = {
    userId: newUser!.userId,
    firstNames: newUser!.firstNames,
    lastNames: newUser!.lastNames,
  };

  let answerId1 = "answer1";

  // record event and retrieve it
  await recordSubmittedEvent({
    activityId,
    docId,
    docVersionNum: 1,
    userId: newUser!.userId,
    answerId: answerId1,
    response: "Answer result 1",
    answerNumber: 1,
    itemNumber: 2,
    creditAchieved: 1,
    itemCreditAchieved: 0.5,
    documentCreditAchieved: 0.25,
  });
  let answerWithResponses = await getAnswersThatHaveSubmittedResponses({
    activityId,
    ownerId,
  });
  expect(answerWithResponses).eqls([
    {
      docId,
      docVersionNum: 1,
      answerId: answerId1,
      answerNumber: 1,
      count: 1,
      averageCredit: 1,
    },
  ]);
  let { submittedResponses } = await getDocumentSubmittedResponses({
    activityId,
    docId,
    docVersionNum: 1,
    ownerId,
    answerId: answerId1,
  });
  expect(submittedResponses).toMatchObject([
    {
      userId: newUser!.userId,
      firstNames: newUser!.firstNames,
      lastNames: newUser!.lastNames,
      bestResponse: "Answer result 1",
      bestCreditAchieved: 1,
      latestResponse: "Answer result 1",
      latestCreditAchieved: 1,
      numResponses: 1,
    },
  ]);
  let { submittedResponses: submittedResponseHistory } =
    await getDocumentSubmittedResponseHistory({
      activityId,
      docId,
      docVersionNum: 1,
      ownerId,
      answerId: answerId1,
      userId: newUser!.userId,
    });
  expect(submittedResponseHistory).toMatchObject([
    {
      user: userData,
      response: "Answer result 1",
      creditAchieved: 1,
    },
  ]);

  answerWithResponses = await getAnswersThatHaveSubmittedResponses({
    activityId,
    ownerId: userId2,
  });
  expect(answerWithResponses).eqls([]);

  // cannot retrieve responses as other user
  await expect(
    getDocumentSubmittedResponses({
      activityId,
      docId,
      docVersionNum: 1,
      ownerId: userId2,
      answerId: answerId1,
    }),
  ).rejects.toThrow("No content found");

  await expect(
    getDocumentSubmittedResponseHistory({
      activityId,
      docId,
      docVersionNum: 1,
      ownerId: userId2,
      answerId: answerId1,
      userId: newUser!.userId,
    }),
  ).rejects.toThrow("No content found");
});

test("list assigned and get assigned scores get student assignments and scores", async () => {
  const user1 = await createTestUser();
  const user1Id = user1.userId;
  const user2 = await createTestUser();
  const user2Id = user2.userId;

  let assignmentList = await listUserAssigned(user1Id);
  expect(assignmentList.assignments).eqls([]);
  expect(assignmentList.user.userId).eq(user1Id);

  let studentData = await getAssignedScores(user1Id);
  expect(studentData.orderedActivityScores).eqls([]);
  expect(studentData.userData.userId).eq(user1Id);

  const { activityId: activityId1 } = await createActivity(user1Id, null);
  await updateContent({
    id: activityId1,
    name: "Activity 1",
    ownerId: user1Id,
  });
  await assignActivity(activityId1, user1Id);

  assignmentList = await listUserAssigned(user1Id);
  expect(assignmentList.assignments).eqls([]);
  studentData = await getAssignedScores(user1Id);
  expect(studentData.orderedActivityScores).eqls([]);

  const { activityId: activityId2, docId: docId2 } = await createActivity(
    user2Id,
    null,
  );
  await updateContent({
    id: activityId2,
    name: "Activity 2",
    ownerId: user2Id,
  });
  await assignActivity(activityId2, user2Id);

  assignmentList = await listUserAssigned(user1Id);
  expect(assignmentList.assignments).eqls([]);
  studentData = await getAssignedScores(user1Id);
  expect(studentData.orderedActivityScores).eqls([]);

  // open assignment generates code
  let closeAt = DateTime.now().plus({ days: 1 });
  const { classCode } = await openAssignmentWithCode(
    activityId2,
    closeAt,
    user2Id,
  );

  // recording score for user1 on assignment2 adds it to user1's assignment list
  await saveScoreAndState({
    activityId: activityId2,
    docId: docId2,
    docVersionNum: 1,
    userId: user1Id,
    score: 0.5,
    onSubmission: true,
    state: "document state 1",
  });

  assignmentList = await listUserAssigned(user1Id);
  expect(assignmentList.assignments).toMatchObject([
    {
      id: activityId2,
      ownerId: user2Id,
    },
  ]);
  studentData = await getAssignedScores(user1Id);
  expect(studentData.orderedActivityScores).eqls([
    { activityId: activityId2, activityName: "Activity 2", score: 0.5 },
  ]);

  // cannot unassign
  await expect(unassignActivity(activityId2, user2Id)).rejects.toThrow(
    "Record to update not found",
  );
});

test("get all assignment data from anonymous user", async () => {
  const owner = await createTestUser();
  const ownerId = owner.userId;

  const { activityId, docId } = await createActivity(ownerId, null);
  await updateContent({ id: activityId, name: "Activity 1", ownerId });
  await updateDoc({
    id: docId,
    source: "Some content",
    ownerId,
  });

  // open assignment generates code
  let closeAt = DateTime.now().plus({ days: 1 });
  const { classCode } = await openAssignmentWithCode(
    activityId,
    closeAt,
    ownerId,
  );

  let assignmentData = await getAssignmentDataFromCode(classCode, false);

  let newUser1 = assignmentData.newAnonymousUser;
  newUser1 = await updateUser({
    userId: newUser1!.userId,
    firstNames: "Zoe",
    lastNames: "Zaborowski",
  });

  await saveScoreAndState({
    activityId,
    docId,
    docVersionNum: 1,
    userId: newUser1!.userId,
    score: 0.5,
    onSubmission: true,
    state: "document state 1",
  });

  let userWithScores = await getStudentData({
    userId: newUser1!.userId,
    ownerId,
    parentFolderId: null,
  });

  expect(userWithScores).eqls({
    userData: {
      userId: newUser1!.userId,
      firstNames: newUser1!.firstNames,
      lastNames: newUser1!.lastNames,
    },
    orderedActivityScores: [
      {
        activityId: activityId,
        score: 0.5,
        activityName: "Activity 1",
      },
    ],
    folder: null,
  });

  // new lower score ignored
  await saveScoreAndState({
    activityId,
    docId,
    docVersionNum: 1,
    userId: newUser1!.userId,
    score: 0.2,
    onSubmission: true,
    state: "document state 2",
  });

  userWithScores = await getStudentData({
    userId: newUser1!.userId,
    ownerId,
    parentFolderId: null,
  });

  expect(userWithScores).eqls({
    userData: {
      userId: newUser1!.userId,
      firstNames: newUser1!.firstNames,
      lastNames: newUser1!.lastNames,
    },
    orderedActivityScores: [
      {
        activityId: activityId,
        score: 0.5,
        activityName: "Activity 1",
      },
    ],
    folder: null,
  });

  await saveScoreAndState({
    activityId,
    docId,
    docVersionNum: 1,
    userId: newUser1!.userId,
    score: 0.7,
    onSubmission: true,
    state: "document state 3",
  });

  userWithScores = await getStudentData({
    userId: newUser1!.userId,
    ownerId,
    parentFolderId: null,
  });

  expect(userWithScores).eqls({
    userData: {
      userId: newUser1!.userId,
      firstNames: newUser1!.firstNames,
      lastNames: newUser1!.lastNames,
    },
    orderedActivityScores: [
      {
        activityId: activityId,
        score: 0.7,
        activityName: "Activity 1",
      },
    ],
    folder: null,
  });
});

test("get assignments folder structure", { timeout: 100000 }, async () => {
  const owner = await createTestUser();
  const ownerId = owner.userId;

  // Folder structure
  // Base folder
  // - Folder 1
  //   - Activity 1a
  //   - Activity 1b (unassigned)
  //   - Folder 1c
  //     - Activity 1c1
  //     - Folder 1c2
  //       - Activity 1c2a
  //       - Activity 1c2b
  //     - Activity 1c3 (unassigned)
  //   - Folder 1d
  //   - Activity 1e
  // - Activity 2
  // - Folder 3
  //   - Activity 3a (unassigned)
  //   - Activity 3b
  //   - Activity 3c (deleted)
  // - Activity 4 (deleted)
  // Activity null (unassigned)
  // Activity gone (deleted)
  // Activity root

  const { folderId: baseFolderId } = await createFolder(ownerId, null);
  const { folderId: folder3Id } = await createFolder(ownerId, baseFolderId);

  // create folder 1 after folder 3 and move to make sure it is using sortIndex
  // and not the order content was created
  const { folderId: folder1Id } = await createFolder(ownerId, baseFolderId);
  await moveContent({
    id: folder1Id,
    desiredParentFolderId: baseFolderId,
    desiredPosition: 0,
    ownerId,
  });

  const { folderId: folder1cId } = await createFolder(ownerId, folder1Id);
  const { folderId: folder1dId } = await createFolder(ownerId, folder1Id);

  const { activityId: activity2Id, docId: doc2Id } = await createActivity(
    ownerId,
    baseFolderId,
  );
  await updateContent({ id: activity2Id, name: "Activity 2", ownerId });
  await moveContent({
    id: activity2Id,
    desiredParentFolderId: baseFolderId,
    desiredPosition: 1,
    ownerId,
  });

  // create activity 1a in wrong folder initially
  const { activityId: activity1aId, docId: doc1aId } = await createActivity(
    ownerId,
    folder3Id,
  );
  await updateContent({ id: activity1aId, name: "Activity 1a", ownerId });
  const { activityId: activity1eId, docId: doc1eId } = await createActivity(
    ownerId,
    folder1Id,
  );
  await updateContent({ id: activity1eId, name: "Activity 1e", ownerId });
  // move activity 1a to right places
  await moveContent({
    id: activity1aId,
    desiredParentFolderId: folder1Id,
    desiredPosition: 0,
    ownerId,
  });

  const { activityId: activity1c1Id, docId: doc1c1Id } = await createActivity(
    ownerId,
    folder1cId,
  );
  await updateContent({ id: activity1c1Id, name: "Activity 1c1", ownerId });
  const { activityId: _activity1c3Id } = await createActivity(
    ownerId,
    folder1cId,
  );

  // create folder 1c2 in wrong folder initially
  const { folderId: folder1c2Id } = await createFolder(ownerId, baseFolderId);
  const { activityId: activity1c2aId, docId: doc1c2aId } = await createActivity(
    ownerId,
    folder1c2Id,
  );
  await updateContent({ id: activity1c2aId, name: "Activity 1c2a", ownerId });
  const { activityId: activity1c2bId, docId: doc1c2bId } = await createActivity(
    ownerId,
    folder1c2Id,
  );
  await updateContent({ id: activity1c2bId, name: "Activity 1c2b", ownerId });

  // after creating its content move folder 1c2 into the right place
  await moveContent({
    id: folder1c2Id,
    desiredParentFolderId: folder1cId,
    desiredPosition: 1,
    ownerId,
  });

  // create activity 1b in wrong place then move it
  const { activityId: activity1b } = await createActivity(ownerId, folder1c2Id);
  await updateContent({ id: activity1b, name: "Activity 1b", ownerId });
  await moveContent({
    id: activity1b,
    desiredParentFolderId: folder1Id,
    desiredPosition: 1,
    ownerId,
  });

  // move activity 1e to end of folder 1
  await moveContent({
    id: activity1eId,
    desiredParentFolderId: folder1Id,
    desiredPosition: 100,
    ownerId,
  });

  const { activityId: _activity3aId } = await createActivity(
    ownerId,
    folder3Id,
  );
  const { activityId: activity3bId, docId: doc3bId } = await createActivity(
    ownerId,
    folder3Id,
  );
  await updateContent({ id: activity3bId, name: "Activity 3b", ownerId });

  const { activityId: _activityNullId } = await createActivity(ownerId, null);

  // add some deleted activities
  const { activityId: activityGoneId } = await createActivity(ownerId, null);
  await deleteActivity(activityGoneId, ownerId);
  const { activityId: activity4Id } = await createActivity(
    ownerId,
    baseFolderId,
  );
  await deleteActivity(activity4Id, ownerId);
  const { activityId: activity3cId } = await createActivity(ownerId, folder3Id);
  await deleteActivity(activity3cId, ownerId);

  // one activity at root level
  const { activityId: activityRootId, docId: docRootId } = await createActivity(
    ownerId,
    null,
  );
  await updateContent({ id: activityRootId, name: "Activity root", ownerId });

  const closeAt = DateTime.now().plus({ day: 1 });
  const { classCode: classCode1a } = await openAssignmentWithCode(
    activity1aId,
    closeAt,
    ownerId,
  );
  const { classCode: classCode1c1 } = await openAssignmentWithCode(
    activity1c1Id,
    closeAt,
    ownerId,
  );
  const { classCode: classCode1c2a } = await openAssignmentWithCode(
    activity1c2aId,
    closeAt,
    ownerId,
  );
  const { classCode: classCode1c2b } = await openAssignmentWithCode(
    activity1c2bId,
    closeAt,
    ownerId,
  );
  const { classCode: classCode1e } = await openAssignmentWithCode(
    activity1eId,
    closeAt,
    ownerId,
  );
  const { classCode: classCode2 } = await openAssignmentWithCode(
    activity2Id,
    closeAt,
    ownerId,
  );
  const { classCode: classCode3b } = await openAssignmentWithCode(
    activity3bId,
    closeAt,
    ownerId,
  );
  const { classCode: classCode1Root } = await openAssignmentWithCode(
    activityRootId,
    closeAt,
    ownerId,
  );

  let assignmentData = await getAssignmentDataFromCode(classCode1a, false);

  let newUser = assignmentData.newAnonymousUser;
  newUser = await updateUser({
    userId: newUser!.userId,
    firstNames: "Arya",
    lastNames: "Abbas",
  });
  let newUserId = newUser!.userId;
  let userNames = {
    firstNames: newUser.firstNames,
    lastNames: newUser.lastNames,
  };

  await saveScoreAndState({
    activityId: activity1aId,
    docId: doc1aId,
    docVersionNum: 1,
    userId: newUserId,
    score: 0.11,
    onSubmission: true,
    state: "document state 1a",
  });
  await saveScoreAndState({
    activityId: activity1c1Id,
    docId: doc1c1Id,
    docVersionNum: 1,
    userId: newUserId,
    score: 0.131,
    onSubmission: true,
    state: "document state 1c1",
  });
  await saveScoreAndState({
    activityId: activity1c2aId,
    docId: doc1c2aId,
    docVersionNum: 1,
    userId: newUserId,
    score: 0.1321,
    onSubmission: true,
    state: "document state 1c2a",
  });
  await saveScoreAndState({
    activityId: activity1c2bId,
    docId: doc1c2bId,
    docVersionNum: 1,
    userId: newUserId,
    score: 0.1322,
    onSubmission: true,
    state: "document state 1c2b",
  });
  await saveScoreAndState({
    activityId: activity1eId,
    docId: doc1eId,
    docVersionNum: 1,
    userId: newUserId,
    score: 0.15,
    onSubmission: true,
    state: "document state 1e",
  });
  await saveScoreAndState({
    activityId: activity2Id,
    docId: doc2Id,
    docVersionNum: 1,
    userId: newUserId,
    score: 0.2,
    onSubmission: true,
    state: "document state 2",
  });
  await saveScoreAndState({
    activityId: activity3bId,
    docId: doc3bId,
    docVersionNum: 1,
    userId: newUserId,
    score: 0.32,
    onSubmission: true,
    state: "document state 3b",
  });
  await saveScoreAndState({
    activityId: activityRootId,
    docId: docRootId,
    docVersionNum: 1,
    userId: newUserId,
    score: 1.0,
    onSubmission: true,
    state: "document state Root",
  });

  const desiredFolder3 = [{ id: activity3bId, name: "Activity 3b" }];
  const desiredFolder3Scores = [
    {
      activityId: activity3bId,
      userId: newUserId,
      score: 0.32,
      user: userNames,
    },
  ];
  const desiredFolder1c2 = [
    { id: activity1c2aId, name: "Activity 1c2a" },
    { id: activity1c2bId, name: "Activity 1c2b" },
  ];
  const desiredFolder1c2Scores = [
    {
      activityId: activity1c2aId,
      userId: newUserId,
      score: 0.1321,
      user: userNames,
    },
    {
      activityId: activity1c2bId,
      userId: newUserId,
      score: 0.1322,
      user: userNames,
    },
  ];

  const desiredFolder1c = [
    { id: activity1c1Id, name: "Activity 1c1" },
    ...desiredFolder1c2,
  ];
  const desiredFolder1cScores = [
    {
      activityId: activity1c1Id,
      userId: newUserId,
      score: 0.131,
      user: userNames,
    },
    ...desiredFolder1c2Scores,
  ];

  const desiredFolder1 = [
    { id: activity1aId, name: "Activity 1a" },
    ...desiredFolder1c,
    { id: activity1eId, name: "Activity 1e" },
  ];
  const desiredFolder1Scores = [
    {
      activityId: activity1aId,
      userId: newUserId,
      score: 0.11,
      user: userNames,
    },
    ...desiredFolder1cScores,
    {
      activityId: activity1eId,
      userId: newUserId,
      score: 0.15,
      user: userNames,
    },
  ];

  const desiredBaseFolder = [
    ...desiredFolder1,
    { id: activity2Id, name: "Activity 2" },
    ...desiredFolder3,
  ];
  const desiredBaseFolderScores = [
    ...desiredFolder1Scores,
    {
      activityId: activity2Id,
      userId: newUserId,
      score: 0.2,
      user: userNames,
    },
    ...desiredFolder3Scores,
  ];

  const desiredNullFolder = [
    ...desiredBaseFolder,
    { id: activityRootId, name: "Activity root" },
  ];
  const desiredNullFolderScores = [
    ...desiredBaseFolderScores,
    {
      activityId: activityRootId,
      userId: newUserId,
      score: 1.0,
      user: userNames,
    },
  ];

  let scoreData = await getAllAssignmentScores({
    ownerId,
    parentFolderId: null,
  });
  expect(scoreData.orderedActivities).eqls(desiredNullFolder);
  expect(scoreData.assignmentScores.sort((a, b) => a.score - b.score)).eqls(
    desiredNullFolderScores,
  );
  expect(scoreData.folder).eqls(null);

  let studentData = await getStudentData({
    userId: newUserId,
    ownerId,
    parentFolderId: null,
  });
  expect(
    studentData.orderedActivityScores.map((a) => ({
      activityId: a.activityId,
      score: a.score,
      userId: newUserId,
      user: userNames,
    })),
  ).eqls(desiredNullFolderScores);
  expect(studentData.folder).eqls(null);

  scoreData = await getAllAssignmentScores({
    ownerId,
    parentFolderId: baseFolderId,
  });
  expect(scoreData.orderedActivities).eqls(desiredBaseFolder);
  expect(scoreData.assignmentScores.sort((a, b) => a.score - b.score)).eqls(
    desiredBaseFolderScores,
  );
  expect(scoreData.folder?.id).eqls(baseFolderId);

  studentData = await getStudentData({
    userId: newUserId,
    ownerId,
    parentFolderId: baseFolderId,
  });
  expect(
    studentData.orderedActivityScores.map((a) => ({
      activityId: a.activityId,
      score: a.score,
      userId: newUserId,
      user: userNames,
    })),
  ).eqls(desiredBaseFolderScores);
  expect(studentData.folder?.id).eqls(baseFolderId);

  scoreData = await getAllAssignmentScores({
    ownerId,
    parentFolderId: folder1Id,
  });
  expect(scoreData.orderedActivities).eqls(desiredFolder1);
  expect(scoreData.assignmentScores.sort((a, b) => a.score - b.score)).eqls(
    desiredFolder1Scores,
  );
  expect(scoreData.folder?.id).eqls(folder1Id);

  studentData = await getStudentData({
    userId: newUserId,
    ownerId,
    parentFolderId: folder1Id,
  });
  expect(
    studentData.orderedActivityScores.map((a) => ({
      activityId: a.activityId,
      score: a.score,
      userId: newUserId,
      user: userNames,
    })),
  ).eqls(desiredFolder1Scores);
  expect(studentData.folder?.id).eqls(folder1Id);

  scoreData = await getAllAssignmentScores({
    ownerId,
    parentFolderId: folder3Id,
  });
  expect(scoreData.orderedActivities).eqls(desiredFolder3);
  expect(scoreData.assignmentScores.sort((a, b) => a.score - b.score)).eqls(
    desiredFolder3Scores,
  );
  expect(scoreData.folder?.id).eqls(folder3Id);

  studentData = await getStudentData({
    userId: newUserId,
    ownerId,
    parentFolderId: folder3Id,
  });
  expect(
    studentData.orderedActivityScores.map((a) => ({
      activityId: a.activityId,
      score: a.score,
      userId: newUserId,
      user: userNames,
    })),
  ).eqls(desiredFolder3Scores);
  expect(studentData.folder?.id).eqls(folder3Id);

  scoreData = await getAllAssignmentScores({
    ownerId,
    parentFolderId: folder1cId,
  });
  expect(scoreData.orderedActivities).eqls(desiredFolder1c);
  expect(scoreData.assignmentScores.sort((a, b) => a.score - b.score)).eqls(
    desiredFolder1cScores,
  );
  expect(scoreData.folder?.id).eqls(folder1cId);

  studentData = await getStudentData({
    userId: newUserId,
    ownerId,
    parentFolderId: folder1cId,
  });
  expect(
    studentData.orderedActivityScores.map((a) => ({
      activityId: a.activityId,
      score: a.score,
      userId: newUserId,
      user: userNames,
    })),
  ).eqls(desiredFolder1cScores);
  expect(studentData.folder?.id).eqls(folder1cId);

  scoreData = await getAllAssignmentScores({
    ownerId,
    parentFolderId: folder1dId,
  });
  expect(scoreData.orderedActivities).eqls([]);
  expect(scoreData.assignmentScores).eqls([]);
  expect(scoreData.folder?.id).eqls(folder1dId);

  studentData = await getStudentData({
    userId: newUserId,
    ownerId,
    parentFolderId: folder1dId,
  });
  expect(studentData.orderedActivityScores).eqls([]);
  expect(studentData.folder?.id).eqls(folder1dId);
});

test("get data for user's assignments", { timeout: 30000 }, async () => {
  const owner = await createTestUser();
  const ownerId = owner.userId;

  const { activityId, docId } = await createActivity(ownerId, null);
  await updateContent({ id: activityId, name: "Activity 1", ownerId });
  await updateDoc({
    id: docId,
    source: "Some content",
    ownerId,
  });

  // open assignment generates code
  let closeAt = DateTime.now().plus({ days: 1 });
  const { classCode } = await openAssignmentWithCode(
    activityId,
    closeAt,
    ownerId,
  );

  let scoreData = await getAllAssignmentScores({
    ownerId,
    parentFolderId: null,
  });

  // no one has done the assignment yet
  expect(scoreData.orderedActivities).eqls([
    {
      id: activityId,
      name: "Activity 1",
    },
  ]);
  expect(scoreData.assignmentScores).eqls([]);

  let assignmentData = await getAssignmentDataFromCode(classCode, false);
  let newUser1 = assignmentData.newAnonymousUser;
  newUser1 = await updateUser({
    userId: newUser1!.userId,
    firstNames: "Zoe",
    lastNames: "Zaborowski",
  });

  await saveScoreAndState({
    activityId,
    docId,
    docVersionNum: 1,
    userId: newUser1!.userId,
    score: 0.5,
    onSubmission: true,
    state: "document state 1",
  });

  scoreData = await getAllAssignmentScores({
    ownerId,
    parentFolderId: null,
  });

  expect(scoreData.orderedActivities).eqls([
    {
      id: activityId,
      name: "Activity 1",
    },
  ]);
  expect(scoreData.assignmentScores).eqls([
    {
      activityId: activityId,
      userId: newUser1!.userId,
      score: 0.5,
      user: {
        firstNames: newUser1!.firstNames,
        lastNames: newUser1!.lastNames,
      },
    },
  ]);

  // new lower score ignored
  await saveScoreAndState({
    activityId,
    docId,
    docVersionNum: 1,
    userId: newUser1!.userId,
    score: 0.2,
    onSubmission: true,
    state: "document state 2",
  });

  scoreData = await getAllAssignmentScores({
    ownerId,
    parentFolderId: null,
  });

  expect(scoreData.orderedActivities).eqls([
    {
      id: activityId,
      name: "Activity 1",
    },
  ]);
  expect(scoreData.assignmentScores).eqls([
    {
      activityId: activityId,
      userId: newUser1!.userId,
      score: 0.5,
      user: {
        firstNames: newUser1!.firstNames,
        lastNames: newUser1!.lastNames,
      },
    },
  ]);

  assignmentData = await getAssignmentDataFromCode(classCode, false);

  let newUser2 = assignmentData.newAnonymousUser;
  newUser2 = await updateUser({
    userId: newUser2!.userId,
    firstNames: "Arya",
    lastNames: "Abbas",
  });

  await saveScoreAndState({
    activityId,
    docId,
    docVersionNum: 1,
    userId: newUser2!.userId,
    score: 0.3,
    onSubmission: true,
    state: "document state 3",
  });

  await saveScoreAndState({
    activityId,
    docId,
    docVersionNum: 1,
    userId: newUser1!.userId,
    score: 0.7,
    onSubmission: true,
    state: "document state 4",
  });

  scoreData = await getAllAssignmentScores({
    ownerId,
    parentFolderId: null,
  });

  expect(scoreData.orderedActivities).eqls([
    {
      id: activityId,
      name: "Activity 1",
    },
  ]);
  expect(scoreData.assignmentScores).eqls([
    {
      activityId: activityId,
      userId: newUser1!.userId,
      score: 0.7,
      user: {
        firstNames: newUser1!.firstNames,
        lastNames: newUser1!.lastNames,
      },
    },
    {
      activityId: activityId,
      userId: newUser2!.userId,
      score: 0.3,
      user: {
        firstNames: newUser2!.firstNames,
        lastNames: newUser2!.lastNames,
      },
    },
  ]);

  const { activityId: activity2Id, docId: doc2Id } = await createActivity(
    ownerId,
    null,
  );
  await updateContent({
    id: activity2Id,
    name: "Activity 2",
    ownerId,
  });
  await updateDoc({
    id: doc2Id,
    source: "Some content",
    ownerId,
  });

  const { classCode: classCode2 } = await openAssignmentWithCode(
    activity2Id,
    closeAt,
    ownerId,
  );

  // identical name to user 2
  assignmentData = await getAssignmentDataFromCode(classCode2, false);

  let newUser3 = assignmentData.newAnonymousUser;
  newUser3 = await updateUser({
    userId: newUser3!.userId,
    firstNames: "Nyla",
    lastNames: "Nyquist",
  });

  await saveScoreAndState({
    activityId: activity2Id,
    docId: doc2Id,
    docVersionNum: 1,
    userId: newUser3!.userId,
    score: 0.9,
    onSubmission: true,
    state: "document state 1",
  });

  scoreData = await getAllAssignmentScores({
    ownerId,
    parentFolderId: null,
  });

  expect(scoreData.orderedActivities).eqls([
    {
      id: activityId,
      name: "Activity 1",
    },
    {
      id: activity2Id,
      name: "Activity 2",
    },
  ]);
  expect(scoreData.assignmentScores).eqls([
    {
      activityId: activityId,
      userId: newUser1!.userId,
      score: 0.7,
      user: {
        firstNames: newUser1!.firstNames,
        lastNames: newUser1!.lastNames,
      },
    },
    {
      activityId: activityId,
      userId: newUser2!.userId,
      score: 0.3,
      user: {
        firstNames: newUser2!.firstNames,
        lastNames: newUser2!.lastNames,
      },
    },
    {
      activityId: activity2Id,
      userId: newUser3!.userId,
      score: 0.9,
      user: {
        firstNames: newUser3!.firstNames,
        lastNames: newUser3!.lastNames,
      },
    },
  ]);
});

<<<<<<< HEAD
test("Content classifications can only be edited by activity owner", async () => {
  const { userId } = await createTestUser();
  const { userId: otherId } = await createTestUser();
  const allClassifications = await searchPossibleClassifications();
  const { id: classificationAlgebraId } = allClassifications.find(
    (k) => k.code === "Add and subtract multiples of x",
  )!;
  const { activityId } = await createActivity(userId, null);

  // Add
  await expect(() =>
    addClassification(activityId, classificationAlgebraId, otherId),
  ).rejects.toThrowError();
  await addClassification(activityId, classificationAlgebraId, userId);
  {
    const classifications = await getClassifications(activityId, userId);
    expect(classifications.length).toBe(1);
    expect(classifications[0].classification).toHaveProperty(
      "code",
      "Add and subtract multiples of x",
    );
    expect(classifications[0].classification).toHaveProperty(
      "id",
      classificationAlgebraId,
    );
  }

  // Remove
  await expect(() =>
    removeClassification(activityId, classificationAlgebraId, otherId),
  ).rejects.toThrowError();
  await removeClassification(activityId, classificationAlgebraId, userId);
  {
    const classifications = await getClassifications(activityId, userId);
    expect(classifications).toEqual([]);
  }
});

test("Get classifications of public activity", async () => {
  const { userId: ownerId } = await createTestUser();
  const allClassifications = await searchPossibleClassifications();
  const { activityId } = await createActivity(ownerId, null);
  const { id: classificationAlgebraId } = allClassifications.find(
    (k) => k.code === "Add and subtract multiples of x",
  )!;
  const { id: classificationComplexNumId } = allClassifications.find(
    (k) => k.code === "Adding complex numbers",
  )!;
  await addClassification(activityId, classificationAlgebraId, ownerId);
  await addClassification(activityId, classificationComplexNumId, ownerId);

  const { userId: viewerId } = await createTestUser();
  await expect(() =>
    getClassifications(activityId, viewerId),
  ).rejects.toThrowError("cannot be accessed");

  await updateContent({
    id: activityId,
    isPublic: true,
    ownerId,
  });
  const classifications = await getClassifications(activityId, viewerId);
  expect(classifications.length).toBe(2);
=======
test("search my folder content searches all subfolders", async () => {
  const owner = await createTestUser();
  const ownerId = owner.userId;

  // Folder structure
  // The Base folder
  // - The first topic
  //   - First activity
  //   - Deleted activity (deleted)
  //   - Subtopic
  //     - First piece (deleted)
  //     - Second piece
  // - Activity 2
  // - Activity 3 (deleted)
  // Activity gone (deleted)
  // Activity root, first

  const { folderId: baseFolderId } = await createFolder(ownerId, null);
  await updateContent({ id: baseFolderId, ownerId, name: "The Base Folder" });
  const { folderId: folder1Id } = await createFolder(ownerId, baseFolderId);
  await updateContent({ id: folder1Id, ownerId, name: "The first topic" });

  const { activityId: activity1aId } = await createActivity(ownerId, folder1Id);
  await updateContent({
    id: activity1aId,
    ownerId,
    name: "First activity",
  });

  const { activityId: activity1bId } = await createActivity(ownerId, folder1Id);
  await updateContent({ id: activity1bId, ownerId, name: "Deleted activity" });
  await deleteActivity(activity1bId, ownerId);

  const { folderId: folder1cId } = await createFolder(ownerId, folder1Id);
  await updateContent({ id: folder1cId, ownerId, name: "Subtopic " });

  const { activityId: activity1c1Id } = await createActivity(
    ownerId,
    folder1cId,
  );
  await updateContent({ id: activity1c1Id, ownerId, name: "First piece" });
  await deleteActivity(activity1c1Id, ownerId);

  const { activityId: activity1c2Id } = await createActivity(
    ownerId,
    folder1cId,
  );
  await updateContent({ id: activity1c2Id, ownerId, name: "Second piece" });

  const { activityId: activity2Id } = await createActivity(
    ownerId,
    baseFolderId,
  );
  await updateContent({ id: activity2Id, ownerId, name: "Activity 2" });
  const { activityId: activity3Id } = await createActivity(
    ownerId,
    baseFolderId,
  );
  await updateContent({ id: activity3Id, ownerId, name: "Activity 3" });
  await deleteActivity(activity3Id, ownerId);

  const { activityId: activityGoneId } = await createActivity(ownerId, null);
  await updateContent({ id: activityGoneId, ownerId, name: "Activity gone" });
  await deleteActivity(activityGoneId, ownerId);
  const { activityId: activityRootId } = await createActivity(ownerId, null);
  await updateContent({
    id: activityRootId,
    ownerId,
    name: "Activity root, first",
  });

  let searchResults = await searchMyFolderContent({
    folderId: null,
    loggedInUserId: ownerId,
    query: "first",
  });
  expect(searchResults.folder).eq(null);
  let content = searchResults.content;
  expect(content.length).eq(3);
  expect(
    content
      .sort((a, b) => a.id - b.id)
      .map((c) => ({ id: c.id, parentFolderId: c.parentFolder?.id ?? null })),
  ).eqls([
    { id: folder1Id, parentFolderId: baseFolderId },
    { id: activity1aId, parentFolderId: folder1Id },
    { id: activityRootId, parentFolderId: null },
  ]);

  searchResults = await searchMyFolderContent({
    folderId: baseFolderId,
    loggedInUserId: ownerId,
    query: "first",
  });
  expect(searchResults.folder?.id).eq(baseFolderId);
  content = searchResults.content;
  expect(content.length).eq(2);
  expect(
    content
      .sort((a, b) => a.id - b.id)
      .map((c) => ({ id: c.id, parentFolderId: c.parentFolder?.id ?? null })),
  ).eqls([
    { id: folder1Id, parentFolderId: baseFolderId },
    { id: activity1aId, parentFolderId: folder1Id },
  ]);

  searchResults = await searchMyFolderContent({
    folderId: folder1Id,
    loggedInUserId: ownerId,
    query: "first",
  });
  expect(searchResults.folder?.id).eq(folder1Id);
  content = searchResults.content;
  expect(content.length).eq(1);
  expect(
    content
      .sort((a, b) => a.id - b.id)
      .map((c) => ({ id: c.id, parentFolderId: c.parentFolder?.id ?? null })),
  ).eqls([{ id: activity1aId, parentFolderId: folder1Id }]);

  searchResults = await searchMyFolderContent({
    folderId: folder1cId,
    loggedInUserId: ownerId,
    query: "first",
  });
  expect(searchResults.folder?.id).eq(folder1cId);
  content = searchResults.content;
  expect(content.length).eq(0);

  searchResults = await searchMyFolderContent({
    folderId: null,
    loggedInUserId: ownerId,
    query: "activity",
  });
  expect(searchResults.folder).eq(null);
  content = searchResults.content;
  expect(content.length).eq(3);
  expect(
    content
      .sort((a, b) => a.id - b.id)
      .map((c) => ({ id: c.id, parentFolderId: c.parentFolder?.id ?? null })),
  ).eqls([
    { id: activity1aId, parentFolderId: folder1Id },
    { id: activity2Id, parentFolderId: baseFolderId },
    { id: activityRootId, parentFolderId: null },
  ]);

  searchResults = await searchMyFolderContent({
    folderId: baseFolderId,
    loggedInUserId: ownerId,
    query: "activity",
  });
  expect(searchResults.folder?.id).eq(baseFolderId);
  content = searchResults.content;
  expect(content.length).eq(2);
  expect(
    content
      .sort((a, b) => a.id - b.id)
      .map((c) => ({ id: c.id, parentFolderId: c.parentFolder?.id ?? null })),
  ).eqls([
    { id: activity1aId, parentFolderId: folder1Id },
    { id: activity2Id, parentFolderId: baseFolderId },
  ]);

  searchResults = await searchMyFolderContent({
    folderId: folder1Id,
    loggedInUserId: ownerId,
    query: "activity",
  });
  expect(searchResults.folder?.id).eq(folder1Id);
  content = searchResults.content;
  expect(content.length).eq(1);
  expect(
    content
      .sort((a, b) => a.id - b.id)
      .map((c) => ({ id: c.id, parentFolderId: c.parentFolder?.id ?? null })),
  ).eqls([{ id: activity1aId, parentFolderId: folder1Id }]);

  searchResults = await searchMyFolderContent({
    folderId: folder1cId,
    loggedInUserId: ownerId,
    query: "activity",
  });
  expect(searchResults.folder?.id).eq(folder1cId);
  content = searchResults.content;
  expect(content.length).eq(0);
});

test("get licenses", async () => {
  let cc_by_sa = await getLicense("CCBYSA");
  expect(cc_by_sa.name).eq("Creative Commons Attribution-ShareAlike");
  expect(cc_by_sa.imageURL).eq("/creative_commons_by_sa.png");
  expect(cc_by_sa.smallImageURL).eq("/creative_commons_by_sa_small.png");
  expect(cc_by_sa.licenseURL).eq(
    "https://creativecommons.org/licenses/by-sa/4.0/",
  );

  let cc_by_nc_sa = await getLicense("CCBYNCSA");
  expect(cc_by_nc_sa.name).eq(
    "Creative Commons Attribution-NonCommercial-ShareAlike",
  );
  expect(cc_by_nc_sa.imageURL).eq("/creative_commons_by_nc_sa.png");
  expect(cc_by_nc_sa.smallImageURL).eq("/creative_commons_by_nc_sa_small.png");
  expect(cc_by_nc_sa.licenseURL).eq(
    "https://creativecommons.org/licenses/by-nc-sa/4.0/",
  );

  let cc_dual = await getLicense("CCDUAL");
  expect(cc_dual.name).eq(
    "Dual license Creative Commons Attribution-ShareAlike OR Attribution-NonCommercial-ShareAlike",
  );

  expect(cc_dual.composedOf[0].name).eq(
    "Creative Commons Attribution-ShareAlike",
  );
  expect(cc_dual.composedOf[0].imageURL).eq("/creative_commons_by_sa.png");
  expect(cc_dual.composedOf[0].smallImageURL).eq(
    "/creative_commons_by_sa_small.png",
  );
  expect(cc_dual.composedOf[0].licenseURL).eq(
    "https://creativecommons.org/licenses/by-sa/4.0/",
  );
  expect(cc_dual.composedOf[1].name).eq(
    "Creative Commons Attribution-NonCommercial-ShareAlike",
  );
  expect(cc_dual.composedOf[1].imageURL).eq("/creative_commons_by_nc_sa.png");
  expect(cc_dual.composedOf[1].smallImageURL).eq(
    "/creative_commons_by_nc_sa_small.png",
  );
  expect(cc_dual.composedOf[1].licenseURL).eq(
    "https://creativecommons.org/licenses/by-nc-sa/4.0/",
  );

  let all = await getAllLicenses();
  expect(all.map((x) => x.code)).eqls(["CCDUAL", "CCBYSA", "CCBYNCSA"]);
});

test("set license to make public", async () => {
  const owner = await createTestUser();
  const ownerId = owner.userId;
  const { activityId } = await createActivity(ownerId, null);

  // make public with CCBYSA license
  await makeActivityPublic({
    id: activityId,
    ownerId,
    licenseCode: "CCBYSA",
  });
  let { activity: activityData } = await getActivityEditorData(
    activityId,
    ownerId,
  );
  expect(activityData.isPublic).eq(true);

  expect(activityData.license?.code).eq("CCBYSA");
  expect(activityData.license?.name).eq(
    "Creative Commons Attribution-ShareAlike",
  );
  expect(activityData.license?.licenseURL).eq(
    "https://creativecommons.org/licenses/by-sa/4.0/",
  );
  expect(activityData.license?.imageURL).eq("/creative_commons_by_sa.png");

  // make private
  await makeActivityPrivate({ id: activityId, ownerId });
  ({ activity: activityData } = await getActivityEditorData(
    activityId,
    ownerId,
  ));
  expect(activityData.isPublic).eq(false);

  // make public with CCBYNCSA license
  await makeActivityPublic({
    id: activityId,
    ownerId,
    licenseCode: "CCBYNCSA",
  });
  ({ activity: activityData } = await getActivityEditorData(
    activityId,
    ownerId,
  ));
  expect(activityData.isPublic).eq(true);

  expect(activityData.license?.code).eq("CCBYNCSA");
  expect(activityData.license?.name).eq(
    "Creative Commons Attribution-NonCommercial-ShareAlike",
  );
  expect(activityData.license?.licenseURL).eq(
    "https://creativecommons.org/licenses/by-nc-sa/4.0/",
  );
  expect(activityData.license?.imageURL).eq("/creative_commons_by_nc_sa.png");

  // switch license to dual
  await makeActivityPublic({
    id: activityId,
    ownerId,
    licenseCode: "CCDUAL",
  });

  ({ activity: activityData } = await getActivityEditorData(
    activityId,
    ownerId,
  ));
  expect(activityData.isPublic).eq(true);

  expect(activityData.license?.code).eq("CCDUAL");
  expect(activityData.license?.name).eq(
    "Dual license Creative Commons Attribution-ShareAlike OR Attribution-NonCommercial-ShareAlike",
  );

  expect(activityData.license?.composedOf[0].code).eq("CCBYSA");
  expect(activityData.license?.composedOf[0].name).eq(
    "Creative Commons Attribution-ShareAlike",
  );
  expect(activityData.license?.composedOf[0].licenseURL).eq(
    "https://creativecommons.org/licenses/by-sa/4.0/",
  );
  expect(activityData.license?.composedOf[0].imageURL).eq(
    "/creative_commons_by_sa.png",
  );

  expect(activityData.license?.composedOf[1].code).eq("CCBYNCSA");
  expect(activityData.license?.composedOf[1].name).eq(
    "Creative Commons Attribution-NonCommercial-ShareAlike",
  );
  expect(activityData.license?.composedOf[1].licenseURL).eq(
    "https://creativecommons.org/licenses/by-nc-sa/4.0/",
  );
  expect(activityData.license?.composedOf[1].imageURL).eq(
    "/creative_commons_by_nc_sa.png",
  );
>>>>>>> 391a7c30
});<|MERGE_RESOLUTION|>--- conflicted
+++ resolved
@@ -5130,7 +5130,6 @@
   ]);
 });
 
-<<<<<<< HEAD
 test("Content classifications can only be edited by activity owner", async () => {
   const { userId } = await createTestUser();
   const { userId: otherId } = await createTestUser();
@@ -5170,15 +5169,16 @@
 });
 
 test("Get classifications of public activity", async () => {
-  const { userId: ownerId } = await createTestUser();
   const allClassifications = await searchPossibleClassifications();
-  const { activityId } = await createActivity(ownerId, null);
   const { id: classificationAlgebraId } = allClassifications.find(
     (k) => k.code === "Add and subtract multiples of x",
   )!;
   const { id: classificationComplexNumId } = allClassifications.find(
     (k) => k.code === "Adding complex numbers",
   )!;
+  const { userId: ownerId } = await createTestUser();
+  const { activityId } = await createActivity(ownerId, null);
+
   await addClassification(activityId, classificationAlgebraId, ownerId);
   await addClassification(activityId, classificationComplexNumId, ownerId);
 
@@ -5189,12 +5189,17 @@
 
   await updateContent({
     id: activityId,
-    isPublic: true,
-    ownerId,
+    ownerId,
+  });
+  await makeActivityPublic({
+    id: activityId,
+    ownerId,
+    licenseCode: "CCDUAL",
   });
   const classifications = await getClassifications(activityId, viewerId);
   expect(classifications.length).toBe(2);
-=======
+});
+
 test("search my folder content searches all subfolders", async () => {
   const owner = await createTestUser();
   const ownerId = owner.userId;
@@ -5526,5 +5531,4 @@
   expect(activityData.license?.composedOf[1].imageURL).eq(
     "/creative_commons_by_nc_sa.png",
   );
->>>>>>> 391a7c30
 });