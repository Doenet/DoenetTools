import { expect, test, vi } from "vitest";
import {
  copyActivityToFolder,
  createActivity,
  createUser,
  deleteActivity,
  findOrCreateUser,
  getAllDoenetmlVersions,
  getDoc,
  getActivityEditorData,
  getActivityViewerData,
  getFolderContent,
  updateDoc,
  searchPublicContent,
  updateContent,
  getActivity,
  addPromotedContentGroup,
  assignActivity,
  getAssignment,
  openAssignmentWithCode,
  closeAssignmentWithCode,
  getAssignmentDataFromCode,
  createAnonymousUser,
  updateUser,
  getUserInfo,
  addPromotedContent,
  saveScoreAndState,
  getAssignmentScoreData,
  loadState,
  getAssignmentStudentData,
  recordSubmittedEvent,
  getDocumentSubmittedResponses,
  getAnswersThatHaveSubmittedResponses,
  getDocumentSubmittedResponseHistory,
  updatePromotedContentGroup,
  removePromotedContent,
  loadPromotedContent,
  deletePromotedContentGroup,
  getStudentData,
  getAllAssignmentScores,
  unassignActivity,
  listUserAssigned,
  createFolder,
  moveContent,
  deleteFolder,
} from "./model";
import { DateTime } from "luxon";

const EMPTY_DOC_CID =
  "bafkreihdwdcefgh4dqkjv67uzcmw7ojee6xedzdetojuzjevtenxquvyku";

const currentDoenetmlVersion = {
  id: 2,
  displayedVersion: "0.7",
  fullVersion: "0.7.0-alpha18",
  default: true,
  deprecated: false,
  removed: false,
  deprecationMessage: "",
};

// create an isolated user for each test, will allow tests to be run in parallel
async function createTestUser(isAdmin = false) {
  const username = "vitest-" + new Date().toJSON() + "@vitest.test";
  const user = await findOrCreateUser(username, "vitest user", isAdmin);
  return user;
}

async function createTestAdminUser() {
  return await createTestUser(true);
}

test("New user has no content", async () => {
  const user = await createTestUser();
  const userId = user.userId;
  const docs = await getFolderContent({
    ownerId: userId,
    loggedInUserId: userId,
    folderId: null,
  });
  expect(docs).toStrictEqual({
    content: [],
    name: "vitest user",
    notMe: false,
  });
});

test("Update user name", async () => {
  let user = await createTestUser();
  const userId = user.userId;
  expect(user.name).eq("vitest user");

  user = await updateUser({ userId, name: "New name" });
  expect(user.name).eq("New name");

  const userInfo = await getUserInfo(user.email);
  expect(userInfo.name).eq("New name");
});

test("New activity starts out private, then delete it", async () => {
  const user = await createTestUser();
  const userId = user.userId;
  const { activityId, docId } = await createActivity(userId, null);
  const activityContent = await getActivityEditorData(activityId, userId);
  expect(activityContent).toStrictEqual({
    name: "Untitled Activity",
    imagePath: "/activity_default.jpg",
    isPublic: false,
    isAssigned: false,
    stillOpen: false,
    classCode: null,
    codeValidUntil: null,
    documents: [
      {
        id: docId,
        versionNum: null,
        source: "",
        name: "Untitled Document",
        doenetmlVersion: currentDoenetmlVersion,
      },
    ],
  });

  const data = await getFolderContent({
    ownerId: userId,
    loggedInUserId: userId,
    folderId: null,
  });

  expect(data.content.length).toBe(1);
  expect(data.content[0].isPublic).eq(false);
  expect(data.content[0].isAssigned).eq(false);

  await deleteActivity(activityId, userId);

  await expect(getActivityEditorData(activityId, userId)).rejects.toThrow(
    "No content found",
  );

  const dataAfterDelete = await getFolderContent({
    ownerId: userId,
    loggedInUserId: userId,
    folderId: null,
  });

  expect(dataAfterDelete.content.length).toBe(0);
});

test("getFolderContent returns both public and private content only for owner", async () => {
  const owner = await createTestUser();
  const ownerId = owner.userId;

  // User is not the owner
  const user = await createTestUser();
  const userId = user.userId;

  const { activityId: publicActivity1Id } = await createActivity(ownerId, null);
  const { activityId: privateActivity1Id } = await createActivity(
    ownerId,
    null,
  );

  const { folderId: publicFolder1Id } = await createFolder(ownerId, null);
  const { folderId: privateFolder1Id } = await createFolder(ownerId, null);

  const { activityId: publicActivity2Id } = await createActivity(
    ownerId,
    publicFolder1Id,
  );
  const { activityId: privateActivity2Id } = await createActivity(
    ownerId,
    publicFolder1Id,
  );
  const { folderId: publicFolder2Id } = await createFolder(
    ownerId,
    publicFolder1Id,
  );
  const { folderId: privateFolder2Id } = await createFolder(
    ownerId,
    publicFolder1Id,
  );

  const { activityId: publicActivity3Id } = await createActivity(
    ownerId,
    privateFolder1Id,
  );
  const { activityId: privateActivity3Id } = await createActivity(
    ownerId,
    privateFolder1Id,
  );
  const { folderId: publicFolder3Id } = await createFolder(
    ownerId,
    privateFolder1Id,
  );
  const { folderId: privateFolder3Id } = await createFolder(
    ownerId,
    privateFolder1Id,
  );

  // Make items public
  await updateContent({
    id: publicActivity1Id,
    isPublic: true,
    ownerId,
  });
  await updateContent({
    id: publicActivity2Id,
    isPublic: true,
    ownerId,
  });
  await updateContent({
    id: publicActivity3Id,
    isPublic: true,
    ownerId,
  });
  await updateContent({
    id: publicFolder1Id,
    isPublic: true,
    ownerId,
  });
  await updateContent({
    id: publicFolder2Id,
    isPublic: true,
    ownerId,
  });
  await updateContent({
    id: publicFolder3Id,
    isPublic: true,
    ownerId,
  });

  let ownerContent = await getFolderContent({
    ownerId,
    loggedInUserId: ownerId,
    folderId: null,
  });
  expect(ownerContent.content.length).eq(4);
  expect(ownerContent).toMatchObject({
    content: expect.arrayContaining([
      expect.objectContaining({
        id: publicActivity1Id,
        isPublic: true,
      }),
      expect.objectContaining({
        id: privateActivity1Id,
        isPublic: false,
      }),
      expect.objectContaining({
        id: publicFolder1Id,
        isPublic: true,
      }),
      expect.objectContaining({
        id: privateFolder1Id,
        isPublic: false,
      }),
    ]),
  });

  let userContent = await getFolderContent({
    ownerId,
    loggedInUserId: userId,
    folderId: null,
  });
  expect(userContent.content.length).eq(2);
  expect(userContent).toMatchObject({
    content: expect.arrayContaining([
      expect.objectContaining({
        id: publicActivity1Id,
        isPublic: true,
      }),
      expect.objectContaining({
        id: publicFolder1Id,
        isPublic: true,
      }),
    ]),
  });

  ownerContent = await getFolderContent({
    ownerId,
    loggedInUserId: ownerId,
    folderId: publicFolder1Id,
  });
  expect(ownerContent.content.length).eq(4);
  expect(ownerContent).toMatchObject({
    content: expect.arrayContaining([
      expect.objectContaining({
        id: publicActivity2Id,
        isPublic: true,
      }),
      expect.objectContaining({
        id: privateActivity2Id,
        isPublic: false,
      }),
      expect.objectContaining({
        id: publicFolder2Id,
        isPublic: true,
      }),
      expect.objectContaining({
        id: privateFolder2Id,
        isPublic: false,
      }),
    ]),
  });

  userContent = await getFolderContent({
    ownerId,
    loggedInUserId: userId,
    folderId: publicFolder1Id,
  });
  expect(userContent.content.length).eq(2);
  expect(userContent).toMatchObject({
    content: expect.arrayContaining([
      expect.objectContaining({
        id: publicActivity2Id,
        isPublic: true,
      }),
      expect.objectContaining({
        id: publicFolder2Id,
        isPublic: true,
      }),
    ]),
  });

  ownerContent = await getFolderContent({
    ownerId,
    loggedInUserId: ownerId,
    folderId: privateFolder1Id,
  });
  expect(ownerContent.content.length).eq(4);
  expect(ownerContent).toMatchObject({
    content: expect.arrayContaining([
      expect.objectContaining({
        id: publicActivity3Id,
        isPublic: true,
      }),
      expect.objectContaining({
        id: privateActivity3Id,
        isPublic: false,
      }),
      expect.objectContaining({
        id: publicFolder3Id,
        isPublic: true,
      }),
      expect.objectContaining({
        id: privateFolder3Id,
        isPublic: false,
      }),
    ]),
  });

  await expect(
    getFolderContent({
      ownerId,
      loggedInUserId: userId,
      folderId: privateFolder1Id,
    }),
  ).rejects.toThrow("No content found");
});

test("Test updating various activity properties", async () => {
  const user = await createTestUser();
  const userId = user.userId;
  const { activityId } = await createActivity(userId, null);
  const activityName = "Test Name";
  await updateContent({ id: activityId, name: activityName, ownerId: userId });
  const activityContent = await getActivityEditorData(activityId, userId);
  const docId = activityContent.documents[0].id;
  expect(activityContent.name).toBe(activityName);
  const source = "Here comes some content, I made you some content";
  await updateDoc({ id: docId, source, ownerId: userId });
  const activityContent2 = await getActivityEditorData(activityId, userId);
  expect(activityContent2.documents[0].source).toBe(source);

  const activityViewerContent = await getActivityViewerData(activityId, userId);
  expect(activityViewerContent.activity.name).toBe(activityName);
  expect(activityViewerContent.doc.source).toBe(source);
});

test("deleteActivity marks a activity and document as deleted and prevents its retrieval", async () => {
  const user = await createTestUser();
  const userId = user.userId;
  const { activityId, docId } = await createActivity(userId, null);

  // activity can be retrieved
  await getActivity(activityId);
  await getActivityViewerData(activityId, userId);
  await getActivityEditorData(activityId, userId);
  await getDoc(docId);

  const deleteResult = await deleteActivity(activityId, userId);
  expect(deleteResult.isDeleted).toBe(true);

  // cannot retrieve activity
  await expect(getActivity(activityId)).rejects.toThrow("No content found");
  await expect(getActivityViewerData(activityId, userId)).rejects.toThrow(
    "No content found",
  );
  await expect(getActivityEditorData(activityId, userId)).rejects.toThrow(
    "No content found",
  );
  await expect(getDoc(docId)).rejects.toThrow("No documents found");
});

test("only owner can delete an activity", async () => {
  const owner = await createTestUser();
  const ownerId = owner.userId;
  const user2 = await createTestUser();
  const user2Id = user2.userId;
  const { activityId, docId } = await createActivity(ownerId, null);

  await expect(deleteActivity(activityId, user2Id)).rejects.toThrow(
    "Record to update not found",
  );

  const deleteResult = await deleteActivity(activityId, ownerId);
  expect(deleteResult.isDeleted).toBe(true);
});

test("deleteFolder marks a folder and all its sub content as deleted and prevents its retrieval", async () => {
  const user = await createTestUser();
  const userId = user.userId;

  const { folderId: folder1Id } = await createFolder(userId, null);

  const { activityId: activity1Id, docId: doc1Id } = await createActivity(
    userId,
    folder1Id,
  );
  const { folderId: folder2Id } = await createFolder(userId, folder1Id);
  const { activityId: activity2Id, docId: doc2Id } = await createActivity(
    userId,
    folder2Id,
  );
  const { folderId: folder3Id } = await createFolder(userId, folder2Id);
  const { activityId: activity3Id, docId: doc3Id } = await createActivity(
    userId,
    folder3Id,
  );

  const { folderId: folder4Id } = await createFolder(userId, null);
  const { activityId: activity4Id, docId: doc4Id } = await createActivity(
    userId,
    folder4Id,
  );
  const { folderId: folder5Id } = await createFolder(userId, folder4Id);
  const { activityId: activity5Id, docId: doc5Id } = await createActivity(
    userId,
    folder5Id,
  );
  const { folderId: folder6Id } = await createFolder(userId, folder5Id);
  const { activityId: activity6Id, docId: doc6Id } = await createActivity(
    userId,
    folder6Id,
  );

  // items can be retrieved
  let baseContent = await getFolderContent({
    ownerId: userId,
    loggedInUserId: userId,
    folderId: null,
  });
  expect(baseContent.content.length).eq(2);
  let folder1Content = await getFolderContent({
    ownerId: userId,
    loggedInUserId: userId,
    folderId: folder1Id,
  });
  expect(folder1Content.content.length).eq(2);
  let folder2Content = await getFolderContent({
    ownerId: userId,
    loggedInUserId: userId,
    folderId: folder2Id,
  });
  expect(folder2Content.content.length).eq(2);
  let folder3Content = await getFolderContent({
    ownerId: userId,
    loggedInUserId: userId,
    folderId: folder3Id,
  });
  expect(folder3Content.content.length).eq(1);
  let folder4Content = await getFolderContent({
    ownerId: userId,
    loggedInUserId: userId,
    folderId: folder4Id,
  });
  expect(folder4Content.content.length).eq(2);
  let folder5Content = await getFolderContent({
    ownerId: userId,
    loggedInUserId: userId,
    folderId: folder5Id,
  });
  expect(folder5Content.content.length).eq(2);
  let folder6Content = await getFolderContent({
    ownerId: userId,
    loggedInUserId: userId,
    folderId: folder6Id,
  });
  expect(folder6Content.content.length).eq(1);

  await getActivity(activity1Id);
  await getActivity(activity2Id);
  await getActivity(activity3Id);
  await getActivity(activity4Id);
  await getActivity(activity5Id);
  await getActivity(activity6Id);
  await getDoc(doc1Id);
  await getDoc(doc2Id);
  await getDoc(doc3Id);
  await getDoc(doc4Id);
  await getDoc(doc5Id);
  await getDoc(doc6Id);

  // delete the entire folder 1 and all its content
  let deleteResult = await deleteFolder(folder1Id, userId);
  expect(deleteResult.isDeleted).eq(true);

  baseContent = await getFolderContent({
    ownerId: userId,
    loggedInUserId: userId,
    folderId: null,
  });
  expect(baseContent.content.length).eq(1);
  await expect(
    getFolderContent({
      ownerId: userId,
      loggedInUserId: userId,
      folderId: folder1Id,
    }),
  ).rejects.toThrow("No content found");
  await expect(
    getFolderContent({
      ownerId: userId,
      loggedInUserId: userId,
      folderId: folder2Id,
    }),
  ).rejects.toThrow("No content found");
  await expect(
    getFolderContent({
      ownerId: userId,
      loggedInUserId: userId,
      folderId: folder3Id,
    }),
  ).rejects.toThrow("No content found");
  folder4Content = await getFolderContent({
    ownerId: userId,
    loggedInUserId: userId,
    folderId: folder4Id,
  });
  expect(folder4Content.content.length).eq(2);
  folder5Content = await getFolderContent({
    ownerId: userId,
    loggedInUserId: userId,
    folderId: folder5Id,
  });
  expect(folder5Content.content.length).eq(2);
  folder6Content = await getFolderContent({
    ownerId: userId,
    loggedInUserId: userId,
    folderId: folder6Id,
  });
  expect(folder6Content.content.length).eq(1);

  await expect(getActivity(activity1Id)).rejects.toThrow("No content found");
  await expect(getActivity(activity2Id)).rejects.toThrow("No content found");
  await expect(getActivity(activity3Id)).rejects.toThrow("No content found");
  await getActivity(activity4Id);
  await getActivity(activity5Id);
  await getActivity(activity6Id);
  await expect(getDoc(doc1Id)).rejects.toThrow("No documents found");
  await expect(getDoc(doc2Id)).rejects.toThrow("No documents found");
  await expect(getDoc(doc3Id)).rejects.toThrow("No documents found");
  await getDoc(doc4Id);
  await getDoc(doc5Id);
  await getDoc(doc6Id);

  // delete folder 5 and its content
  deleteResult = await deleteFolder(folder5Id, userId);
  expect(deleteResult.isDeleted).eq(true);

  baseContent = await getFolderContent({
    ownerId: userId,
    loggedInUserId: userId,
    folderId: null,
  });
  expect(baseContent.content.length).eq(1);
  folder4Content = await getFolderContent({
    ownerId: userId,
    loggedInUserId: userId,
    folderId: folder4Id,
  });
  expect(folder4Content.content.length).eq(1);
  await expect(
    getFolderContent({
      ownerId: userId,
      loggedInUserId: userId,
      folderId: folder5Id,
    }),
  ).rejects.toThrow("No content found");
  await expect(
    getFolderContent({
      ownerId: userId,
      loggedInUserId: userId,
      folderId: folder6Id,
    }),
  ).rejects.toThrow("No content found");

  await getActivity(activity4Id);
  await expect(getActivity(activity5Id)).rejects.toThrow("No content found");
  await expect(getActivity(activity6Id)).rejects.toThrow("No content found");
  await getDoc(doc4Id);
  await expect(getDoc(doc5Id)).rejects.toThrow("No documents found");
  await expect(getDoc(doc6Id)).rejects.toThrow("No documents found");
});

test("non-owner cannot delete folder", async () => {
  const owner = await createTestUser();
  const ownerId = owner.userId;
  const user = await createTestUser();
  const userId = user.userId;

  const { folderId } = await createFolder(ownerId, null);
  await expect(deleteFolder(folderId, userId)).rejects.toThrow(
    "No content found",
  );

  // folder is still around
  getFolderContent({
    ownerId,
    loggedInUserId: ownerId,
    folderId,
  });
});

test("updateDoc updates document properties", async () => {
  const user = await createTestUser();
  const userId = user.userId;
  const { activityId, docId } = await createActivity(userId, null);
  const newName = "Updated Name";
  const newContent = "Updated Content";
  await updateContent({ id: activityId, name: newName, ownerId: userId });
  await updateDoc({
    id: docId,
    source: newContent,
    ownerId: userId,
  });
  const activityViewerContent = await getActivityViewerData(activityId, userId);
  expect(activityViewerContent.activity.name).toBe(newName);
  expect(activityViewerContent.doc.source).toBe(newContent);
});

test("move content to different locations", async () => {
  const ownerId = (await createTestUser()).userId;

  const { activityId: activity1Id } = await createActivity(ownerId, null);
  const { activityId: activity2Id } = await createActivity(ownerId, null);
  const { folderId: folder1Id } = await createFolder(ownerId, null);
  const { activityId: activity3Id } = await createActivity(ownerId, folder1Id);
  const { folderId: folder2Id } = await createFolder(ownerId, folder1Id);
  const { folderId: folder3Id } = await createFolder(ownerId, null);

  let baseContent = await getFolderContent({
    ownerId,
    loggedInUserId: ownerId,
    folderId: null,
  });
  let folder1Content = await getFolderContent({
    ownerId,
    loggedInUserId: ownerId,
    folderId: folder1Id,
  });
  let folder2Content = await getFolderContent({
    ownerId,
    loggedInUserId: ownerId,
    folderId: folder2Id,
  });
  let folder3Content = await getFolderContent({
    ownerId,
    loggedInUserId: ownerId,
    folderId: folder3Id,
  });

  expect(baseContent.content.map((item) => item.id)).eqls([
    activity1Id,
    activity2Id,
    folder1Id,
    folder3Id,
  ]);

  expect(folder1Content.content.map((item) => item.id)).eqls([
    activity3Id,
    folder2Id,
  ]);
  expect(folder2Content.content.map((item) => item.id)).eqls([]);
  expect(folder3Content.content.map((item) => item.id)).eqls([]);

  await moveContent({
    id: activity1Id,
    desiredParentFolderId: null,
    desiredPosition: 1,
    ownerId,
  });
  baseContent = await getFolderContent({
    ownerId,
    loggedInUserId: ownerId,
    folderId: null,
  });
  expect(baseContent.content.map((item) => item.id)).eqls([
    activity2Id,
    activity1Id,
    folder1Id,
    folder3Id,
  ]);

  await moveContent({
    id: folder1Id,
    desiredParentFolderId: null,
    desiredPosition: 0,
    ownerId,
  });
  baseContent = await getFolderContent({
    ownerId,
    loggedInUserId: ownerId,
    folderId: null,
  });
  expect(baseContent.content.map((item) => item.id)).eqls([
    folder1Id,
    activity2Id,
    activity1Id,
    folder3Id,
  ]);

  await moveContent({
    id: activity2Id,
    desiredParentFolderId: null,
    desiredPosition: 10,
    ownerId,
  });
  baseContent = await getFolderContent({
    ownerId,
    loggedInUserId: ownerId,
    folderId: null,
  });
  expect(baseContent.content.map((item) => item.id)).eqls([
    folder1Id,
    activity1Id,
    folder3Id,
    activity2Id,
  ]);

  await moveContent({
    id: folder3Id,
    desiredParentFolderId: null,
    desiredPosition: -10,
    ownerId,
  });
  baseContent = await getFolderContent({
    ownerId,
    loggedInUserId: ownerId,
    folderId: null,
  });
  expect(baseContent.content.map((item) => item.id)).eqls([
    folder3Id,
    folder1Id,
    activity1Id,
    activity2Id,
  ]);

  await moveContent({
    id: folder3Id,
    desiredParentFolderId: folder1Id,
    desiredPosition: 0,
    ownerId,
  });
  baseContent = await getFolderContent({
    ownerId,
    loggedInUserId: ownerId,
    folderId: null,
  });
  folder1Content = await getFolderContent({
    ownerId,
    loggedInUserId: ownerId,
    folderId: folder1Id,
  });
  expect(baseContent.content.map((item) => item.id)).eqls([
    folder1Id,
    activity1Id,
    activity2Id,
  ]);
  expect(folder1Content.content.map((item) => item.id)).eqls([
    folder3Id,
    activity3Id,
    folder2Id,
  ]);

  await moveContent({
    id: activity3Id,
    desiredParentFolderId: null,
    desiredPosition: 2,
    ownerId,
  });
  baseContent = await getFolderContent({
    ownerId,
    loggedInUserId: ownerId,
    folderId: null,
  });
  folder1Content = await getFolderContent({
    ownerId,
    loggedInUserId: ownerId,
    folderId: folder1Id,
  });
  expect(baseContent.content.map((item) => item.id)).eqls([
    folder1Id,
    activity1Id,
    activity3Id,
    activity2Id,
  ]);
  expect(folder1Content.content.map((item) => item.id)).eqls([
    folder3Id,
    folder2Id,
  ]);

  await moveContent({
    id: folder2Id,
    desiredParentFolderId: folder3Id,
    desiredPosition: 2,
    ownerId,
  });
  folder1Content = await getFolderContent({
    ownerId,
    loggedInUserId: ownerId,
    folderId: folder1Id,
  });
  folder3Content = await getFolderContent({
    ownerId,
    loggedInUserId: ownerId,
    folderId: folder3Id,
  });
  expect(folder1Content.content.map((item) => item.id)).eqls([folder3Id]);
  expect(folder3Content.content.map((item) => item.id)).eqls([folder2Id]);

  await moveContent({
    id: activity3Id,
    desiredParentFolderId: folder3Id,
    desiredPosition: 0,
    ownerId,
  });
  await moveContent({
    id: activity1Id,
    desiredParentFolderId: folder2Id,
    desiredPosition: 1,
    ownerId,
  });
  baseContent = await getFolderContent({
    ownerId,
    loggedInUserId: ownerId,
    folderId: null,
  });
  folder2Content = await getFolderContent({
    ownerId,
    loggedInUserId: ownerId,
    folderId: folder2Id,
  });
  folder3Content = await getFolderContent({
    ownerId,
    loggedInUserId: ownerId,
    folderId: folder3Id,
  });
  expect(baseContent.content.map((item) => item.id)).eqls([
    folder1Id,
    activity2Id,
  ]);
  expect(folder2Content.content.map((item) => item.id)).eqls([activity1Id]);
  expect(folder3Content.content.map((item) => item.id)).eqls([
    activity3Id,
    folder2Id,
  ]);
});

test("cannot move folder into itself or a subfolder of itself", async () => {
  const ownerId = (await createTestUser()).userId;

  const { folderId: folder1Id } = await createFolder(ownerId, null);
  const { folderId: folder2Id } = await createFolder(ownerId, folder1Id);
  const { folderId: folder3Id } = await createFolder(ownerId, folder2Id);
  const { folderId: folder4Id } = await createFolder(ownerId, folder3Id);

  await expect(
    moveContent({
      id: folder1Id,
      desiredParentFolderId: folder1Id,
      desiredPosition: 0,
      ownerId,
    }),
  ).rejects.toThrow("Cannot move folder into itself");

  await expect(
    moveContent({
      id: folder1Id,
      desiredParentFolderId: folder2Id,
      desiredPosition: 0,
      ownerId,
    }),
  ).rejects.toThrow("Cannot move folder into a subfolder of itself");

  await expect(
    moveContent({
      id: folder1Id,
      desiredParentFolderId: folder3Id,
      desiredPosition: 0,
      ownerId,
    }),
  ).rejects.toThrow("Cannot move folder into a subfolder of itself");

  await expect(
    moveContent({
      id: folder1Id,
      desiredParentFolderId: folder4Id,
      desiredPosition: 0,
      ownerId,
    }),
  ).rejects.toThrow("Cannot move folder into a subfolder of itself");
});

test("insert many items into sort order", { timeout: 30000 }, async () => {
  // This test is designed to test the parts of the moveContent
  // where the gap between successive sort indices reaches 1,
  // so that sort indices need to be shifted left or right.
  // As long as SORT_INCREMENT is 2**32, this happens after 33 inserts into the same gap.
  // (The test takes a long time to run; it could be made shorter if we could initialize
  // sort indices to desired values rather than performing so many moves.)

  const ownerId = (await createTestUser()).userId;

  const { activityId: activity1Id } = await createActivity(ownerId, null);
  const { activityId: activity2Id } = await createActivity(ownerId, null);
  const { activityId: activity3Id } = await createActivity(ownerId, null);
  const { activityId: activity4Id } = await createActivity(ownerId, null);
  const { activityId: activity5Id } = await createActivity(ownerId, null);
  const { activityId: activity6Id } = await createActivity(ownerId, null);

  // With the current algorithm and parameters,
  // the sort indices will need to be shifted after 32 inserts in between a pair of items.
  // Repeatedly moving items to position 3 will eventually cause a shift to the right.
  for (let i = 0; i < 5; i++) {
    await moveContent({
      id: activity1Id,
      desiredParentFolderId: null,
      desiredPosition: 3,
      ownerId,
    });
    await moveContent({
      id: activity2Id,
      desiredParentFolderId: null,
      desiredPosition: 3,
      ownerId,
    });
    await moveContent({
      id: activity3Id,
      desiredParentFolderId: null,
      desiredPosition: 3,
      ownerId,
    });
    await moveContent({
      id: activity4Id,
      desiredParentFolderId: null,
      desiredPosition: 3,
      ownerId,
    });
    await moveContent({
      id: activity6Id,
      desiredParentFolderId: null,
      desiredPosition: 3,
      ownerId,
    });
    if (i === 4) {
      // This is the 33rd insert, so we invoked a shift to the right
      break;
    }
    await moveContent({
      id: activity5Id,
      desiredParentFolderId: null,
      desiredPosition: 3,
      ownerId,
    });
    await moveContent({
      id: activity4Id,
      desiredParentFolderId: null,
      desiredPosition: 3,
      ownerId,
    });
  }

  let contentList = await getFolderContent({
    ownerId,
    loggedInUserId: ownerId,
    folderId: null,
  });
  expect(contentList.content.map((item) => item.id)).eqls([
    activity1Id,
    activity2Id,
    activity3Id,
    activity6Id,
    activity4Id,
    activity5Id,
  ]);

  // Activities 4 and 5 were shifted right to make room for activity 6.
  // There is still a small gap between activities 2 and 3.
  // Moving activities 5 and 4 into position 2 will place them into that gap will trigger a shift,
  // this time to the left since fewer items are to the left.
  await moveContent({
    id: activity5Id,
    desiredParentFolderId: null,
    desiredPosition: 2,
    ownerId,
  });
  await moveContent({
    id: activity4Id,
    desiredParentFolderId: null,
    desiredPosition: 2,
    ownerId,
  });

  contentList = await getFolderContent({
    ownerId,
    loggedInUserId: ownerId,
    folderId: null,
  });
  expect(contentList.content.map((item) => item.id)).eqls([
    activity1Id,
    activity2Id,
    activity4Id,
    activity5Id,
    activity3Id,
    activity6Id,
  ]);
});

test("copyActivityToFolder copies a public document to a new owner", async () => {
  const originalOwnerId = (await createTestUser()).userId;
  const newOwnerId = (await createTestUser()).userId;
  const { activityId, docId } = await createActivity(originalOwnerId, null);
  // cannot copy if not yet public
  await expect(
    copyActivityToFolder(activityId, newOwnerId, null),
  ).rejects.toThrow("No content found");

  // Make the activity public before copying
  await updateContent({
    id: activityId,
    isPublic: true,
    ownerId: originalOwnerId,
  });
  const newActivityId = await copyActivityToFolder(
    activityId,
    newOwnerId,
    null,
  );
  const newActivity = await getActivity(newActivityId);
  expect(newActivity.ownerId).toBe(newOwnerId);
  expect(newActivity.isPublic).toBe(false);

  const activityData = await getActivityViewerData(newActivityId, newOwnerId);

  const contribHist = activityData.doc.contributorHistory;
  expect(contribHist.length).eq(1);

  expect(contribHist[0].prevDocId).eq(docId);
  expect(contribHist[0].prevDocVersionNum).eq(1);
});

test("copyActivityToFolder remixes correct versions", async () => {
  const ownerId1 = (await createTestUser()).userId;
  const ownerId2 = (await createTestUser()).userId;
  const ownerId3 = (await createTestUser()).userId;

  // create activity 1 by owner 1
  const { activityId: activityId1, docId: docId1 } = await createActivity(
    ownerId1,
    null,
  );
  const activity1Content = "<p>Hello!</p>";
  await updateContent({
    id: activityId1,
    isPublic: true,
    ownerId: ownerId1,
  });
  await updateDoc({
    id: docId1,
    source: activity1Content,
    ownerId: ownerId1,
  });

<<<<<<< HEAD
  // copy activity 1 to owner 2's activities
=======
  // copy activity 1 to owner 2's root folder
>>>>>>> 84adf734
  const activityId2 = await copyActivityToFolder(activityId1, ownerId2, null);
  const activity2 = await getActivity(activityId2);
  expect(activity2.ownerId).toBe(ownerId2);
  expect(activity2.documents[0].source).eq(activity1Content);

  // history should be version 1 of activity 1
  const activityData2 = await getActivityViewerData(activityId2, ownerId2);
  const contribHist2 = activityData2.doc.contributorHistory;
  expect(contribHist2.length).eq(1);
  expect(contribHist2[0].prevDocId).eq(docId1);
  expect(contribHist2[0].prevDocVersionNum).eq(1);

  // modify activity 1 so that will have a new version
  const activity1ContentModified = "<p>Bye</p>";
  await updateDoc({
    id: docId1,
    source: activity1ContentModified,
    ownerId: ownerId1,
  });

<<<<<<< HEAD
  // copy activity 1 to owner 3's activities
=======
  // copy activity 1 to owner 3's root folder
>>>>>>> 84adf734
  const activityId3 = await copyActivityToFolder(activityId1, ownerId3, null);

  const activity3 = await getActivity(activityId3);
  expect(activity3.ownerId).toBe(ownerId3);
  expect(activity3.documents[0].source).eq(activity1ContentModified);

  // history should be version 2 of activity 1
  const activityData3 = await getActivityViewerData(activityId3, ownerId3);
  const contribHist3 = activityData3.doc.contributorHistory;
  expect(contribHist3.length).eq(1);
  expect(contribHist3[0].prevDocId).eq(docId1);
  expect(contribHist3[0].prevDocVersionNum).eq(2);
});

// TODO: add folders
test("searchPublicContent returns activities matching the query", async () => {
  const owner = await createTestUser();
  const ownerId = owner.userId;
  const { activityId } = await createActivity(ownerId, null);
  // Make the document public and give it a unique name for the test
  const uniqueName = "UniqueNameForSearchTest";
  await updateContent({
    id: activityId,
    name: uniqueName,
    isPublic: true,
    ownerId,
  });
  const searchResults = await searchPublicContent(uniqueName);
  expect(searchResults).toEqual(
    expect.arrayContaining([
      expect.objectContaining({
        name: uniqueName,
      }),
    ]),
  );
});

test("findOrCreateUser finds an existing user or creates a new one", async () => {
  const email = `unique-${Date.now()}@example.com`;
  const name = "vitest user";
  const user = await findOrCreateUser(email, name);
  expect(user.userId).toBeTypeOf("number");
  // Attempt to find the same user again
  const sameUser = await findOrCreateUser(email, name);
  expect(sameUser).toStrictEqual(user);
});

test("getAllDoenetmlVersions retrieves all non-removed versions", async () => {
  const allVersions = await getAllDoenetmlVersions();
  expect(allVersions).toBeInstanceOf(Array);
  // there should be at least one version
  expect(allVersions.length).toBeGreaterThan(0);
  // Ensure none of the versions are marked as removed
  allVersions.forEach((version) => {
    expect(version.removed).toBe(false);
  });
});

test("deleteActivity prevents a document from being retrieved", async () => {
  const owner = await createTestUser();
  const ownerId = owner.userId;
  const { activityId } = await createActivity(ownerId, null);
  await deleteActivity(activityId, ownerId);
  await expect(getActivity(activityId)).rejects.toThrow("No content found");
});

test("updateContent does not update properties when passed undefined values", async () => {
  const owner = await createTestUser();
  const ownerId = owner.userId;
  const { activityId } = await createActivity(ownerId, null);
  const originalActivity = await getActivity(activityId);
  await updateContent({ id: activityId, ownerId });
  const updatedActivity = await getActivity(activityId);
  expect(updatedActivity).toEqual(originalActivity);
});

test("add and remove promoted content", async () => {
  const { userId, name: userName } = await createTestAdminUser();

  // Can create new promoted content group
  const groupName = "vitest-unique-promoted-group-" + new Date().toJSON();
  await addPromotedContentGroup(groupName, userId);
  const groups = await loadPromotedContent(userId);
  const groupId = groups.find(
    (group) => group.groupName === groupName,
  )!.promotedGroupId;
  expect(groups.find((group) => group.groupName === groupName)).toBeDefined();

  // Creating the same group again should fail
  await expect(addPromotedContentGroup(groupName, userId)).rejects.toThrowError(
    "Unique constraint failed",
  );

  // Cannot promote private activity to that group
  const { activityId } = await createActivity(userId, null);
  await expect(
    addPromotedContent(groupId, activityId, userId),
  ).rejects.toThrowError("not public");
  {
    const promotedContent = await loadPromotedContent(userId);
    const myGroup = promotedContent.find(
      (content) => (content.groupName = groupName),
    );
    expect(myGroup).toBeDefined();
    expect(myGroup?.promotedContent).toEqual([]);
  }

  // Can promote public activity to that group
  await updateContent({ id: activityId, isPublic: true, ownerId: userId });
  await addPromotedContent(groupId, activityId, userId);
  {
    const promotedContent = await loadPromotedContent(userId);
    const myContent = promotedContent.find(
      (content) => content.promotedGroupId === groupId,
    );
    expect(myContent).toBeDefined();
    expect(myContent?.promotedContent[0].activityId).toEqual(activityId);
  }

  // Cannot add to same group twice
  await expect(
    addPromotedContent(groupId, activityId, userId),
  ).rejects.toThrowError("Unique constraint failed");
  {
    const promotedContent = await loadPromotedContent(userId);
    const myContent = promotedContent.find(
      (content) => content.promotedGroupId === groupId,
    );
    expect(myContent).toBeDefined();
    expect(myContent?.promotedContent.length).toEqual(1);
  }

  // Cannot promote non-existent activity
  const fakeActivityId = Math.random() * 1e8;
  await expect(
    addPromotedContent(groupId, fakeActivityId, userId),
  ).rejects.toThrowError("does not exist");
  {
    const promotedContent = await loadPromotedContent(userId);
    const myContent = promotedContent.find(
      (content) => content.promotedGroupId === groupId,
    );
    expect(myContent).toBeDefined();
    expect(myContent?.promotedContent.length).toEqual(1);
  }

  // Cannot promote to non-existent group
  const fakeGroupId = Math.random() * 1e8;
  await expect(
    addPromotedContent(fakeGroupId, activityId, userId),
  ).rejects.toThrowError("Foreign key constraint failed");
  {
    const promotedContent = await loadPromotedContent(userId);
    const myContent = promotedContent.find(
      (content) => content.promotedGroupId === groupId,
    );
    expect(myContent).toBeDefined();
    expect(myContent?.promotedContent.length).toEqual(1);
  }

  // Remove content from group
  await removePromotedContent(groupId, activityId, userId);
  {
    const promotedContent = await loadPromotedContent(userId);
    const myContent = promotedContent.find(
      (content) => content.promotedGroupId === groupId,
    );
    expect(myContent).toBeDefined();
    expect(myContent?.promotedContent.length).toEqual(0);
  }

  // Cannot remove non-existent activity
  await expect(
    removePromotedContent(fakeGroupId, activityId, userId),
  ).rejects.toThrowError("does not exist");
});

test("delete promoted content group", async () => {
  const { userId } = await createTestAdminUser();
  const { activityId: activity1 } = await createActivity(userId, null);
  const { activityId: activity2 } = await createActivity(userId, null);
  await updateContent({
    id: activity1,
    isPublic: true,
    ownerId: userId,
  });
  await updateContent({
    id: activity2,
    isPublic: true,
    ownerId: userId,
  });

  const groupName = "vitest-unique-promoted-group-" + new Date().toJSON();
  await addPromotedContentGroup(groupName, userId);
  const groups = await loadPromotedContent(userId);
  const groupId = groups.find(
    (group) => group.groupName === groupName,
  )!.promotedGroupId;
  await addPromotedContent(groupId, activity1, userId);
  await addPromotedContent(groupId, activity2, userId);

  await deletePromotedContentGroup(groupId, userId);
  const groupsAfterRemove = await loadPromotedContent(userId);
  expect(
    groupsAfterRemove.find((group) => group.groupName === groupName),
  ).toBeUndefined();
});

test("update promoted content group", async () => {
  const { userId } = await createTestAdminUser();

  const groupName = "vitest-unique-promoted-group-" + new Date().toJSON();
  const groupId = await addPromotedContentGroup(groupName, userId);

  const secondGroupName = "vitest-unique-promoted-group-" + new Date().toJSON();
  const secondGroupId = await addPromotedContentGroup(secondGroupName, userId);

  const groups = await loadPromotedContent(userId);
  expect(groups.find((group) => group.groupName === groupName)).toBeDefined();
  expect(
    groups.find((group) => group.groupName === secondGroupName),
  ).toBeDefined();

  // Cannot update group name to different existing name
  await expect(
    updatePromotedContentGroup(groupId, secondGroupName, false, false, userId),
  ).rejects.toThrowError();

  const newGroupName =
    "vitest-unique-NEW-promoted-group-" + new Date().toJSON();
  await updatePromotedContentGroup(groupId, newGroupName, false, false, userId);

  const groups3 = await loadPromotedContent(userId);
  expect(
    groups3.find((group) => group.groupName === newGroupName),
  ).toBeDefined();
});

test("promoted content access control", async () => {
  // Setup
  const { userId } = await createTestUser();
  const { activityId } = await createActivity(userId, null);
  const groupName = "vitest-unique-promoted-group-" + new Date().toJSON();
  const { activityId: promotedActivityId } = await createActivity(userId, null);
  await updateContent({
    id: promotedActivityId,
    isPublic: true,
    ownerId: userId,
  });
  const { userId: adminId } = await createTestAdminUser();
  const groupId = await addPromotedContentGroup(groupName, adminId);
  await addPromotedContent(groupId, promotedActivityId, adminId);

  // add group fails
  await expect(
    addPromotedContentGroup("some group name", userId),
  ).rejects.toThrowError("admin");

  // update group fails
  await expect(
    updatePromotedContentGroup(groupId, "some new name", true, true, userId),
  ).rejects.toThrowError("admin");

  // delete group fails
  await expect(
    deletePromotedContentGroup(groupId, userId),
  ).rejects.toThrowError("admin");

  // add content fails
  await expect(
    addPromotedContent(groupId, activityId, userId),
  ).rejects.toThrowError("admin");

  // remove content fails
  await expect(
    removePromotedContent(groupId, promotedActivityId, userId),
  ).rejects.toThrowError("admin");
});

test("assign an activity", async () => {
  const owner = await createTestUser();
  const ownerId = owner.userId;
  const { activityId } = await createActivity(ownerId, null);
  const activity = await getActivity(activityId);
  await updateContent({ id: activityId, name: "Activity 1", ownerId });
  await updateDoc({
    id: activity.documents[0].id,
    source: "Some content",
    ownerId,
  });

  await assignActivity(activityId, ownerId);
  const assignment = await getAssignment(activityId, ownerId);

  expect(assignment.id).eq(activityId);
  expect(assignment.name).eq("Activity 1");
  expect(assignment.documents.length).eq(1);
  expect(assignment.documents[0].assignedVersion!.source).eq("Some content");

  // changing name of activity does change assignment name
  await updateContent({ id: activityId, name: "Activity 1a", ownerId });
  let updatedActivity = await getActivity(activityId);
  expect(updatedActivity.name).eq("Activity 1a");

  let updatedAssignment = await getAssignment(activityId, ownerId);
  expect(updatedAssignment.name).eq("Activity 1a");

  // cannot change content of activity
  await expect(
    updateDoc({
      id: activity.documents[0].id,
      source: "Some amended content",
      ownerId,
    }),
  ).rejects.toThrow("Cannot change source of assigned document");

  updatedActivity = await getActivity(activityId);
  expect(updatedActivity.documents[0].source).eq("Some content");

  updatedAssignment = await getAssignment(activityId, ownerId);
  expect(updatedAssignment.documents[0].assignedVersion!.source).eq(
    "Some content",
  );
});

test("cannot assign other user's activity", async () => {
  const ownerId1 = (await createTestUser()).userId;
  const ownerId2 = (await createTestUser()).userId;
  const { activityId } = await createActivity(ownerId1, null);
  const activity = await getActivity(activityId);
  await updateContent({
    id: activityId,
    name: "Activity 1",
    ownerId: ownerId1,
  });
  await updateDoc({
    id: activity.documents[0].id,
    source: "Some content",
    ownerId: ownerId1,
  });

  await expect(assignActivity(activityId, ownerId2)).rejects.toThrow(
    "No content found",
  );

  // still cannot create assignment even if activity is made public
  await updateContent({ id: activityId, isPublic: true, ownerId: ownerId1 });

  await expect(assignActivity(activityId, ownerId2)).rejects.toThrow(
    "No content found",
  );
});

test("open and close assignment with code", async () => {
  const owner = await createTestUser();
  const ownerId = owner.userId;
  const { activityId } = await createActivity(ownerId, null);
  const activity = await getActivity(activityId);
  await updateContent({ id: activityId, name: "Activity 1", ownerId });
  await updateDoc({
    id: activity.documents[0].id,
    source: "Some content",
    ownerId,
  });

  await assignActivity(activityId, ownerId);
  let assignment = await getAssignment(activityId, ownerId);

  expect(assignment.classCode).eq(null);
  expect(assignment.codeValidUntil).eq(null);

  // open assignment generates code
  let closeAt = DateTime.now().plus({ days: 1 });
  const { classCode } = await openAssignmentWithCode(
    activityId,
    closeAt,
    ownerId,
  );
  assignment = await getAssignment(activityId, ownerId);
  expect(assignment.classCode).eq(classCode);
  expect(assignment.codeValidUntil).eqls(closeAt.toJSDate());

  let assignmentData = await getAssignmentDataFromCode(classCode, true);
  expect(assignmentData.assignmentFound).eq(true);
  expect(assignmentData.assignment!.id).eq(activityId);
  expect(assignmentData.assignment!.classCode).eq(classCode);
  expect(assignmentData.assignment!.codeValidUntil).eqls(closeAt.toJSDate());
  expect(assignmentData.assignment!.documents[0].assignedVersion!.source).eq(
    "Some content",
  );

  await closeAssignmentWithCode(activityId, ownerId);
  assignment = await getAssignment(activityId, ownerId);
  expect(assignment.classCode).eq(classCode);
  expect(assignment.codeValidUntil).eqls(null);

  assignmentData = await getAssignmentDataFromCode(classCode, true);
  expect(assignmentData.assignmentFound).eq(false);
  expect(assignmentData.assignment).eq(null);

  // get same code back if reopen
  closeAt = DateTime.now().plus({ weeks: 3 });
  const { classCode: classCode2 } = await openAssignmentWithCode(
    activityId,
    closeAt,
    ownerId,
  );
  expect(classCode2).eq(classCode);
  assignment = await getAssignment(activityId, ownerId);
  expect(assignment.classCode).eq(classCode);
  expect(assignment.codeValidUntil).eqls(closeAt.toJSDate());

  assignmentData = await getAssignmentDataFromCode(classCode, true);
  expect(assignmentData.assignmentFound).eq(true);
  expect(assignmentData.assignment!.id).eq(activityId);
  expect(assignmentData.assignment!.classCode).eq(classCode);
  expect(assignmentData.assignment!.codeValidUntil).eqls(closeAt.toJSDate());

  // Open with past date.
  // Currently, says assignment is not found
  // TODO: if we want students who have previously joined the assignment to be able to reload the page,
  // then this should still retrieve data for those students.
  closeAt = DateTime.now().plus({ seconds: -7 });
  await openAssignmentWithCode(activityId, closeAt, ownerId);
  assignmentData = await getAssignmentDataFromCode(classCode, true);
  expect(assignmentData.assignmentFound).eq(false);
  expect(assignmentData.assignment).eq(null);
});

test("open and unassign assignment with code", async () => {
  const owner = await createTestUser();
  const ownerId = owner.userId;
  const { activityId } = await createActivity(ownerId, null);
  const activity = await getActivity(activityId);
  await updateContent({ id: activityId, name: "Activity 1", ownerId });
  await updateDoc({
    id: activity.documents[0].id,
    source: "Some content",
    ownerId,
  });

  await assignActivity(activityId, ownerId);

  // open assignment generates code
  let closeAt = DateTime.now().plus({ days: 1 });
  const { classCode } = await openAssignmentWithCode(
    activityId,
    closeAt,
    ownerId,
  );

  let assignmentData = await getAssignmentDataFromCode(classCode, true);
  expect(assignmentData.assignmentFound).eq(true);
  expect(assignmentData.assignment!.id).eq(activityId);
  expect(assignmentData.assignment!.classCode).eq(classCode);
  expect(assignmentData.assignment!.codeValidUntil).eqls(closeAt.toJSDate());

  // unassign activity
  await unassignActivity(activityId, ownerId);
  await expect(getAssignment(activityId, ownerId)).rejects.toThrow(
    "No content found",
  );

  // Getting deleted assignment by code fails
  assignmentData = await getAssignmentDataFromCode(classCode, true);
  expect(assignmentData.assignmentFound).eq(false);
  expect(assignmentData.assignment).eq(null);

  // cannot unassign again
  await expect(unassignActivity(activityId, ownerId)).rejects.toThrow(
    "Record to update not found",
  );
});

test("only owner can open, close, modify, or unassign assignment", async () => {
  const owner = await createTestUser();
  const ownerId = owner.userId;
  const user2 = await createTestUser();
  const userId2 = user2.userId;
  const { activityId } = await createActivity(ownerId, null);
  const activity = await getActivity(activityId);

  await expect(
    updateContent({ id: activityId, name: "Activity 1", ownerId: userId2 }),
  ).rejects.toThrow("Record to update not found");
  await expect(
    updateDoc({
      id: activity.documents[0].id,
      source: "Some content",
      ownerId: userId2,
    }),
  ).rejects.toThrow("Record to update not found");

  await updateContent({ id: activityId, name: "Activity 1", ownerId });
  await updateDoc({
    id: activity.documents[0].id,
    source: "Some content",
    ownerId,
  });

  await expect(assignActivity(activityId, userId2)).rejects.toThrow(
    "No content found",
  );

  await assignActivity(activityId, ownerId);

  await expect(getAssignment(activityId, userId2)).rejects.toThrow(
    "No content found",
  );

  let assignment = await getAssignment(activityId, ownerId);
  expect(assignment.name).eq("Activity 1");

  await expect(
    updateContent({ id: activityId, name: "New Activity", ownerId: userId2 }),
  ).rejects.toThrow("Record to update not found");

  await updateContent({ id: activityId, name: "New Activity", ownerId });
  assignment = await getAssignment(activityId, ownerId);
  expect(assignment.name).eq("New Activity");

  let closeAt = DateTime.now().plus({ days: 1 });

  await expect(
    openAssignmentWithCode(activityId, closeAt, userId2),
  ).rejects.toThrow("No content found");

  const { classCode } = await openAssignmentWithCode(
    activityId,
    closeAt,
    ownerId,
  );

  await expect(closeAssignmentWithCode(activityId, userId2)).rejects.toThrow(
    "Record to update not found",
  );

  await closeAssignmentWithCode(activityId, ownerId);

  await expect(unassignActivity(activityId, userId2)).rejects.toThrow(
    "Record to update not found",
  );
  await unassignActivity(activityId, ownerId);
});

test("create anonymous users", async () => {
  // create an anonymous user
  const user1 = await createAnonymousUser();
  expect(user1.anonymous).eq(true);

  // create another anonymous user
  const user2 = await createAnonymousUser();
  expect(user2.anonymous).eq(true);
  expect(user1.userId).not.eq(user2.userId);
});

test("assignment data with code create anonymous user when not signed in", async () => {
  const owner = await createTestUser();
  const ownerId = owner.userId;
  const { activityId } = await createActivity(ownerId, null);
  const activity = await getActivity(activityId);
  await updateContent({ id: activityId, name: "Activity 1", ownerId });
  await updateDoc({
    id: activity.documents[0].id,
    source: "Some content",
    ownerId,
  });

  await assignActivity(activityId, ownerId);

  // open assignment generates code
  let closeAt = DateTime.now().plus({ days: 1 });
  const { classCode } = await openAssignmentWithCode(
    activityId,
    closeAt,
    ownerId,
  );

  let assignmentData = await getAssignmentDataFromCode(classCode, false);
  expect(assignmentData.assignmentFound).eq(true);

  // created new anonymous user since weren't logged in
  const newUser1 = assignmentData.newAnonymousUser;
  expect(newUser1!.anonymous).eq(true);

  // don't get new user if assignment is closed
  await closeAssignmentWithCode(activityId, ownerId);
  assignmentData = await getAssignmentDataFromCode(classCode, false);
  expect(assignmentData.assignmentFound).eq(false);
  expect(assignmentData.newAnonymousUser).eq(null);

  // reopen and get another user if load again when not logged in
  closeAt = DateTime.now().plus({ weeks: 3 });
  await openAssignmentWithCode(activityId, closeAt, ownerId);
  assignmentData = await getAssignmentDataFromCode(classCode, false);
  expect(assignmentData.assignmentFound).eq(true);
  const newUser2 = assignmentData.newAnonymousUser;
  expect(newUser2!.anonymous).eq(true);
  expect(newUser2!.userId).not.eq(newUser1!.userId);
});

test("get assignment data from anonymous users", async () => {
  const owner = await createTestUser();
  const ownerId = owner.userId;
  const { activityId, docId } = await createActivity(ownerId, null);
  await updateContent({ id: activityId, name: "Activity 1", ownerId });
  await updateDoc({
    id: docId,
    source: "Some content",
    ownerId,
  });

  await assignActivity(activityId, ownerId);

  // open assignment generates code
  let closeAt = DateTime.now().plus({ days: 1 });
  const { classCode } = await openAssignmentWithCode(
    activityId,
    closeAt,
    ownerId,
  );

  let assignmentData = await getAssignmentDataFromCode(classCode, false);
  let newUser1 = assignmentData.newAnonymousUser;
  newUser1 = await updateUser({
    userId: newUser1!.userId,
    name: "Zoe Zaborowski",
  });
  const userData1 = { userId: newUser1!.userId, name: newUser1!.name };

  await saveScoreAndState({
    activityId,
    docId,
    docVersionNum: 1,
    userId: newUser1!.userId,
    score: 0.5,
    onSubmission: true,
    state: "document state 1",
  });

  let assignmentWithScores = await getAssignmentScoreData({
    activityId,
    ownerId,
  });

  expect(assignmentWithScores).eqls({
    name: "Activity 1",
    assignmentScores: [{ score: 0.5, user: userData1 }],
  });

  let assignmentStudentData = await getAssignmentStudentData({
    activityId,
    ownerId,
    userId: newUser1!.userId,
  });

  expect(assignmentStudentData).eqls({
    activityId,
    userId: newUser1!.userId,
    score: 0.5,
    activity: {
      name: "Activity 1",
      documents: [
        {
          assignedVersion: {
            docId,
            versionNum: 1,
            source: "Some content",
            doenetmlVersion: { fullVersion: "0.7.0-alpha18" },
          },
        },
      ],
    },
    user: { name: "Zoe Zaborowski" },
    documentScores: [
      {
        docId,
        docVersionNum: 1,
        hasMaxScore: true,
        score: 0.5,
      },
    ],
  });

  // new lower score ignored
  await saveScoreAndState({
    activityId,
    docId,
    docVersionNum: 1,
    userId: newUser1!.userId,
    score: 0.2,
    onSubmission: true,
    state: "document state 2",
  });
  assignmentWithScores = await getAssignmentScoreData({
    activityId,
    ownerId,
  });
  expect(assignmentWithScores).eqls({
    name: "Activity 1",
    assignmentScores: [{ score: 0.5, user: userData1 }],
  });

  assignmentStudentData = await getAssignmentStudentData({
    activityId,
    ownerId,
    userId: newUser1!.userId,
  });

  expect(assignmentStudentData).eqls({
    activityId,
    userId: newUser1!.userId,
    score: 0.5,
    activity: {
      name: "Activity 1",
      documents: [
        {
          assignedVersion: {
            docId,
            versionNum: 1,
            source: "Some content",
            doenetmlVersion: { fullVersion: "0.7.0-alpha18" },
          },
        },
      ],
    },
    user: { name: "Zoe Zaborowski" },
    documentScores: [
      {
        docId,
        docVersionNum: 1,
        hasMaxScore: false,
        score: 0.2,
      },
      {
        docId,
        docVersionNum: 1,
        hasMaxScore: true,
        score: 0.5,
      },
    ],
  });

  // new higher score used
  await saveScoreAndState({
    activityId,
    docId,
    docVersionNum: 1,
    userId: newUser1!.userId,
    score: 0.7,
    onSubmission: true,
    state: "document state 3",
  });
  assignmentWithScores = await getAssignmentScoreData({
    activityId,
    ownerId,
  });
  expect(assignmentWithScores).eqls({
    name: "Activity 1",
    assignmentScores: [{ score: 0.7, user: userData1 }],
  });

  assignmentStudentData = await getAssignmentStudentData({
    activityId,
    ownerId,
    userId: newUser1!.userId,
  });

  expect(assignmentStudentData).eqls({
    activityId,
    userId: newUser1!.userId,
    score: 0.7,
    activity: {
      name: "Activity 1",
      documents: [
        {
          assignedVersion: {
            docId,
            versionNum: 1,
            source: "Some content",
            doenetmlVersion: { fullVersion: "0.7.0-alpha18" },
          },
        },
      ],
    },
    user: { name: "Zoe Zaborowski" },
    documentScores: [
      {
        docId,
        docVersionNum: 1,
        hasMaxScore: true,
        score: 0.7,
      },
    ],
  });

  // second user opens assignment
  assignmentData = await getAssignmentDataFromCode(classCode, false);

  let newUser2 = assignmentData.newAnonymousUser;
  newUser2 = await updateUser({
    userId: newUser2!.userId,
    name: "Arya Abbas",
  });
  const userData2 = { userId: newUser2!.userId, name: newUser2!.name };

  // assignment scores still unchanged
  assignmentWithScores = await getAssignmentScoreData({
    activityId,
    ownerId,
  });
  expect(assignmentWithScores).eqls({
    name: "Activity 1",
    assignmentScores: [{ score: 0.7, user: userData1 }],
  });

  // save state for second user
  await saveScoreAndState({
    activityId,
    docId,
    docVersionNum: 1,
    userId: newUser2!.userId,
    score: 0.3,
    onSubmission: true,
    state: "document state 4",
  });

  // second user's score shows up first due to alphabetical sorting
  assignmentWithScores = await getAssignmentScoreData({
    activityId,
    ownerId,
  });
  expect(assignmentWithScores).eqls({
    name: "Activity 1",
    assignmentScores: [
      { score: 0.3, user: userData2 },
      { score: 0.7, user: userData1 },
    ],
  });

  assignmentStudentData = await getAssignmentStudentData({
    activityId,
    ownerId,
    userId: newUser2!.userId,
  });

  expect(assignmentStudentData).eqls({
    activityId,
    userId: newUser2!.userId,
    score: 0.3,
    activity: {
      name: "Activity 1",
      documents: [
        {
          assignedVersion: {
            docId,
            versionNum: 1,
            source: "Some content",
            doenetmlVersion: { fullVersion: "0.7.0-alpha18" },
          },
        },
      ],
    },
    user: { name: "Arya Abbas" },
    documentScores: [
      {
        docId,
        docVersionNum: 1,
        hasMaxScore: true,
        score: 0.3,
      },
    ],
  });
});

test("can't get assignment data if other user", async () => {
  const owner = await createTestUser();
  const ownerId = owner.userId;
  const otherUser = await createTestUser();
  const otherUserId = otherUser.userId;
  const { activityId, docId } = await createActivity(ownerId, null);
  await assignActivity(activityId, ownerId);

  let closeAt = DateTime.now().plus({ days: 1 });
  const { classCode } = await openAssignmentWithCode(
    activityId,
    closeAt,
    ownerId,
  );

  let assignmentData = await getAssignmentDataFromCode(classCode, false);
  let newUser1 = assignmentData.newAnonymousUser;
  newUser1 = await updateUser({
    userId: newUser1!.userId,
    name: "Zoe Zaborowski",
  });

  await saveScoreAndState({
    activityId,
    docId,
    docVersionNum: 1,
    userId: newUser1!.userId,
    score: 0.5,
    onSubmission: true,
    state: "document state 1",
  });

  await getAssignmentScoreData({
    activityId,
    ownerId,
  });

  await expect(
    getAssignmentScoreData({
      activityId,
      ownerId: otherUserId,
    }),
  ).rejects.toThrow("No content found");

  await getAssignmentStudentData({
    activityId,
    ownerId,
    userId: newUser1!.userId,
  });

  await expect(
    getAssignmentStudentData({
      activityId,
      ownerId: otherUserId,
      userId: newUser1!.userId,
    }),
  ).rejects.toThrow("No assignmentScores found");
});

test("can't get assignment data if unassigned", async () => {
  const owner = await createTestUser();
  const ownerId = owner.userId;
  const { activityId, docId } = await createActivity(ownerId, null);
  await assignActivity(activityId, ownerId);

  let closeAt = DateTime.now().plus({ days: 1 });
  const { classCode } = await openAssignmentWithCode(
    activityId,
    closeAt,
    ownerId,
  );

  let assignmentData = await getAssignmentDataFromCode(classCode, false);
  let newUser1 = assignmentData.newAnonymousUser;
  newUser1 = await updateUser({
    userId: newUser1!.userId,
    name: "Zoe Zaborowski",
  });

  await saveScoreAndState({
    activityId,
    docId,
    docVersionNum: 1,
    userId: newUser1!.userId,
    score: 0.5,
    onSubmission: true,
    state: "document state 1",
  });

  await getAssignmentScoreData({
    activityId,
    ownerId,
  });

  await getAssignmentStudentData({
    activityId,
    ownerId,
    userId: newUser1!.userId,
  });

  await unassignActivity(activityId, ownerId);

  await expect(
    getAssignmentScoreData({
      activityId,
      ownerId,
    }),
  ).rejects.toThrow("No content found");

  await expect(
    getAssignmentStudentData({
      activityId,
      ownerId,
      userId: newUser1!.userId,
    }),
  ).rejects.toThrow("No assignmentScores found");
});

test("get activity editor data only if owner", async () => {
  const owner = await createTestUser();
  const ownerId = owner.userId;
  const otherUser = await createTestUser();
  const otherUserId = otherUser.userId;
  const { activityId } = await createActivity(ownerId, null);

  await getActivityEditorData(activityId, ownerId);

  await expect(getActivityEditorData(activityId, otherUserId)).rejects.toThrow(
    "No content found",
  );
});

test("activity editor data before and after assigned", async () => {
  const owner = await createTestUser();
  const ownerId = owner.userId;
  const { activityId, docId } = await createActivity(ownerId, null);

  const preAssignedData = await getActivityEditorData(activityId, ownerId);

  expect(preAssignedData).eqls({
    name: "Untitled Activity",
    imagePath: "/activity_default.jpg",
    isPublic: false,
    isAssigned: false,
    stillOpen: false,
    classCode: null,
    codeValidUntil: null,
    documents: [
      {
        id: docId,
        versionNum: null,
        source: "",
        name: "Untitled Document",
        doenetmlVersion: currentDoenetmlVersion,
      },
    ],
  });

  await assignActivity(activityId, ownerId);

  const assignedData = await getActivityEditorData(activityId, ownerId);

  expect(assignedData).eqls({
    name: "Untitled Activity",
    imagePath: "/activity_default.jpg",
    isPublic: false,
    isAssigned: true,
    stillOpen: false,
    classCode: null,
    codeValidUntil: null,
    documents: [
      {
        id: docId,
        versionNum: 1,
        source: "",
        name: "Untitled Document",
        doenetmlVersion: currentDoenetmlVersion,
      },
    ],
  });

  let closeAt = DateTime.now().plus({ days: 1 });
  const { classCode } = await openAssignmentWithCode(
    activityId,
    closeAt,
    ownerId,
  );

  const openedData = await getActivityEditorData(activityId, ownerId);

  expect(openedData).eqls({
    name: "Untitled Activity",
    imagePath: "/activity_default.jpg",
    isPublic: false,
    isAssigned: true,
    stillOpen: true,
    classCode,
    codeValidUntil: closeAt.toJSDate(),
    documents: [
      {
        id: docId,
        versionNum: 1,
        source: "",
        name: "Untitled Document",
        doenetmlVersion: currentDoenetmlVersion,
      },
    ],
  });

  await closeAssignmentWithCode(activityId, ownerId);

  const closedData = await getActivityEditorData(activityId, ownerId);

  expect(closedData).eqls({
    name: "Untitled Activity",
    imagePath: "/activity_default.jpg",
    isPublic: false,
    isAssigned: true,
    stillOpen: false,
    classCode,
    codeValidUntil: null,
    documents: [
      {
        id: docId,
        versionNum: 1,
        source: "",
        name: "Untitled Document",
        doenetmlVersion: currentDoenetmlVersion,
      },
    ],
  });

  await unassignActivity(activityId, ownerId);

  const unAssignedData = await getActivityEditorData(activityId, ownerId);

  expect(unAssignedData).eqls({
    name: "Untitled Activity",
    imagePath: "/activity_default.jpg",
    isPublic: false,
    isAssigned: false,
    stillOpen: false,
    classCode,
    codeValidUntil: null,
    documents: [
      {
        id: docId,
        versionNum: null,
        source: "",
        name: "Untitled Document",
        doenetmlVersion: currentDoenetmlVersion,
      },
    ],
  });
});

test("only user and assignment owner can load document state", async () => {
  const owner = await createTestUser();
  const ownerId = owner.userId;
  const { activityId, docId } = await createActivity(ownerId, null);
  await assignActivity(activityId, ownerId);

  // open assignment generates code
  let closeAt = DateTime.now().plus({ days: 1 });
  const { classCode } = await openAssignmentWithCode(
    activityId,
    closeAt,
    ownerId,
  );

  // create new anonymous user
  let assignmentData = await getAssignmentDataFromCode(classCode, false);
  let newUser = assignmentData.newAnonymousUser;

  await saveScoreAndState({
    activityId,
    docId,
    docVersionNum: 1,
    userId: newUser!.userId,
    score: 0.5,
    onSubmission: true,
    state: "document state 1",
  });

  // anonymous user can load state
  let retrievedState = await loadState({
    activityId,
    docId,
    docVersionNum: 1,
    requestedUserId: newUser!.userId,
    userId: newUser!.userId,
    withMaxScore: false,
  });

  expect(retrievedState).eq("document state 1");

  // assignment owner can load state
  let retrievedState2 = await loadState({
    activityId,
    docId,
    docVersionNum: 1,
    requestedUserId: newUser!.userId,
    userId: ownerId,
    withMaxScore: false,
  });

  expect(retrievedState2).eq("document state 1");

  // another user cannot load state
  const user2 = await createTestUser();

  await expect(
    loadState({
      activityId,
      docId,
      docVersionNum: 1,
      requestedUserId: newUser!.userId,
      userId: user2.userId,
      withMaxScore: false,
    }),
  ).rejects.toThrow("No content found");
});

test("load document state based on withMaxScore", async () => {
  const owner = await createTestUser();
  const ownerId = owner.userId;
  const { activityId, docId } = await createActivity(ownerId, null);
  await assignActivity(activityId, ownerId);

  // open assignment generates code
  let closeAt = DateTime.now().plus({ days: 1 });
  const { classCode } = await openAssignmentWithCode(
    activityId,
    closeAt,
    ownerId,
  );

  // create new anonymous user
  let assignmentData = await getAssignmentDataFromCode(classCode, false);
  let newUser = assignmentData.newAnonymousUser;

  await saveScoreAndState({
    activityId,
    docId,
    docVersionNum: 1,
    userId: newUser!.userId,
    score: 0.5,
    onSubmission: true,
    state: "document state 1",
  });

  // since last state is maximum score, withMaxScore doesn't have effect
  let retrievedState = await loadState({
    activityId,
    docId,
    docVersionNum: 1,
    requestedUserId: newUser!.userId,
    userId: ownerId,
    withMaxScore: false,
  });
  expect(retrievedState).eq("document state 1");

  retrievedState = await loadState({
    activityId,
    docId,
    docVersionNum: 1,
    requestedUserId: newUser!.userId,
    userId: ownerId,
    withMaxScore: true,
  });
  expect(retrievedState).eq("document state 1");

  // last state is no longer maximum score
  await saveScoreAndState({
    activityId,
    docId,
    docVersionNum: 1,
    userId: newUser!.userId,
    score: 0.2,
    onSubmission: true,
    state: "document state 2",
  });

  // get last state if withMaxScore is false
  retrievedState = await loadState({
    activityId,
    docId,
    docVersionNum: 1,
    requestedUserId: newUser!.userId,
    userId: ownerId,
    withMaxScore: false,
  });
  expect(retrievedState).eq("document state 2");

  // get state with max score
  retrievedState = await loadState({
    activityId,
    docId,
    docVersionNum: 1,
    requestedUserId: newUser!.userId,
    userId: ownerId,
    withMaxScore: true,
  });
  expect(retrievedState).eq("document state 1");

  // matching maximum score with onSubmission uses latest for maximum
  await saveScoreAndState({
    activityId,
    docId,
    docVersionNum: 1,
    userId: newUser!.userId,
    score: 0.5,
    onSubmission: true,
    state: "document state 3",
  });

  retrievedState = await loadState({
    activityId,
    docId,
    docVersionNum: 1,
    requestedUserId: newUser!.userId,
    userId: ownerId,
    withMaxScore: false,
  });
  expect(retrievedState).eq("document state 3");

  retrievedState = await loadState({
    activityId,
    docId,
    docVersionNum: 1,
    requestedUserId: newUser!.userId,
    userId: ownerId,
    withMaxScore: true,
  });
  expect(retrievedState).eq("document state 3");

  // matching maximum score without onSubmission does not use latest for maximum
  await saveScoreAndState({
    activityId,
    docId,
    docVersionNum: 1,
    userId: newUser!.userId,
    score: 0.5,
    onSubmission: false,
    state: "document state 4",
  });

  retrievedState = await loadState({
    activityId,
    docId,
    docVersionNum: 1,
    requestedUserId: newUser!.userId,
    userId: ownerId,
    withMaxScore: false,
  });
  expect(retrievedState).eq("document state 4");

  retrievedState = await loadState({
    activityId,
    docId,
    docVersionNum: 1,
    requestedUserId: newUser!.userId,
    userId: ownerId,
    withMaxScore: true,
  });
  expect(retrievedState).eq("document state 3");
});

test("record submitted events and get responses", async () => {
  const owner = await createTestUser();
  const ownerId = owner.userId;
  const { activityId, docId } = await createActivity(ownerId, null);
  await updateContent({ id: activityId, name: "My Activity", ownerId });
  await assignActivity(activityId, ownerId);

  // open assignment generates code
  let closeAt = DateTime.now().plus({ days: 1 });
  const { classCode } = await openAssignmentWithCode(
    activityId,
    closeAt,
    ownerId,
  );

  // create new anonymous user
  let assignmentData = await getAssignmentDataFromCode(classCode, false);
  let newUser = assignmentData.newAnonymousUser;
  let userData = { userId: newUser!.userId, name: newUser!.name };

  let answerId1 = "answer1";
  let answerId2 = "answer2";

  // no submitted responses at first
  let answerWithResponses = await getAnswersThatHaveSubmittedResponses({
    activityId,
    ownerId,
  });
  expect(answerWithResponses).eqls([]);

  let { submittedResponses, activityName } =
    await getDocumentSubmittedResponses({
      activityId,
      docId,
      docVersionNum: 1,
      ownerId,
      answerId: answerId1,
    });
  expect(activityName).eq("My Activity");
  expect(submittedResponses).eqls([]);

  let {
    submittedResponses: submittedResponseHistory,
    activityName: activityName2,
  } = await getDocumentSubmittedResponseHistory({
    activityId,
    docId,
    docVersionNum: 1,
    ownerId,
    answerId: answerId1,
    userId: newUser!.userId,
  });
  expect(activityName2).eq("My Activity");
  expect(submittedResponseHistory).eqls([]);

  // record event and retrieve it
  await recordSubmittedEvent({
    activityId,
    docId,
    docVersionNum: 1,
    userId: newUser!.userId,
    answerId: answerId1,
    response: "Answer result 1",
    answerNumber: 1,
    itemNumber: 2,
    creditAchieved: 0.4,
    itemCreditAchieved: 0.2,
    documentCreditAchieved: 0.1,
  });
  answerWithResponses = await getAnswersThatHaveSubmittedResponses({
    activityId,
    ownerId,
  });
  expect(answerWithResponses).eqls([
    {
      docId,
      docVersionNum: 1,
      answerId: answerId1,
      answerNumber: 1,
      count: 1,
      averageCredit: 0.4,
    },
  ]);
  ({ submittedResponses } = await getDocumentSubmittedResponses({
    activityId,
    docId,
    docVersionNum: 1,
    ownerId,
    answerId: answerId1,
  }));
  expect(submittedResponses).toMatchObject([
    {
      userId: newUser!.userId,
      userName: newUser!.name,
      bestResponse: "Answer result 1",
      bestCreditAchieved: 0.4,
      latestResponse: "Answer result 1",
      latestCreditAchieved: 0.4,
      numResponses: 1,
    },
  ]);
  ({ submittedResponses: submittedResponseHistory } =
    await getDocumentSubmittedResponseHistory({
      activityId,
      docId,
      docVersionNum: 1,
      ownerId,
      answerId: answerId1,
      userId: newUser!.userId,
    }));
  expect(submittedResponseHistory).toMatchObject([
    {
      user: userData,
      response: "Answer result 1",
      creditAchieved: 0.4,
    },
  ]);

  // record new event overwrites result
  await recordSubmittedEvent({
    activityId,
    docId,
    docVersionNum: 1,
    userId: newUser!.userId,
    answerId: answerId1,
    response: "Answer result 2",
    answerNumber: 1,
    itemNumber: 2,
    creditAchieved: 0.8,
    itemCreditAchieved: 0.4,
    documentCreditAchieved: 0.2,
  });
  answerWithResponses = await getAnswersThatHaveSubmittedResponses({
    activityId,
    ownerId,
  });
  expect(answerWithResponses).eqls([
    {
      docId,
      docVersionNum: 1,
      answerId: answerId1,
      answerNumber: 1,
      count: 1,
      averageCredit: 0.8,
    },
  ]);
  ({ submittedResponses } = await getDocumentSubmittedResponses({
    activityId,
    docId,
    docVersionNum: 1,
    ownerId,
    answerId: answerId1,
  }));
  expect(submittedResponses).toMatchObject([
    {
      userId: newUser!.userId,
      userName: newUser!.name,
      bestResponse: "Answer result 2",
      bestCreditAchieved: 0.8,
      latestResponse: "Answer result 2",
      latestCreditAchieved: 0.8,
      numResponses: 2,
    },
  ]);
  ({ submittedResponses: submittedResponseHistory } =
    await getDocumentSubmittedResponseHistory({
      activityId,
      docId,
      docVersionNum: 1,
      ownerId,
      answerId: answerId1,
      userId: newUser!.userId,
    }));
  expect(submittedResponseHistory).toMatchObject([
    {
      user: userData,
      response: "Answer result 1",
      creditAchieved: 0.4,
    },
    {
      user: userData,
      response: "Answer result 2",
      creditAchieved: 0.8,
    },
  ]);

  // record event for different answer
  await recordSubmittedEvent({
    activityId,
    docId,
    docVersionNum: 1,
    userId: newUser!.userId,
    answerId: answerId2,
    response: "Answer result 3",
    answerNumber: 2,
    itemNumber: 2,
    creditAchieved: 0.2,
    itemCreditAchieved: 0.1,
    documentCreditAchieved: 0.05,
  });
  answerWithResponses = await getAnswersThatHaveSubmittedResponses({
    activityId,
    ownerId,
  });
  // Note: use `arrayContaining` as the order of the entries isn't determined
  expect(answerWithResponses).toMatchObject(
    expect.arrayContaining([
      {
        docId,
        docVersionNum: 1,
        answerId: answerId1,
        answerNumber: 1,
        count: 1,
        averageCredit: 0.8,
      },
      {
        docId,
        docVersionNum: 1,
        answerId: answerId2,
        answerNumber: 2,
        count: 1,
        averageCredit: 0.2,
      },
    ]),
  );
  ({ submittedResponses } = await getDocumentSubmittedResponses({
    activityId,
    docId,
    docVersionNum: 1,
    ownerId,
    answerId: answerId1,
  }));
  expect(submittedResponses).toMatchObject([
    {
      userId: newUser!.userId,
      userName: newUser!.name,
      bestResponse: "Answer result 2",
      bestCreditAchieved: 0.8,
      latestResponse: "Answer result 2",
      latestCreditAchieved: 0.8,
      numResponses: 2,
    },
  ]);
  ({ submittedResponses: submittedResponseHistory } =
    await getDocumentSubmittedResponseHistory({
      activityId,
      docId,
      docVersionNum: 1,
      ownerId,
      answerId: answerId1,
      userId: newUser!.userId,
    }));
  expect(submittedResponseHistory).toMatchObject([
    {
      user: userData,
      response: "Answer result 1",
      creditAchieved: 0.4,
    },
    {
      user: userData,
      response: "Answer result 2",
      creditAchieved: 0.8,
    },
  ]);

  ({ submittedResponses } = await getDocumentSubmittedResponses({
    activityId,
    docId,
    docVersionNum: 1,
    ownerId,
    answerId: answerId2,
  }));
  expect(submittedResponses).toMatchObject([
    {
      userId: newUser!.userId,
      userName: newUser!.name,
      bestResponse: "Answer result 3",
      bestCreditAchieved: 0.2,
      latestResponse: "Answer result 3",
      latestCreditAchieved: 0.2,
      numResponses: 1,
    },
  ]);
  ({ submittedResponses: submittedResponseHistory } =
    await getDocumentSubmittedResponseHistory({
      activityId,
      docId,
      docVersionNum: 1,
      ownerId,
      answerId: answerId2,
      userId: newUser!.userId,
    }));
  expect(submittedResponseHistory).toMatchObject([
    {
      user: userData,
      response: "Answer result 3",
      creditAchieved: 0.2,
    },
  ]);

  // response for a second user
  assignmentData = await getAssignmentDataFromCode(classCode, false);
  let newUser2 = assignmentData.newAnonymousUser;
  let userData2 = { userId: newUser2!.userId, name: newUser2!.name };
  await recordSubmittedEvent({
    activityId,
    docId,
    docVersionNum: 1,
    userId: newUser2!.userId,
    answerId: answerId1,
    response: "Answer result 4",
    answerNumber: 1,
    itemNumber: 2,
    creditAchieved: 1,
    itemCreditAchieved: 0.5,
    documentCreditAchieved: 0.25,
  });
  answerWithResponses = await getAnswersThatHaveSubmittedResponses({
    activityId,
    ownerId,
  });
  expect(answerWithResponses).toMatchObject(
    expect.arrayContaining([
      {
        docId,
        docVersionNum: 1,
        answerId: answerId1,
        answerNumber: 1,
        count: 2,
        averageCredit: 0.9,
      },
      {
        docId,
        docVersionNum: 1,
        answerId: answerId2,
        answerNumber: 2,
        count: 1,
        averageCredit: 0.2,
      },
    ]),
  );
  ({ submittedResponses } = await getDocumentSubmittedResponses({
    activityId,
    docId,
    docVersionNum: 1,
    ownerId,
    answerId: answerId1,
  }));
  expect(submittedResponses).toMatchObject([
    {
      userId: newUser!.userId,
      userName: newUser!.name,
      bestResponse: "Answer result 2",
      bestCreditAchieved: 0.8,
      latestResponse: "Answer result 2",
      latestCreditAchieved: 0.8,
      numResponses: 2,
    },
    {
      userId: newUser2!.userId,
      userName: newUser2!.name,
      bestResponse: "Answer result 4",
      bestCreditAchieved: 1,
      latestResponse: "Answer result 4",
      latestCreditAchieved: 1,
      numResponses: 1,
    },
  ]);

  ({ submittedResponses: submittedResponseHistory } =
    await getDocumentSubmittedResponseHistory({
      activityId,
      docId,
      docVersionNum: 1,
      ownerId,
      answerId: answerId1,
      userId: newUser!.userId,
    }));
  expect(submittedResponseHistory).toMatchObject([
    {
      user: userData,
      response: "Answer result 1",
      creditAchieved: 0.4,
    },
    {
      user: userData,
      response: "Answer result 2",
      creditAchieved: 0.8,
    },
  ]);
  ({ submittedResponses: submittedResponseHistory } =
    await getDocumentSubmittedResponseHistory({
      activityId,
      docId,
      docVersionNum: 1,
      ownerId,
      answerId: answerId1,
      userId: newUser2!.userId,
    }));
  expect(submittedResponseHistory).toMatchObject([
    {
      user: userData2,
      response: "Answer result 4",
      creditAchieved: 1,
    },
  ]);

  ({ submittedResponses } = await getDocumentSubmittedResponses({
    activityId,
    docId,
    docVersionNum: 1,
    ownerId,
    answerId: answerId2,
  }));
  expect(submittedResponses).toMatchObject([
    {
      userId: newUser!.userId,
      userName: newUser!.name,
      bestResponse: "Answer result 3",
      bestCreditAchieved: 0.2,
      latestResponse: "Answer result 3",
      latestCreditAchieved: 0.2,
      numResponses: 1,
    },
  ]);
  ({ submittedResponses: submittedResponseHistory } =
    await getDocumentSubmittedResponseHistory({
      activityId,
      docId,
      docVersionNum: 1,
      ownerId,
      answerId: answerId2,
      userId: newUser!.userId,
    }));
  expect(submittedResponseHistory).toMatchObject([
    {
      user: userData,
      response: "Answer result 3",
      creditAchieved: 0.2,
    },
  ]);
  ({ submittedResponses: submittedResponseHistory } =
    await getDocumentSubmittedResponseHistory({
      activityId,
      docId,
      docVersionNum: 1,
      ownerId,
      answerId: answerId2,
      userId: newUser2!.userId,
    }));
  expect(submittedResponseHistory).eqls([]);

  // verify submitted responses changes but average max credit doesn't change if submit a lower credit answer
  await recordSubmittedEvent({
    activityId,
    docId,
    docVersionNum: 1,
    userId: newUser2!.userId,
    answerId: answerId1,
    response: "Answer result 5",
    answerNumber: 1,
    itemNumber: 2,
    creditAchieved: 0.6,
    itemCreditAchieved: 0.3,
    documentCreditAchieved: 0.15,
  });

  ({ submittedResponses: submittedResponseHistory } =
    await getDocumentSubmittedResponseHistory({
      activityId,
      docId,
      docVersionNum: 1,
      ownerId,
      answerId: answerId1,
      userId: newUser2!.userId,
    }));
  expect(submittedResponseHistory).toMatchObject([
    {
      user: userData2,
      response: "Answer result 4",
      creditAchieved: 1,
    },
    {
      user: userData2,
      response: "Answer result 5",
      creditAchieved: 0.6,
    },
  ]);

  ({ submittedResponses } = await getDocumentSubmittedResponses({
    activityId,
    docId,
    docVersionNum: 1,
    ownerId,
    answerId: answerId1,
  }));
  expect(submittedResponses).toMatchObject([
    {
      userId: newUser!.userId,
      userName: newUser!.name,
      bestResponse: "Answer result 2",
      bestCreditAchieved: 0.8,
      latestResponse: "Answer result 2",
      latestCreditAchieved: 0.8,
      numResponses: 2,
    },
    {
      userId: newUser2!.userId,
      userName: newUser2!.name,
      bestResponse: "Answer result 4",
      bestCreditAchieved: 1,
      latestResponse: "Answer result 5",
      latestCreditAchieved: 0.6,
      numResponses: 2,
    },
  ]);
  answerWithResponses = await getAnswersThatHaveSubmittedResponses({
    activityId,
    ownerId,
  });
  expect(answerWithResponses).toMatchObject(
    expect.arrayContaining([
      {
        docId,
        docVersionNum: 1,
        answerId: answerId1,
        answerNumber: 1,
        count: 2,
        averageCredit: 0.9,
      },
      {
        docId,
        docVersionNum: 1,
        answerId: answerId2,
        answerNumber: 2,
        count: 1,
        averageCredit: 0.2,
      },
    ]),
  );
});

test("only owner can get submitted responses", async () => {
  const owner = await createTestUser();
  const ownerId = owner.userId;
  const { activityId, docId } = await createActivity(ownerId, null);
  await assignActivity(activityId, ownerId);

  const user2 = await createTestUser();
  const userId2 = user2.userId;

  // open assignment generates code
  let closeAt = DateTime.now().plus({ days: 1 });
  const { classCode } = await openAssignmentWithCode(
    activityId,
    closeAt,
    ownerId,
  );

  // create new anonymous user
  let assignmentData = await getAssignmentDataFromCode(classCode, false);
  let newUser = assignmentData.newAnonymousUser;
  let userData = { userId: newUser!.userId, name: newUser!.name };

  let answerId1 = "answer1";

  // record event and retrieve it
  await recordSubmittedEvent({
    activityId,
    docId,
    docVersionNum: 1,
    userId: newUser!.userId,
    answerId: answerId1,
    response: "Answer result 1",
    answerNumber: 1,
    itemNumber: 2,
    creditAchieved: 1,
    itemCreditAchieved: 0.5,
    documentCreditAchieved: 0.25,
  });
  let answerWithResponses = await getAnswersThatHaveSubmittedResponses({
    activityId,
    ownerId,
  });
  expect(answerWithResponses).eqls([
    {
      docId,
      docVersionNum: 1,
      answerId: answerId1,
      answerNumber: 1,
      count: 1,
      averageCredit: 1,
    },
  ]);
  let { submittedResponses } = await getDocumentSubmittedResponses({
    activityId,
    docId,
    docVersionNum: 1,
    ownerId,
    answerId: answerId1,
  });
  expect(submittedResponses).toMatchObject([
    {
      userId: newUser!.userId,
      userName: newUser!.name,
      bestResponse: "Answer result 1",
      bestCreditAchieved: 1,
      latestResponse: "Answer result 1",
      latestCreditAchieved: 1,
      numResponses: 1,
    },
  ]);
  let { submittedResponses: submittedResponseHistory } =
    await getDocumentSubmittedResponseHistory({
      activityId,
      docId,
      docVersionNum: 1,
      ownerId,
      answerId: answerId1,
      userId: newUser!.userId,
    });
  expect(submittedResponseHistory).toMatchObject([
    {
      user: userData,
      response: "Answer result 1",
      creditAchieved: 1,
    },
  ]);

  answerWithResponses = await getAnswersThatHaveSubmittedResponses({
    activityId,
    ownerId: userId2,
  });
  expect(answerWithResponses).eqls([]);

  // cannot retrieve responses as other user
  await expect(
    getDocumentSubmittedResponses({
      activityId,
      docId,
      docVersionNum: 1,
      ownerId: userId2,
      answerId: answerId1,
    }),
  ).rejects.toThrow("No content found");

  await expect(
    getDocumentSubmittedResponseHistory({
      activityId,
      docId,
      docVersionNum: 1,
      ownerId: userId2,
      answerId: answerId1,
      userId: newUser!.userId,
    }),
  ).rejects.toThrow("No content found");
});

test("list assigned gets student assignments", async () => {
  const user1 = await createTestUser();
  const user1Id = user1.userId;
  const user2 = await createTestUser();
  const user2Id = user2.userId;

  let assignmentList = await listUserAssigned(user1Id, null);
  expect(assignmentList.assignments).eqls([]);
  expect(assignmentList.user.userId).eq(user1Id);

  const { activityId: activityId1 } = await createActivity(user1Id, null);
  await assignActivity(activityId1, user1Id);

  assignmentList = await listUserAssigned(user1Id, null);
  expect(assignmentList.assignments).eqls([]);

  const { activityId: activityId2, docId: docId2 } = await createActivity(
    user2Id,
    null,
  );
  await assignActivity(activityId2, user2Id);

  assignmentList = await listUserAssigned(user1Id, null);
  expect(assignmentList.assignments).eqls([]);

  // open assignment generates code
  let closeAt = DateTime.now().plus({ days: 1 });
  const { classCode } = await openAssignmentWithCode(
    activityId2,
    closeAt,
    user2Id,
  );

  // recording score for user1 on assignment2 adds it to user1's assignment list
  await saveScoreAndState({
    activityId: activityId2,
    docId: docId2,
    docVersionNum: 1,
    userId: user1Id,
    score: 0.5,
    onSubmission: true,
    state: "document state 1",
  });

  assignmentList = await listUserAssigned(user1Id, null);
  expect(assignmentList.assignments).toMatchObject([
    {
      id: activityId2,
      ownerId: user2Id,
    },
  ]);

  // unassigning activity removes them from list
  await unassignActivity(activityId2, user2Id);
  assignmentList = await listUserAssigned(user1Id, null);
  expect(assignmentList.assignments).eqls([]);
});

test("get all assignment data from anonymous user", async () => {
  const owner = await createTestUser();
  const ownerId = owner.userId;

  const { activityId, docId } = await createActivity(ownerId, null);
  await updateContent({ id: activityId, name: "Activity 1", ownerId });
  await updateDoc({
    id: docId,
    source: "Some content",
    ownerId,
  });

  await assignActivity(activityId, ownerId);

  // open assignment generates code
  let closeAt = DateTime.now().plus({ days: 1 });
  const { classCode } = await openAssignmentWithCode(
    activityId,
    closeAt,
    ownerId,
  );

  let assignmentData = await getAssignmentDataFromCode(classCode, false);

  let newUser1 = assignmentData.newAnonymousUser;
  newUser1 = await updateUser({
    userId: newUser1!.userId,
    name: "Zoe Zaborowski",
  });

  await saveScoreAndState({
    activityId,
    docId,
    docVersionNum: 1,
    userId: newUser1!.userId,
    score: 0.5,
    onSubmission: true,
    state: "document state 1",
  });

  let userWithScores = await getStudentData({
    userId: newUser1!.userId,
    ownerId,
    parentFolderId: null,
  });

  expect(userWithScores).eqls({
    userData: {
      userId: newUser1!.userId,
      name: newUser1!.name,
    },
    orderedActivityScores: [
      {
        activityId: activityId,
        score: 0.5,
        activityName: "Activity 1",
      },
    ],
  });

  // new lower score ignored
  await saveScoreAndState({
    activityId,
    docId,
    docVersionNum: 1,
    userId: newUser1!.userId,
    score: 0.2,
    onSubmission: true,
    state: "document state 2",
  });

  userWithScores = await getStudentData({
    userId: newUser1!.userId,
    ownerId,
    parentFolderId: null,
  });

  expect(userWithScores).eqls({
    userData: {
      userId: newUser1!.userId,
      name: newUser1!.name,
    },
    orderedActivityScores: [
      {
        activityId: activityId,
        score: 0.5,
        activityName: "Activity 1",
      },
    ],
  });

  await saveScoreAndState({
    activityId,
    docId,
    docVersionNum: 1,
    userId: newUser1!.userId,
    score: 0.7,
    onSubmission: true,
    state: "document state 3",
  });

  userWithScores = await getStudentData({
    userId: newUser1!.userId,
    ownerId,
    parentFolderId: null,
  });

  expect(userWithScores).eqls({
    userData: {
      userId: newUser1!.userId,
      name: newUser1!.name,
    },
    orderedActivityScores: [
      {
        activityId: activityId,
        score: 0.7,
        activityName: "Activity 1",
      },
    ],
  });
});

test("get assignments folder structure", { timeout: 30000 }, async () => {
  const owner = await createTestUser();
  const ownerId = owner.userId;

  // Folder structure
  // Base folder
  // - Folder 1
  //   - Activity 1a
  //   - Activity 1b (unassigned)
  //   - Folder 1c
  //     - Activity 1c1
  //     - Folder 1c2
  //       - Activity 1c2a
  //       - Activity 1c2b
  //     - Activity 1c3 (unassigned)
  //   - Folder 1d
  //   - Activity 1e
  // - Activity 2
  // - Folder 3
  //   - Activity 3a (unassigned)
  //   - Activity 3b
  //   - Activity 3c (deleted)
  // - Activity 4 (deleted)
  // Activity null (unassigned)
  // Activity gone (deleted)
  // Activity root

  const { folderId: baseFolderId } = await createFolder(ownerId, null);
  const { folderId: folder3Id } = await createFolder(ownerId, baseFolderId);

  // create folder 1 after folder 3 and move to make sure it is using sortIndex
  // and not the order content was created
  const { folderId: folder1Id } = await createFolder(ownerId, baseFolderId);
  await moveContent({
    id: folder1Id,
    desiredParentFolderId: baseFolderId,
    desiredPosition: 0,
    ownerId,
  });

  const { folderId: folder1cId } = await createFolder(ownerId, folder1Id);
  const { folderId: folder1dId } = await createFolder(ownerId, folder1Id);

  const { activityId: activity2Id } = await createActivity(
    ownerId,
    baseFolderId,
  );
  await updateContent({ id: activity2Id, name: "Activity 2", ownerId });
  await moveContent({
    id: activity2Id,
    desiredParentFolderId: baseFolderId,
    desiredPosition: 1,
    ownerId,
  });

  // create activity 1a in wrong folder initially
  const { activityId: activity1aId } = await createActivity(ownerId, folder3Id);
  await updateContent({ id: activity1aId, name: "Activity 1a", ownerId });
  const { activityId: activity1eId } = await createActivity(ownerId, folder1Id);
  await updateContent({ id: activity1eId, name: "Activity 1e", ownerId });
  // move activity 1a to right places
  await moveContent({
    id: activity1aId,
    desiredParentFolderId: folder1Id,
    desiredPosition: 0,
    ownerId,
  });

  const { activityId: activity1c1Id } = await createActivity(
    ownerId,
    folder1cId,
  );
  await updateContent({ id: activity1c1Id, name: "Activity 1c1", ownerId });
  const { activityId: _activity1c3Id } = await createActivity(
    ownerId,
    folder1cId,
  );

  // create folder 1c2 in wrong folder initially
  const { folderId: folder1c2Id } = await createFolder(ownerId, baseFolderId);
  const { activityId: activity1c2aId } = await createActivity(
    ownerId,
    folder1c2Id,
  );
  await updateContent({ id: activity1c2aId, name: "Activity 1c2a", ownerId });
  const { activityId: activity1c2bId } = await createActivity(
    ownerId,
    folder1c2Id,
  );
  await updateContent({ id: activity1c2bId, name: "Activity 1c2b", ownerId });

  // after creating its content move folder 1c2 into the right place
  await moveContent({
    id: folder1c2Id,
    desiredParentFolderId: folder1cId,
    desiredPosition: 1,
    ownerId,
  });

  // create activity 1b in wrong place then move it
  const { activityId: activity1b } = await createActivity(ownerId, folder1c2Id);
  await updateContent({ id: activity1b, name: "Activity 1b", ownerId });
  await moveContent({
    id: activity1b,
    desiredParentFolderId: folder1Id,
    desiredPosition: 1,
    ownerId,
  });

  // move activity 1e to end of folder 1
  await moveContent({
    id: activity1eId,
    desiredParentFolderId: folder1Id,
    desiredPosition: 100,
    ownerId,
  });

  const { activityId: _activity3aId } = await createActivity(
    ownerId,
    folder3Id,
  );
  const { activityId: activity3bId } = await createActivity(ownerId, folder3Id);
  await updateContent({ id: activity3bId, name: "Activity 3b", ownerId });

  const { activityId: _activityNullId } = await createActivity(ownerId, null);

  // add some deleted activities
  const { activityId: activityGoneId } = await createActivity(ownerId, null);
  await deleteActivity(activityGoneId, ownerId);
  const { activityId: activity4Id } = await createActivity(
    ownerId,
    baseFolderId,
  );
  await deleteActivity(activity4Id, ownerId);
  const { activityId: activity3cId } = await createActivity(ownerId, folder3Id);
  await deleteActivity(activity3cId, ownerId);

  // one activity at root level
  const { activityId: activityRootId } = await createActivity(ownerId, null);
  await updateContent({ id: activityRootId, name: "Activity root", ownerId });

  await assignActivity(activity1aId, ownerId);
  await assignActivity(activity1c1Id, ownerId);
  await assignActivity(activity1c2aId, ownerId);
  await assignActivity(activity1c2bId, ownerId);
  await assignActivity(activity1eId, ownerId);
  await assignActivity(activity2Id, ownerId);
  await assignActivity(activity3bId, ownerId);
  await assignActivity(activityRootId, ownerId);

  const desiredFolder3 = [{ id: activity3bId, name: "Activity 3b" }];
  const desiredFolder1c2 = [
    { id: activity1c2aId, name: "Activity 1c2a" },
    { id: activity1c2bId, name: "Activity 1c2b" },
  ];
  const desiredFolder1c = [
    { id: activity1c1Id, name: "Activity 1c1" },
    ...desiredFolder1c2,
  ];
  const desiredFolder1 = [
    { id: activity1aId, name: "Activity 1a" },
    ...desiredFolder1c,
    { id: activity1eId, name: "Activity 1e" },
  ];
  const desiredBaseFolder = [
    ...desiredFolder1,
    { id: activity2Id, name: "Activity 2" },
    ...desiredFolder3,
  ];

  const desiredNullFolder = [
    ...desiredBaseFolder,
    { id: activityRootId, name: "Activity root" },
  ];

  let scoreData = await getAllAssignmentScores({
    ownerId,
    parentFolderId: null,
  });
  expect(scoreData.orderedActivities).eqls(desiredNullFolder);

  scoreData = await getAllAssignmentScores({
    ownerId,
    parentFolderId: baseFolderId,
  });
  expect(scoreData.orderedActivities).eqls(desiredBaseFolder);

  scoreData = await getAllAssignmentScores({
    ownerId,
    parentFolderId: folder1Id,
  });
  expect(scoreData.orderedActivities).eqls(desiredFolder1);

  scoreData = await getAllAssignmentScores({
    ownerId,
    parentFolderId: folder3Id,
  });
  expect(scoreData.orderedActivities).eqls(desiredFolder3);

  scoreData = await getAllAssignmentScores({
    ownerId,
    parentFolderId: folder1cId,
  });
  expect(scoreData.orderedActivities).eqls(desiredFolder1c);

  scoreData = await getAllAssignmentScores({
    ownerId,
    parentFolderId: folder1dId,
  });
  expect(scoreData.orderedActivities).eqls([]);
});

test("get data for user's assignments", { timeout: 30000 }, async () => {
  const owner = await createTestUser();
  const ownerId = owner.userId;

  const { activityId, docId } = await createActivity(ownerId, null);
  await updateContent({ id: activityId, name: "Activity 1", ownerId });
  await updateDoc({
    id: docId,
    source: "Some content",
    ownerId,
  });

  await assignActivity(activityId, ownerId);

  // open assignment generates code
  let closeAt = DateTime.now().plus({ days: 1 });
  const { classCode } = await openAssignmentWithCode(
    activityId,
    closeAt,
    ownerId,
  );

  let scoreData = await getAllAssignmentScores({
    ownerId,
    parentFolderId: null,
  });

  // no one has done the assignment yet
  expect(scoreData.orderedActivities).eqls([
    {
      id: activityId,
      name: "Activity 1",
    },
  ]);
  expect(scoreData.assignmentScores).eqls([]);

  let assignmentData = await getAssignmentDataFromCode(classCode, false);
  let newUser1 = assignmentData.newAnonymousUser;
  newUser1 = await updateUser({
    userId: newUser1!.userId,
    name: "Zoe Zaborowski",
  });

  await saveScoreAndState({
    activityId,
    docId,
    docVersionNum: 1,
    userId: newUser1!.userId,
    score: 0.5,
    onSubmission: true,
    state: "document state 1",
  });

  scoreData = await getAllAssignmentScores({
    ownerId,
    parentFolderId: null,
  });

  expect(scoreData.orderedActivities).eqls([
    {
      id: activityId,
      name: "Activity 1",
    },
  ]);
  expect(scoreData.assignmentScores).eqls([
    {
      activityId: activityId,
      userId: newUser1!.userId,
      score: 0.5,
      user: { name: newUser1!.name },
    },
  ]);

  // new lower score ignored
  await saveScoreAndState({
    activityId,
    docId,
    docVersionNum: 1,
    userId: newUser1!.userId,
    score: 0.2,
    onSubmission: true,
    state: "document state 2",
  });

  scoreData = await getAllAssignmentScores({
    ownerId,
    parentFolderId: null,
  });

  expect(scoreData.orderedActivities).eqls([
    {
      id: activityId,
      name: "Activity 1",
    },
  ]);
  expect(scoreData.assignmentScores).eqls([
    {
      activityId: activityId,
      userId: newUser1!.userId,
      score: 0.5,
      user: { name: newUser1!.name },
    },
  ]);

  assignmentData = await getAssignmentDataFromCode(classCode, false);

  let newUser2 = assignmentData.newAnonymousUser;
  newUser2 = await updateUser({
    userId: newUser2!.userId,
    name: "Arya Abbas",
  });

  await saveScoreAndState({
    activityId,
    docId,
    docVersionNum: 1,
    userId: newUser2!.userId,
    score: 0.3,
    onSubmission: true,
    state: "document state 3",
  });

  await saveScoreAndState({
    activityId,
    docId,
    docVersionNum: 1,
    userId: newUser1!.userId,
    score: 0.7,
    onSubmission: true,
    state: "document state 4",
  });

  scoreData = await getAllAssignmentScores({
    ownerId,
    parentFolderId: null,
  });

  expect(scoreData.orderedActivities).eqls([
    {
      id: activityId,
      name: "Activity 1",
    },
  ]);
  expect(scoreData.assignmentScores).eqls([
    {
      activityId: activityId,
      userId: newUser1!.userId,
      score: 0.7,
      user: { name: newUser1!.name },
    },
    {
      activityId: activityId,
      userId: newUser2!.userId,
      score: 0.3,
      user: { name: newUser2!.name },
    },
  ]);

  const { activityId: activity2Id, docId: doc2Id } = await createActivity(
    ownerId,
    null,
  );
  await updateContent({
    id: activity2Id,
    name: "Activity 2",
    ownerId,
  });
  await updateDoc({
    id: doc2Id,
    source: "Some content",
    ownerId,
  });

  await assignActivity(activity2Id, ownerId);

  const { classCode: classCode2 } = await openAssignmentWithCode(
    activityId,
    closeAt,
    ownerId,
  );

  // identical name to user 2
  assignmentData = await getAssignmentDataFromCode(classCode2, false);

  let newUser3 = assignmentData.newAnonymousUser;
  newUser3 = await updateUser({
    userId: newUser3!.userId,
    name: "Arya Abbas",
  });

  await saveScoreAndState({
    activityId: activity2Id,
    docId: doc2Id,
    docVersionNum: 1,
    userId: newUser3!.userId,
    score: 0.9,
    onSubmission: true,
    state: "document state 1",
  });

  scoreData = await getAllAssignmentScores({
    ownerId,
    parentFolderId: null,
  });

  expect(scoreData.orderedActivities).eqls([
    {
      id: activityId,
      name: "Activity 1",
    },
    {
      id: activity2Id,
      name: "Activity 2",
    },
  ]);
  expect(scoreData.assignmentScores).eqls([
    {
      activityId: activityId,
      userId: newUser1!.userId,
      score: 0.7,
      user: { name: newUser1!.name },
    },
    {
      activityId: activityId,
      userId: newUser2!.userId,
      score: 0.3,
      user: { name: newUser2!.name },
    },
    {
      activityId: activity2Id,
      userId: newUser3!.userId,
      score: 0.9,
      user: { name: newUser3!.name },
    },
  ]);
});<|MERGE_RESOLUTION|>--- conflicted
+++ resolved
@@ -1091,11 +1091,7 @@
     ownerId: ownerId1,
   });
 
-<<<<<<< HEAD
-  // copy activity 1 to owner 2's activities
-=======
   // copy activity 1 to owner 2's root folder
->>>>>>> 84adf734
   const activityId2 = await copyActivityToFolder(activityId1, ownerId2, null);
   const activity2 = await getActivity(activityId2);
   expect(activity2.ownerId).toBe(ownerId2);
@@ -1116,11 +1112,7 @@
     ownerId: ownerId1,
   });
 
-<<<<<<< HEAD
-  // copy activity 1 to owner 3's activities
-=======
-  // copy activity 1 to owner 3's root folder
->>>>>>> 84adf734
+  // copy activity 1 to owner 3's portfolio
   const activityId3 = await copyActivityToFolder(activityId1, ownerId3, null);
 
   const activity3 = await getActivity(activityId3);
