import { expect, test, vi } from "vitest";
import {
  copyActivityToFolder,
  createActivity,
  deleteActivity,
  findOrCreateUser,
  getAllDoenetmlVersions,
  getDoc,
  getActivityEditorData,
  getActivityViewerData,
  getMyFolderContent,
  updateDoc,
  searchSharedContent,
  updateContent,
  getActivity,
  assignActivity,
  getAssignment,
  openAssignmentWithCode,
  closeAssignmentWithCode,
  getAssignmentDataFromCode,
  updateUser,
  getUserInfo,
  saveScoreAndState,
  getAssignmentScoreData,
  loadState,
  getAssignmentStudentData,
  recordSubmittedEvent,
  getDocumentSubmittedResponses,
  getAnswersThatHaveSubmittedResponses,
  getDocumentSubmittedResponseHistory,
  addPromotedContentGroup,
  addPromotedContent,
  updatePromotedContentGroup,
  removePromotedContent,
  movePromotedContentGroup,
  movePromotedContent,
  loadPromotedContent,
  deletePromotedContentGroup,
  getStudentData,
  getAllAssignmentScores,
  unassignActivity,
  listUserAssigned,
  createFolder,
  moveContent,
  deleteFolder,
  getAssignedScores,
<<<<<<< HEAD
  getSharedFolderContent,
  getSharedEditorData,
  searchUsersWithSharedContent,
=======
  searchPossibleClassifications,
  addClassification,
  getClassifications,
  removeClassification,
  getPublicFolderContent,
  getPublicEditorData,
  searchUsersWithPublicContent,
>>>>>>> 2b888fd3
  ContentStructure,
  updateAssignmentSettings,
  getLicense,
  getAllLicenses,
  makeActivityPublic,
  makeActivityPrivate,
  makeFolderPublic,
  makeFolderPrivate,
  searchMyFolderContent,
  upgradeAnonymousUser,
  shareActivity,
  shareFolder,
  unshareActivity,
  unshareFolder,
  shareFolderWithEmail,
  shareActivityWithEmail,
  getDocumentContributorHistories,
  getDocumentRemixes,
  getDocumentDirectRemixes,
} from "./model";
import { DateTime } from "luxon";

const EMPTY_DOC_CID =
  "bafkreihdwdcefgh4dqkjv67uzcmw7ojee6xedzdetojuzjevtenxquvyku";

const currentDoenetmlVersion = {
  id: 2,
  displayedVersion: "0.7",
  fullVersion: "0.7.0-alpha18",
  default: true,
  deprecated: false,
  removed: false,
  deprecationMessage: "",
};

// create an isolated user for each test, will allow tests to be run in parallel
async function createTestUser(isAdmin = false, isAnonymous = false) {
  const id = Date.now().toString();
  const email = `vitest${id}@vitest.test`;
  const firstNames = `vitest`;
  const lastNames = `user${id}`;
  const user = await findOrCreateUser({
    email,
    firstNames,
    lastNames,
    isAdmin,
    isAnonymous,
  });
  return user;
}

async function createTestAdminUser() {
  return await createTestUser(true);
}

async function createTestAnonymousUser() {
  return await createTestUser(false, true);
}

test("New user has no content", async () => {
  const user = await createTestUser();
  const userId = user.userId;
  const docs = await getMyFolderContent({
    loggedInUserId: userId,
    folderId: null,
  });
  expect(docs).toStrictEqual({
    content: [],
    folder: null,
  });
});

test("Update user name", async () => {
  let user = await createTestUser();
  const userId = user.userId;
  expect(user.firstNames).eq("vitest");
  expect(user.lastNames.startsWith("user")).eq(true);

  user = await updateUser({ userId, firstNames: "New", lastNames: "Name" });
  expect(user.firstNames).eq("New");
  expect(user.lastNames).eq("Name");

  const userInfo = await getUserInfo(user.email);
  expect(userInfo.firstNames).eq("New");
  expect(userInfo.lastNames).eq("Name");
});

test("New activity starts out private, then delete it", async () => {
  const user = await createTestUser();
  const userId = user.userId;
  const { activityId, docId } = await createActivity(userId, null);
  const { activity: activityContent } = await getActivityEditorData(
    activityId,
    userId,
  );
  const expectedContent: ContentStructure = {
    id: activityId,
    name: "Untitled Activity",
    ownerId: userId,
    imagePath: "/activity_default.jpg",
    isPublic: false,
    isShared: false,
    sharedWith: [],
    assignmentStatus: "Unassigned",
    classCode: null,
    codeValidUntil: null,
    license: null,
    classifications: [],
    documents: [
      {
        id: docId,
        source: "",
        name: "Untitled Document",
        doenetmlVersion: currentDoenetmlVersion,
      },
    ],
    hasScoreData: false,
    parentFolder: null,
  };
  expect(activityContent.license?.code).eq("CCDUAL");

  // set license to null as it is too long to compare in its entirety.
  activityContent.license = null;

  expect(activityContent).toStrictEqual(expectedContent);

  const data = await getMyFolderContent({
    loggedInUserId: userId,
    folderId: null,
  });

  expect(data.content.length).toBe(1);
  expect(data.content[0].isPublic).eq(false);
  expect(data.content[0].assignmentStatus).eq("Unassigned");

  await deleteActivity(activityId, userId);

  await expect(getActivityEditorData(activityId, userId)).rejects.toThrow(
    "No content found",
  );

  const dataAfterDelete = await getMyFolderContent({
    loggedInUserId: userId,
    folderId: null,
  });

  expect(dataAfterDelete.content.length).toBe(0);
});

test("getMyFolderContent returns both public and private content, getSharedFolderContent returns only public", async () => {
  const owner = await createTestUser();
  const ownerId = owner.userId;

  // User is not the owner
  const user = await createTestUser();
  const userId = user.userId;

  const { activityId: publicActivity1Id } = await createActivity(ownerId, null);
  const { activityId: privateActivity1Id } = await createActivity(
    ownerId,
    null,
  );

  const { folderId: publicFolder1Id } = await createFolder(ownerId, null);
  const { folderId: privateFolder1Id } = await createFolder(ownerId, null);

  const { activityId: publicActivity2Id } = await createActivity(
    ownerId,
    publicFolder1Id,
  );
  const { activityId: privateActivity2Id } = await createActivity(
    ownerId,
    publicFolder1Id,
  );
  const { folderId: publicFolder2Id } = await createFolder(
    ownerId,
    publicFolder1Id,
  );
  const { folderId: privateFolder2Id } = await createFolder(
    ownerId,
    publicFolder1Id,
  );

  const { activityId: publicActivity3Id } = await createActivity(
    ownerId,
    privateFolder1Id,
  );
  const { activityId: privateActivity3Id } = await createActivity(
    ownerId,
    privateFolder1Id,
  );
  const { folderId: publicFolder3Id } = await createFolder(
    ownerId,
    privateFolder1Id,
  );
  const { folderId: privateFolder3Id } = await createFolder(
    ownerId,
    privateFolder1Id,
  );

  // Make items public

  // make public activity 1 public
  await makeActivityPublic({
    id: publicActivity1Id,
    licenseCode: "CCDUAL",
    ownerId,
  });

  // make public folder 1 and all items in folder 1 public
  await makeFolderPublic({
    id: publicFolder1Id,
    licenseCode: "CCDUAL",
    ownerId,
  });

  // private activity 2 is in public folder 1,
  // so we need to undo the fact that it was made public
  await makeActivityPrivate({
    id: privateActivity2Id,
    ownerId,
  });

  // private folder 2 is in public folder 1,
  // so we need to undo the fact that it was made public
  await makeFolderPrivate({
    id: privateFolder2Id,
    ownerId,
  });

  // public content inside private folder 1
  // has to be made public explicitly
  await makeActivityPublic({
    id: publicActivity3Id,
    licenseCode: "CCDUAL",
    ownerId,
  });
  await makeFolderPublic({
    id: publicFolder3Id,
    licenseCode: "CCDUAL",
    ownerId,
  });

  let ownerContent = await getMyFolderContent({
    loggedInUserId: ownerId,
    folderId: null,
  });
  expect(ownerContent.folder).eq(null);
  expect(ownerContent.content.length).eq(4);
  expect(ownerContent).toMatchObject({
    content: expect.arrayContaining([
      expect.objectContaining({
        id: publicActivity1Id,
        isPublic: true,
        parentFolder: null,
      }),
      expect.objectContaining({
        id: privateActivity1Id,
        isPublic: false,
        parentFolder: null,
      }),
      expect.objectContaining({
        id: publicFolder1Id,
        isPublic: true,
        parentFolder: null,
      }),
      expect.objectContaining({
        id: privateFolder1Id,
        isPublic: false,
        parentFolder: null,
      }),
    ]),
  });

  // public folder content of base directory
  // also includes orphaned public content,
  // i.e., public content inside a private folder
  let publicContent = await getSharedFolderContent({
    ownerId,
    folderId: null,
    loggedInUserId: userId,
  });
  expect(publicContent.folder).eq(null);
  expect(publicContent.content.length).eq(4);

  expect(publicContent).toMatchObject({
    content: expect.arrayContaining([
      expect.objectContaining({
        id: publicActivity1Id,
      }),
      expect.objectContaining({
        id: publicFolder1Id,
      }),
      expect.objectContaining({
        id: publicActivity3Id,
      }),
      expect.objectContaining({
        id: publicFolder3Id,
      }),
    ]),
  });

  ownerContent = await getMyFolderContent({
    loggedInUserId: ownerId,
    folderId: publicFolder1Id,
  });
  expect(ownerContent.folder?.id).eq(publicFolder1Id);
  expect(ownerContent.folder?.parentFolder).eq(null);
  expect(ownerContent.content.length).eq(4);
  expect(ownerContent).toMatchObject({
    content: expect.arrayContaining([
      expect.objectContaining({
        id: publicActivity2Id,
        isPublic: true,
        parentFolder: {
          id: publicFolder1Id,
          isPublic: true,
          isShared: false,
          sharedWith: [],
          name: ownerContent.folder?.name,
        },
      }),
      expect.objectContaining({
        id: privateActivity2Id,
        isPublic: false,
        parentFolder: {
          id: publicFolder1Id,
          isPublic: true,
          isShared: false,
          sharedWith: [],
          name: ownerContent.folder?.name,
        },
      }),
      expect.objectContaining({
        id: publicFolder2Id,
        isPublic: true,
        parentFolder: {
          id: publicFolder1Id,
          isPublic: true,
          isShared: false,
          sharedWith: [],
          name: ownerContent.folder?.name,
        },
      }),
      expect.objectContaining({
        id: privateFolder2Id,
        isPublic: false,
        parentFolder: {
          id: publicFolder1Id,
          isPublic: true,
          isShared: false,
          sharedWith: [],
          name: ownerContent.folder?.name,
        },
      }),
    ]),
  });

  publicContent = await getSharedFolderContent({
    ownerId,
    folderId: publicFolder1Id,
    loggedInUserId: userId,
  });
  expect(publicContent.content.length).eq(2);
  expect(publicContent.folder?.id).eq(publicFolder1Id);
  expect(publicContent.folder?.parentFolder).eq(null);
  expect(publicContent).toMatchObject({
    content: expect.arrayContaining([
      expect.objectContaining({
        id: publicActivity2Id,
      }),
      expect.objectContaining({
        id: publicFolder2Id,
      }),
    ]),
  });

  // If other user tries to access folder, throws error
  await expect(
    getMyFolderContent({
      loggedInUserId: userId,
      folderId: publicFolder1Id,
    }),
  ).rejects.toThrow("No content found");

  ownerContent = await getMyFolderContent({
    loggedInUserId: ownerId,
    folderId: privateFolder1Id,
  });
  expect(ownerContent.folder?.id).eq(privateFolder1Id);
  expect(ownerContent.folder?.parentFolder).eq(null);
  expect(ownerContent.content.length).eq(4);
  expect(ownerContent).toMatchObject({
    content: expect.arrayContaining([
      expect.objectContaining({
        id: publicActivity3Id,
        isPublic: true,
        parentFolder: {
          id: privateFolder1Id,
          isPublic: false,
          isShared: false,
          sharedWith: [],
          name: ownerContent.folder?.name,
        },
      }),
      expect.objectContaining({
        id: privateActivity3Id,
        isPublic: false,
        parentFolder: {
          id: privateFolder1Id,
          isPublic: false,
          isShared: false,
          sharedWith: [],
          name: ownerContent.folder?.name,
        },
      }),
      expect.objectContaining({
        id: publicFolder3Id,
        isPublic: true,
        parentFolder: {
          id: privateFolder1Id,
          isPublic: false,
          isShared: false,
          sharedWith: [],
          name: ownerContent.folder?.name,
        },
      }),
      expect.objectContaining({
        id: privateFolder3Id,
        isPublic: false,
        parentFolder: {
          id: privateFolder1Id,
          isPublic: false,
          isShared: false,
          sharedWith: [],
          name: ownerContent.folder?.name,
        },
      }),
    ]),
  });

  await expect(
    getSharedFolderContent({
      ownerId,
      folderId: privateFolder1Id,
      loggedInUserId: userId,
    }),
  ).rejects.toThrow("No content found");

  // If other user tries to access folder, throws error
  await expect(
    getMyFolderContent({
      loggedInUserId: userId,
      folderId: privateFolder1Id,
    }),
  ).rejects.toThrow("No content found");

  ownerContent = await getMyFolderContent({
    loggedInUserId: ownerId,
    folderId: publicFolder3Id,
  });
  expect(ownerContent.folder?.id).eq(publicFolder3Id);
  expect(ownerContent.folder?.parentFolder?.id).eq(privateFolder1Id);
  expect(ownerContent.content.length).eq(0);

  publicContent = await getSharedFolderContent({
    ownerId,
    folderId: publicFolder3Id,
    loggedInUserId: userId,
  });
  expect(publicContent.folder?.id).eq(publicFolder3Id);
  expect(publicContent.folder?.parentFolder).eq(null);
  expect(publicContent.content.length).eq(0);

  // If other user tries to access folder, throws error
  await expect(
    getMyFolderContent({
      loggedInUserId: userId,
      folderId: publicFolder3Id,
    }),
  ).rejects.toThrow("No content found");
});

test(
  "getMyFolderContent returns both public and private content, getSharedFolderContent returns only shared",
  { timeout: 30000 },
  async () => {
    const owner = await createTestUser();
    const ownerId = owner.userId;

    let user1 = await createTestUser();
    const user1Id = user1.userId;
    user1 = await updateUser({
      userId: user1Id,
      firstNames: "Zoe",
      lastNames: "Zaborowski",
    });
    const {
      isAdmin: _isAdmin1,
      isAnonymous: _isAnonymous1,
      ...userFields1
    } = user1;
    let user2 = await createTestUser();
    const user2Id = user2.userId;
    user2 = await updateUser({
      userId: user2Id,
      firstNames: "Arya",
      lastNames: "Abbas",
    });
    const {
      isAdmin: _isAdmin2,
      isAnonymous: _isAnonymous2,
      ...userFields2
    } = user2;
    const user3 = await createTestUser();
    const user3Id = user3.userId;

    const { activityId: sharedActivity1Id } = await createActivity(
      ownerId,
      null,
    );
    const { activityId: privateActivity1Id } = await createActivity(
      ownerId,
      null,
    );

    const { folderId: sharedFolder1Id } = await createFolder(ownerId, null);
    const { folderId: privateFolder1Id } = await createFolder(ownerId, null);

    const { activityId: sharedActivity2Id } = await createActivity(
      ownerId,
      sharedFolder1Id,
    );
    const { activityId: privateActivity2Id } = await createActivity(
      ownerId,
      sharedFolder1Id,
    );
    const { folderId: sharedFolder2Id } = await createFolder(
      ownerId,
      sharedFolder1Id,
    );
    const { folderId: privateFolder2Id } = await createFolder(
      ownerId,
      sharedFolder1Id,
    );

    const { activityId: sharedActivity3Id } = await createActivity(
      ownerId,
      privateFolder1Id,
    );
    const { activityId: privateActivity3Id } = await createActivity(
      ownerId,
      privateFolder1Id,
    );
    const { folderId: sharedFolder3Id } = await createFolder(
      ownerId,
      privateFolder1Id,
    );
    const { folderId: privateFolder3Id } = await createFolder(
      ownerId,
      privateFolder1Id,
    );

    // Share

    // share activity 1
    await shareActivityWithEmail({
      id: sharedActivity1Id,
      licenseCode: "CCDUAL",
      ownerId,
      email: user1.email,
    });
    await shareActivityWithEmail({
      id: sharedActivity1Id,
      licenseCode: "CCDUAL",
      ownerId,
      email: user2.email,
    });

    // sure folder 1 and all items in folder 1
    await shareFolder({
      id: sharedFolder1Id,
      licenseCode: "CCDUAL",
      ownerId,
      users: [user1Id, user2Id],
    });

    // private activity 2 is in shared folder 1,
    // so we need to undo the fact that it was shared
    await unshareActivity({
      id: privateActivity2Id,
      ownerId,
      users: [user1Id, user2Id],
    });

    // private folder 2 is in shared folder 1,
    // so we need to undo the fact that it was shared
    await unshareFolder({
      id: privateFolder2Id,
      ownerId,
      users: [user1Id, user2Id],
    });

    // shared content inside private folder 1
    // has to be shared explicitly
    await shareActivity({
      id: sharedActivity3Id,
      licenseCode: "CCDUAL",
      ownerId,
      users: [user1Id, user2Id],
    });
    await shareFolderWithEmail({
      id: sharedFolder3Id,
      licenseCode: "CCDUAL",
      ownerId,
      email: user2.email,
    });
    await shareFolderWithEmail({
      id: sharedFolder3Id,
      licenseCode: "CCDUAL",
      ownerId,
      email: user1.email,
    });

    let ownerContent = await getMyFolderContent({
      loggedInUserId: ownerId,
      folderId: null,
    });
    expect(ownerContent.folder).eq(null);
    expect(ownerContent.content.length).eq(4);
    expect(ownerContent).toMatchObject({
      content: expect.arrayContaining([
        expect.objectContaining({
          id: sharedActivity1Id,
          isShared: true,
          parentFolder: null,
        }),
        expect.objectContaining({
          id: privateActivity1Id,
          isShared: false,
          parentFolder: null,
        }),
        expect.objectContaining({
          id: sharedFolder1Id,
          isShared: true,
          parentFolder: null,
        }),
        expect.objectContaining({
          id: privateFolder1Id,
          isShared: false,
          parentFolder: null,
        }),
      ]),
    });

    // shared folder content of base directory
    // also includes orphaned shared content,
    // i.e., shared content inside a private folder
    let sharedContent = await getSharedFolderContent({
      ownerId,
      folderId: null,
      loggedInUserId: user1Id,
    });
    expect(sharedContent.folder).eq(null);
    expect(sharedContent.content.length).eq(4);

    expect(sharedContent).toMatchObject({
      content: expect.arrayContaining([
        expect.objectContaining({
          id: sharedActivity1Id,
        }),
        expect.objectContaining({
          id: sharedFolder1Id,
        }),
        expect.objectContaining({
          id: sharedActivity3Id,
        }),
        expect.objectContaining({
          id: sharedFolder3Id,
        }),
      ]),
    });

    // also shared with user 2
    sharedContent = await getSharedFolderContent({
      ownerId,
      folderId: null,
      loggedInUserId: user2Id,
    });
    expect(sharedContent.folder).eq(null);
    expect(sharedContent.content.length).eq(4);

    expect(sharedContent).toMatchObject({
      content: expect.arrayContaining([
        expect.objectContaining({
          id: sharedActivity1Id,
        }),
        expect.objectContaining({
          id: sharedFolder1Id,
        }),
        expect.objectContaining({
          id: sharedActivity3Id,
        }),
        expect.objectContaining({
          id: sharedFolder3Id,
        }),
      ]),
    });

    // not shared with user 3
    sharedContent = await getSharedFolderContent({
      ownerId,
      folderId: null,
      loggedInUserId: user3Id,
    });
    expect(sharedContent.folder).eq(null);
    expect(sharedContent.content.length).eq(0);

    ownerContent = await getMyFolderContent({
      loggedInUserId: ownerId,
      folderId: sharedFolder1Id,
    });
    expect(ownerContent.folder?.id).eq(sharedFolder1Id);
    expect(ownerContent.folder?.parentFolder).eq(null);
    expect(ownerContent.content.length).eq(4);
    expect(ownerContent).toMatchObject({
      content: expect.arrayContaining([
        expect.objectContaining({
          id: sharedActivity2Id,
          isShared: true,
          sharedWith: [userFields2, userFields1],
          parentFolder: {
            id: sharedFolder1Id,
            isPublic: false,
            isShared: true,
            sharedWith: [userFields2, userFields1],
            name: ownerContent.folder?.name,
          },
        }),
        expect.objectContaining({
          id: privateActivity2Id,
          isShared: false,
          sharedWith: [],
          parentFolder: {
            id: sharedFolder1Id,
            isPublic: false,
            isShared: true,
            sharedWith: [userFields2, userFields1],
            name: ownerContent.folder?.name,
          },
        }),
        expect.objectContaining({
          id: sharedFolder2Id,
          isShared: true,
          sharedWith: [userFields2, userFields1],
          parentFolder: {
            id: sharedFolder1Id,
            isPublic: false,
            isShared: true,
            sharedWith: [userFields2, userFields1],
            name: ownerContent.folder?.name,
          },
        }),
        expect.objectContaining({
          id: privateFolder2Id,
          isShared: false,
          sharedWith: [],
          parentFolder: {
            id: sharedFolder1Id,
            isPublic: false,
            isShared: true,
            sharedWith: [userFields2, userFields1],
            name: ownerContent.folder?.name,
          },
        }),
      ]),
    });

    sharedContent = await getSharedFolderContent({
      ownerId,
      folderId: sharedFolder1Id,
      loggedInUserId: user1Id,
    });
    expect(sharedContent.content.length).eq(2);
    expect(sharedContent.folder?.id).eq(sharedFolder1Id);
    expect(sharedContent.folder?.parentFolder).eq(null);
    expect(sharedContent).toMatchObject({
      content: expect.arrayContaining([
        expect.objectContaining({
          id: sharedActivity2Id,
        }),
        expect.objectContaining({
          id: sharedFolder2Id,
        }),
      ]),
    });

    sharedContent = await getSharedFolderContent({
      ownerId,
      folderId: sharedFolder1Id,
      loggedInUserId: user2Id,
    });
    expect(sharedContent.content.length).eq(2);
    expect(sharedContent.folder?.id).eq(sharedFolder1Id);
    expect(sharedContent.folder?.parentFolder).eq(null);
    expect(sharedContent).toMatchObject({
      content: expect.arrayContaining([
        expect.objectContaining({
          id: sharedActivity2Id,
        }),
        expect.objectContaining({
          id: sharedFolder2Id,
        }),
      ]),
    });

    // not shared with user 3
    await expect(
      getSharedFolderContent({
        ownerId,
        folderId: sharedFolder1Id,
        loggedInUserId: user3Id,
      }),
    ).rejects.toThrow("No content found");

    // If other user tries to access folder via my folder, throws error
    await expect(
      getMyFolderContent({
        loggedInUserId: user1Id,
        folderId: sharedFolder1Id,
      }),
    ).rejects.toThrow("No content found");

    ownerContent = await getMyFolderContent({
      loggedInUserId: ownerId,
      folderId: privateFolder1Id,
    });
    expect(ownerContent.folder?.id).eq(privateFolder1Id);
    expect(ownerContent.folder?.parentFolder).eq(null);
    expect(ownerContent.content.length).eq(4);
    expect(ownerContent).toMatchObject({
      content: expect.arrayContaining([
        expect.objectContaining({
          id: sharedActivity3Id,
          isShared: true,
          sharedWith: [userFields2, userFields1],
          parentFolder: {
            id: privateFolder1Id,
            isPublic: false,
            isShared: false,
            sharedWith: [],
            name: ownerContent.folder?.name,
          },
        }),
        expect.objectContaining({
          id: privateActivity3Id,
          isShared: false,
          sharedWith: [],
          parentFolder: {
            id: privateFolder1Id,
            isPublic: false,
            isShared: false,
            sharedWith: [],
            name: ownerContent.folder?.name,
          },
        }),
        expect.objectContaining({
          id: sharedFolder3Id,
          isShared: true,
          sharedWith: [userFields2, userFields1],
          parentFolder: {
            id: privateFolder1Id,
            isPublic: false,
            isShared: false,
            sharedWith: [],
            name: ownerContent.folder?.name,
          },
        }),
        expect.objectContaining({
          id: privateFolder3Id,
          isShared: false,
          sharedWith: [],
          parentFolder: {
            id: privateFolder1Id,
            isPublic: false,
            isShared: false,
            sharedWith: [],
            name: ownerContent.folder?.name,
          },
        }),
      ]),
    });

    await expect(
      getSharedFolderContent({
        ownerId,
        folderId: privateFolder1Id,
        loggedInUserId: user1Id,
      }),
    ).rejects.toThrow("No content found");

    // If other user tries to access folder, throws error
    await expect(
      getMyFolderContent({
        loggedInUserId: user1Id,
        folderId: privateFolder1Id,
      }),
    ).rejects.toThrow("No content found");

    ownerContent = await getMyFolderContent({
      loggedInUserId: ownerId,
      folderId: sharedFolder3Id,
    });
    expect(ownerContent.folder?.id).eq(sharedFolder3Id);
    expect(ownerContent.folder?.parentFolder?.id).eq(privateFolder1Id);
    expect(ownerContent.content.length).eq(0);

    sharedContent = await getSharedFolderContent({
      ownerId,
      folderId: sharedFolder3Id,
      loggedInUserId: user1Id,
    });
    expect(sharedContent.folder?.id).eq(sharedFolder3Id);
    expect(sharedContent.folder?.parentFolder).eq(null);
    expect(sharedContent.content.length).eq(0);

    // If other user tries to access folder, throws error
    await expect(
      getMyFolderContent({
        loggedInUserId: user1Id,
        folderId: sharedFolder3Id,
      }),
    ).rejects.toThrow("No content found");
  },
);

test("content in public folder is created as public", async () => {
  const owner = await createTestUser();
  const ownerId = owner.userId;

  const { folderId: publicFolderId } = await createFolder(ownerId, null);

  await makeFolderPublic({
    id: publicFolderId,
    licenseCode: "CCBYSA",
    ownerId,
  });

  // create a folder and activity in public folder
  const { activityId } = await createActivity(ownerId, publicFolderId);
  const { folderId } = await createFolder(ownerId, publicFolderId);

  const { content } = await getMyFolderContent({
    folderId: publicFolderId,
    loggedInUserId: ownerId,
  });
  expect(content.length).eq(2);

  expect(content[0].id).eq(activityId);
  expect(content[0].isPublic).eq(true);
  expect(content[0].license?.code).eq("CCBYSA");

  expect(content[1].id).eq(folderId);
  expect(content[1].isPublic).eq(true);
  expect(content[1].license?.code).eq("CCBYSA");
});

test("content in shared folder is created shared", async () => {
  const owner = await createTestUser();
  const ownerId = owner.userId;
  const user = await createTestUser();
  const userId = user.userId;
  const { isAdmin, isAnonymous, ...userFields } = user;

  const { folderId: publicFolderId } = await createFolder(ownerId, null);

  await shareFolder({
    id: publicFolderId,
    licenseCode: "CCBYSA",
    ownerId,
    users: [userId],
  });

  // create a folder and activity in public folder
  const { activityId } = await createActivity(ownerId, publicFolderId);
  const { folderId } = await createFolder(ownerId, publicFolderId);

  const { content } = await getMyFolderContent({
    folderId: publicFolderId,
    loggedInUserId: ownerId,
  });
  expect(content.length).eq(2);

  expect(content[0].id).eq(activityId);
  expect(content[0].isShared).eq(true);
  expect(content[0].sharedWith).eqls([userFields]);
  expect(content[0].license?.code).eq("CCBYSA");

  expect(content[1].id).eq(folderId);
  expect(content[1].isShared).eq(true);
  expect(content[1].sharedWith).eqls([userFields]);
  expect(content[1].license?.code).eq("CCBYSA");
});

test("making folder public/private also makes its content public/private", async () => {
  const owner = await createTestUser();
  const ownerId = owner.userId;

  const { folderId: publicFolderId } = await createFolder(ownerId, null);

  // create content in folder that will become public
  const { activityId: activity1Id } = await createActivity(
    ownerId,
    publicFolderId,
  );
  const { folderId: folder1Id } = await createFolder(ownerId, publicFolderId);
  const { folderId: folder2Id } = await createFolder(ownerId, folder1Id);
  const { activityId: activity2Id } = await createActivity(ownerId, folder2Id);

  let results = await getMyFolderContent({
    folderId: publicFolderId,
    loggedInUserId: ownerId,
  });
  let content = results.content;

  expect(content[0].id).eq(activity1Id);
  expect(content[0].isPublic).eq(false);
  expect(content[0].license?.code).eq("CCDUAL");
  expect(content[1].id).eq(folder1Id);
  expect(content[1].isPublic).eq(false);
  expect(content[1].license?.code).eq("CCDUAL");

  results = await getMyFolderContent({
    folderId: folder1Id,
    loggedInUserId: ownerId,
  });
  content = results.content;
  expect(content[0].id).eq(folder2Id);
  expect(content[0].isPublic).eq(false);
  expect(content[0].license?.code).eq("CCDUAL");

  results = await getMyFolderContent({
    folderId: folder2Id,
    loggedInUserId: ownerId,
  });
  content = results.content;
  expect(content[0].id).eq(activity2Id);
  expect(content[0].isPublic).eq(false);
  expect(content[0].license?.code).eq("CCDUAL");

  await makeFolderPublic({
    id: publicFolderId,
    licenseCode: "CCBYSA",
    ownerId,
  });

  results = await getMyFolderContent({
    folderId: publicFolderId,
    loggedInUserId: ownerId,
  });
  content = results.content;

  expect(content[0].id).eq(activity1Id);
  expect(content[0].isPublic).eq(true);
  expect(content[0].license?.code).eq("CCBYSA");
  expect(content[1].id).eq(folder1Id);
  expect(content[1].isPublic).eq(true);
  expect(content[1].license?.code).eq("CCBYSA");

  results = await getMyFolderContent({
    folderId: folder1Id,
    loggedInUserId: ownerId,
  });
  content = results.content;
  expect(content[0].id).eq(folder2Id);
  expect(content[0].isPublic).eq(true);
  expect(content[0].license?.code).eq("CCBYSA");

  results = await getMyFolderContent({
    folderId: folder2Id,
    loggedInUserId: ownerId,
  });
  content = results.content;
  expect(content[0].id).eq(activity2Id);
  expect(content[0].isPublic).eq(true);
  expect(content[0].license?.code).eq("CCBYSA");

  await makeFolderPrivate({
    id: publicFolderId,
    ownerId,
  });

  results = await getMyFolderContent({
    folderId: publicFolderId,
    loggedInUserId: ownerId,
  });
  content = results.content;

  expect(content[0].id).eq(activity1Id);
  expect(content[0].isPublic).eq(false);
  expect(content[0].license?.code).eq("CCBYSA");
  expect(content[1].id).eq(folder1Id);
  expect(content[1].isPublic).eq(false);
  expect(content[1].license?.code).eq("CCBYSA");

  results = await getMyFolderContent({
    folderId: folder1Id,
    loggedInUserId: ownerId,
  });
  content = results.content;
  expect(content[0].id).eq(folder2Id);
  expect(content[0].isPublic).eq(false);
  expect(content[0].license?.code).eq("CCBYSA");

  results = await getMyFolderContent({
    folderId: folder2Id,
    loggedInUserId: ownerId,
  });
  content = results.content;
  expect(content[0].id).eq(activity2Id);
  expect(content[0].isPublic).eq(false);
  expect(content[0].license?.code).eq("CCBYSA");
});

test(
  "making sharing/unsharing a folder also shares/unshares its content",
  { timeout: 30000 },
  async () => {
    const owner = await createTestUser();
    const ownerId = owner.userId;
    let user1 = await createTestUser();
    const user1Id = user1.userId;
    user1 = await updateUser({
      userId: user1Id,
      firstNames: "Zoe",
      lastNames: "Zaborowski",
    });
    const {
      isAdmin: _isAdmin1,
      isAnonymous: _isAnonymous1,
      ...userFields1
    } = user1;
    let user2 = await createTestUser();
    const user2Id = user2.userId;
    user2 = await updateUser({
      userId: user2Id,
      firstNames: "Arya",
      lastNames: "Abbas",
    });
    const {
      isAdmin: _isAdmin2,
      isAnonymous: _isAnonymous2,
      ...userFields2
    } = user2;
    let user3 = await createTestUser();
    const user3Id = user3.userId;
    user3 = await updateUser({
      userId: user3Id,
      firstNames: "Nyla",
      lastNames: "Nyquist",
    });
    const {
      isAdmin: _isAdmin3,
      isAnonymous: _isAnonymous3,
      ...userFields3
    } = user3;

    const sharedUserFields = [userFields2, userFields1];
    const sharedUserFields23 = [userFields2, userFields3];

    const { folderId: sharedFolderId } = await createFolder(ownerId, null);

    // create content in folder that will become shared
    const { activityId: activity1Id } = await createActivity(
      ownerId,
      sharedFolderId,
    );
    const { folderId: folder1Id } = await createFolder(ownerId, sharedFolderId);
    const { folderId: folder2Id } = await createFolder(ownerId, folder1Id);
    const { activityId: activity2Id } = await createActivity(
      ownerId,
      folder2Id,
    );

    let results = await getMyFolderContent({
      folderId: sharedFolderId,
      loggedInUserId: ownerId,
    });
    let content = results.content;

    expect(content[0].id).eq(activity1Id);
    expect(content[0].isShared).eq(false);
    expect(content[0].sharedWith).eqls([]);
    expect(content[0].license?.code).eq("CCDUAL");
    expect(content[1].id).eq(folder1Id);
    expect(content[1].isShared).eq(false);
    expect(content[1].sharedWith).eqls([]);
    expect(content[1].license?.code).eq("CCDUAL");

    results = await getMyFolderContent({
      folderId: folder1Id,
      loggedInUserId: ownerId,
    });
    content = results.content;
    expect(content[0].id).eq(folder2Id);
    expect(content[0].isShared).eq(false);
    expect(content[0].sharedWith).eqls([]);
    expect(content[0].license?.code).eq("CCDUAL");

    results = await getMyFolderContent({
      folderId: folder2Id,
      loggedInUserId: ownerId,
    });
    content = results.content;
    expect(content[0].id).eq(activity2Id);
    expect(content[0].isShared).eq(false);
    expect(content[0].sharedWith).eqls([]);
    expect(content[0].license?.code).eq("CCDUAL");

    await shareFolderWithEmail({
      id: sharedFolderId,
      licenseCode: "CCBYSA",
      ownerId,
      email: user2.email,
    });
    await shareFolderWithEmail({
      id: sharedFolderId,
      licenseCode: "CCBYSA",
      ownerId,
      email: user1.email,
    });

    results = await getMyFolderContent({
      folderId: sharedFolderId,
      loggedInUserId: ownerId,
    });
    content = results.content;

    expect(content[0].id).eq(activity1Id);
    expect(content[0].isShared).eq(true);
    expect(content[0].sharedWith).eqls(sharedUserFields);
    expect(content[0].license?.code).eq("CCBYSA");
    expect(content[1].id).eq(folder1Id);
    expect(content[1].isShared).eq(true);
    expect(content[1].sharedWith).eqls(sharedUserFields);
    expect(content[1].license?.code).eq("CCBYSA");

    results = await getMyFolderContent({
      folderId: folder1Id,
      loggedInUserId: ownerId,
    });
    content = results.content;
    expect(content[0].id).eq(folder2Id);
    expect(content[0].isShared).eq(true);
    expect(content[0].sharedWith).eqls(sharedUserFields);
    expect(content[0].license?.code).eq("CCBYSA");

    results = await getMyFolderContent({
      folderId: folder2Id,
      loggedInUserId: ownerId,
    });
    content = results.content;
    expect(content[0].id).eq(activity2Id);
    expect(content[0].isShared).eq(true);
    expect(content[0].sharedWith).eqls(sharedUserFields);
    expect(content[0].license?.code).eq("CCBYSA");

    // unshare with user 1
    await unshareFolder({
      id: sharedFolderId,
      ownerId,
      users: [user1Id],
    });

    results = await getMyFolderContent({
      folderId: sharedFolderId,
      loggedInUserId: ownerId,
    });
    content = results.content;

    expect(content[0].id).eq(activity1Id);
    expect(content[0].isShared).eq(true);
    expect(content[0].sharedWith).eqls([userFields2]);
    expect(content[0].license?.code).eq("CCBYSA");
    expect(content[1].id).eq(folder1Id);
    expect(content[1].isShared).eq(true);
    expect(content[1].sharedWith).eqls([userFields2]);
    expect(content[1].license?.code).eq("CCBYSA");

    results = await getMyFolderContent({
      folderId: folder1Id,
      loggedInUserId: ownerId,
    });
    content = results.content;
    expect(content[0].id).eq(folder2Id);
    expect(content[0].isShared).eq(true);
    expect(content[0].sharedWith).eqls([userFields2]);
    expect(content[0].license?.code).eq("CCBYSA");

    results = await getMyFolderContent({
      folderId: folder2Id,
      loggedInUserId: ownerId,
    });
    content = results.content;
    expect(content[0].id).eq(activity2Id);
    expect(content[0].isShared).eq(true);
    expect(content[0].sharedWith).eqls([userFields2]);
    expect(content[0].license?.code).eq("CCBYSA");

    // share middle folder with user3
    await shareFolder({
      id: folder2Id,
      ownerId,
      licenseCode: "CCBYNCSA",
      users: [user3Id],
    });

    results = await getMyFolderContent({
      folderId: sharedFolderId,
      loggedInUserId: ownerId,
    });
    content = results.content;

    expect(content[0].id).eq(activity1Id);
    expect(content[0].isShared).eq(true);
    expect(content[0].sharedWith).eqls([userFields2]);
    expect(content[0].license?.code).eq("CCBYSA");
    expect(content[1].id).eq(folder1Id);
    expect(content[1].isShared).eq(true);
    expect(content[1].sharedWith).eqls([userFields2]);
    expect(content[1].license?.code).eq("CCBYSA");

    results = await getMyFolderContent({
      folderId: folder1Id,
      loggedInUserId: ownerId,
    });
    content = results.content;
    expect(content[0].id).eq(folder2Id);
    expect(content[0].isShared).eq(true);
    expect(content[0].sharedWith).eqls(sharedUserFields23);
    expect(content[0].license?.code).eq("CCBYNCSA");

    results = await getMyFolderContent({
      folderId: folder2Id,
      loggedInUserId: ownerId,
    });
    content = results.content;
    expect(content[0].id).eq(activity2Id);
    expect(content[0].isShared).eq(true);
    expect(content[0].sharedWith).eqls(sharedUserFields23);
    expect(content[0].license?.code).eq("CCBYNCSA");

    // unshare with user 2
    await unshareFolder({
      id: sharedFolderId,
      ownerId,
      users: [user2Id],
    });

    results = await getMyFolderContent({
      folderId: sharedFolderId,
      loggedInUserId: ownerId,
    });
    content = results.content;

    expect(content[0].id).eq(activity1Id);
    expect(content[0].isShared).eq(false);
    expect(content[0].sharedWith).eqls([]);
    expect(content[0].license?.code).eq("CCBYSA");
    expect(content[1].id).eq(folder1Id);
    expect(content[1].isShared).eq(false);
    expect(content[0].sharedWith).eqls([]);
    expect(content[1].license?.code).eq("CCBYSA");

    results = await getMyFolderContent({
      folderId: folder1Id,
      loggedInUserId: ownerId,
    });
    content = results.content;
    expect(content[0].id).eq(folder2Id);
    expect(content[0].isShared).eq(true);
    expect(content[0].sharedWith).eqls([userFields3]);
    expect(content[0].license?.code).eq("CCBYNCSA");

    results = await getMyFolderContent({
      folderId: folder2Id,
      loggedInUserId: ownerId,
    });
    content = results.content;
    expect(content[0].id).eq(activity2Id);
    expect(content[0].isShared).eq(true);
    expect(content[0].sharedWith).eqls([userFields3]);
    expect(content[0].license?.code).eq("CCBYNCSA");
  },
);

test("moving content into public folder makes it public", async () => {
  const owner = await createTestUser();
  const ownerId = owner.userId;

  const { folderId: publicFolderId } = await createFolder(ownerId, null);
  await makeFolderPublic({
    id: publicFolderId,
    licenseCode: "CCBYSA",
    ownerId,
  });

  // create to move into that folder
  const { activityId: activity1Id } = await createActivity(ownerId, null);
  const { folderId: folder1Id } = await createFolder(ownerId, null);
  const { folderId: folder2Id } = await createFolder(ownerId, folder1Id);
  const { activityId: activity2Id } = await createActivity(ownerId, folder2Id);

  let results = await getMyFolderContent({
    folderId: null,
    loggedInUserId: ownerId,
  });
  let content = results.content;

  expect(content[1].id).eq(activity1Id);
  expect(content[1].isPublic).eq(false);
  expect(content[1].license?.code).eq("CCDUAL");
  expect(content[2].id).eq(folder1Id);
  expect(content[2].isPublic).eq(false);
  expect(content[2].license?.code).eq("CCDUAL");

  results = await getMyFolderContent({
    folderId: folder1Id,
    loggedInUserId: ownerId,
  });
  content = results.content;
  expect(content[0].id).eq(folder2Id);
  expect(content[0].isPublic).eq(false);
  expect(content[0].license?.code).eq("CCDUAL");

  results = await getMyFolderContent({
    folderId: folder2Id,
    loggedInUserId: ownerId,
  });
  content = results.content;
  expect(content[0].id).eq(activity2Id);
  expect(content[0].isPublic).eq(false);
  expect(content[0].license?.code).eq("CCDUAL");

  // move content into public folder
  await moveContent({
    id: activity1Id,
    desiredParentFolderId: publicFolderId,
    ownerId,
    desiredPosition: 0,
  });
  await moveContent({
    id: folder1Id,
    desiredParentFolderId: publicFolderId,
    ownerId,
    desiredPosition: 1,
  });

  results = await getMyFolderContent({
    folderId: publicFolderId,
    loggedInUserId: ownerId,
  });
  content = results.content;

  expect(content[0].id).eq(activity1Id);
  expect(content[0].isPublic).eq(true);
  expect(content[0].license?.code).eq("CCBYSA");
  expect(content[1].id).eq(folder1Id);
  expect(content[1].isPublic).eq(true);
  expect(content[1].license?.code).eq("CCBYSA");

  results = await getMyFolderContent({
    folderId: folder1Id,
    loggedInUserId: ownerId,
  });
  content = results.content;
  expect(content[0].id).eq(folder2Id);
  expect(content[0].isPublic).eq(true);
  expect(content[0].license?.code).eq("CCBYSA");

  results = await getMyFolderContent({
    folderId: folder2Id,
    loggedInUserId: ownerId,
  });
  content = results.content;
  expect(content[0].id).eq(activity2Id);
  expect(content[0].isPublic).eq(true);
  expect(content[0].license?.code).eq("CCBYSA");

  // Create a private folder and move content into that folder.
  // The content stays public.

  const { folderId: privateFolderId } = await createFolder(ownerId, null);

  await moveContent({
    id: activity1Id,
    desiredParentFolderId: privateFolderId,
    ownerId,
    desiredPosition: 0,
  });
  await moveContent({
    id: folder1Id,
    desiredParentFolderId: privateFolderId,
    ownerId,
    desiredPosition: 1,
  });

  results = await getMyFolderContent({
    folderId: privateFolderId,
    loggedInUserId: ownerId,
  });
  content = results.content;

  expect(content[0].id).eq(activity1Id);
  expect(content[0].isPublic).eq(true);
  expect(content[0].license?.code).eq("CCBYSA");
  expect(content[1].id).eq(folder1Id);
  expect(content[1].isPublic).eq(true);
  expect(content[1].license?.code).eq("CCBYSA");

  results = await getMyFolderContent({
    folderId: folder1Id,
    loggedInUserId: ownerId,
  });
  content = results.content;
  expect(content[0].id).eq(folder2Id);
  expect(content[0].isPublic).eq(true);
  expect(content[0].license?.code).eq("CCBYSA");

  results = await getMyFolderContent({
    folderId: folder2Id,
    loggedInUserId: ownerId,
  });
  content = results.content;
  expect(content[0].id).eq(activity2Id);
  expect(content[0].isPublic).eq(true);
  expect(content[0].license?.code).eq("CCBYSA");
});

test("moving content into shared folder shares it", async () => {
  const owner = await createTestUser();
  const ownerId = owner.userId;
  const user = await createTestUser();
  const userId = user.userId;
  const { isAdmin: _isAdmin, isAnonymous: _isAnonymous, ...userFields } = user;

  const { folderId: sharedFolderId } = await createFolder(ownerId, null);
  await shareFolder({
    id: sharedFolderId,
    licenseCode: "CCBYSA",
    ownerId,
    users: [userId],
  });

  // create to move into that folder
  const { activityId: activity1Id } = await createActivity(ownerId, null);
  const { folderId: folder1Id } = await createFolder(ownerId, null);
  const { folderId: folder2Id } = await createFolder(ownerId, folder1Id);
  const { activityId: activity2Id } = await createActivity(ownerId, folder2Id);

  let results = await getMyFolderContent({
    folderId: null,
    loggedInUserId: ownerId,
  });
  let content = results.content;

  expect(content[1].id).eq(activity1Id);
  expect(content[1].isShared).eq(false);
  expect(content[1].sharedWith).eqls([]);
  expect(content[1].license?.code).eq("CCDUAL");
  expect(content[2].id).eq(folder1Id);
  expect(content[2].isShared).eq(false);
  expect(content[2].sharedWith).eqls([]);
  expect(content[2].license?.code).eq("CCDUAL");

  results = await getMyFolderContent({
    folderId: folder1Id,
    loggedInUserId: ownerId,
  });
  content = results.content;
  expect(content[0].id).eq(folder2Id);
  expect(content[0].isShared).eq(false);
  expect(content[0].sharedWith).eqls([]);
  expect(content[0].license?.code).eq("CCDUAL");

  results = await getMyFolderContent({
    folderId: folder2Id,
    loggedInUserId: ownerId,
  });
  content = results.content;
  expect(content[0].id).eq(activity2Id);
  expect(content[0].isShared).eq(false);
  expect(content[0].sharedWith).eqls([]);
  expect(content[0].license?.code).eq("CCDUAL");

  // move content into shared folder
  await moveContent({
    id: activity1Id,
    desiredParentFolderId: sharedFolderId,
    ownerId,
    desiredPosition: 0,
  });
  await moveContent({
    id: folder1Id,
    desiredParentFolderId: sharedFolderId,
    ownerId,
    desiredPosition: 1,
  });

  results = await getMyFolderContent({
    folderId: sharedFolderId,
    loggedInUserId: ownerId,
  });
  content = results.content;

  expect(content[0].id).eq(activity1Id);
  expect(content[0].isShared).eq(true);
  expect(content[0].sharedWith).eqls([userFields]);
  expect(content[0].license?.code).eq("CCBYSA");
  expect(content[1].id).eq(folder1Id);
  expect(content[1].isShared).eq(true);
  expect(content[1].sharedWith).eqls([userFields]);
  expect(content[1].license?.code).eq("CCBYSA");

  results = await getMyFolderContent({
    folderId: folder1Id,
    loggedInUserId: ownerId,
  });
  content = results.content;
  expect(content[0].id).eq(folder2Id);
  expect(content[0].isShared).eq(true);
  expect(content[0].sharedWith).eqls([userFields]);
  expect(content[0].license?.code).eq("CCBYSA");

  results = await getMyFolderContent({
    folderId: folder2Id,
    loggedInUserId: ownerId,
  });
  content = results.content;
  expect(content[0].id).eq(activity2Id);
  expect(content[0].isShared).eq(true);
  expect(content[0].sharedWith).eqls([userFields]);
  expect(content[0].license?.code).eq("CCBYSA");

  // Create a private folder and move content into that folder.
  // The content stays shared.

  const { folderId: privateFolderId } = await createFolder(ownerId, null);

  await moveContent({
    id: activity1Id,
    desiredParentFolderId: privateFolderId,
    ownerId,
    desiredPosition: 0,
  });
  await moveContent({
    id: folder1Id,
    desiredParentFolderId: privateFolderId,
    ownerId,
    desiredPosition: 1,
  });

  results = await getMyFolderContent({
    folderId: privateFolderId,
    loggedInUserId: ownerId,
  });
  content = results.content;

  expect(content[0].id).eq(activity1Id);
  expect(content[0].isShared).eq(true);
  expect(content[0].sharedWith).eqls([userFields]);
  expect(content[0].license?.code).eq("CCBYSA");
  expect(content[1].id).eq(folder1Id);
  expect(content[1].isShared).eq(true);
  expect(content[1].sharedWith).eqls([userFields]);
  expect(content[1].license?.code).eq("CCBYSA");

  results = await getMyFolderContent({
    folderId: folder1Id,
    loggedInUserId: ownerId,
  });
  content = results.content;
  expect(content[0].id).eq(folder2Id);
  expect(content[0].isShared).eq(true);
  expect(content[0].sharedWith).eqls([userFields]);
  expect(content[0].license?.code).eq("CCBYSA");

  results = await getMyFolderContent({
    folderId: folder2Id,
    loggedInUserId: ownerId,
  });
  content = results.content;
  expect(content[0].id).eq(activity2Id);
  expect(content[0].isShared).eq(true);
  expect(content[0].sharedWith).eqls([userFields]);
  expect(content[0].license?.code).eq("CCBYSA");
});

test("Test updating various activity properties", async () => {
  const user = await createTestUser();
  const userId = user.userId;
  const { activityId } = await createActivity(userId, null);
  const activityName = "Test Name";
  await updateContent({ id: activityId, name: activityName, ownerId: userId });
  const { activity: activityContent } = await getActivityEditorData(
    activityId,
    userId,
  );
  const docId = activityContent.documents[0].id;
  expect(activityContent.name).toBe(activityName);
  const source = "Here comes some content, I made you some content";
  await updateDoc({ id: docId, source, ownerId: userId });
  const { activity: activityContent2 } = await getActivityEditorData(
    activityId,
    userId,
  );
  expect(activityContent2.documents[0].source).toBe(source);

  const activityViewerContent = await getActivityViewerData(activityId, userId);
  expect(activityViewerContent.activity.name).toBe(activityName);
  expect(activityViewerContent.activity.documents[0].source).toBe(source);
});

test("deleteActivity marks a activity and document as deleted and prevents its retrieval", async () => {
  const user = await createTestUser();
  const userId = user.userId;
  const { activityId, docId } = await createActivity(userId, null);

  // activity can be retrieved
  await getActivity(activityId);
  await getActivityViewerData(activityId, userId);
  await getActivityEditorData(activityId, userId);
  await getDoc(docId);

  const deleteResult = await deleteActivity(activityId, userId);
  expect(deleteResult.isDeleted).toBe(true);

  // cannot retrieve activity
  await expect(getActivity(activityId)).rejects.toThrow("No content found");
  await expect(getActivityViewerData(activityId, userId)).rejects.toThrow(
    "No content found",
  );
  await expect(getActivityEditorData(activityId, userId)).rejects.toThrow(
    "No content found",
  );
  await expect(getDoc(docId)).rejects.toThrow("No documents found");
});

test("only owner can delete an activity", async () => {
  const owner = await createTestUser();
  const ownerId = owner.userId;
  const user2 = await createTestUser();
  const user2Id = user2.userId;
  const { activityId, docId } = await createActivity(ownerId, null);

  await expect(deleteActivity(activityId, user2Id)).rejects.toThrow(
    "Record to update not found",
  );

  const deleteResult = await deleteActivity(activityId, ownerId);
  expect(deleteResult.isDeleted).toBe(true);
});

test(
  "deleteFolder marks a folder and all its sub content as deleted and prevents its retrieval",
  { timeout: 30000 },
  async () => {
    const user = await createTestUser();
    const userId = user.userId;

    const { folderId: folder1Id } = await createFolder(userId, null);

    const { activityId: activity1Id, docId: doc1Id } = await createActivity(
      userId,
      folder1Id,
    );
    const { folderId: folder2Id } = await createFolder(userId, folder1Id);
    const { activityId: activity2Id, docId: doc2Id } = await createActivity(
      userId,
      folder2Id,
    );
    const { folderId: folder3Id } = await createFolder(userId, folder2Id);
    const { activityId: activity3Id, docId: doc3Id } = await createActivity(
      userId,
      folder3Id,
    );

    const { folderId: folder4Id } = await createFolder(userId, null);
    const { activityId: activity4Id, docId: doc4Id } = await createActivity(
      userId,
      folder4Id,
    );
    const { folderId: folder5Id } = await createFolder(userId, folder4Id);
    const { activityId: activity5Id, docId: doc5Id } = await createActivity(
      userId,
      folder5Id,
    );
    const { folderId: folder6Id } = await createFolder(userId, folder5Id);
    const { activityId: activity6Id, docId: doc6Id } = await createActivity(
      userId,
      folder6Id,
    );

    // items can be retrieved
    let baseContent = await getMyFolderContent({
      loggedInUserId: userId,
      folderId: null,
    });
    expect(baseContent.content.length).eq(2);
    let folder1Content = await getMyFolderContent({
      loggedInUserId: userId,
      folderId: folder1Id,
    });
    expect(folder1Content.content.length).eq(2);
    let folder2Content = await getMyFolderContent({
      loggedInUserId: userId,
      folderId: folder2Id,
    });
    expect(folder2Content.content.length).eq(2);
    let folder3Content = await getMyFolderContent({
      loggedInUserId: userId,
      folderId: folder3Id,
    });
    expect(folder3Content.content.length).eq(1);
    let folder4Content = await getMyFolderContent({
      loggedInUserId: userId,
      folderId: folder4Id,
    });
    expect(folder4Content.content.length).eq(2);
    let folder5Content = await getMyFolderContent({
      loggedInUserId: userId,
      folderId: folder5Id,
    });
    expect(folder5Content.content.length).eq(2);
    let folder6Content = await getMyFolderContent({
      loggedInUserId: userId,
      folderId: folder6Id,
    });
    expect(folder6Content.content.length).eq(1);

    await getActivity(activity1Id);
    await getActivity(activity2Id);
    await getActivity(activity3Id);
    await getActivity(activity4Id);
    await getActivity(activity5Id);
    await getActivity(activity6Id);
    await getDoc(doc1Id);
    await getDoc(doc2Id);
    await getDoc(doc3Id);
    await getDoc(doc4Id);
    await getDoc(doc5Id);
    await getDoc(doc6Id);

    // delete the entire folder 1 and all its content
    await deleteFolder(folder1Id, userId);

    baseContent = await getMyFolderContent({
      loggedInUserId: userId,
      folderId: null,
    });
    expect(baseContent.content.length).eq(1);
    await expect(
      getMyFolderContent({
        loggedInUserId: userId,
        folderId: folder1Id,
      }),
    ).rejects.toThrow("No content found");
    await expect(
      getMyFolderContent({
        loggedInUserId: userId,
        folderId: folder2Id,
      }),
    ).rejects.toThrow("No content found");
    await expect(
      getMyFolderContent({
        loggedInUserId: userId,
        folderId: folder3Id,
      }),
    ).rejects.toThrow("No content found");
    folder4Content = await getMyFolderContent({
      loggedInUserId: userId,
      folderId: folder4Id,
    });
    expect(folder4Content.content.length).eq(2);
    folder5Content = await getMyFolderContent({
      loggedInUserId: userId,
      folderId: folder5Id,
    });
    expect(folder5Content.content.length).eq(2);
    folder6Content = await getMyFolderContent({
      loggedInUserId: userId,
      folderId: folder6Id,
    });
    expect(folder6Content.content.length).eq(1);

    await expect(getActivity(activity1Id)).rejects.toThrow("No content found");
    await expect(getActivity(activity2Id)).rejects.toThrow("No content found");
    await expect(getActivity(activity3Id)).rejects.toThrow("No content found");
    await getActivity(activity4Id);
    await getActivity(activity5Id);
    await getActivity(activity6Id);
    await expect(getDoc(doc1Id)).rejects.toThrow("No documents found");
    await expect(getDoc(doc2Id)).rejects.toThrow("No documents found");
    await expect(getDoc(doc3Id)).rejects.toThrow("No documents found");
    await getDoc(doc4Id);
    await getDoc(doc5Id);
    await getDoc(doc6Id);

    // delete folder 5 and its content
    await deleteFolder(folder5Id, userId);

    baseContent = await getMyFolderContent({
      loggedInUserId: userId,
      folderId: null,
    });
    expect(baseContent.content.length).eq(1);
    folder4Content = await getMyFolderContent({
      loggedInUserId: userId,
      folderId: folder4Id,
    });
    expect(folder4Content.content.length).eq(1);
    await expect(
      getMyFolderContent({
        loggedInUserId: userId,
        folderId: folder5Id,
      }),
    ).rejects.toThrow("No content found");
    await expect(
      getMyFolderContent({
        loggedInUserId: userId,
        folderId: folder6Id,
      }),
    ).rejects.toThrow("No content found");

    await getActivity(activity4Id);
    await expect(getActivity(activity5Id)).rejects.toThrow("No content found");
    await expect(getActivity(activity6Id)).rejects.toThrow("No content found");
    await getDoc(doc4Id);
    await expect(getDoc(doc5Id)).rejects.toThrow("No documents found");
    await expect(getDoc(doc6Id)).rejects.toThrow("No documents found");
  },
);

test("non-owner cannot delete folder", async () => {
  const owner = await createTestUser();
  const ownerId = owner.userId;
  const user = await createTestUser();
  const userId = user.userId;

  const { folderId } = await createFolder(ownerId, null);
  await expect(deleteFolder(folderId, userId)).rejects.toThrow(
    "No content found",
  );

  // folder is still around
  getMyFolderContent({
    loggedInUserId: ownerId,
    folderId,
  });
});

test("updateDoc updates document properties", async () => {
  const user = await createTestUser();
  const userId = user.userId;
  const { activityId, docId } = await createActivity(userId, null);
  const newName = "Updated Name";
  const newContent = "Updated Content";
  await updateContent({ id: activityId, name: newName, ownerId: userId });
  await updateDoc({
    id: docId,
    source: newContent,
    ownerId: userId,
  });
  const activityViewerContent = await getActivityViewerData(activityId, userId);
  expect(activityViewerContent.activity.name).toBe(newName);
  expect(activityViewerContent.activity.documents[0].source).toBe(newContent);
});

test("move content to different locations", async () => {
  const ownerId = (await createTestUser()).userId;

  const { activityId: activity1Id } = await createActivity(ownerId, null);
  const { activityId: activity2Id } = await createActivity(ownerId, null);
  const { folderId: folder1Id } = await createFolder(ownerId, null);
  const { activityId: activity3Id } = await createActivity(ownerId, folder1Id);
  const { folderId: folder2Id } = await createFolder(ownerId, folder1Id);
  const { folderId: folder3Id } = await createFolder(ownerId, null);

  let baseContent = await getMyFolderContent({
    loggedInUserId: ownerId,
    folderId: null,
  });
  let folder1Content = await getMyFolderContent({
    loggedInUserId: ownerId,
    folderId: folder1Id,
  });
  let folder2Content = await getMyFolderContent({
    loggedInUserId: ownerId,
    folderId: folder2Id,
  });
  let folder3Content = await getMyFolderContent({
    loggedInUserId: ownerId,
    folderId: folder3Id,
  });

  expect(baseContent.content.map((item) => item.id)).eqls([
    activity1Id,
    activity2Id,
    folder1Id,
    folder3Id,
  ]);

  expect(folder1Content.content.map((item) => item.id)).eqls([
    activity3Id,
    folder2Id,
  ]);
  expect(folder2Content.content.map((item) => item.id)).eqls([]);
  expect(folder3Content.content.map((item) => item.id)).eqls([]);

  await moveContent({
    id: activity1Id,
    desiredParentFolderId: null,
    desiredPosition: 1,
    ownerId,
  });
  baseContent = await getMyFolderContent({
    loggedInUserId: ownerId,
    folderId: null,
  });
  expect(baseContent.content.map((item) => item.id)).eqls([
    activity2Id,
    activity1Id,
    folder1Id,
    folder3Id,
  ]);

  await moveContent({
    id: folder1Id,
    desiredParentFolderId: null,
    desiredPosition: 0,
    ownerId,
  });
  baseContent = await getMyFolderContent({
    loggedInUserId: ownerId,
    folderId: null,
  });
  expect(baseContent.content.map((item) => item.id)).eqls([
    folder1Id,
    activity2Id,
    activity1Id,
    folder3Id,
  ]);

  await moveContent({
    id: activity2Id,
    desiredParentFolderId: null,
    desiredPosition: 10,
    ownerId,
  });
  baseContent = await getMyFolderContent({
    loggedInUserId: ownerId,
    folderId: null,
  });
  expect(baseContent.content.map((item) => item.id)).eqls([
    folder1Id,
    activity1Id,
    folder3Id,
    activity2Id,
  ]);

  await moveContent({
    id: folder3Id,
    desiredParentFolderId: null,
    desiredPosition: -10,
    ownerId,
  });
  baseContent = await getMyFolderContent({
    loggedInUserId: ownerId,
    folderId: null,
  });
  expect(baseContent.content.map((item) => item.id)).eqls([
    folder3Id,
    folder1Id,
    activity1Id,
    activity2Id,
  ]);

  await moveContent({
    id: folder3Id,
    desiredParentFolderId: folder1Id,
    desiredPosition: 0,
    ownerId,
  });
  baseContent = await getMyFolderContent({
    loggedInUserId: ownerId,
    folderId: null,
  });
  folder1Content = await getMyFolderContent({
    loggedInUserId: ownerId,
    folderId: folder1Id,
  });
  expect(baseContent.content.map((item) => item.id)).eqls([
    folder1Id,
    activity1Id,
    activity2Id,
  ]);
  expect(folder1Content.content.map((item) => item.id)).eqls([
    folder3Id,
    activity3Id,
    folder2Id,
  ]);

  await moveContent({
    id: activity3Id,
    desiredParentFolderId: null,
    desiredPosition: 2,
    ownerId,
  });
  baseContent = await getMyFolderContent({
    loggedInUserId: ownerId,
    folderId: null,
  });
  folder1Content = await getMyFolderContent({
    loggedInUserId: ownerId,
    folderId: folder1Id,
  });
  expect(baseContent.content.map((item) => item.id)).eqls([
    folder1Id,
    activity1Id,
    activity3Id,
    activity2Id,
  ]);
  expect(folder1Content.content.map((item) => item.id)).eqls([
    folder3Id,
    folder2Id,
  ]);

  await moveContent({
    id: folder2Id,
    desiredParentFolderId: folder3Id,
    desiredPosition: 2,
    ownerId,
  });
  folder1Content = await getMyFolderContent({
    loggedInUserId: ownerId,
    folderId: folder1Id,
  });
  folder3Content = await getMyFolderContent({
    loggedInUserId: ownerId,
    folderId: folder3Id,
  });
  expect(folder1Content.content.map((item) => item.id)).eqls([folder3Id]);
  expect(folder3Content.content.map((item) => item.id)).eqls([folder2Id]);

  await moveContent({
    id: activity3Id,
    desiredParentFolderId: folder3Id,
    desiredPosition: 0,
    ownerId,
  });
  await moveContent({
    id: activity1Id,
    desiredParentFolderId: folder2Id,
    desiredPosition: 1,
    ownerId,
  });
  baseContent = await getMyFolderContent({
    loggedInUserId: ownerId,
    folderId: null,
  });
  folder2Content = await getMyFolderContent({
    loggedInUserId: ownerId,
    folderId: folder2Id,
  });
  folder3Content = await getMyFolderContent({
    loggedInUserId: ownerId,
    folderId: folder3Id,
  });
  expect(baseContent.content.map((item) => item.id)).eqls([
    folder1Id,
    activity2Id,
  ]);
  expect(folder2Content.content.map((item) => item.id)).eqls([activity1Id]);
  expect(folder3Content.content.map((item) => item.id)).eqls([
    activity3Id,
    folder2Id,
  ]);
});

test("cannot move folder into itself or a subfolder of itself", async () => {
  const ownerId = (await createTestUser()).userId;

  const { folderId: folder1Id } = await createFolder(ownerId, null);
  const { folderId: folder2Id } = await createFolder(ownerId, folder1Id);
  const { folderId: folder3Id } = await createFolder(ownerId, folder2Id);
  const { folderId: folder4Id } = await createFolder(ownerId, folder3Id);

  await expect(
    moveContent({
      id: folder1Id,
      desiredParentFolderId: folder1Id,
      desiredPosition: 0,
      ownerId,
    }),
  ).rejects.toThrow("Cannot move folder into itself");

  await expect(
    moveContent({
      id: folder1Id,
      desiredParentFolderId: folder2Id,
      desiredPosition: 0,
      ownerId,
    }),
  ).rejects.toThrow("Cannot move folder into a subfolder of itself");

  await expect(
    moveContent({
      id: folder1Id,
      desiredParentFolderId: folder3Id,
      desiredPosition: 0,
      ownerId,
    }),
  ).rejects.toThrow("Cannot move folder into a subfolder of itself");

  await expect(
    moveContent({
      id: folder1Id,
      desiredParentFolderId: folder4Id,
      desiredPosition: 0,
      ownerId,
    }),
  ).rejects.toThrow("Cannot move folder into a subfolder of itself");
});

test("insert many items into sort order", { timeout: 30000 }, async () => {
  // This test is designed to test the parts of the moveContent
  // where the gap between successive sort indices reaches 1,
  // so that sort indices need to be shifted left or right.
  // As long as SORT_INCREMENT is 2**32, this happens after 33 inserts into the same gap.
  // (The test takes a long time to run; it could be made shorter if we could initialize
  // sort indices to desired values rather than performing so many moves.)

  const ownerId = (await createTestUser()).userId;

  const { activityId: activity1Id } = await createActivity(ownerId, null);
  const { activityId: activity2Id } = await createActivity(ownerId, null);
  const { activityId: activity3Id } = await createActivity(ownerId, null);
  const { activityId: activity4Id } = await createActivity(ownerId, null);
  const { activityId: activity5Id } = await createActivity(ownerId, null);
  const { activityId: activity6Id } = await createActivity(ownerId, null);

  // With the current algorithm and parameters,
  // the sort indices will need to be shifted after 32 inserts in between a pair of items.
  // Repeatedly moving items to position 3 will eventually cause a shift to the right.
  for (let i = 0; i < 5; i++) {
    await moveContent({
      id: activity1Id,
      desiredParentFolderId: null,
      desiredPosition: 3,
      ownerId,
    });
    await moveContent({
      id: activity2Id,
      desiredParentFolderId: null,
      desiredPosition: 3,
      ownerId,
    });
    await moveContent({
      id: activity3Id,
      desiredParentFolderId: null,
      desiredPosition: 3,
      ownerId,
    });
    await moveContent({
      id: activity4Id,
      desiredParentFolderId: null,
      desiredPosition: 3,
      ownerId,
    });
    await moveContent({
      id: activity6Id,
      desiredParentFolderId: null,
      desiredPosition: 3,
      ownerId,
    });
    if (i === 4) {
      // This is the 33rd insert, so we invoked a shift to the right
      break;
    }
    await moveContent({
      id: activity5Id,
      desiredParentFolderId: null,
      desiredPosition: 3,
      ownerId,
    });
    await moveContent({
      id: activity4Id,
      desiredParentFolderId: null,
      desiredPosition: 3,
      ownerId,
    });
  }

  let contentList = await getMyFolderContent({
    loggedInUserId: ownerId,
    folderId: null,
  });
  expect(contentList.content.map((item) => item.id)).eqls([
    activity1Id,
    activity2Id,
    activity3Id,
    activity6Id,
    activity4Id,
    activity5Id,
  ]);

  // Activities 4 and 5 were shifted right to make room for activity 6.
  // There is still a small gap between activities 2 and 3.
  // Moving activities 5 and 4 into position 2 will place them into that gap will trigger a shift,
  // this time to the left since fewer items are to the left.
  await moveContent({
    id: activity5Id,
    desiredParentFolderId: null,
    desiredPosition: 2,
    ownerId,
  });
  await moveContent({
    id: activity4Id,
    desiredParentFolderId: null,
    desiredPosition: 2,
    ownerId,
  });

  contentList = await getMyFolderContent({
    loggedInUserId: ownerId,
    folderId: null,
  });
  expect(contentList.content.map((item) => item.id)).eqls([
    activity1Id,
    activity2Id,
    activity4Id,
    activity5Id,
    activity3Id,
    activity6Id,
  ]);
});

test("copyActivityToFolder copies a public document to a new owner", async () => {
  const originalOwnerId = (await createTestUser()).userId;
  const newOwnerId = (await createTestUser()).userId;
  const { activityId, docId } = await createActivity(originalOwnerId, null);
  // cannot copy if not yet public
  await expect(
    copyActivityToFolder(activityId, newOwnerId, null),
  ).rejects.toThrow("No content found");

  // Make the activity public before copying
  await makeActivityPublic({
    id: activityId,
    ownerId: originalOwnerId,
    licenseCode: "CCDUAL",
  });
  const newActivityId = await copyActivityToFolder(
    activityId,
    newOwnerId,
    null,
  );
  const newActivity = await getActivity(newActivityId);
  expect(newActivity.ownerId).toBe(newOwnerId);
  expect(newActivity.isPublic).toBe(false);

  const activityData = await getActivityViewerData(newActivityId, newOwnerId);

  const contribHist = activityData.docHistories[0].contributorHistory;
  expect(contribHist.length).eq(1);

  expect(contribHist[0].prevDocId).eq(docId);
  expect(contribHist[0].prevDocVersionNum).eq(1);
});

test("copyActivityToFolder copies a shared document to a new owner", async () => {
  const originalOwnerId = (await createTestUser()).userId;
  const newOwnerId = (await createTestUser()).userId;
  const { activityId, docId } = await createActivity(originalOwnerId, null);
  // cannot copy if not yet shared
  await expect(
    copyActivityToFolder(activityId, newOwnerId, null),
  ).rejects.toThrow("No content found");

  // Make the activity public before copying
  await shareActivity({
    id: activityId,
    ownerId: originalOwnerId,
    licenseCode: "CCDUAL",
    users: [newOwnerId],
  });
  const newActivityId = await copyActivityToFolder(
    activityId,
    newOwnerId,
    null,
  );
  const newActivity = await getActivity(newActivityId);
  expect(newActivity.ownerId).toBe(newOwnerId);
  expect(newActivity.isPublic).toBe(false);

  const activityData = await getActivityViewerData(newActivityId, newOwnerId);

  expect(activityData.activity.isShared).eq(false);

  const contribHist = activityData.docHistories[0].contributorHistory;
  expect(contribHist.length).eq(1);

  expect(contribHist[0].prevDocId).eq(docId);
  expect(contribHist[0].prevDocVersionNum).eq(1);
});

test("copyActivityToFolder remixes correct versions", async () => {
  const ownerId1 = (await createTestUser()).userId;
  const ownerId2 = (await createTestUser()).userId;
  const ownerId3 = (await createTestUser()).userId;

  // create activity 1 by owner 1
  const { activityId: activityId1, docId: docId1 } = await createActivity(
    ownerId1,
    null,
  );
  const activity1Content = "<p>Hello!</p>";
  await makeActivityPublic({
    id: activityId1,
    ownerId: ownerId1,
    licenseCode: "CCDUAL",
  });
  await updateDoc({
    id: docId1,
    source: activity1Content,
    ownerId: ownerId1,
  });

  // copy activity 1 to owner 2's root folder
  const activityId2 = await copyActivityToFolder(activityId1, ownerId2, null);
  const activity2 = await getActivity(activityId2);
  expect(activity2.ownerId).toBe(ownerId2);
  expect(activity2.documents[0].source).eq(activity1Content);

  // history should be version 1 of activity 1
  const activityData2 = await getActivityViewerData(activityId2, ownerId2);
  const contribHist2 = activityData2.docHistories[0].contributorHistory;
  expect(contribHist2.length).eq(1);
  expect(contribHist2[0].prevDocId).eq(docId1);
  expect(contribHist2[0].prevDocVersionNum).eq(1);

  // modify activity 1 so that will have a new version
  const activity1ContentModified = "<p>Bye</p>";
  await updateDoc({
    id: docId1,
    source: activity1ContentModified,
    ownerId: ownerId1,
  });

  // copy activity 1 to owner 3's Activities page
  const activityId3 = await copyActivityToFolder(activityId1, ownerId3, null);

  const activity3 = await getActivity(activityId3);
  expect(activity3.ownerId).toBe(ownerId3);
  expect(activity3.documents[0].source).eq(activity1ContentModified);

  // history should be version 2 of activity 1
  const activityData3 = await getActivityViewerData(activityId3, ownerId3);
  const contribHist3 = activityData3.docHistories[0].contributorHistory;
  expect(contribHist3.length).eq(1);
  expect(contribHist3[0].prevDocId).eq(docId1);
  expect(contribHist3[0].prevDocVersionNum).eq(2);
});

test.only("contributor history shows only documents user can view", async () => {
  const ownerId1 = (await createTestUser()).userId;
  const ownerId2 = (await createTestUser()).userId;
  const ownerId3 = (await createTestUser()).userId;

  // create public activity 1 by owner 1
  const { activityId: activityId1, docId: docId1 } = await createActivity(
    ownerId1,
    null,
  );
  await makeActivityPublic({
    id: activityId1,
    ownerId: ownerId1,
    licenseCode: "CCDUAL",
  });

  // owner 2 copies activity 1 to activity 2 and shares it with owner 3
  const activityId2 = await copyActivityToFolder(activityId1, ownerId2, null);
  const docId2 = (await getActivity(activityId2)).documents[0].id;
  await shareActivity({
    id: activityId2,
    ownerId: ownerId2,
    licenseCode: "CCBYSA",
    users: [ownerId3],
  });

  // owner 3 copies activity 2 to activity 3, and then copies that to public activity 4
  const activityId3 = await copyActivityToFolder(activityId2, ownerId3, null);
  const docId3 = (await getActivity(activityId3)).documents[0].id;
  const activityId4 = await copyActivityToFolder(activityId3, ownerId3, null);
  const docId4 = (await getActivity(activityId4)).documents[0].id;
  await makeActivityPublic({
    id: activityId4,
    ownerId: ownerId3,
    licenseCode: "CCBYNCSA",
  });

  // owner 3 copies activity 1 to activity 5 and shares it with owner 1
  const activityId5 = await copyActivityToFolder(activityId1, ownerId3, null);
  const docId5 = (await getActivity(activityId5)).documents[0].id;
  await shareActivity({
    id: activityId5,
    ownerId: ownerId3,
    licenseCode: "CCBYSA",
    users: [ownerId1],
  });

  // owner1 just sees activity 1 in history of activity 4
  let docHistory = (
    await getDocumentContributorHistories({
      docIds: [docId4],
      loggedInUserId: ownerId1,
    })
  )[0].contributorHistory;
  expect(docHistory.length).eq(1);
  expect(docHistory[0].prevDocId).eq(docId1);
  expect(docHistory[0].prevDoc.document.activity.id).eq(activityId1);
  expect(docHistory[0].withLicenseCode).eq("CCDUAL");

  // owner 1 just sees activity 4 and 5 in remixes of activity 1
  let docRemixes = (
    await getDocumentRemixes({
      docIds: [docId1],
      loggedInUserId: ownerId1,
    })
  )[0].documentVersions.flatMap((v) => v.contributorHistory);
  expect(docRemixes.length).eq(2);
  expect(docRemixes[0].docId).eq(docId5);
  expect(docRemixes[0].document.activity.id).eq(activityId5);
  expect(docRemixes[0].withLicenseCode).eq("CCDUAL");
  expect(docRemixes[1].docId).eq(docId4);
  expect(docRemixes[1].document.activity.id).eq(activityId4);
  expect(docRemixes[1].withLicenseCode).eq("CCDUAL");

  // owner 1 just sees direct remix from activity 1 into activity 5
  docRemixes = (
    await getDocumentDirectRemixes({
      docIds: [docId1],
      loggedInUserId: ownerId1,
    })
  )[0].documentVersions.flatMap((v) => v.contributorHistory);
  expect(docRemixes.length).eq(1);
  expect(docRemixes[0].docId).eq(docId5);
  expect(docRemixes[0].document.activity.id).eq(activityId5);
  expect(docRemixes[0].withLicenseCode).eq("CCDUAL");

  // owner2 just sees activity 1 and 2 in history of activity 4
  docHistory = (
    await getDocumentContributorHistories({
      docIds: [docId4],
      loggedInUserId: ownerId2,
    })
  )[0].contributorHistory;
  expect(docHistory.length).eq(2);
  expect(docHistory[0].prevDocId).eq(docId2);
  expect(docHistory[0].prevDoc.document.activity.id).eq(activityId2);
  expect(docHistory[0].withLicenseCode).eq("CCBYSA");
  expect(docHistory[1].prevDocId).eq(docId1);
  expect(docHistory[1].prevDoc.document.activity.id).eq(activityId1);
  expect(docHistory[1].withLicenseCode).eq("CCDUAL");

  // owner 2 just sees activity 4 and 2 in remixes of activity 1
  docRemixes = (
    await getDocumentRemixes({
      docIds: [docId1],
      loggedInUserId: ownerId2,
    })
  )[0].documentVersions.flatMap((v) => v.contributorHistory);
  expect(docRemixes.length).eq(2);
  expect(docRemixes[0].docId).eq(docId4);
  expect(docRemixes[0].document.activity.id).eq(activityId4);
  expect(docRemixes[0].withLicenseCode).eq("CCDUAL");
  expect(docRemixes[1].docId).eq(docId2);
  expect(docRemixes[1].document.activity.id).eq(activityId2);
  expect(docRemixes[1].withLicenseCode).eq("CCDUAL");

  // owner 2 sees direct remix of activity 1 into 2
  docRemixes = (
    await getDocumentDirectRemixes({
      docIds: [docId1],
      loggedInUserId: ownerId2,
    })
  )[0].documentVersions.flatMap((v) => v.contributorHistory);
  expect(docRemixes.length).eq(1);
  expect(docRemixes[0].docId).eq(docId2);
  expect(docRemixes[0].document.activity.id).eq(activityId2);
  expect(docRemixes[0].withLicenseCode).eq("CCDUAL");

  // owner3 sees activity 1, 2 and 3 in history of activity 4
  docHistory = (
    await getDocumentContributorHistories({
      docIds: [docId4],
      loggedInUserId: ownerId3,
    })
  )[0].contributorHistory;
  expect(docHistory.length).eq(3);
  expect(docHistory[0].prevDocId).eq(docId3);
  expect(docHistory[0].prevDoc.document.activity.id).eq(activityId3);
  expect(docHistory[0].withLicenseCode).eq("CCDUAL");
  expect(docHistory[1].prevDocId).eq(docId2);
  expect(docHistory[1].prevDoc.document.activity.id).eq(activityId2);
  expect(docHistory[1].withLicenseCode).eq("CCBYSA");
  expect(docHistory[2].prevDocId).eq(docId1);
  expect(docHistory[2].prevDoc.document.activity.id).eq(activityId1);
  expect(docHistory[2].withLicenseCode).eq("CCDUAL");

  // owner 3 sees activity 5, 4, 3 and 2 in remixes of activity 1
  docRemixes = (
    await getDocumentRemixes({
      docIds: [docId1],
      loggedInUserId: ownerId3,
    })
  )[0].documentVersions.flatMap((v) => v.contributorHistory);
  expect(docRemixes.length).eq(4);
  expect(docRemixes[0].docId).eq(docId5);
  expect(docRemixes[0].document.activity.id).eq(activityId5);
  expect(docRemixes[0].withLicenseCode).eq("CCDUAL");
  expect(docRemixes[1].docId).eq(docId4);
  expect(docRemixes[1].document.activity.id).eq(activityId4);
  expect(docRemixes[1].withLicenseCode).eq("CCDUAL");
  expect(docRemixes[2].docId).eq(docId3);
  expect(docRemixes[2].document.activity.id).eq(activityId3);
  expect(docRemixes[2].withLicenseCode).eq("CCDUAL");
  expect(docRemixes[3].docId).eq(docId2);
  expect(docRemixes[3].document.activity.id).eq(activityId2);
  expect(docRemixes[3].withLicenseCode).eq("CCDUAL");

  // owner 3 sees direct remixes of activity 1 into 2 and 5
  docRemixes = (
    await getDocumentDirectRemixes({
      docIds: [docId1],
      loggedInUserId: ownerId3,
    })
  )[0].documentVersions.flatMap((v) => v.contributorHistory);
  expect(docRemixes.length).eq(2);
  expect(docRemixes[0].docId).eq(docId5);
  expect(docRemixes[0].document.activity.id).eq(activityId5);
  expect(docRemixes[0].withLicenseCode).eq("CCDUAL");
  expect(docRemixes[1].docId).eq(docId2);
  expect(docRemixes[1].document.activity.id).eq(activityId2);
  expect(docRemixes[1].withLicenseCode).eq("CCDUAL");
});

test("searchSharedContent returns public/shared activities and folders matching the query", async () => {
  const owner = await createTestUser();
  const ownerId = owner.userId;

  const user = await createTestUser();
  const userId = user.userId;

  // Create unique session number for names in this test
  const sessionNumber = Date.now().toString();

  const publicActivityName = `public activity ${sessionNumber}`;
  const privateActivityName = `private activity ${sessionNumber}`;
  const sharedActivityName = `shared activity ${sessionNumber}`;
  const publicFolderName = `public folder ${sessionNumber}`;
  const privateFolderName = `private folder ${sessionNumber}`;
  const sharedFolderName = `shared folder ${sessionNumber}`;

  const { activityId: publicActivityId } = await createActivity(ownerId, null);
  await updateContent({
    id: publicActivityId,
    name: publicActivityName,
    ownerId,
  });
  await makeActivityPublic({
    id: publicActivityId,
    licenseCode: "CCDUAL",
    ownerId,
  });

  const { activityId: privateActivityId } = await createActivity(ownerId, null);
  await updateContent({
    id: privateActivityId,
    name: privateActivityName,
    ownerId,
  });

  const { activityId: sharedActivityId } = await createActivity(ownerId, null);
  await updateContent({
    id: sharedActivityId,
    name: sharedActivityName,
    ownerId,
  });
  await shareActivityWithEmail({
    id: sharedActivityId,
    licenseCode: "CCDUAL",
    ownerId,
    email: user.email,
  });

  const { folderId: publicFolderId } = await createFolder(ownerId, null);
  await updateContent({
    id: publicFolderId,
    name: publicFolderName,
    ownerId,
  });
  await makeFolderPublic({
    id: publicFolderId,
    licenseCode: "CCDUAL",
    ownerId,
  });

  const { folderId: privateFolderId } = await createFolder(ownerId, null);
  await updateContent({
    id: privateFolderId,
    name: privateFolderName,
    ownerId,
  });

  const { folderId: sharedFolderId } = await createFolder(ownerId, null);
  await updateContent({
    id: sharedFolderId,
    name: sharedFolderName,
    ownerId,
  });
  await shareFolder({
    id: sharedFolderId,
    licenseCode: "CCDUAL",
    ownerId,
    users: [userId],
  });

  const searchResults = await searchSharedContent(sessionNumber, userId);
  expect(searchResults.length).eq(4);

  const namesInOrder = searchResults
    .sort((a, b) => a.id - b.id)
    .map((c) => c.name);

  expect(namesInOrder).eqls([
    publicActivityName,
    sharedActivityName,
    publicFolderName,
    sharedFolderName,
  ]);
});

test("searchSharedContent returns public/shared activities and folders even in a private folder", async () => {
  const owner = await createTestUser();
  const ownerId = owner.userId;

  const user = await createTestUser();
  const userId = user.userId;

  // Create unique session number for names in this test
  const sessionNumber = Date.now().toString();

  const { folderId: parentFolderId } = await createFolder(ownerId, null);

  const publicActivityName = `public activity ${sessionNumber}`;
  const privateActivityName = `private activity ${sessionNumber}`;
  const sharedActivityName = `shared activity ${sessionNumber}`;
  const publicFolderName = `public folder ${sessionNumber}`;
  const privateFolderName = `private folder ${sessionNumber}`;
  const sharedFolderName = `shared folder ${sessionNumber}`;

  const { activityId: publicActivityId } = await createActivity(
    ownerId,
    parentFolderId,
  );
  await updateContent({
    id: publicActivityId,
    name: publicActivityName,
    ownerId,
  });
  await makeActivityPublic({
    id: publicActivityId,
    licenseCode: "CCDUAL",
    ownerId,
  });

  const { activityId: privateActivityId } = await createActivity(
    ownerId,
    parentFolderId,
  );
  await updateContent({
    id: privateActivityId,
    name: privateActivityName,
    ownerId,
  });

  const { activityId: sharedActivityId } = await createActivity(
    ownerId,
    parentFolderId,
  );
  await updateContent({
    id: sharedActivityId,
    name: sharedActivityName,
    ownerId,
  });
  await shareActivity({
    id: sharedActivityId,
    licenseCode: "CCDUAL",
    ownerId,
    users: [userId],
  });

  const { folderId: publicFolderId } = await createFolder(
    ownerId,
    parentFolderId,
  );
  await updateContent({
    id: publicFolderId,
    name: publicFolderName,
    ownerId,
  });
  await makeFolderPublic({
    id: publicFolderId,
    licenseCode: "CCDUAL",
    ownerId,
  });

  const { folderId: privateFolderId } = await createFolder(
    ownerId,
    parentFolderId,
  );
  await updateContent({
    id: privateFolderId,
    name: privateFolderName,
    ownerId,
  });

  const { folderId: sharedFolderId } = await createFolder(
    ownerId,
    parentFolderId,
  );
  await updateContent({
    id: sharedFolderId,
    name: sharedFolderName,
    ownerId,
  });
  await shareFolder({
    id: sharedFolderId,
    licenseCode: "CCDUAL",
    ownerId,
    users: [userId],
  });

  const searchResults = await searchSharedContent(sessionNumber, userId);
  expect(searchResults.length).eq(4);

  const namesInOrder = searchResults
    .sort((a, b) => a.id - b.id)
    .map((c) => c.name);

  expect(namesInOrder).eqls([
    publicActivityName,
    sharedActivityName,
    publicFolderName,
    sharedFolderName,
  ]);
});

<<<<<<< HEAD
test("searchUsersWithSharedContent returns only users with public/shared content", async () => {
  const user1 = await createTestUser();
  const user1Id = user1.userId;
  const user2 = await createTestUser();
  const user2Id = user2.userId;

=======
test("searchPublicContent includes public content where a classification matches", async () => {
  const owner = await createTestUser();
  const ownerId = owner.userId;
  const { activityId } = await createActivity(ownerId, null);
  await makeActivityPublic({
    id: activityId,
    ownerId: ownerId,
    licenseCode: "CCDUAL",
  });
  const initialResults = await searchPublicContent("K.CC.1 comMMon cOREe");
  expect(initialResults.filter((r) => r.id === activityId)).toHaveLength(0);

  const {id: classifyId} = (await searchPossibleClassifications("K.CC.1 common core"))
    .find((k) => k.code === "K.CC.1")!;

  await addClassification(activityId, classifyId, ownerId);
  // With code
  const resultsCode = await searchPublicContent("K.C");
  expect(resultsCode.filter((r) => r.id === activityId)).toHaveLength(1);
  // With system
  const resultsSystem = await searchPublicContent("  CORE");
  expect(resultsSystem.filter((r) => r.id === activityId)).toHaveLength(1);
  // With both
  const resultsBoth = await searchPublicContent("common C.1");
  expect(resultsBoth.filter((r) => r.id === activityId)).toHaveLength(1);
});

test("searchUsersWithPublicContent returns only users with public content", async () => {
>>>>>>> 2b888fd3
  // owner 1 has only private content
  const owner1 = await createTestUser();
  const owner1Id = owner1.userId;

  await createActivity(owner1Id, null);
  await createActivity(owner1Id, null);
  const { folderId: folder1aId } = await createFolder(owner1Id, null);
  await createActivity(owner1Id, folder1aId);

  // owner 2 has a public activity
  const owner2 = await createTestUser();
  const owner2Id = owner2.userId;

  const { folderId: folder2aId } = await createFolder(owner2Id, null);
  const { activityId: activity2aId } = await createActivity(
    owner2Id,
    folder2aId,
  );
  await makeActivityPublic({
    id: activity2aId,
    ownerId: owner2Id,
    licenseCode: "CCDUAL",
  });

  // owner 3 has a public folder
  const owner3 = await createTestUser();
  const owner3Id = owner3.userId;

  const { folderId: folder3aId } = await createFolder(owner3Id, null);
  await makeFolderPublic({
    id: folder3aId,
    ownerId: owner3Id,
    licenseCode: "CCDUAL",
  });

  // owner 4 has a activity shared with user1
  const owner4 = await createTestUser();
  const owner4Id = owner4.userId;

  const { folderId: folder4aId } = await createFolder(owner4Id, null);
  const { activityId: activity4aId } = await createActivity(
    owner4Id,
    folder4aId,
  );
  await shareActivity({
    id: activity4aId,
    ownerId: owner4Id,
    licenseCode: "CCDUAL",
    users: [user1Id],
  });

  // owner 5 has a folder shared with user 1
  const owner5 = await createTestUser();
  const owner5Id = owner5.userId;

  const { folderId: folder5aId } = await createFolder(owner5Id, null);
  await shareFolder({
    id: folder5aId,
    ownerId: owner5Id,
    licenseCode: "CCDUAL",
    users: [user1Id],
  });

  // owner 6 has a activity shared with user2
  const owner6 = await createTestUser();
  const owner6Id = owner6.userId;

  const { folderId: folder6aId } = await createFolder(owner6Id, null);
  const { activityId: activity6aId } = await createActivity(
    owner6Id,
    folder6aId,
  );
  await shareActivity({
    id: activity6aId,
    ownerId: owner6Id,
    licenseCode: "CCDUAL",
    users: [user2Id],
  });

  // owner 7 has a folder shared with user 2
  const owner7 = await createTestUser();
  const owner7Id = owner7.userId;

  const { folderId: folder7aId } = await createFolder(owner7Id, null);
  await shareFolder({
    id: folder7aId,
    ownerId: owner7Id,
    licenseCode: "CCDUAL",
    users: [user2Id],
  });

  // user1 cannot find owner1
  let searchResults = await searchUsersWithSharedContent(
    owner1.lastNames,
    user1Id,
  );
  expect(searchResults.length).eq(0);

  // user1 can find owner2
  searchResults = await searchUsersWithSharedContent(owner2.lastNames, user1Id);
  expect(searchResults.length).eq(1);
  expect(searchResults[0].firstNames).eq(owner2.firstNames);
  expect(searchResults[0].lastNames).eq(owner2.lastNames);

  // user1 can find owner3
  searchResults = await searchUsersWithSharedContent(owner3.lastNames, user1Id);
  expect(searchResults.length).eq(1);
  expect(searchResults[0].firstNames).eq(owner3.firstNames);
  expect(searchResults[0].lastNames).eq(owner3.lastNames);

  // user1 can find owner4
  searchResults = await searchUsersWithSharedContent(owner4.lastNames, user1Id);
  expect(searchResults.length).eq(1);
  expect(searchResults[0].firstNames).eq(owner4.firstNames);
  expect(searchResults[0].lastNames).eq(owner4.lastNames);

  // user1 can find owner5
  searchResults = await searchUsersWithSharedContent(owner5.lastNames, user1Id);
  expect(searchResults.length).eq(1);
  expect(searchResults[0].firstNames).eq(owner5.firstNames);
  expect(searchResults[0].lastNames).eq(owner5.lastNames);

  // user1 cannot find owner6
  searchResults = await searchUsersWithSharedContent(owner6.lastNames, user1Id);
  expect(searchResults.length).eq(0);

  // user1 cannot find owner7
  searchResults = await searchUsersWithSharedContent(owner7.lastNames, user1Id);
  expect(searchResults.length).eq(0);

  // user2 can find owner6
  searchResults = await searchUsersWithSharedContent(owner6.lastNames, user2Id);
  expect(searchResults.length).eq(1);
  expect(searchResults[0].firstNames).eq(owner6.firstNames);
  expect(searchResults[0].lastNames).eq(owner6.lastNames);

  // user2 can find owner7
  searchResults = await searchUsersWithSharedContent(owner7.lastNames, user2Id);
  expect(searchResults.length).eq(1);
  expect(searchResults[0].firstNames).eq(owner7.firstNames);
  expect(searchResults[0].lastNames).eq(owner7.lastNames);

  // user2 cannot find owner4
  searchResults = await searchUsersWithSharedContent(owner4.lastNames, user2Id);
  expect(searchResults.length).eq(0);

  // user2 cannot find owner5
  searchResults = await searchUsersWithSharedContent(owner5.lastNames, user2Id);
  expect(searchResults.length).eq(0);
});

test("share with email throws error when no match", async () => {
  const owner = await createTestUser();
  const ownerId = owner.userId;

  const user = await createTestUser();
  const userId = user.userId;

  const otherEmail = `unique-${Date.now()}@example.com`;

  const { folderId } = await createFolder(ownerId, null);
  const { activityId } = await createActivity(ownerId, null);

  await expect(
    shareActivityWithEmail({
      id: activityId,
      ownerId,
      licenseCode: "CCBYSA",
      email: otherEmail,
    }),
  ).rejects.toThrow("User with email not found");

  let result = await shareActivityWithEmail({
    id: activityId,
    ownerId,
    licenseCode: "CCBYSA",
    email: user.email,
  });
  expect(result.id).eq(activityId);

  await expect(
    shareFolderWithEmail({
      id: folderId,
      ownerId,
      licenseCode: "CCBYSA",
      email: otherEmail,
    }),
  ).rejects.toThrow("User with email not found");

  result = await shareFolderWithEmail({
    id: folderId,
    ownerId,
    licenseCode: "CCBYSA",
    email: user.email,
  });
  expect(result.id).eq(folderId);
});

test("findOrCreateUser finds an existing user or creates a new one", async () => {
  const email = `unique-${Date.now()}@example.com`;
  const firstNames = "vitest";
  const lastNames = "user";
  const user = await findOrCreateUser({ email, firstNames, lastNames });
  expect(user.userId).toBeTypeOf("number");
  // Attempt to find the same user again
  const sameUser = await findOrCreateUser({ email, firstNames, lastNames });
  expect(sameUser).toStrictEqual(user);
});

test("getAllDoenetmlVersions retrieves all non-removed versions", async () => {
  const allVersions = await getAllDoenetmlVersions();
  expect(allVersions).toBeInstanceOf(Array);
  // there should be at least one version
  expect(allVersions.length).toBeGreaterThan(0);
  // Ensure none of the versions are marked as removed
  allVersions.forEach((version) => {
    expect(version.removed).toBe(false);
  });
});

test("deleteActivity prevents a document from being retrieved", async () => {
  const owner = await createTestUser();
  const ownerId = owner.userId;
  const { activityId } = await createActivity(ownerId, null);
  await deleteActivity(activityId, ownerId);
  await expect(getActivity(activityId)).rejects.toThrow("No content found");
});

test("updateContent does not update properties when passed undefined values", async () => {
  const owner = await createTestUser();
  const ownerId = owner.userId;
  const { activityId } = await createActivity(ownerId, null);
  const originalActivity = await getActivity(activityId);
  await updateContent({ id: activityId, ownerId });
  const updatedActivity = await getActivity(activityId);
  expect(updatedActivity).toEqual(originalActivity);
});

test("add and remove promoted content", async () => {
  const { userId, firstNames, lastNames } = await createTestAdminUser();

  // Can create new promoted content group
  const groupName = "vitest-unique-promoted-group-" + new Date().toJSON();
  await addPromotedContentGroup(groupName, userId);
  const groups = await loadPromotedContent(userId);
  const groupId = groups.find(
    (group) => group.groupName === groupName,
  )!.promotedGroupId;
  expect(groups.find((group) => group.groupName === groupName)).toBeDefined();

  // Creating the same group again should fail
  await expect(addPromotedContentGroup(groupName, userId)).rejects.toThrowError(
    "Unique constraint failed",
  );

  // Cannot promote private activity to that group
  const { activityId } = await createActivity(userId, null);
  await expect(
    addPromotedContent(groupId, activityId, userId),
  ).rejects.toThrowError("not public");
  {
    const promotedContent = await loadPromotedContent(userId);
    const myGroup = promotedContent.find(
      (content) => content.groupName === groupName,
    );
    expect(myGroup).toBeDefined();
    expect(myGroup?.promotedContent).toEqual([]);
  }

  // Can promote public activity to that group
  await makeActivityPublic({
    id: activityId,
    licenseCode: "CCDUAL",
    ownerId: userId,
  });
  await addPromotedContent(groupId, activityId, userId);
  {
    const promotedContent = await loadPromotedContent(userId);
    const myContent = promotedContent.find(
      (content) => content.promotedGroupId === groupId,
    );
    expect(myContent).toBeDefined();
    expect(myContent?.promotedContent[0].activityId).toEqual(activityId);
  }

  // Cannot add to same group twice
  await expect(
    addPromotedContent(groupId, activityId, userId),
  ).rejects.toThrowError("Unique constraint failed");
  {
    const promotedContent = await loadPromotedContent(userId);
    const myContent = promotedContent.find(
      (content) => content.promotedGroupId === groupId,
    );
    expect(myContent).toBeDefined();
    expect(myContent?.promotedContent.length).toEqual(1);
  }

  // Cannot promote non-existent activity
  const fakeActivityId = Math.random() * 1e8;
  await expect(
    addPromotedContent(groupId, fakeActivityId, userId),
  ).rejects.toThrowError("does not exist");
  {
    const promotedContent = await loadPromotedContent(userId);
    const myContent = promotedContent.find(
      (content) => content.promotedGroupId === groupId,
    );
    expect(myContent).toBeDefined();
    expect(myContent?.promotedContent.length).toEqual(1);
  }

  // Cannot promote to non-existent group
  const fakeGroupId = Math.random() * 1e8;
  await expect(
    addPromotedContent(fakeGroupId, activityId, userId),
  ).rejects.toThrowError("Foreign key constraint failed");
  {
    const promotedContent = await loadPromotedContent(userId);
    const myContent = promotedContent.find(
      (content) => content.promotedGroupId === groupId,
    );
    expect(myContent).toBeDefined();
    expect(myContent?.promotedContent.length).toEqual(1);
  }

  // Remove content from group
  await removePromotedContent(groupId, activityId, userId);
  {
    const promotedContent = await loadPromotedContent(userId);
    const myContent = promotedContent.find(
      (content) => content.promotedGroupId === groupId,
    );
    expect(myContent).toBeDefined();
    expect(myContent?.promotedContent.length).toEqual(0);
  }

  // Cannot remove non-existent activity
  await expect(
    removePromotedContent(fakeGroupId, activityId, userId),
  ).rejects.toThrowError("does not exist");
});

test("delete promoted content group", async () => {
  const { userId } = await createTestAdminUser();
  const { activityId: activity1 } = await createActivity(userId, null);
  const { activityId: activity2 } = await createActivity(userId, null);
  await makeActivityPublic({
    id: activity1,
    licenseCode: "CCDUAL",
    ownerId: userId,
  });
  await makeActivityPublic({
    id: activity2,
    licenseCode: "CCDUAL",
    ownerId: userId,
  });

  const groupName = "vitest-unique-promoted-group-" + new Date().toJSON();
  await addPromotedContentGroup(groupName, userId);
  const groups = await loadPromotedContent(userId);
  const groupId = groups.find(
    (group) => group.groupName === groupName,
  )!.promotedGroupId;
  await addPromotedContent(groupId, activity1, userId);
  await addPromotedContent(groupId, activity2, userId);

  await deletePromotedContentGroup(groupId, userId);
  const groupsAfterRemove = await loadPromotedContent(userId);
  expect(
    groupsAfterRemove.find((group) => group.groupName === groupName),
  ).toBeUndefined();
});

test("update promoted content group", async () => {
  const { userId } = await createTestAdminUser();

  const groupName = "vitest-unique-promoted-group-" + new Date().toJSON();
  const groupId = await addPromotedContentGroup(groupName, userId);

  const secondGroupName = "vitest-unique-promoted-group-" + new Date().toJSON();
  const secondGroupId = await addPromotedContentGroup(secondGroupName, userId);

  const groups = await loadPromotedContent(userId);
  expect(groups.find((group) => group.groupName === groupName)).toBeDefined();
  expect(
    groups.find((group) => group.groupName === secondGroupName),
  ).toBeDefined();

  // Cannot update group name to different existing name
  await expect(
    updatePromotedContentGroup(groupId, secondGroupName, false, false, userId),
  ).rejects.toThrowError();

  const newGroupName =
    "vitest-unique-NEW-promoted-group-" + new Date().toJSON();
  await updatePromotedContentGroup(groupId, newGroupName, false, false, userId);

  const groups3 = await loadPromotedContent(userId);
  expect(
    groups3.find((group) => group.groupName === newGroupName),
  ).toBeDefined();
});

test("move promoted content groups", async () => {
  const { userId } = await createTestAdminUser();

  const group1Name = "vitest-unique-promoted-group-" + new Date().toJSON();
  const group1Id = await addPromotedContentGroup(group1Name, userId);

  const group2Name = "vitest-unique-promoted-group-" + new Date().toJSON();
  const group2Id = await addPromotedContentGroup(group2Name, userId);

  let groups = await loadPromotedContent(userId);
  let groupNames = groups.map((g) => g.groupName);
  let group1PositionA = groupNames.indexOf(group1Name);
  let group2PositionA = groupNames.indexOf(group2Name);
  expect(group2PositionA).eq(group1PositionA + 1);

  await movePromotedContentGroup(group1Id, userId, group2PositionA);
  groups = await loadPromotedContent(userId);
  groupNames = groups.map((g) => g.groupName);
  let group1PositionB = groupNames.indexOf(group1Name);
  let group2PositionB = groupNames.indexOf(group2Name);
  expect(group1PositionB).eq(group2PositionA);
  expect(group2PositionB).eq(group1PositionA);

  const group3Name = "vitest-unique-promoted-group-" + new Date().toJSON();
  const group3Id = await addPromotedContentGroup(group3Name, userId);
  groups = await loadPromotedContent(userId);
  groupNames = groups.map((g) => g.groupName);
  let group1PositionC = groupNames.indexOf(group1Name);
  let group2PositionC = groupNames.indexOf(group2Name);
  let group3PositionC = groupNames.indexOf(group3Name);
  expect(group2PositionC).eq(group2PositionB);
  expect(group1PositionC).eq(group2PositionC + 1);
  expect(group3PositionC).eq(group2PositionC + 2);

  await movePromotedContentGroup(group3Id, userId, group1PositionC);
  groups = await loadPromotedContent(userId);
  groupNames = groups.map((g) => g.groupName);
  let group1PositionD = groupNames.indexOf(group1Name);
  let group2PositionD = groupNames.indexOf(group2Name);
  let group3PositionD = groupNames.indexOf(group3Name);
  expect(group2PositionD).eq(group2PositionC);
  expect(group3PositionD).eq(group2PositionD + 1);
  expect(group1PositionD).eq(group2PositionD + 2);
});

test("move promoted content", async () => {
  const { userId } = await createTestAdminUser();

  const groupName = "vitest-unique-promoted-group-" + new Date().toJSON();
  const groupId = await addPromotedContentGroup(groupName, userId);

  // add first activity
  const { activityId: activity1Id } = await createActivity(userId, null);
  await makeActivityPublic({
    id: activity1Id,
    licenseCode: "CCDUAL",
    ownerId: userId,
  });
  await addPromotedContent(groupId, activity1Id, userId);
  let promotedContent = await loadPromotedContent(userId);
  let myContent = promotedContent.find(
    (content) => content.promotedGroupId === groupId,
  );
  expect(myContent!.promotedContent[0].activityId).toEqual(activity1Id);

  // add second activity
  const { activityId: activity2Id } = await createActivity(userId, null);
  await makeActivityPublic({
    id: activity2Id,
    licenseCode: "CCDUAL",
    ownerId: userId,
  });
  await addPromotedContent(groupId, activity2Id, userId);
  promotedContent = await loadPromotedContent(userId);
  myContent = promotedContent.find(
    (content) => content.promotedGroupId === groupId,
  );
  expect(myContent!.promotedContent[0].activityId).toEqual(activity1Id);
  expect(myContent!.promotedContent[1].activityId).toEqual(activity2Id);

  // move second activity to first spot
  await movePromotedContent(groupId, activity2Id, userId, 0);
  promotedContent = await loadPromotedContent(userId);
  myContent = promotedContent.find(
    (content) => content.promotedGroupId === groupId,
  );
  expect(myContent!.promotedContent[0].activityId).toEqual(activity2Id);
  expect(myContent!.promotedContent[1].activityId).toEqual(activity1Id);

  // add third activity
  const { activityId: activity3Id } = await createActivity(userId, null);
  await makeActivityPublic({
    id: activity3Id,
    licenseCode: "CCDUAL",
    ownerId: userId,
  });
  await addPromotedContent(groupId, activity3Id, userId);
  promotedContent = await loadPromotedContent(userId);
  myContent = promotedContent.find(
    (content) => content.promotedGroupId === groupId,
  );
  expect(myContent!.promotedContent[0].activityId).toEqual(activity2Id);
  expect(myContent!.promotedContent[1].activityId).toEqual(activity1Id);
  expect(myContent!.promotedContent[2].activityId).toEqual(activity3Id);

  // move first activity to last spot
  await movePromotedContent(groupId, activity1Id, userId, 10);
  promotedContent = await loadPromotedContent(userId);
  myContent = promotedContent.find(
    (content) => content.promotedGroupId === groupId,
  );
  expect(myContent!.promotedContent[0].activityId).toEqual(activity2Id);
  expect(myContent!.promotedContent[1].activityId).toEqual(activity3Id);
  expect(myContent!.promotedContent[2].activityId).toEqual(activity1Id);

  // move second activity to middle spot
  await movePromotedContent(groupId, activity2Id, userId, 1);
  promotedContent = await loadPromotedContent(userId);
  myContent = promotedContent.find(
    (content) => content.promotedGroupId === groupId,
  );
  expect(myContent!.promotedContent[0].activityId).toEqual(activity3Id);
  expect(myContent!.promotedContent[1].activityId).toEqual(activity2Id);
  expect(myContent!.promotedContent[2].activityId).toEqual(activity1Id);
});

test("promoted content access control", async () => {
  // Setup
  const { userId } = await createTestUser();
  const { activityId } = await createActivity(userId, null);
  const groupName = "vitest-unique-promoted-group-" + new Date().toJSON();
  const { activityId: promotedActivityId } = await createActivity(userId, null);
  await makeActivityPublic({
    id: promotedActivityId,
    licenseCode: "CCDUAL",
    ownerId: userId,
  });
  const { userId: adminId } = await createTestAdminUser();
  const groupId = await addPromotedContentGroup(groupName, adminId);
  await addPromotedContent(groupId, promotedActivityId, adminId);

  // add group fails
  await expect(
    addPromotedContentGroup("some group name", userId),
  ).rejects.toThrowError("admin");

  // update group fails
  await expect(
    updatePromotedContentGroup(groupId, "some new name", true, true, userId),
  ).rejects.toThrowError("admin");

  // delete group fails
  await expect(
    deletePromotedContentGroup(groupId, userId),
  ).rejects.toThrowError("admin");

  // add content fails
  await expect(
    addPromotedContent(groupId, activityId, userId),
  ).rejects.toThrowError("admin");

  // remove content fails
  await expect(
    removePromotedContent(groupId, promotedActivityId, userId),
  ).rejects.toThrowError("admin");
});

test("assign an activity", async () => {
  const owner = await createTestUser();
  const ownerId = owner.userId;
  const { activityId } = await createActivity(ownerId, null);
  const activity = await getActivity(activityId);
  await updateContent({ id: activityId, name: "Activity 1", ownerId });
  await updateDoc({
    id: activity.documents[0].id,
    source: "Some content",
    ownerId,
  });

  await assignActivity(activityId, ownerId);
  const assignment = await getAssignment(activityId, ownerId);

  expect(assignment.id).eq(activityId);
  expect(assignment.name).eq("Activity 1");
  expect(assignment.documents.length).eq(1);
  expect(assignment.documents[0].assignedVersion!.source).eq("Some content");

  // changing name of activity does change assignment name
  await updateContent({ id: activityId, name: "Activity 1a", ownerId });
  let updatedActivity = await getActivity(activityId);
  expect(updatedActivity.name).eq("Activity 1a");

  let updatedAssignment = await getAssignment(activityId, ownerId);
  expect(updatedAssignment.name).eq("Activity 1a");

  // cannot change content of activity
  await expect(
    updateDoc({
      id: activity.documents[0].id,
      source: "Some amended content",
      ownerId,
    }),
  ).rejects.toThrow("Cannot change source of assigned document");

  updatedActivity = await getActivity(activityId);
  expect(updatedActivity.documents[0].source).eq("Some content");

  updatedAssignment = await getAssignment(activityId, ownerId);
  expect(updatedAssignment.documents[0].assignedVersion!.source).eq(
    "Some content",
  );
});

test("cannot assign other user's activity", async () => {
  const ownerId1 = (await createTestUser()).userId;
  const ownerId2 = (await createTestUser()).userId;
  const { activityId } = await createActivity(ownerId1, null);
  const activity = await getActivity(activityId);
  await updateContent({
    id: activityId,
    name: "Activity 1",
    ownerId: ownerId1,
  });
  await updateDoc({
    id: activity.documents[0].id,
    source: "Some content",
    ownerId: ownerId1,
  });

  await expect(assignActivity(activityId, ownerId2)).rejects.toThrow(
    "No content found",
  );

  // still cannot create assignment even if activity is made public
  await makeActivityPublic({
    id: activityId,
    licenseCode: "CCDUAL",
    ownerId: ownerId1,
  });

  await expect(assignActivity(activityId, ownerId2)).rejects.toThrow(
    "No content found",
  );

  // still cannot create assignment even if activity is shared
  await shareActivity({
    id: activityId,
    licenseCode: "CCDUAL",
    ownerId: ownerId1,
    users: [ownerId2],
  });

  await expect(assignActivity(activityId, ownerId2)).rejects.toThrow(
    "No content found",
  );
});

test("open and close assignment with code", async () => {
  const owner = await createTestUser();
  const ownerId = owner.userId;
  const { activityId } = await createActivity(ownerId, null);
  const activity = await getActivity(activityId);
  await updateContent({ id: activityId, name: "Activity 1", ownerId });
  await updateDoc({
    id: activity.documents[0].id,
    source: "Some content",
    ownerId,
  });

  // open assignment assigns activity and generates code
  let closeAt = DateTime.now().plus({ days: 1 });
  const { classCode } = await openAssignmentWithCode(
    activityId,
    closeAt,
    ownerId,
  );
  let assignment = await getAssignment(activityId, ownerId);
  expect(assignment.classCode).eq(classCode);
  expect(assignment.codeValidUntil).eqls(closeAt.toJSDate());

  let assignmentData = await getAssignmentDataFromCode(classCode);
  expect(assignmentData.assignmentFound).eq(true);
  expect(assignmentData.assignment!.id).eq(activityId);
  expect(assignmentData.assignment!.documents[0].assignedVersion!.source).eq(
    "Some content",
  );

  // close assignment completely unassigns since there is no data
  await closeAssignmentWithCode(activityId, ownerId);
  await expect(getAssignment(activityId, ownerId)).rejects.toThrow(
    "No content found",
  );

  assignmentData = await getAssignmentDataFromCode(classCode);
  expect(assignmentData.assignmentFound).eq(false);
  expect(assignmentData.assignment).eq(null);

  // get same code back if reopen
  closeAt = DateTime.now().plus({ weeks: 3 });
  const { classCode: classCode2 } = await openAssignmentWithCode(
    activityId,
    closeAt,
    ownerId,
  );
  expect(classCode2).eq(classCode);
  assignment = await getAssignment(activityId, ownerId);
  expect(assignment.classCode).eq(classCode);
  expect(assignment.codeValidUntil).eqls(closeAt.toJSDate());

  assignmentData = await getAssignmentDataFromCode(classCode);
  expect(assignmentData.assignmentFound).eq(true);
  expect(assignmentData.assignment!.id).eq(activityId);

  // Open with past date.
  // Currently, says assignment is not found
  // TODO: if we want students who have previously joined the assignment to be able to reload the page,
  // then this should still retrieve data for those students.
  closeAt = DateTime.now().plus({ seconds: -7 });
  await openAssignmentWithCode(activityId, closeAt, ownerId);
  assignmentData = await getAssignmentDataFromCode(classCode);
  expect(assignmentData.assignmentFound).eq(false);
  expect(assignmentData.assignment).eq(null);

  // reopen with future date
  closeAt = DateTime.now().plus({ years: 1 });
  await openAssignmentWithCode(activityId, closeAt, ownerId);
  const { classCode: classCode3 } = await openAssignmentWithCode(
    activityId,
    closeAt,
    ownerId,
  );
  expect(classCode3).eq(classCode);
  assignment = await getAssignment(activityId, ownerId);
  expect(assignment.classCode).eq(classCode);
  expect(assignment.codeValidUntil).eqls(closeAt.toJSDate());

  // add some data
  await saveScoreAndState({
    activityId,
    docId: activity.documents[0].id,
    docVersionNum: 1,
    userId: ownerId,
    score: 0.3,
    onSubmission: true,
    state: "document state",
  });

  // closing assignment doesn't close completely due to the data
  await closeAssignmentWithCode(activityId, ownerId);
  assignment = await getAssignment(activityId, ownerId);
  expect(assignment.classCode).eq(classCode);
  expect(assignment.codeValidUntil).eqls(null);
});

test("open and unassign assignment with code", async () => {
  const owner = await createTestUser();
  const ownerId = owner.userId;
  const { activityId } = await createActivity(ownerId, null);
  const activity = await getActivity(activityId);
  await updateContent({ id: activityId, name: "Activity 1", ownerId });
  await updateDoc({
    id: activity.documents[0].id,
    source: "Some content",
    ownerId,
  });

  await assignActivity(activityId, ownerId);

  // open assignment generates code
  let closeAt = DateTime.now().plus({ days: 1 });
  const { classCode } = await openAssignmentWithCode(
    activityId,
    closeAt,
    ownerId,
  );
  const assignment = await getAssignment(activityId, ownerId);
  expect(assignment.classCode).eq(classCode);
  expect(assignment.codeValidUntil).eqls(closeAt.toJSDate());

  let assignmentData = await getAssignmentDataFromCode(classCode);
  expect(assignmentData.assignment!.id).eq(activityId);

  // unassign activity
  await unassignActivity(activityId, ownerId);
  await expect(getAssignment(activityId, ownerId)).rejects.toThrow(
    "No content found",
  );

  // Getting deleted assignment by code fails
  assignmentData = await getAssignmentDataFromCode(classCode);
  expect(assignmentData.assignmentFound).eq(false);
  expect(assignmentData.assignment).eq(null);

  // cannot unassign again
  await expect(unassignActivity(activityId, ownerId)).rejects.toThrow(
    "Record to update not found",
  );
});

test("only owner can open, close, modify, or unassign assignment", async () => {
  const owner = await createTestUser();
  const ownerId = owner.userId;
  const user2 = await createTestUser();
  const userId2 = user2.userId;
  const { activityId } = await createActivity(ownerId, null);
  const activity = await getActivity(activityId);

  await expect(
    updateContent({ id: activityId, name: "Activity 1", ownerId: userId2 }),
  ).rejects.toThrow("Record to update not found");
  await expect(
    updateDoc({
      id: activity.documents[0].id,
      source: "Some content",
      ownerId: userId2,
    }),
  ).rejects.toThrow("No content found");

  await updateContent({ id: activityId, name: "Activity 1", ownerId });
  await updateDoc({
    id: activity.documents[0].id,
    source: "Some content",
    ownerId,
  });

  await expect(assignActivity(activityId, userId2)).rejects.toThrow(
    "No content found",
  );

  await assignActivity(activityId, ownerId);

  await expect(getAssignment(activityId, userId2)).rejects.toThrow(
    "No content found",
  );

  let assignment = await getAssignment(activityId, ownerId);
  expect(assignment.name).eq("Activity 1");

  await expect(
    updateContent({ id: activityId, name: "New Activity", ownerId: userId2 }),
  ).rejects.toThrow("Record to update not found");

  await updateContent({ id: activityId, name: "New Activity", ownerId });
  assignment = await getAssignment(activityId, ownerId);
  expect(assignment.name).eq("New Activity");

  let closeAt = DateTime.now().plus({ days: 1 });

  await expect(
    openAssignmentWithCode(activityId, closeAt, userId2),
  ).rejects.toThrow("No content found");

  const { codeValidUntil } = await openAssignmentWithCode(
    activityId,
    closeAt,
    ownerId,
  );

  expect(codeValidUntil).eqls(closeAt.toJSDate());

  let newCloseAt = DateTime.now().plus({ days: 2 });

  await expect(
    updateAssignmentSettings(activityId, newCloseAt, userId2),
  ).rejects.toThrow("Record to update not found");
  assignment = await getAssignment(activityId, ownerId);
  expect(assignment.codeValidUntil).eqls(closeAt.toJSDate());

  await updateAssignmentSettings(activityId, newCloseAt, ownerId);
  assignment = await getAssignment(activityId, ownerId);
  expect(assignment.codeValidUntil).eqls(newCloseAt.toJSDate());

  await expect(closeAssignmentWithCode(activityId, userId2)).rejects.toThrow(
    "Record to update not found",
  );

  await closeAssignmentWithCode(activityId, ownerId);
});

test("upgrade anonymous user", async () => {
  let anonUser = await createTestAnonymousUser();
  anonUser = await updateUser({
    userId: anonUser.userId,
    firstNames: "Zoe",
    lastNames: "Zaborowski",
  });

  expect(anonUser.isAnonymous).eq(true);

  const id = Date.now().toString();
  const realEmail = `real${id}@vitest.test`;

  const upgraded = await upgradeAnonymousUser({
    userId: anonUser.userId,
    email: realEmail,
  });

  expect(upgraded.isAnonymous).eq(false);
  expect(upgraded.email).eq(realEmail);
});

test("get assignment data from anonymous users", async () => {
  const owner = await createTestUser();
  const ownerId = owner.userId;
  const { activityId, docId } = await createActivity(ownerId, null);
  await updateContent({ id: activityId, name: "Activity 1", ownerId });
  await updateDoc({
    id: docId,
    source: "Some content",
    ownerId,
  });

  // open assignment generates code
  let closeAt = DateTime.now().plus({ days: 1 });
  const { classCode } = await openAssignmentWithCode(
    activityId,
    closeAt,
    ownerId,
  );

  let newUser1 = await createTestAnonymousUser();
  newUser1 = await updateUser({
    userId: newUser1.userId,
    firstNames: "Zoe",
    lastNames: "Zaborowski",
  });
  const userData1 = {
    userId: newUser1.userId,
    firstNames: newUser1.firstNames,
    lastNames: newUser1.lastNames,
  };

  await saveScoreAndState({
    activityId,
    docId,
    docVersionNum: 1,
    userId: newUser1.userId,
    score: 0.5,
    onSubmission: true,
    state: "document state 1",
  });

  let assignmentWithScores = await getAssignmentScoreData({
    activityId,
    ownerId,
  });

  expect(assignmentWithScores).eqls({
    name: "Activity 1",
    assignmentScores: [{ score: 0.5, user: userData1 }],
  });

  let assignmentStudentData = await getAssignmentStudentData({
    activityId,
    loggedInUserId: ownerId,
    studentId: newUser1.userId,
  });

  expect(assignmentStudentData).eqls({
    activityId,
    userId: newUser1.userId,
    score: 0.5,
    activity: {
      name: "Activity 1",
      documents: [
        {
          assignedVersion: {
            docId,
            versionNum: 1,
            source: "Some content",
            doenetmlVersion: { fullVersion: "0.7.0-alpha18" },
          },
        },
      ],
    },
    user: { firstNames: "Zoe", lastNames: "Zaborowski" },
    documentScores: [
      {
        docId,
        docVersionNum: 1,
        hasMaxScore: true,
        score: 0.5,
      },
    ],
  });

  // new lower score ignored
  await saveScoreAndState({
    activityId,
    docId,
    docVersionNum: 1,
    userId: newUser1.userId,
    score: 0.2,
    onSubmission: true,
    state: "document state 2",
  });
  assignmentWithScores = await getAssignmentScoreData({
    activityId,
    ownerId,
  });
  expect(assignmentWithScores).eqls({
    name: "Activity 1",
    assignmentScores: [{ score: 0.5, user: userData1 }],
  });

  assignmentStudentData = await getAssignmentStudentData({
    activityId,
    loggedInUserId: ownerId,
    studentId: newUser1.userId,
  });

  expect(assignmentStudentData).eqls({
    activityId,
    userId: newUser1.userId,
    score: 0.5,
    activity: {
      name: "Activity 1",
      documents: [
        {
          assignedVersion: {
            docId,
            versionNum: 1,
            source: "Some content",
            doenetmlVersion: { fullVersion: "0.7.0-alpha18" },
          },
        },
      ],
    },
    user: { firstNames: "Zoe", lastNames: "Zaborowski" },
    documentScores: [
      {
        docId,
        docVersionNum: 1,
        hasMaxScore: false,
        score: 0.2,
      },
      {
        docId,
        docVersionNum: 1,
        hasMaxScore: true,
        score: 0.5,
      },
    ],
  });

  // new higher score used
  await saveScoreAndState({
    activityId,
    docId,
    docVersionNum: 1,
    userId: newUser1.userId,
    score: 0.7,
    onSubmission: true,
    state: "document state 3",
  });
  assignmentWithScores = await getAssignmentScoreData({
    activityId,
    ownerId,
  });
  expect(assignmentWithScores).eqls({
    name: "Activity 1",
    assignmentScores: [{ score: 0.7, user: userData1 }],
  });

  assignmentStudentData = await getAssignmentStudentData({
    activityId,
    loggedInUserId: ownerId,
    studentId: newUser1.userId,
  });

  expect(assignmentStudentData).eqls({
    activityId,
    userId: newUser1.userId,
    score: 0.7,
    activity: {
      name: "Activity 1",
      documents: [
        {
          assignedVersion: {
            docId,
            versionNum: 1,
            source: "Some content",
            doenetmlVersion: { fullVersion: "0.7.0-alpha18" },
          },
        },
      ],
    },
    user: { firstNames: "Zoe", lastNames: "Zaborowski" },
    documentScores: [
      {
        docId,
        docVersionNum: 1,
        hasMaxScore: true,
        score: 0.7,
      },
    ],
  });

  // second user opens assignment
  let newUser2 = await createTestAnonymousUser();
  newUser2 = await updateUser({
    userId: newUser2.userId,
    firstNames: "Arya",
    lastNames: "Abbas",
  });
  const userData2 = {
    userId: newUser2.userId,
    firstNames: newUser2.firstNames,
    lastNames: newUser2.lastNames,
  };

  // assignment scores still unchanged
  assignmentWithScores = await getAssignmentScoreData({
    activityId,
    ownerId,
  });
  expect(assignmentWithScores).eqls({
    name: "Activity 1",
    assignmentScores: [{ score: 0.7, user: userData1 }],
  });

  // save state for second user
  await saveScoreAndState({
    activityId,
    docId,
    docVersionNum: 1,
    userId: newUser2.userId,
    score: 0.3,
    onSubmission: true,
    state: "document state 4",
  });

  // second user's score shows up first due to alphabetical sorting
  assignmentWithScores = await getAssignmentScoreData({
    activityId,
    ownerId,
  });
  expect(assignmentWithScores).eqls({
    name: "Activity 1",
    assignmentScores: [
      { score: 0.3, user: userData2 },
      { score: 0.7, user: userData1 },
    ],
  });

  assignmentStudentData = await getAssignmentStudentData({
    activityId,
    loggedInUserId: ownerId,
    studentId: newUser2.userId,
  });

  expect(assignmentStudentData).eqls({
    activityId,
    userId: newUser2.userId,
    score: 0.3,
    activity: {
      name: "Activity 1",
      documents: [
        {
          assignedVersion: {
            docId,
            versionNum: 1,
            source: "Some content",
            doenetmlVersion: { fullVersion: "0.7.0-alpha18" },
          },
        },
      ],
    },
    user: { firstNames: "Arya", lastNames: "Abbas" },
    documentScores: [
      {
        docId,
        docVersionNum: 1,
        hasMaxScore: true,
        score: 0.3,
      },
    ],
  });
});

test("can't get assignment data if other user, but student can get their own data", async () => {
  const owner = await createTestUser();
  const ownerId = owner.userId;
  const otherUser = await createTestUser();
  const otherUserId = otherUser.userId;
  const { activityId, docId } = await createActivity(ownerId, null);

  let closeAt = DateTime.now().plus({ days: 1 });
  const { classCode } = await openAssignmentWithCode(
    activityId,
    closeAt,
    ownerId,
  );

  let newUser1 = await createTestAnonymousUser();
  newUser1 = await updateUser({
    userId: newUser1.userId,
    firstNames: "Zoe",
    lastNames: "Zaborowski",
  });

  await saveScoreAndState({
    activityId,
    docId,
    docVersionNum: 1,
    userId: newUser1.userId,
    score: 0.5,
    onSubmission: true,
    state: "document state 1",
  });

  // assignment owner can get score data
  await getAssignmentScoreData({
    activityId,
    ownerId,
  });

  // other user cannot get score data
  await expect(
    getAssignmentScoreData({
      activityId,
      ownerId: otherUserId,
    }),
  ).rejects.toThrow("No content found");

  // student cannot get score data on all of assignment
  await expect(
    getAssignmentScoreData({
      activityId,
      ownerId: newUser1.userId,
    }),
  ).rejects.toThrow("No content found");

  // assignment owner can get data on student
  const studentData = await getAssignmentStudentData({
    activityId,
    loggedInUserId: ownerId,
    studentId: newUser1.userId,
  });

  // another user cannot get data on student
  await expect(
    getAssignmentStudentData({
      activityId,
      loggedInUserId: otherUserId,
      studentId: newUser1.userId,
    }),
  ).rejects.toThrow("No assignmentScores found");

  // student can get own data
  expect(
    await getAssignmentStudentData({
      activityId,
      loggedInUserId: newUser1.userId,
      studentId: newUser1.userId,
    }),
  ).eqls(studentData);
});

test("can't unassign if have data", async () => {
  const owner = await createTestUser();
  const ownerId = owner.userId;
  const { activityId, docId } = await createActivity(ownerId, null);

  let closeAt = DateTime.now().plus({ days: 1 });
  const { classCode } = await openAssignmentWithCode(
    activityId,
    closeAt,
    ownerId,
  );

  let newUser1 = await createTestAnonymousUser();
  newUser1 = await updateUser({
    userId: newUser1.userId,
    firstNames: "Zoe",
    lastNames: "Zaborowski",
  });

  await saveScoreAndState({
    activityId,
    docId,
    docVersionNum: 1,
    userId: newUser1.userId,
    score: 0.5,
    onSubmission: true,
    state: "document state 1",
  });

  await getAssignmentScoreData({
    activityId,
    ownerId,
  });

  await getAssignmentStudentData({
    activityId,
    loggedInUserId: ownerId,
    studentId: newUser1.userId,
  });

  await expect(unassignActivity(activityId, ownerId)).rejects.toThrow(
    "Record to update not found",
  );
});

test("get activity editor data only if owner or limited data for public/shared", async () => {
  const owner = await createTestUser();
  const ownerId = owner.userId;
  const user1 = await createTestUser();
  const user1Id = user1.userId;
  const user2 = await createTestUser();
  const user2Id = user2.userId;
  const { activityId } = await createActivity(ownerId, null);

  await getActivityEditorData(activityId, ownerId);

  await expect(getActivityEditorData(activityId, user1Id)).rejects.toThrow(
    "No content found",
  );

  await makeActivityPublic({ id: activityId, ownerId, licenseCode: "CCDUAL" });

  let closeAt = DateTime.now().plus({ days: 1 });
  await openAssignmentWithCode(activityId, closeAt, ownerId);

  let data = await getActivityEditorData(activityId, ownerId);
  expect(data.notMe).eq(false);
  expect(data.activity.assignmentStatus).eq("Open");

  data = await getActivityEditorData(activityId, user1Id);
  expect(data.notMe).eq(true);
  expect(data.activity).eqls({
    id: activityId,
    name: "",
    ownerId,
    imagePath: null,
    assignmentStatus: "Unassigned",
    classCode: null,
    codeValidUntil: null,
    isPublic: false,
    isShared: false,
    sharedWith: [],
    license: null,
    documents: [],
    hasScoreData: false,
    parentFolder: null,
  });

  await makeActivityPrivate({ id: activityId, ownerId });
  await expect(getActivityEditorData(activityId, user1Id)).rejects.toThrow(
    "No content found",
  );

  await shareActivity({
    id: activityId,
    ownerId,
    licenseCode: "CCDUAL",
    users: [user1Id],
  });
  data = await getActivityEditorData(activityId, user1Id);
  expect(data.notMe).eq(true);
  expect(data.activity).eqls({
    id: activityId,
    name: "",
    ownerId,
    imagePath: null,
    assignmentStatus: "Unassigned",
    classCode: null,
    codeValidUntil: null,
    isPublic: false,
    isShared: false,
    sharedWith: [],
    license: null,
    classifications: [],
    documents: [],
    hasScoreData: false,
    parentFolder: null,
  });

  await expect(getActivityEditorData(activityId, user2Id)).rejects.toThrow(
    "No content found",
  );
});

test("get public activity editor data only if public or shared", async () => {
  const owner = await createTestUser();
  const ownerId = owner.userId;

  const user1 = await createTestUser();
  const user1Id = user1.userId;
  const user2 = await createTestUser();
  const user2Id = user2.userId;

  const { activityId, docId } = await createActivity(ownerId, null);
  const doenetML = "hi!";
  await updateDoc({ id: docId, source: doenetML, ownerId });

  await expect(getSharedEditorData(activityId, user1Id)).rejects.toThrow(
    "No content found",
  );

  await updateContent({
    id: activityId,
    ownerId,
    name: "Some content",
  });
  await makeActivityPublic({
    id: activityId,
    licenseCode: "CCDUAL",
    ownerId,
  });

  let sharedData = await getSharedEditorData(activityId, user1Id);
  expect(sharedData.name).eq("Some content");
  expect(sharedData.documents[0].source).eq(doenetML);

  await makeActivityPrivate({
    id: activityId,
    ownerId,
  });

  await expect(getSharedEditorData(activityId, user1Id)).rejects.toThrow(
    "No content found",
  );

  await shareActivity({
    id: activityId,
    licenseCode: "CCDUAL",
    ownerId,
    users: [user1Id],
  });

  sharedData = await getSharedEditorData(activityId, user1Id);
  expect(sharedData.name).eq("Some content");
  expect(sharedData.documents[0].source).eq(doenetML);

  await expect(getSharedEditorData(activityId, user2Id)).rejects.toThrow(
    "No content found",
  );
});

test("activity editor data and my folder contents before and after assigned", async () => {
  const owner = await createTestUser();
  const ownerId = owner.userId;
  const { activityId, docId } = await createActivity(ownerId, null);

  const { activity: preAssignedData } = await getActivityEditorData(
    activityId,
    ownerId,
  );
  let expectedData: ContentStructure = {
    id: activityId,
    name: "Untitled Activity",
    ownerId,
    imagePath: "/activity_default.jpg",
    isPublic: false,
    isShared: false,
    sharedWith: [],
    assignmentStatus: "Unassigned",
    classCode: null,
    codeValidUntil: null,
    license: null,
    classifications: [],
    documents: [
      {
        id: docId,
        source: "",
        name: "Untitled Document",
        doenetmlVersion: currentDoenetmlVersion,
      },
    ],
    hasScoreData: false,
    parentFolder: null,
  };
  preAssignedData.license = null; // skip trying to check big license object
  expect(preAssignedData).eqls(expectedData);

  // get my folder content returns same data, with differences in some optional fields
  let folderData = await getMyFolderContent({
    folderId: null,
    loggedInUserId: ownerId,
  });
  delete expectedData.documents[0].name;
  delete expectedData.documents[0].source;
  expectedData.isFolder = false;
  folderData.content[0].license = null; // skip trying to check big license object
  expect(folderData.content).eqls([expectedData]);

  // Opening assignment also assigns the activity
  let closeAt = DateTime.now().plus({ days: 1 });
  const { classCode } = await openAssignmentWithCode(
    activityId,
    closeAt,
    ownerId,
  );

  const { activity: openedData } = await getActivityEditorData(
    activityId,
    ownerId,
  );
  expectedData = {
    id: activityId,
    name: "Untitled Activity",
    ownerId,
    imagePath: "/activity_default.jpg",
    isPublic: false,
    isShared: false,
    sharedWith: [],
    assignmentStatus: "Open",
    classCode,
    codeValidUntil: closeAt.toJSDate(),
    license: null,
    classifications: [],
    documents: [
      {
        id: docId,
        versionNum: 1,
        source: "",
        name: "Untitled Document",
        doenetmlVersion: currentDoenetmlVersion,
      },
    ],
    hasScoreData: false,
    parentFolder: null,
  };

  openedData.license = null; // skip trying to check big license object
  expect(openedData).eqls(expectedData);

  // get my folder content returns same data, with differences in some optional fields
  folderData = await getMyFolderContent({
    folderId: null,
    loggedInUserId: ownerId,
  });
  delete expectedData.documents[0].name;
  delete expectedData.documents[0].source;
  delete expectedData.documents[0].versionNum;
  expectedData.isFolder = false;
  folderData.content[0].license = null; // skip trying to check big license object
  expect(folderData.content).eqls([expectedData]);

  // closing the assignment without data also unassigns it
  await closeAssignmentWithCode(activityId, ownerId);
  const { activity: closedData } = await getActivityEditorData(
    activityId,
    ownerId,
  );
  expectedData = {
    id: activityId,
    name: "Untitled Activity",
    ownerId,
    imagePath: "/activity_default.jpg",
    isPublic: false,
    isShared: false,
    sharedWith: [],
    assignmentStatus: "Unassigned",
    classCode,
    codeValidUntil: null,
    license: null,
    classifications: [],
    documents: [
      {
        id: docId,
        source: "",
        name: "Untitled Document",
        doenetmlVersion: currentDoenetmlVersion,
      },
    ],
    hasScoreData: false,
    parentFolder: null,
  };

  closedData.license = null; // skip trying to check big license object
  expect(closedData).eqls(expectedData);

  // get my folder content returns same data, with differences in some optional fields
  folderData = await getMyFolderContent({
    folderId: null,
    loggedInUserId: ownerId,
  });
  delete expectedData.documents[0].name;
  delete expectedData.documents[0].source;
  expectedData.isFolder = false;
  folderData.content[0].license = null; // skip trying to check big license object
  expect(folderData.content).eqls([expectedData]);

  // re-opening, re-assigns with same code
  closeAt = DateTime.now().plus({ days: 1 });
  let { classCode: newClassCode } = await openAssignmentWithCode(
    activityId,
    closeAt,
    ownerId,
  );

  expect(newClassCode).eq(classCode);

  const { activity: openedData2 } = await getActivityEditorData(
    activityId,
    ownerId,
  );
  expectedData = {
    id: activityId,
    name: "Untitled Activity",
    ownerId,
    imagePath: "/activity_default.jpg",
    isPublic: false,
    isShared: false,
    sharedWith: [],
    assignmentStatus: "Open",
    classCode,
    codeValidUntil: closeAt.toJSDate(),
    license: null,
    classifications: [],
    documents: [
      {
        id: docId,
        versionNum: 1,
        source: "",
        name: "Untitled Document",
        doenetmlVersion: currentDoenetmlVersion,
      },
    ],
    hasScoreData: false,
    parentFolder: null,
  };

  openedData2.license = null; // skip trying to check big license object
  expect(openedData2).eqls(expectedData);

  // get my folder content returns same data, with differences in some optional fields
  folderData = await getMyFolderContent({
    folderId: null,
    loggedInUserId: ownerId,
  });
  delete expectedData.documents[0].name;
  delete expectedData.documents[0].source;
  delete expectedData.documents[0].versionNum;
  expectedData.isFolder = false;
  folderData.content[0].license = null; // skip trying to check big license object
  expect(folderData.content).eqls([expectedData]);

  // just add some data (doesn't matter that it is owner themselves)
  await saveScoreAndState({
    activityId,
    docId,
    docVersionNum: 1,
    userId: ownerId,
    score: 0.5,
    onSubmission: true,
    state: "document state 1",
  });

  const { activity: openedData3 } = await getActivityEditorData(
    activityId,
    ownerId,
  );
  expectedData = {
    id: activityId,
    name: "Untitled Activity",
    ownerId,
    imagePath: "/activity_default.jpg",
    isPublic: false,
    isShared: false,
    sharedWith: [],
    assignmentStatus: "Open",
    classCode,
    codeValidUntil: closeAt.toJSDate(),
    license: null,
    classifications: [],
    documents: [
      {
        id: docId,
        versionNum: 1,
        source: "",
        name: "Untitled Document",
        doenetmlVersion: currentDoenetmlVersion,
      },
    ],
    hasScoreData: true,
    parentFolder: null,
  };

  openedData3.license = null; // skip trying to check big license object
  expect(openedData3).eqls(expectedData);

  // get my folder content returns same data, with differences in some optional fields
  folderData = await getMyFolderContent({
    folderId: null,
    loggedInUserId: ownerId,
  });
  delete expectedData.documents[0].name;
  delete expectedData.documents[0].source;
  delete expectedData.documents[0].versionNum;
  expectedData.isFolder = false;
  folderData.content[0].license = null; // skip trying to check big license object
  expect(folderData.content).eqls([expectedData]);

  // now closing does not unassign
  await closeAssignmentWithCode(activityId, ownerId);
  const { activity: closedData2 } = await getActivityEditorData(
    activityId,
    ownerId,
  );
  expectedData = {
    id: activityId,
    name: "Untitled Activity",
    ownerId,
    imagePath: "/activity_default.jpg",
    isPublic: false,
    isShared: false,
    sharedWith: [],
    assignmentStatus: "Closed",
    classCode,
    codeValidUntil: null,
    license: null,
    classifications: [],
    documents: [
      {
        id: docId,
        versionNum: 1,
        source: "",
        name: "Untitled Document",
        doenetmlVersion: currentDoenetmlVersion,
      },
    ],
    hasScoreData: true,
    parentFolder: null,
  };

  closedData2.license = null; // skip trying to check big license object
  expect(closedData2).eqls(expectedData);

  // get my folder content returns same data, with differences in some optional fields
  folderData = await getMyFolderContent({
    folderId: null,
    loggedInUserId: ownerId,
  });
  delete expectedData.documents[0].name;
  delete expectedData.documents[0].source;
  delete expectedData.documents[0].versionNum;
  expectedData.isFolder = false;
  folderData.content[0].license = null; // skip trying to check big license object
  expect(folderData.content).eqls([expectedData]);

  // explicitly unassigning fails due to the presence of data
  await expect(unassignActivity(activityId, ownerId)).rejects.toThrow(
    "Record to update not found",
  );
});

test("activity editor data shows its parent folder is public", async () => {
  const owner = await createTestUser();
  const ownerId = owner.userId;

  const { activityId } = await createActivity(ownerId, null);

  let { activity: data } = await getActivityEditorData(activityId, ownerId);
  expect(data.isPublic).eq(false);
  expect(data.parentFolder).eq(null);

  await makeActivityPublic({ id: activityId, ownerId, licenseCode: "CCBYSA" });
  ({ activity: data } = await getActivityEditorData(activityId, ownerId));
  expect(data.isPublic).eq(true);
  expect(data.license?.code).eq("CCBYSA");
  expect(data.parentFolder).eq(null);

  let { folderId } = await createFolder(ownerId, null);
  await moveContent({
    id: activityId,
    desiredParentFolderId: folderId,
    desiredPosition: 0,
    ownerId,
  });

  ({ activity: data } = await getActivityEditorData(activityId, ownerId));
  expect(data.isPublic).eq(true);
  expect(data.license?.code).eq("CCBYSA");
  expect(data.parentFolder?.isPublic).eq(false);

  await makeFolderPublic({ id: folderId, ownerId, licenseCode: "CCBYNCSA" });
  ({ activity: data } = await getActivityEditorData(activityId, ownerId));
  expect(data.isPublic).eq(true);
  expect(data.license?.code).eq("CCBYNCSA");
  expect(data.parentFolder?.isPublic).eq(true);

  await makeFolderPrivate({ id: folderId, ownerId });
  ({ activity: data } = await getActivityEditorData(activityId, ownerId));
  expect(data.isPublic).eq(false);
  expect(data.parentFolder?.isPublic).eq(false);

  await makeFolderPublic({ id: folderId, ownerId, licenseCode: "CCDUAL" });
  ({ activity: data } = await getActivityEditorData(activityId, ownerId));
  expect(data.isPublic).eq(true);
  expect(data.license?.code).eq("CCDUAL");
  expect(data.parentFolder?.isPublic).eq(true);

  await makeActivityPrivate({ id: activityId, ownerId });
  ({ activity: data } = await getActivityEditorData(activityId, ownerId));
  expect(data.isPublic).eq(false);
  expect(data.parentFolder?.isPublic).eq(true);
});

test("only user and assignment owner can load document state", async () => {
  const owner = await createTestUser();
  const ownerId = owner.userId;
  const { activityId, docId } = await createActivity(ownerId, null);

  // open assignment generates code
  let closeAt = DateTime.now().plus({ days: 1 });
  const { classCode } = await openAssignmentWithCode(
    activityId,
    closeAt,
    ownerId,
  );

  // create new anonymous user
  let newUser = await createTestAnonymousUser();

  await saveScoreAndState({
    activityId,
    docId,
    docVersionNum: 1,
    userId: newUser!.userId,
    score: 0.5,
    onSubmission: true,
    state: "document state 1",
  });

  // anonymous user can load state
  let retrievedState = await loadState({
    activityId,
    docId,
    docVersionNum: 1,
    requestedUserId: newUser!.userId,
    userId: newUser!.userId,
    withMaxScore: false,
  });

  expect(retrievedState).eq("document state 1");

  // assignment owner can load state
  let retrievedState2 = await loadState({
    activityId,
    docId,
    docVersionNum: 1,
    requestedUserId: newUser!.userId,
    userId: ownerId,
    withMaxScore: false,
  });

  expect(retrievedState2).eq("document state 1");

  // another user cannot load state
  const user2 = await createTestUser();

  await expect(
    loadState({
      activityId,
      docId,
      docVersionNum: 1,
      requestedUserId: newUser!.userId,
      userId: user2.userId,
      withMaxScore: false,
    }),
  ).rejects.toThrow("No content found");
});

test("load document state based on withMaxScore", async () => {
  const owner = await createTestUser();
  const ownerId = owner.userId;
  const { activityId, docId } = await createActivity(ownerId, null);

  // open assignment generates code
  let closeAt = DateTime.now().plus({ days: 1 });
  const { classCode } = await openAssignmentWithCode(
    activityId,
    closeAt,
    ownerId,
  );

  // create new anonymous user
  let newUser = await createTestAnonymousUser();

  await saveScoreAndState({
    activityId,
    docId,
    docVersionNum: 1,
    userId: newUser!.userId,
    score: 0.5,
    onSubmission: true,
    state: "document state 1",
  });

  // since last state is maximum score, withMaxScore doesn't have effect
  let retrievedState = await loadState({
    activityId,
    docId,
    docVersionNum: 1,
    requestedUserId: newUser!.userId,
    userId: ownerId,
    withMaxScore: false,
  });
  expect(retrievedState).eq("document state 1");

  retrievedState = await loadState({
    activityId,
    docId,
    docVersionNum: 1,
    requestedUserId: newUser!.userId,
    userId: ownerId,
    withMaxScore: true,
  });
  expect(retrievedState).eq("document state 1");

  // last state is no longer maximum score
  await saveScoreAndState({
    activityId,
    docId,
    docVersionNum: 1,
    userId: newUser!.userId,
    score: 0.2,
    onSubmission: true,
    state: "document state 2",
  });

  // get last state if withMaxScore is false
  retrievedState = await loadState({
    activityId,
    docId,
    docVersionNum: 1,
    requestedUserId: newUser!.userId,
    userId: ownerId,
    withMaxScore: false,
  });
  expect(retrievedState).eq("document state 2");

  // get state with max score
  retrievedState = await loadState({
    activityId,
    docId,
    docVersionNum: 1,
    requestedUserId: newUser!.userId,
    userId: ownerId,
    withMaxScore: true,
  });
  expect(retrievedState).eq("document state 1");

  // matching maximum score with onSubmission uses latest for maximum
  await saveScoreAndState({
    activityId,
    docId,
    docVersionNum: 1,
    userId: newUser!.userId,
    score: 0.5,
    onSubmission: true,
    state: "document state 3",
  });

  retrievedState = await loadState({
    activityId,
    docId,
    docVersionNum: 1,
    requestedUserId: newUser!.userId,
    userId: ownerId,
    withMaxScore: false,
  });
  expect(retrievedState).eq("document state 3");

  retrievedState = await loadState({
    activityId,
    docId,
    docVersionNum: 1,
    requestedUserId: newUser!.userId,
    userId: ownerId,
    withMaxScore: true,
  });
  expect(retrievedState).eq("document state 3");

  // matching maximum score without onSubmission does not use latest for maximum
  await saveScoreAndState({
    activityId,
    docId,
    docVersionNum: 1,
    userId: newUser!.userId,
    score: 0.5,
    onSubmission: false,
    state: "document state 4",
  });

  retrievedState = await loadState({
    activityId,
    docId,
    docVersionNum: 1,
    requestedUserId: newUser!.userId,
    userId: ownerId,
    withMaxScore: false,
  });
  expect(retrievedState).eq("document state 4");

  retrievedState = await loadState({
    activityId,
    docId,
    docVersionNum: 1,
    requestedUserId: newUser!.userId,
    userId: ownerId,
    withMaxScore: true,
  });
  expect(retrievedState).eq("document state 3");
});

test("record submitted events and get responses", async () => {
  const owner = await createTestUser();
  const ownerId = owner.userId;
  const { activityId, docId } = await createActivity(ownerId, null);
  await updateContent({ id: activityId, name: "My Activity", ownerId });

  // open assignment generates code
  let closeAt = DateTime.now().plus({ days: 1 });
  const { classCode } = await openAssignmentWithCode(
    activityId,
    closeAt,
    ownerId,
  );

  // create new anonymous user
  let newUser = await createTestAnonymousUser();
  let userData = {
    userId: newUser!.userId,
    firstNames: newUser!.firstNames,
    lastNames: newUser!.lastNames,
  };

  let answerId1 = "answer1";
  let answerId2 = "answer2";

  // no submitted responses at first
  let answerWithResponses = await getAnswersThatHaveSubmittedResponses({
    activityId,
    ownerId,
  });
  expect(answerWithResponses).eqls([]);

  let { submittedResponses, activityName } =
    await getDocumentSubmittedResponses({
      activityId,
      docId,
      docVersionNum: 1,
      ownerId,
      answerId: answerId1,
    });
  expect(activityName).eq("My Activity");
  expect(submittedResponses).eqls([]);

  let {
    submittedResponses: submittedResponseHistory,
    activityName: activityName2,
  } = await getDocumentSubmittedResponseHistory({
    activityId,
    docId,
    docVersionNum: 1,
    ownerId,
    answerId: answerId1,
    userId: newUser!.userId,
  });
  expect(activityName2).eq("My Activity");
  expect(submittedResponseHistory).eqls([]);

  // record event and retrieve it
  await recordSubmittedEvent({
    activityId,
    docId,
    docVersionNum: 1,
    userId: newUser!.userId,
    answerId: answerId1,
    response: "Answer result 1",
    answerNumber: 1,
    itemNumber: 2,
    creditAchieved: 0.4,
    itemCreditAchieved: 0.2,
    documentCreditAchieved: 0.1,
  });
  answerWithResponses = await getAnswersThatHaveSubmittedResponses({
    activityId,
    ownerId,
  });
  expect(answerWithResponses).eqls([
    {
      docId,
      docVersionNum: 1,
      answerId: answerId1,
      answerNumber: 1,
      count: 1,
      averageCredit: 0.4,
    },
  ]);
  ({ submittedResponses } = await getDocumentSubmittedResponses({
    activityId,
    docId,
    docVersionNum: 1,
    ownerId,
    answerId: answerId1,
  }));
  expect(submittedResponses).toMatchObject([
    {
      userId: newUser!.userId,
      firstNames: newUser!.firstNames,
      lastNames: newUser!.lastNames,
      bestResponse: "Answer result 1",
      bestCreditAchieved: 0.4,
      latestResponse: "Answer result 1",
      latestCreditAchieved: 0.4,
      numResponses: 1,
    },
  ]);
  ({ submittedResponses: submittedResponseHistory } =
    await getDocumentSubmittedResponseHistory({
      activityId,
      docId,
      docVersionNum: 1,
      ownerId,
      answerId: answerId1,
      userId: newUser!.userId,
    }));
  expect(submittedResponseHistory).toMatchObject([
    {
      user: userData,
      response: "Answer result 1",
      creditAchieved: 0.4,
    },
  ]);

  // record new event overwrites result
  await recordSubmittedEvent({
    activityId,
    docId,
    docVersionNum: 1,
    userId: newUser!.userId,
    answerId: answerId1,
    response: "Answer result 2",
    answerNumber: 1,
    itemNumber: 2,
    creditAchieved: 0.8,
    itemCreditAchieved: 0.4,
    documentCreditAchieved: 0.2,
  });
  answerWithResponses = await getAnswersThatHaveSubmittedResponses({
    activityId,
    ownerId,
  });
  expect(answerWithResponses).eqls([
    {
      docId,
      docVersionNum: 1,
      answerId: answerId1,
      answerNumber: 1,
      count: 1,
      averageCredit: 0.8,
    },
  ]);
  ({ submittedResponses } = await getDocumentSubmittedResponses({
    activityId,
    docId,
    docVersionNum: 1,
    ownerId,
    answerId: answerId1,
  }));
  expect(submittedResponses).toMatchObject([
    {
      userId: newUser!.userId,
      firstNames: newUser!.firstNames,
      lastNames: newUser!.lastNames,
      bestResponse: "Answer result 2",
      bestCreditAchieved: 0.8,
      latestResponse: "Answer result 2",
      latestCreditAchieved: 0.8,
      numResponses: 2,
    },
  ]);
  ({ submittedResponses: submittedResponseHistory } =
    await getDocumentSubmittedResponseHistory({
      activityId,
      docId,
      docVersionNum: 1,
      ownerId,
      answerId: answerId1,
      userId: newUser!.userId,
    }));
  expect(submittedResponseHistory).toMatchObject([
    {
      user: userData,
      response: "Answer result 1",
      creditAchieved: 0.4,
    },
    {
      user: userData,
      response: "Answer result 2",
      creditAchieved: 0.8,
    },
  ]);

  // record event for different answer
  await recordSubmittedEvent({
    activityId,
    docId,
    docVersionNum: 1,
    userId: newUser!.userId,
    answerId: answerId2,
    response: "Answer result 3",
    answerNumber: 2,
    itemNumber: 2,
    creditAchieved: 0.2,
    itemCreditAchieved: 0.1,
    documentCreditAchieved: 0.05,
  });
  answerWithResponses = await getAnswersThatHaveSubmittedResponses({
    activityId,
    ownerId,
  });
  // Note: use `arrayContaining` as the order of the entries isn't determined
  expect(answerWithResponses).toMatchObject(
    expect.arrayContaining([
      {
        docId,
        docVersionNum: 1,
        answerId: answerId1,
        answerNumber: 1,
        count: 1,
        averageCredit: 0.8,
      },
      {
        docId,
        docVersionNum: 1,
        answerId: answerId2,
        answerNumber: 2,
        count: 1,
        averageCredit: 0.2,
      },
    ]),
  );
  ({ submittedResponses } = await getDocumentSubmittedResponses({
    activityId,
    docId,
    docVersionNum: 1,
    ownerId,
    answerId: answerId1,
  }));
  expect(submittedResponses).toMatchObject([
    {
      userId: newUser!.userId,
      firstNames: newUser!.firstNames,
      lastNames: newUser!.lastNames,
      bestResponse: "Answer result 2",
      bestCreditAchieved: 0.8,
      latestResponse: "Answer result 2",
      latestCreditAchieved: 0.8,
      numResponses: 2,
    },
  ]);
  ({ submittedResponses: submittedResponseHistory } =
    await getDocumentSubmittedResponseHistory({
      activityId,
      docId,
      docVersionNum: 1,
      ownerId,
      answerId: answerId1,
      userId: newUser!.userId,
    }));
  expect(submittedResponseHistory).toMatchObject([
    {
      user: userData,
      response: "Answer result 1",
      creditAchieved: 0.4,
    },
    {
      user: userData,
      response: "Answer result 2",
      creditAchieved: 0.8,
    },
  ]);

  ({ submittedResponses } = await getDocumentSubmittedResponses({
    activityId,
    docId,
    docVersionNum: 1,
    ownerId,
    answerId: answerId2,
  }));
  expect(submittedResponses).toMatchObject([
    {
      userId: newUser!.userId,
      firstNames: newUser!.firstNames,
      lastNames: newUser!.lastNames,
      bestResponse: "Answer result 3",
      bestCreditAchieved: 0.2,
      latestResponse: "Answer result 3",
      latestCreditAchieved: 0.2,
      numResponses: 1,
    },
  ]);
  ({ submittedResponses: submittedResponseHistory } =
    await getDocumentSubmittedResponseHistory({
      activityId,
      docId,
      docVersionNum: 1,
      ownerId,
      answerId: answerId2,
      userId: newUser!.userId,
    }));
  expect(submittedResponseHistory).toMatchObject([
    {
      user: userData,
      response: "Answer result 3",
      creditAchieved: 0.2,
    },
  ]);

  // response for a second user
  let newUser2 = await createTestAnonymousUser();
  let userData2 = {
    userId: newUser2.userId,
    firstNames: newUser2.firstNames,
    lastNames: newUser2.lastNames,
  };
  await recordSubmittedEvent({
    activityId,
    docId,
    docVersionNum: 1,
    userId: newUser2.userId,
    answerId: answerId1,
    response: "Answer result 4",
    answerNumber: 1,
    itemNumber: 2,
    creditAchieved: 1,
    itemCreditAchieved: 0.5,
    documentCreditAchieved: 0.25,
  });
  answerWithResponses = await getAnswersThatHaveSubmittedResponses({
    activityId,
    ownerId,
  });
  expect(answerWithResponses).toMatchObject(
    expect.arrayContaining([
      {
        docId,
        docVersionNum: 1,
        answerId: answerId1,
        answerNumber: 1,
        count: 2,
        averageCredit: 0.9,
      },
      {
        docId,
        docVersionNum: 1,
        answerId: answerId2,
        answerNumber: 2,
        count: 1,
        averageCredit: 0.2,
      },
    ]),
  );
  ({ submittedResponses } = await getDocumentSubmittedResponses({
    activityId,
    docId,
    docVersionNum: 1,
    ownerId,
    answerId: answerId1,
  }));
  expect(submittedResponses).toMatchObject([
    {
      userId: newUser!.userId,
      firstNames: newUser!.firstNames,
      lastNames: newUser!.lastNames,
      bestResponse: "Answer result 2",
      bestCreditAchieved: 0.8,
      latestResponse: "Answer result 2",
      latestCreditAchieved: 0.8,
      numResponses: 2,
    },
    {
      userId: newUser2.userId,
      firstNames: newUser2.firstNames,
      lastNames: newUser2.lastNames,
      bestResponse: "Answer result 4",
      bestCreditAchieved: 1,
      latestResponse: "Answer result 4",
      latestCreditAchieved: 1,
      numResponses: 1,
    },
  ]);

  ({ submittedResponses: submittedResponseHistory } =
    await getDocumentSubmittedResponseHistory({
      activityId,
      docId,
      docVersionNum: 1,
      ownerId,
      answerId: answerId1,
      userId: newUser!.userId,
    }));
  expect(submittedResponseHistory).toMatchObject([
    {
      user: userData,
      response: "Answer result 1",
      creditAchieved: 0.4,
    },
    {
      user: userData,
      response: "Answer result 2",
      creditAchieved: 0.8,
    },
  ]);
  ({ submittedResponses: submittedResponseHistory } =
    await getDocumentSubmittedResponseHistory({
      activityId,
      docId,
      docVersionNum: 1,
      ownerId,
      answerId: answerId1,
      userId: newUser2.userId,
    }));
  expect(submittedResponseHistory).toMatchObject([
    {
      user: userData2,
      response: "Answer result 4",
      creditAchieved: 1,
    },
  ]);

  ({ submittedResponses } = await getDocumentSubmittedResponses({
    activityId,
    docId,
    docVersionNum: 1,
    ownerId,
    answerId: answerId2,
  }));
  expect(submittedResponses).toMatchObject([
    {
      userId: newUser!.userId,
      firstNames: newUser!.firstNames,
      lastNames: newUser!.lastNames,
      bestResponse: "Answer result 3",
      bestCreditAchieved: 0.2,
      latestResponse: "Answer result 3",
      latestCreditAchieved: 0.2,
      numResponses: 1,
    },
  ]);
  ({ submittedResponses: submittedResponseHistory } =
    await getDocumentSubmittedResponseHistory({
      activityId,
      docId,
      docVersionNum: 1,
      ownerId,
      answerId: answerId2,
      userId: newUser!.userId,
    }));
  expect(submittedResponseHistory).toMatchObject([
    {
      user: userData,
      response: "Answer result 3",
      creditAchieved: 0.2,
    },
  ]);
  ({ submittedResponses: submittedResponseHistory } =
    await getDocumentSubmittedResponseHistory({
      activityId,
      docId,
      docVersionNum: 1,
      ownerId,
      answerId: answerId2,
      userId: newUser2.userId,
    }));
  expect(submittedResponseHistory).eqls([]);

  // verify submitted responses changes but average max credit doesn't change if submit a lower credit answer
  await recordSubmittedEvent({
    activityId,
    docId,
    docVersionNum: 1,
    userId: newUser2.userId,
    answerId: answerId1,
    response: "Answer result 5",
    answerNumber: 1,
    itemNumber: 2,
    creditAchieved: 0.6,
    itemCreditAchieved: 0.3,
    documentCreditAchieved: 0.15,
  });

  ({ submittedResponses: submittedResponseHistory } =
    await getDocumentSubmittedResponseHistory({
      activityId,
      docId,
      docVersionNum: 1,
      ownerId,
      answerId: answerId1,
      userId: newUser2.userId,
    }));
  expect(submittedResponseHistory).toMatchObject([
    {
      user: userData2,
      response: "Answer result 4",
      creditAchieved: 1,
    },
    {
      user: userData2,
      response: "Answer result 5",
      creditAchieved: 0.6,
    },
  ]);

  ({ submittedResponses } = await getDocumentSubmittedResponses({
    activityId,
    docId,
    docVersionNum: 1,
    ownerId,
    answerId: answerId1,
  }));
  expect(submittedResponses).toMatchObject([
    {
      userId: newUser!.userId,
      firstNames: newUser!.firstNames,
      lastNames: newUser!.lastNames,
      bestResponse: "Answer result 2",
      bestCreditAchieved: 0.8,
      latestResponse: "Answer result 2",
      latestCreditAchieved: 0.8,
      numResponses: 2,
    },
    {
      userId: newUser2.userId,
      firstNames: newUser2.firstNames,
      lastNames: newUser2.lastNames,
      bestResponse: "Answer result 4",
      bestCreditAchieved: 1,
      latestResponse: "Answer result 5",
      latestCreditAchieved: 0.6,
      numResponses: 2,
    },
  ]);
  answerWithResponses = await getAnswersThatHaveSubmittedResponses({
    activityId,
    ownerId,
  });
  expect(answerWithResponses).toMatchObject(
    expect.arrayContaining([
      {
        docId,
        docVersionNum: 1,
        answerId: answerId1,
        answerNumber: 1,
        count: 2,
        averageCredit: 0.9,
      },
      {
        docId,
        docVersionNum: 1,
        answerId: answerId2,
        answerNumber: 2,
        count: 1,
        averageCredit: 0.2,
      },
    ]),
  );
});

test("only owner can get submitted responses", async () => {
  const owner = await createTestUser();
  const ownerId = owner.userId;
  const { activityId, docId } = await createActivity(ownerId, null);

  const user2 = await createTestUser();
  const userId2 = user2.userId;

  // open assignment generates code
  let closeAt = DateTime.now().plus({ days: 1 });
  const { classCode } = await openAssignmentWithCode(
    activityId,
    closeAt,
    ownerId,
  );

  // create new anonymous user
  let newUser = await createTestAnonymousUser();
  let userData = {
    userId: newUser!.userId,
    firstNames: newUser!.firstNames,
    lastNames: newUser!.lastNames,
  };

  let answerId1 = "answer1";

  // record event and retrieve it
  await recordSubmittedEvent({
    activityId,
    docId,
    docVersionNum: 1,
    userId: newUser!.userId,
    answerId: answerId1,
    response: "Answer result 1",
    answerNumber: 1,
    itemNumber: 2,
    creditAchieved: 1,
    itemCreditAchieved: 0.5,
    documentCreditAchieved: 0.25,
  });
  let answerWithResponses = await getAnswersThatHaveSubmittedResponses({
    activityId,
    ownerId,
  });
  expect(answerWithResponses).eqls([
    {
      docId,
      docVersionNum: 1,
      answerId: answerId1,
      answerNumber: 1,
      count: 1,
      averageCredit: 1,
    },
  ]);
  let { submittedResponses } = await getDocumentSubmittedResponses({
    activityId,
    docId,
    docVersionNum: 1,
    ownerId,
    answerId: answerId1,
  });
  expect(submittedResponses).toMatchObject([
    {
      userId: newUser!.userId,
      firstNames: newUser!.firstNames,
      lastNames: newUser!.lastNames,
      bestResponse: "Answer result 1",
      bestCreditAchieved: 1,
      latestResponse: "Answer result 1",
      latestCreditAchieved: 1,
      numResponses: 1,
    },
  ]);
  let { submittedResponses: submittedResponseHistory } =
    await getDocumentSubmittedResponseHistory({
      activityId,
      docId,
      docVersionNum: 1,
      ownerId,
      answerId: answerId1,
      userId: newUser!.userId,
    });
  expect(submittedResponseHistory).toMatchObject([
    {
      user: userData,
      response: "Answer result 1",
      creditAchieved: 1,
    },
  ]);

  answerWithResponses = await getAnswersThatHaveSubmittedResponses({
    activityId,
    ownerId: userId2,
  });
  expect(answerWithResponses).eqls([]);

  // cannot retrieve responses as other user
  await expect(
    getDocumentSubmittedResponses({
      activityId,
      docId,
      docVersionNum: 1,
      ownerId: userId2,
      answerId: answerId1,
    }),
  ).rejects.toThrow("No content found");

  await expect(
    getDocumentSubmittedResponseHistory({
      activityId,
      docId,
      docVersionNum: 1,
      ownerId: userId2,
      answerId: answerId1,
      userId: newUser!.userId,
    }),
  ).rejects.toThrow("No content found");
});

test("list assigned and get assigned scores get student assignments and scores", async () => {
  const user1 = await createTestUser();
  const user1Id = user1.userId;
  const user2 = await createTestUser();
  const user2Id = user2.userId;

  let assignmentList = await listUserAssigned(user1Id);
  expect(assignmentList.assignments).eqls([]);
  expect(assignmentList.user.userId).eq(user1Id);

  let studentData = await getAssignedScores(user1Id);
  expect(studentData.orderedActivityScores).eqls([]);
  expect(studentData.userData.userId).eq(user1Id);

  const { activityId: activityId1 } = await createActivity(user1Id, null);
  await updateContent({
    id: activityId1,
    name: "Activity 1",
    ownerId: user1Id,
  });
  await assignActivity(activityId1, user1Id);

  assignmentList = await listUserAssigned(user1Id);
  expect(assignmentList.assignments).eqls([]);
  studentData = await getAssignedScores(user1Id);
  expect(studentData.orderedActivityScores).eqls([]);

  const { activityId: activityId2, docId: docId2 } = await createActivity(
    user2Id,
    null,
  );
  await updateContent({
    id: activityId2,
    name: "Activity 2",
    ownerId: user2Id,
  });
  await assignActivity(activityId2, user2Id);

  assignmentList = await listUserAssigned(user1Id);
  expect(assignmentList.assignments).eqls([]);
  studentData = await getAssignedScores(user1Id);
  expect(studentData.orderedActivityScores).eqls([]);

  // open assignment generates code
  let closeAt = DateTime.now().plus({ days: 1 });
  const { classCode } = await openAssignmentWithCode(
    activityId2,
    closeAt,
    user2Id,
  );

  // recording score for user1 on assignment2 adds it to user1's assignment list
  await saveScoreAndState({
    activityId: activityId2,
    docId: docId2,
    docVersionNum: 1,
    userId: user1Id,
    score: 0.5,
    onSubmission: true,
    state: "document state 1",
  });

  assignmentList = await listUserAssigned(user1Id);
  expect(assignmentList.assignments).toMatchObject([
    {
      id: activityId2,
      ownerId: user2Id,
    },
  ]);
  studentData = await getAssignedScores(user1Id);
  expect(studentData.orderedActivityScores).eqls([
    { activityId: activityId2, activityName: "Activity 2", score: 0.5 },
  ]);

  // cannot unassign
  await expect(unassignActivity(activityId2, user2Id)).rejects.toThrow(
    "Record to update not found",
  );
});

test("get all assignment data from anonymous user", async () => {
  const owner = await createTestUser();
  const ownerId = owner.userId;

  const { activityId, docId } = await createActivity(ownerId, null);
  await updateContent({ id: activityId, name: "Activity 1", ownerId });
  await updateDoc({
    id: docId,
    source: "Some content",
    ownerId,
  });

  // open assignment generates code
  let closeAt = DateTime.now().plus({ days: 1 });
  const { classCode } = await openAssignmentWithCode(
    activityId,
    closeAt,
    ownerId,
  );

  let newUser1 = await createTestAnonymousUser();
  newUser1 = await updateUser({
    userId: newUser1.userId,
    firstNames: "Zoe",
    lastNames: "Zaborowski",
  });

  await saveScoreAndState({
    activityId,
    docId,
    docVersionNum: 1,
    userId: newUser1.userId,
    score: 0.5,
    onSubmission: true,
    state: "document state 1",
  });

  let userWithScores = await getStudentData({
    userId: newUser1.userId,
    ownerId,
    parentFolderId: null,
  });

  expect(userWithScores).eqls({
    userData: {
      userId: newUser1.userId,
      firstNames: newUser1.firstNames,
      lastNames: newUser1.lastNames,
    },
    orderedActivityScores: [
      {
        activityId: activityId,
        score: 0.5,
        activityName: "Activity 1",
      },
    ],
    folder: null,
  });

  // new lower score ignored
  await saveScoreAndState({
    activityId,
    docId,
    docVersionNum: 1,
    userId: newUser1.userId,
    score: 0.2,
    onSubmission: true,
    state: "document state 2",
  });

  userWithScores = await getStudentData({
    userId: newUser1.userId,
    ownerId,
    parentFolderId: null,
  });

  expect(userWithScores).eqls({
    userData: {
      userId: newUser1.userId,
      firstNames: newUser1.firstNames,
      lastNames: newUser1.lastNames,
    },
    orderedActivityScores: [
      {
        activityId: activityId,
        score: 0.5,
        activityName: "Activity 1",
      },
    ],
    folder: null,
  });

  await saveScoreAndState({
    activityId,
    docId,
    docVersionNum: 1,
    userId: newUser1.userId,
    score: 0.7,
    onSubmission: true,
    state: "document state 3",
  });

  userWithScores = await getStudentData({
    userId: newUser1.userId,
    ownerId,
    parentFolderId: null,
  });

  expect(userWithScores).eqls({
    userData: {
      userId: newUser1.userId,
      firstNames: newUser1.firstNames,
      lastNames: newUser1.lastNames,
    },
    orderedActivityScores: [
      {
        activityId: activityId,
        score: 0.7,
        activityName: "Activity 1",
      },
    ],
    folder: null,
  });
});

test("get assignments folder structure", { timeout: 100000 }, async () => {
  const owner = await createTestUser();
  const ownerId = owner.userId;

  // Folder structure
  // Base folder
  // - Folder 1
  //   - Activity 1a
  //   - Activity 1b (unassigned)
  //   - Folder 1c
  //     - Activity 1c1
  //     - Folder 1c2
  //       - Activity 1c2a
  //       - Activity 1c2b
  //     - Activity 1c3 (unassigned)
  //   - Folder 1d
  //   - Activity 1e
  // - Activity 2
  // - Folder 3
  //   - Activity 3a (unassigned)
  //   - Activity 3b
  //   - Activity 3c (deleted)
  // - Activity 4 (deleted)
  // Activity null (unassigned)
  // Activity gone (deleted)
  // Activity root

  const { folderId: baseFolderId } = await createFolder(ownerId, null);
  const { folderId: folder3Id } = await createFolder(ownerId, baseFolderId);

  // create folder 1 after folder 3 and move to make sure it is using sortIndex
  // and not the order content was created
  const { folderId: folder1Id } = await createFolder(ownerId, baseFolderId);
  await moveContent({
    id: folder1Id,
    desiredParentFolderId: baseFolderId,
    desiredPosition: 0,
    ownerId,
  });

  const { folderId: folder1cId } = await createFolder(ownerId, folder1Id);
  const { folderId: folder1dId } = await createFolder(ownerId, folder1Id);

  const { activityId: activity2Id, docId: doc2Id } = await createActivity(
    ownerId,
    baseFolderId,
  );
  await updateContent({ id: activity2Id, name: "Activity 2", ownerId });
  await moveContent({
    id: activity2Id,
    desiredParentFolderId: baseFolderId,
    desiredPosition: 1,
    ownerId,
  });

  // create activity 1a in wrong folder initially
  const { activityId: activity1aId, docId: doc1aId } = await createActivity(
    ownerId,
    folder3Id,
  );
  await updateContent({ id: activity1aId, name: "Activity 1a", ownerId });
  const { activityId: activity1eId, docId: doc1eId } = await createActivity(
    ownerId,
    folder1Id,
  );
  await updateContent({ id: activity1eId, name: "Activity 1e", ownerId });
  // move activity 1a to right places
  await moveContent({
    id: activity1aId,
    desiredParentFolderId: folder1Id,
    desiredPosition: 0,
    ownerId,
  });

  const { activityId: activity1c1Id, docId: doc1c1Id } = await createActivity(
    ownerId,
    folder1cId,
  );
  await updateContent({ id: activity1c1Id, name: "Activity 1c1", ownerId });
  const { activityId: _activity1c3Id } = await createActivity(
    ownerId,
    folder1cId,
  );

  // create folder 1c2 in wrong folder initially
  const { folderId: folder1c2Id } = await createFolder(ownerId, baseFolderId);
  const { activityId: activity1c2aId, docId: doc1c2aId } = await createActivity(
    ownerId,
    folder1c2Id,
  );
  await updateContent({ id: activity1c2aId, name: "Activity 1c2a", ownerId });
  const { activityId: activity1c2bId, docId: doc1c2bId } = await createActivity(
    ownerId,
    folder1c2Id,
  );
  await updateContent({ id: activity1c2bId, name: "Activity 1c2b", ownerId });

  // after creating its content move folder 1c2 into the right place
  await moveContent({
    id: folder1c2Id,
    desiredParentFolderId: folder1cId,
    desiredPosition: 1,
    ownerId,
  });

  // create activity 1b in wrong place then move it
  const { activityId: activity1b } = await createActivity(ownerId, folder1c2Id);
  await updateContent({ id: activity1b, name: "Activity 1b", ownerId });
  await moveContent({
    id: activity1b,
    desiredParentFolderId: folder1Id,
    desiredPosition: 1,
    ownerId,
  });

  // move activity 1e to end of folder 1
  await moveContent({
    id: activity1eId,
    desiredParentFolderId: folder1Id,
    desiredPosition: 100,
    ownerId,
  });

  const { activityId: _activity3aId } = await createActivity(
    ownerId,
    folder3Id,
  );
  const { activityId: activity3bId, docId: doc3bId } = await createActivity(
    ownerId,
    folder3Id,
  );
  await updateContent({ id: activity3bId, name: "Activity 3b", ownerId });

  const { activityId: _activityNullId } = await createActivity(ownerId, null);

  // add some deleted activities
  const { activityId: activityGoneId } = await createActivity(ownerId, null);
  await deleteActivity(activityGoneId, ownerId);
  const { activityId: activity4Id } = await createActivity(
    ownerId,
    baseFolderId,
  );
  await deleteActivity(activity4Id, ownerId);
  const { activityId: activity3cId } = await createActivity(ownerId, folder3Id);
  await deleteActivity(activity3cId, ownerId);

  // one activity at root level
  const { activityId: activityRootId, docId: docRootId } = await createActivity(
    ownerId,
    null,
  );
  await updateContent({ id: activityRootId, name: "Activity root", ownerId });

  const closeAt = DateTime.now().plus({ day: 1 });
  const { classCode: classCode1a } = await openAssignmentWithCode(
    activity1aId,
    closeAt,
    ownerId,
  );
  const { classCode: classCode1c1 } = await openAssignmentWithCode(
    activity1c1Id,
    closeAt,
    ownerId,
  );
  const { classCode: classCode1c2a } = await openAssignmentWithCode(
    activity1c2aId,
    closeAt,
    ownerId,
  );
  const { classCode: classCode1c2b } = await openAssignmentWithCode(
    activity1c2bId,
    closeAt,
    ownerId,
  );
  const { classCode: classCode1e } = await openAssignmentWithCode(
    activity1eId,
    closeAt,
    ownerId,
  );
  const { classCode: classCode2 } = await openAssignmentWithCode(
    activity2Id,
    closeAt,
    ownerId,
  );
  const { classCode: classCode3b } = await openAssignmentWithCode(
    activity3bId,
    closeAt,
    ownerId,
  );
  const { classCode: classCode1Root } = await openAssignmentWithCode(
    activityRootId,
    closeAt,
    ownerId,
  );

  let newUser = await createTestAnonymousUser();
  newUser = await updateUser({
    userId: newUser!.userId,
    firstNames: "Arya",
    lastNames: "Abbas",
  });
  let newUserId = newUser!.userId;
  let userNames = {
    firstNames: newUser.firstNames,
    lastNames: newUser.lastNames,
  };

  await saveScoreAndState({
    activityId: activity1aId,
    docId: doc1aId,
    docVersionNum: 1,
    userId: newUserId,
    score: 0.11,
    onSubmission: true,
    state: "document state 1a",
  });
  await saveScoreAndState({
    activityId: activity1c1Id,
    docId: doc1c1Id,
    docVersionNum: 1,
    userId: newUserId,
    score: 0.131,
    onSubmission: true,
    state: "document state 1c1",
  });
  await saveScoreAndState({
    activityId: activity1c2aId,
    docId: doc1c2aId,
    docVersionNum: 1,
    userId: newUserId,
    score: 0.1321,
    onSubmission: true,
    state: "document state 1c2a",
  });
  await saveScoreAndState({
    activityId: activity1c2bId,
    docId: doc1c2bId,
    docVersionNum: 1,
    userId: newUserId,
    score: 0.1322,
    onSubmission: true,
    state: "document state 1c2b",
  });
  await saveScoreAndState({
    activityId: activity1eId,
    docId: doc1eId,
    docVersionNum: 1,
    userId: newUserId,
    score: 0.15,
    onSubmission: true,
    state: "document state 1e",
  });
  await saveScoreAndState({
    activityId: activity2Id,
    docId: doc2Id,
    docVersionNum: 1,
    userId: newUserId,
    score: 0.2,
    onSubmission: true,
    state: "document state 2",
  });
  await saveScoreAndState({
    activityId: activity3bId,
    docId: doc3bId,
    docVersionNum: 1,
    userId: newUserId,
    score: 0.32,
    onSubmission: true,
    state: "document state 3b",
  });
  await saveScoreAndState({
    activityId: activityRootId,
    docId: docRootId,
    docVersionNum: 1,
    userId: newUserId,
    score: 1.0,
    onSubmission: true,
    state: "document state Root",
  });

  const desiredFolder3 = [{ id: activity3bId, name: "Activity 3b" }];
  const desiredFolder3Scores = [
    {
      activityId: activity3bId,
      userId: newUserId,
      score: 0.32,
      user: userNames,
    },
  ];
  const desiredFolder1c2 = [
    { id: activity1c2aId, name: "Activity 1c2a" },
    { id: activity1c2bId, name: "Activity 1c2b" },
  ];
  const desiredFolder1c2Scores = [
    {
      activityId: activity1c2aId,
      userId: newUserId,
      score: 0.1321,
      user: userNames,
    },
    {
      activityId: activity1c2bId,
      userId: newUserId,
      score: 0.1322,
      user: userNames,
    },
  ];

  const desiredFolder1c = [
    { id: activity1c1Id, name: "Activity 1c1" },
    ...desiredFolder1c2,
  ];
  const desiredFolder1cScores = [
    {
      activityId: activity1c1Id,
      userId: newUserId,
      score: 0.131,
      user: userNames,
    },
    ...desiredFolder1c2Scores,
  ];

  const desiredFolder1 = [
    { id: activity1aId, name: "Activity 1a" },
    ...desiredFolder1c,
    { id: activity1eId, name: "Activity 1e" },
  ];
  const desiredFolder1Scores = [
    {
      activityId: activity1aId,
      userId: newUserId,
      score: 0.11,
      user: userNames,
    },
    ...desiredFolder1cScores,
    {
      activityId: activity1eId,
      userId: newUserId,
      score: 0.15,
      user: userNames,
    },
  ];

  const desiredBaseFolder = [
    ...desiredFolder1,
    { id: activity2Id, name: "Activity 2" },
    ...desiredFolder3,
  ];
  const desiredBaseFolderScores = [
    ...desiredFolder1Scores,
    {
      activityId: activity2Id,
      userId: newUserId,
      score: 0.2,
      user: userNames,
    },
    ...desiredFolder3Scores,
  ];

  const desiredNullFolder = [
    ...desiredBaseFolder,
    { id: activityRootId, name: "Activity root" },
  ];
  const desiredNullFolderScores = [
    ...desiredBaseFolderScores,
    {
      activityId: activityRootId,
      userId: newUserId,
      score: 1.0,
      user: userNames,
    },
  ];

  let scoreData = await getAllAssignmentScores({
    ownerId,
    parentFolderId: null,
  });
  expect(scoreData.orderedActivities).eqls(desiredNullFolder);
  expect(scoreData.assignmentScores.sort((a, b) => a.score - b.score)).eqls(
    desiredNullFolderScores,
  );
  expect(scoreData.folder).eqls(null);

  let studentData = await getStudentData({
    userId: newUserId,
    ownerId,
    parentFolderId: null,
  });
  expect(
    studentData.orderedActivityScores.map((a) => ({
      activityId: a.activityId,
      score: a.score,
      userId: newUserId,
      user: userNames,
    })),
  ).eqls(desiredNullFolderScores);
  expect(studentData.folder).eqls(null);

  scoreData = await getAllAssignmentScores({
    ownerId,
    parentFolderId: baseFolderId,
  });
  expect(scoreData.orderedActivities).eqls(desiredBaseFolder);
  expect(scoreData.assignmentScores.sort((a, b) => a.score - b.score)).eqls(
    desiredBaseFolderScores,
  );
  expect(scoreData.folder?.id).eqls(baseFolderId);

  studentData = await getStudentData({
    userId: newUserId,
    ownerId,
    parentFolderId: baseFolderId,
  });
  expect(
    studentData.orderedActivityScores.map((a) => ({
      activityId: a.activityId,
      score: a.score,
      userId: newUserId,
      user: userNames,
    })),
  ).eqls(desiredBaseFolderScores);
  expect(studentData.folder?.id).eqls(baseFolderId);

  scoreData = await getAllAssignmentScores({
    ownerId,
    parentFolderId: folder1Id,
  });
  expect(scoreData.orderedActivities).eqls(desiredFolder1);
  expect(scoreData.assignmentScores.sort((a, b) => a.score - b.score)).eqls(
    desiredFolder1Scores,
  );
  expect(scoreData.folder?.id).eqls(folder1Id);

  studentData = await getStudentData({
    userId: newUserId,
    ownerId,
    parentFolderId: folder1Id,
  });
  expect(
    studentData.orderedActivityScores.map((a) => ({
      activityId: a.activityId,
      score: a.score,
      userId: newUserId,
      user: userNames,
    })),
  ).eqls(desiredFolder1Scores);
  expect(studentData.folder?.id).eqls(folder1Id);

  scoreData = await getAllAssignmentScores({
    ownerId,
    parentFolderId: folder3Id,
  });
  expect(scoreData.orderedActivities).eqls(desiredFolder3);
  expect(scoreData.assignmentScores.sort((a, b) => a.score - b.score)).eqls(
    desiredFolder3Scores,
  );
  expect(scoreData.folder?.id).eqls(folder3Id);

  studentData = await getStudentData({
    userId: newUserId,
    ownerId,
    parentFolderId: folder3Id,
  });
  expect(
    studentData.orderedActivityScores.map((a) => ({
      activityId: a.activityId,
      score: a.score,
      userId: newUserId,
      user: userNames,
    })),
  ).eqls(desiredFolder3Scores);
  expect(studentData.folder?.id).eqls(folder3Id);

  scoreData = await getAllAssignmentScores({
    ownerId,
    parentFolderId: folder1cId,
  });
  expect(scoreData.orderedActivities).eqls(desiredFolder1c);
  expect(scoreData.assignmentScores.sort((a, b) => a.score - b.score)).eqls(
    desiredFolder1cScores,
  );
  expect(scoreData.folder?.id).eqls(folder1cId);

  studentData = await getStudentData({
    userId: newUserId,
    ownerId,
    parentFolderId: folder1cId,
  });
  expect(
    studentData.orderedActivityScores.map((a) => ({
      activityId: a.activityId,
      score: a.score,
      userId: newUserId,
      user: userNames,
    })),
  ).eqls(desiredFolder1cScores);
  expect(studentData.folder?.id).eqls(folder1cId);

  scoreData = await getAllAssignmentScores({
    ownerId,
    parentFolderId: folder1dId,
  });
  expect(scoreData.orderedActivities).eqls([]);
  expect(scoreData.assignmentScores).eqls([]);
  expect(scoreData.folder?.id).eqls(folder1dId);

  studentData = await getStudentData({
    userId: newUserId,
    ownerId,
    parentFolderId: folder1dId,
  });
  expect(studentData.orderedActivityScores).eqls([]);
  expect(studentData.folder?.id).eqls(folder1dId);
});

test("get data for user's assignments", { timeout: 30000 }, async () => {
  const owner = await createTestUser();
  const ownerId = owner.userId;

  const { activityId, docId } = await createActivity(ownerId, null);
  await updateContent({ id: activityId, name: "Activity 1", ownerId });
  await updateDoc({
    id: docId,
    source: "Some content",
    ownerId,
  });

  // open assignment generates code
  let closeAt = DateTime.now().plus({ days: 1 });
  const { classCode } = await openAssignmentWithCode(
    activityId,
    closeAt,
    ownerId,
  );

  let scoreData = await getAllAssignmentScores({
    ownerId,
    parentFolderId: null,
  });

  // no one has done the assignment yet
  expect(scoreData.orderedActivities).eqls([
    {
      id: activityId,
      name: "Activity 1",
    },
  ]);
  expect(scoreData.assignmentScores).eqls([]);

  let newUser1 = await createTestAnonymousUser();
  newUser1 = await updateUser({
    userId: newUser1.userId,
    firstNames: "Zoe",
    lastNames: "Zaborowski",
  });

  await saveScoreAndState({
    activityId,
    docId,
    docVersionNum: 1,
    userId: newUser1.userId,
    score: 0.5,
    onSubmission: true,
    state: "document state 1",
  });

  scoreData = await getAllAssignmentScores({
    ownerId,
    parentFolderId: null,
  });

  expect(scoreData.orderedActivities).eqls([
    {
      id: activityId,
      name: "Activity 1",
    },
  ]);
  expect(scoreData.assignmentScores).eqls([
    {
      activityId: activityId,
      userId: newUser1.userId,
      score: 0.5,
      user: {
        firstNames: newUser1.firstNames,
        lastNames: newUser1.lastNames,
      },
    },
  ]);

  // new lower score ignored
  await saveScoreAndState({
    activityId,
    docId,
    docVersionNum: 1,
    userId: newUser1.userId,
    score: 0.2,
    onSubmission: true,
    state: "document state 2",
  });

  scoreData = await getAllAssignmentScores({
    ownerId,
    parentFolderId: null,
  });

  expect(scoreData.orderedActivities).eqls([
    {
      id: activityId,
      name: "Activity 1",
    },
  ]);
  expect(scoreData.assignmentScores).eqls([
    {
      activityId: activityId,
      userId: newUser1.userId,
      score: 0.5,
      user: {
        firstNames: newUser1.firstNames,
        lastNames: newUser1.lastNames,
      },
    },
  ]);

  let newUser2 = await createTestAnonymousUser();
  newUser2 = await updateUser({
    userId: newUser2.userId,
    firstNames: "Arya",
    lastNames: "Abbas",
  });

  await saveScoreAndState({
    activityId,
    docId,
    docVersionNum: 1,
    userId: newUser2.userId,
    score: 0.3,
    onSubmission: true,
    state: "document state 3",
  });

  await saveScoreAndState({
    activityId,
    docId,
    docVersionNum: 1,
    userId: newUser1.userId,
    score: 0.7,
    onSubmission: true,
    state: "document state 4",
  });

  scoreData = await getAllAssignmentScores({
    ownerId,
    parentFolderId: null,
  });

  expect(scoreData.orderedActivities).eqls([
    {
      id: activityId,
      name: "Activity 1",
    },
  ]);
  expect(scoreData.assignmentScores).eqls([
    {
      activityId: activityId,
      userId: newUser1.userId,
      score: 0.7,
      user: {
        firstNames: newUser1.firstNames,
        lastNames: newUser1.lastNames,
      },
    },
    {
      activityId: activityId,
      userId: newUser2.userId,
      score: 0.3,
      user: {
        firstNames: newUser2.firstNames,
        lastNames: newUser2.lastNames,
      },
    },
  ]);

  const { activityId: activity2Id, docId: doc2Id } = await createActivity(
    ownerId,
    null,
  );
  await updateContent({
    id: activity2Id,
    name: "Activity 2",
    ownerId,
  });
  await updateDoc({
    id: doc2Id,
    source: "Some content",
    ownerId,
  });

  const { classCode: classCode2 } = await openAssignmentWithCode(
    activity2Id,
    closeAt,
    ownerId,
  );

  // identical name to user 2

  let newUser3 = await createTestAnonymousUser();
  newUser3 = await updateUser({
    userId: newUser3.userId,
    firstNames: "Nyla",
    lastNames: "Nyquist",
  });

  await saveScoreAndState({
    activityId: activity2Id,
    docId: doc2Id,
    docVersionNum: 1,
    userId: newUser3.userId,
    score: 0.9,
    onSubmission: true,
    state: "document state 1",
  });

  scoreData = await getAllAssignmentScores({
    ownerId,
    parentFolderId: null,
  });

  expect(scoreData.orderedActivities).eqls([
    {
      id: activityId,
      name: "Activity 1",
    },
    {
      id: activity2Id,
      name: "Activity 2",
    },
  ]);
  expect(scoreData.assignmentScores).eqls([
    {
      activityId: activityId,
      userId: newUser1.userId,
      score: 0.7,
      user: {
        firstNames: newUser1.firstNames,
        lastNames: newUser1.lastNames,
      },
    },
    {
      activityId: activityId,
      userId: newUser2.userId,
      score: 0.3,
      user: {
        firstNames: newUser2.firstNames,
        lastNames: newUser2.lastNames,
      },
    },
    {
      activityId: activity2Id,
      userId: newUser3.userId,
      score: 0.9,
      user: {
        firstNames: newUser3.firstNames,
        lastNames: newUser3.lastNames,
      },
    },
  ]);
});

test("Content classifications can only be edited by activity owner", async () => {
  const { userId } = await createTestUser();
  const { userId: otherId } = await createTestUser();
  const allClassifications = await searchPossibleClassifications("");
  const { id: classificationId } = allClassifications.find(
    (k) => k.code === "K.CC.1",
  )!;
  const { activityId } = await createActivity(userId, null);

  // Add
  await expect(() =>
    addClassification(activityId, classificationId, otherId),
  ).rejects.toThrowError();
  await addClassification(activityId, classificationId, userId);
  {
    const classifications = await getClassifications(activityId, userId);
    expect(classifications.length).toBe(1);
    expect(classifications[0].classification).toHaveProperty("code", "K.CC.1");
    expect(classifications[0].classification).toHaveProperty(
      "id",
      classificationId,
    );
  }

  // Remove
  await expect(() =>
    removeClassification(activityId, classificationId, otherId),
  ).rejects.toThrowError();
  await removeClassification(activityId, classificationId, userId);
  {
    const classifications = await getClassifications(activityId, userId);
    expect(classifications).toEqual([]);
  }
});

test("Get classifications of public activity", async () => {
  const allClassifications = await searchPossibleClassifications("");
  const { id: classId1 } = allClassifications.find((k) => k.code === "K.CC.1")!;
  const { id: classId2 } = allClassifications.find(
    (k) => k.code === "8.2.1.5",
  )!;
  const { userId: ownerId } = await createTestUser();
  const { activityId } = await createActivity(ownerId, null);

  await addClassification(activityId, classId1, ownerId);
  await addClassification(activityId, classId2, ownerId);

  const { userId: viewerId } = await createTestUser();
  await expect(() =>
    getClassifications(activityId, viewerId),
  ).rejects.toThrowError("cannot be accessed");

  await updateContent({
    id: activityId,
    ownerId,
  });
  await makeActivityPublic({
    id: activityId,
    ownerId,
    licenseCode: "CCDUAL",
  });
  const classifications = await getClassifications(activityId, viewerId);
  expect(classifications.length).toBe(2);
});

test("Search for content classifications", async () => {
  {
    // Code
    const results = await searchPossibleClassifications("CC.1");
    expect(results.find((i) => i.code === "K.CC.1")).toBeDefined();
  }
  {
    // Category
    const results = await searchPossibleClassifications("nonlinear functions");
    expect(results.find((i) => i.code === "8.2.1.5")).toBeDefined();
  }
  {
    // Grade
    const results = await searchPossibleClassifications("Kind");
    expect(results.find((i) => i.code === "K.CC.1")).toBeDefined();
  }
  {
    // Description
    const results = await searchPossibleClassifications("exponents");
    expect(results.find((i) => i.code === "A.SSE.3 c.")).toBeDefined();
  }
  {
    // System name
    const results = await searchPossibleClassifications("coMMoN cOrE");
    expect(results.find((i) => i.code === "A.SSE.3 c.")).toBeDefined();
  }
  {
    // Combination of fields
    const results = await searchPossibleClassifications(
      "mention addition SUBTRACTION kindergarten OA operations",
    );
    expect(results.find((i) => i.code === "K.OA.1")).toBeDefined();
  }
});

test("search my folder content searches all subfolders", async () => {
  const owner = await createTestUser();
  const ownerId = owner.userId;

  // Folder structure
  // The Base folder
  // - The first topic
  //   - First activity
  //   - Deleted activity (deleted)
  //   - Subtopic
  //     - First piece (deleted)
  //     - Second piece
  // - Activity 2
  // - Activity 3 (deleted)
  // Activity gone (deleted)
  // Activity root, first

  const { folderId: baseFolderId } = await createFolder(ownerId, null);
  await updateContent({ id: baseFolderId, ownerId, name: "The Base Folder" });
  const { folderId: folder1Id } = await createFolder(ownerId, baseFolderId);
  await updateContent({ id: folder1Id, ownerId, name: "The first topic" });

  const { activityId: activity1aId } = await createActivity(ownerId, folder1Id);
  await updateContent({
    id: activity1aId,
    ownerId,
    name: "First activity",
  });

  const { activityId: activity1bId } = await createActivity(ownerId, folder1Id);
  await updateContent({ id: activity1bId, ownerId, name: "Deleted activity" });
  await deleteActivity(activity1bId, ownerId);

  const { folderId: folder1cId } = await createFolder(ownerId, folder1Id);
  await updateContent({ id: folder1cId, ownerId, name: "Subtopic " });

  const { activityId: activity1c1Id } = await createActivity(
    ownerId,
    folder1cId,
  );
  await updateContent({ id: activity1c1Id, ownerId, name: "First piece" });
  await deleteActivity(activity1c1Id, ownerId);

  const { activityId: activity1c2Id } = await createActivity(
    ownerId,
    folder1cId,
  );
  await updateContent({ id: activity1c2Id, ownerId, name: "Second piece" });

  const { activityId: activity2Id } = await createActivity(
    ownerId,
    baseFolderId,
  );
  await updateContent({ id: activity2Id, ownerId, name: "Activity 2" });
  const { activityId: activity3Id } = await createActivity(
    ownerId,
    baseFolderId,
  );
  await updateContent({ id: activity3Id, ownerId, name: "Activity 3" });
  await deleteActivity(activity3Id, ownerId);

  const { activityId: activityGoneId } = await createActivity(ownerId, null);
  await updateContent({ id: activityGoneId, ownerId, name: "Activity gone" });
  await deleteActivity(activityGoneId, ownerId);
  const { activityId: activityRootId } = await createActivity(ownerId, null);
  await updateContent({
    id: activityRootId,
    ownerId,
    name: "Activity root, first",
  });

  let searchResults = await searchMyFolderContent({
    folderId: null,
    loggedInUserId: ownerId,
    query: "first",
  });
  expect(searchResults.folder).eq(null);
  let content = searchResults.content;
  expect(content.length).eq(3);
  expect(
    content
      .sort((a, b) => a.id - b.id)
      .map((c) => ({ id: c.id, parentFolderId: c.parentFolder?.id ?? null })),
  ).eqls([
    { id: folder1Id, parentFolderId: baseFolderId },
    { id: activity1aId, parentFolderId: folder1Id },
    { id: activityRootId, parentFolderId: null },
  ]);

  searchResults = await searchMyFolderContent({
    folderId: baseFolderId,
    loggedInUserId: ownerId,
    query: "first",
  });
  expect(searchResults.folder?.id).eq(baseFolderId);
  content = searchResults.content;
  expect(content.length).eq(2);
  expect(
    content
      .sort((a, b) => a.id - b.id)
      .map((c) => ({ id: c.id, parentFolderId: c.parentFolder?.id ?? null })),
  ).eqls([
    { id: folder1Id, parentFolderId: baseFolderId },
    { id: activity1aId, parentFolderId: folder1Id },
  ]);

  searchResults = await searchMyFolderContent({
    folderId: folder1Id,
    loggedInUserId: ownerId,
    query: "first",
  });
  expect(searchResults.folder?.id).eq(folder1Id);
  content = searchResults.content;
  expect(content.length).eq(1);
  expect(
    content
      .sort((a, b) => a.id - b.id)
      .map((c) => ({ id: c.id, parentFolderId: c.parentFolder?.id ?? null })),
  ).eqls([{ id: activity1aId, parentFolderId: folder1Id }]);

  searchResults = await searchMyFolderContent({
    folderId: folder1cId,
    loggedInUserId: ownerId,
    query: "first",
  });
  expect(searchResults.folder?.id).eq(folder1cId);
  content = searchResults.content;
  expect(content.length).eq(0);

  searchResults = await searchMyFolderContent({
    folderId: null,
    loggedInUserId: ownerId,
    query: "activity",
  });
  expect(searchResults.folder).eq(null);
  content = searchResults.content;
  expect(content.length).eq(3);
  expect(
    content
      .sort((a, b) => a.id - b.id)
      .map((c) => ({ id: c.id, parentFolderId: c.parentFolder?.id ?? null })),
  ).eqls([
    { id: activity1aId, parentFolderId: folder1Id },
    { id: activity2Id, parentFolderId: baseFolderId },
    { id: activityRootId, parentFolderId: null },
  ]);

  searchResults = await searchMyFolderContent({
    folderId: baseFolderId,
    loggedInUserId: ownerId,
    query: "activity",
  });
  expect(searchResults.folder?.id).eq(baseFolderId);
  content = searchResults.content;
  expect(content.length).eq(2);
  expect(
    content
      .sort((a, b) => a.id - b.id)
      .map((c) => ({ id: c.id, parentFolderId: c.parentFolder?.id ?? null })),
  ).eqls([
    { id: activity1aId, parentFolderId: folder1Id },
    { id: activity2Id, parentFolderId: baseFolderId },
  ]);

  searchResults = await searchMyFolderContent({
    folderId: folder1Id,
    loggedInUserId: ownerId,
    query: "activity",
  });
  expect(searchResults.folder?.id).eq(folder1Id);
  content = searchResults.content;
  expect(content.length).eq(1);
  expect(
    content
      .sort((a, b) => a.id - b.id)
      .map((c) => ({ id: c.id, parentFolderId: c.parentFolder?.id ?? null })),
  ).eqls([{ id: activity1aId, parentFolderId: folder1Id }]);

  searchResults = await searchMyFolderContent({
    folderId: folder1cId,
    loggedInUserId: ownerId,
    query: "activity",
  });
  expect(searchResults.folder?.id).eq(folder1cId);
  content = searchResults.content;
  expect(content.length).eq(0);
});

test("get licenses", async () => {
  let cc_by_sa = await getLicense("CCBYSA");
  expect(cc_by_sa.name).eq("Creative Commons Attribution-ShareAlike");
  expect(cc_by_sa.imageURL).eq("/creative_commons_by_sa.png");
  expect(cc_by_sa.smallImageURL).eq("/creative_commons_by_sa_small.png");
  expect(cc_by_sa.licenseURL).eq(
    "https://creativecommons.org/licenses/by-sa/4.0/",
  );

  let cc_by_nc_sa = await getLicense("CCBYNCSA");
  expect(cc_by_nc_sa.name).eq(
    "Creative Commons Attribution-NonCommercial-ShareAlike",
  );
  expect(cc_by_nc_sa.imageURL).eq("/creative_commons_by_nc_sa.png");
  expect(cc_by_nc_sa.smallImageURL).eq("/creative_commons_by_nc_sa_small.png");
  expect(cc_by_nc_sa.licenseURL).eq(
    "https://creativecommons.org/licenses/by-nc-sa/4.0/",
  );

  let cc_dual = await getLicense("CCDUAL");
  expect(cc_dual.name).eq(
    "Dual license Creative Commons Attribution-ShareAlike OR Attribution-NonCommercial-ShareAlike",
  );

  expect(cc_dual.composedOf[0].name).eq(
    "Creative Commons Attribution-ShareAlike",
  );
  expect(cc_dual.composedOf[0].imageURL).eq("/creative_commons_by_sa.png");
  expect(cc_dual.composedOf[0].smallImageURL).eq(
    "/creative_commons_by_sa_small.png",
  );
  expect(cc_dual.composedOf[0].licenseURL).eq(
    "https://creativecommons.org/licenses/by-sa/4.0/",
  );
  expect(cc_dual.composedOf[1].name).eq(
    "Creative Commons Attribution-NonCommercial-ShareAlike",
  );
  expect(cc_dual.composedOf[1].imageURL).eq("/creative_commons_by_nc_sa.png");
  expect(cc_dual.composedOf[1].smallImageURL).eq(
    "/creative_commons_by_nc_sa_small.png",
  );
  expect(cc_dual.composedOf[1].licenseURL).eq(
    "https://creativecommons.org/licenses/by-nc-sa/4.0/",
  );

  let all = await getAllLicenses();
  expect(all.map((x) => x.code)).eqls(["CCDUAL", "CCBYSA", "CCBYNCSA"]);
});

test("set license to make public", async () => {
  const owner = await createTestUser();
  const ownerId = owner.userId;
  const { activityId } = await createActivity(ownerId, null);

  // make public with CCBYSA license
  await makeActivityPublic({
    id: activityId,
    ownerId,
    licenseCode: "CCBYSA",
  });
  let { activity: activityData } = await getActivityEditorData(
    activityId,
    ownerId,
  );
  expect(activityData.isPublic).eq(true);

  expect(activityData.license?.code).eq("CCBYSA");
  expect(activityData.license?.name).eq(
    "Creative Commons Attribution-ShareAlike",
  );
  expect(activityData.license?.licenseURL).eq(
    "https://creativecommons.org/licenses/by-sa/4.0/",
  );
  expect(activityData.license?.imageURL).eq("/creative_commons_by_sa.png");

  // make private
  await makeActivityPrivate({ id: activityId, ownerId });
  ({ activity: activityData } = await getActivityEditorData(
    activityId,
    ownerId,
  ));
  expect(activityData.isPublic).eq(false);

  // make public with CCBYNCSA license
  await makeActivityPublic({
    id: activityId,
    ownerId,
    licenseCode: "CCBYNCSA",
  });
  ({ activity: activityData } = await getActivityEditorData(
    activityId,
    ownerId,
  ));
  expect(activityData.isPublic).eq(true);

  expect(activityData.license?.code).eq("CCBYNCSA");
  expect(activityData.license?.name).eq(
    "Creative Commons Attribution-NonCommercial-ShareAlike",
  );
  expect(activityData.license?.licenseURL).eq(
    "https://creativecommons.org/licenses/by-nc-sa/4.0/",
  );
  expect(activityData.license?.imageURL).eq("/creative_commons_by_nc_sa.png");

  // switch license to dual
  await makeActivityPublic({
    id: activityId,
    ownerId,
    licenseCode: "CCDUAL",
  });

  ({ activity: activityData } = await getActivityEditorData(
    activityId,
    ownerId,
  ));
  expect(activityData.isPublic).eq(true);

  expect(activityData.license?.code).eq("CCDUAL");
  expect(activityData.license?.name).eq(
    "Dual license Creative Commons Attribution-ShareAlike OR Attribution-NonCommercial-ShareAlike",
  );

  expect(activityData.license?.composedOf[0].code).eq("CCBYSA");
  expect(activityData.license?.composedOf[0].name).eq(
    "Creative Commons Attribution-ShareAlike",
  );
  expect(activityData.license?.composedOf[0].licenseURL).eq(
    "https://creativecommons.org/licenses/by-sa/4.0/",
  );
  expect(activityData.license?.composedOf[0].imageURL).eq(
    "/creative_commons_by_sa.png",
  );

  expect(activityData.license?.composedOf[1].code).eq("CCBYNCSA");
  expect(activityData.license?.composedOf[1].name).eq(
    "Creative Commons Attribution-NonCommercial-ShareAlike",
  );
  expect(activityData.license?.composedOf[1].licenseURL).eq(
    "https://creativecommons.org/licenses/by-nc-sa/4.0/",
  );
  expect(activityData.license?.composedOf[1].imageURL).eq(
    "/creative_commons_by_nc_sa.png",
  );
});<|MERGE_RESOLUTION|>--- conflicted
+++ resolved
@@ -44,19 +44,13 @@
   moveContent,
   deleteFolder,
   getAssignedScores,
-<<<<<<< HEAD
-  getSharedFolderContent,
-  getSharedEditorData,
-  searchUsersWithSharedContent,
-=======
   searchPossibleClassifications,
   addClassification,
   getClassifications,
   removeClassification,
-  getPublicFolderContent,
-  getPublicEditorData,
-  searchUsersWithPublicContent,
->>>>>>> 2b888fd3
+  getSharedFolderContent,
+  getSharedEditorData,
+  searchUsersWithSharedContent,
   ContentStructure,
   updateAssignmentSettings,
   getLicense,
@@ -2926,15 +2920,10 @@
   ]);
 });
 
-<<<<<<< HEAD
-test("searchUsersWithSharedContent returns only users with public/shared content", async () => {
-  const user1 = await createTestUser();
-  const user1Id = user1.userId;
-  const user2 = await createTestUser();
-  const user2Id = user2.userId;
-
-=======
-test("searchPublicContent includes public content where a classification matches", async () => {
+test("searchSharedContent includes public content where a classification matches", async () => {
+  const user = await createTestUser();
+  const userId = user.userId;
+
   const owner = await createTestUser();
   const ownerId = owner.userId;
   const { activityId } = await createActivity(ownerId, null);
@@ -2943,26 +2932,34 @@
     ownerId: ownerId,
     licenseCode: "CCDUAL",
   });
-  const initialResults = await searchPublicContent("K.CC.1 comMMon cOREe");
+  const initialResults = await searchSharedContent(
+    "K.CC.1 comMMon cOREe",
+    userId,
+  );
   expect(initialResults.filter((r) => r.id === activityId)).toHaveLength(0);
 
-  const {id: classifyId} = (await searchPossibleClassifications("K.CC.1 common core"))
-    .find((k) => k.code === "K.CC.1")!;
+  const { id: classifyId } = (
+    await searchPossibleClassifications("K.CC.1 common core")
+  ).find((k) => k.code === "K.CC.1")!;
 
   await addClassification(activityId, classifyId, ownerId);
   // With code
-  const resultsCode = await searchPublicContent("K.C");
+  const resultsCode = await searchSharedContent("K.C", userId);
   expect(resultsCode.filter((r) => r.id === activityId)).toHaveLength(1);
   // With system
-  const resultsSystem = await searchPublicContent("  CORE");
+  const resultsSystem = await searchSharedContent("  CORE", userId);
   expect(resultsSystem.filter((r) => r.id === activityId)).toHaveLength(1);
   // With both
-  const resultsBoth = await searchPublicContent("common C.1");
+  const resultsBoth = await searchSharedContent("common C.1", userId);
   expect(resultsBoth.filter((r) => r.id === activityId)).toHaveLength(1);
 });
 
-test("searchUsersWithPublicContent returns only users with public content", async () => {
->>>>>>> 2b888fd3
+test("searchUsersWithSharedContent returns only users with public/shared content", async () => {
+  const user1 = await createTestUser();
+  const user1Id = user1.userId;
+  const user2 = await createTestUser();
+  const user2Id = user2.userId;
+
   // owner 1 has only private content
   const owner1 = await createTestUser();
   const owner1Id = owner1.userId;
@@ -4309,6 +4306,7 @@
     isShared: false,
     sharedWith: [],
     license: null,
+    classifications: [],
     documents: [],
     hasScoreData: false,
     parentFolder: null,
@@ -4339,7 +4337,6 @@
     isShared: false,
     sharedWith: [],
     license: null,
-    classifications: [],
     documents: [],
     hasScoreData: false,
     parentFolder: null,
