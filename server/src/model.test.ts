--- conflicted
+++ resolved
@@ -37,12 +37,9 @@
   updateAssignment,
   getAssignmentEditorData,
   listUserAssignments,
-<<<<<<< HEAD
   updatePromotedContentGroup,
-=======
   getStudentData,
   getAllAssignmentScores,
->>>>>>> 7bb39b71
 } from "./model";
 import { DateTime } from "luxon";
 
@@ -2412,10 +2409,13 @@
     },
   ]);
 
-  const { activityId: activity2Id, docId: doc2Id } = await createActivity(
-    ownerId,
-  );
-  await updateActivity({ activityId: activity2Id, name: "Activity 2", ownerId });
+  const { activityId: activity2Id, docId: doc2Id } =
+    await createActivity(ownerId);
+  await updateActivity({
+    activityId: activity2Id,
+    name: "Activity 2",
+    ownerId,
+  });
   await updateDoc({
     docId,
     content: "Some content",
