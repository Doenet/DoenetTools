--- conflicted
+++ resolved
@@ -14,10 +14,7 @@
   searchPublicActivities,
   updateActivity,
   getActivity,
-<<<<<<< HEAD
   addPromotedContentGroup,
-=======
->>>>>>> 69a461f5
   assignActivity,
   getAssignment,
   openAssignmentWithCode,
@@ -26,10 +23,8 @@
   createAnonymousUser,
   updateUser,
   getUserInfo,
-<<<<<<< HEAD
   addPromotedContent,
   loadPromotedContentGroups,
-=======
   deleteAssignment,
   saveScoreAndState,
   getAssignmentScoreData,
@@ -42,7 +37,6 @@
   updateAssignment,
   getAssignmentEditorData,
   listUserAssignments,
->>>>>>> 69a461f5
 } from "./model";
 import { DateTime } from "luxon";
 
@@ -80,19 +74,11 @@
   expect(userInfo.name).eq("New name");
 });
 
-<<<<<<< HEAD
-test("New document starts out private, then delete it", async () => {
-  const user = await createTestUser();
-  const userId = user.userId;
-  const { activityId } = await createActivity(userId);
-  const activityContent = await getActivityEditorData(activityId);
-=======
 test("New activity starts out private, then delete it", async () => {
   const user = await createTestUser();
   const userId = user.userId;
   const { activityId } = await createActivity(userId);
   const activityContent = await getActivityEditorData(activityId, userId);
->>>>>>> 69a461f5
   expect(activityContent).toStrictEqual({
     activityId: expect.any(Number),
     ownerId: expect.any(Number),
@@ -178,13 +164,8 @@
   const docId = activityContent.documents[0].docId;
   expect(activityContent.name).toBe(activityName);
   const content = "Here comes some content, I made you some content";
-<<<<<<< HEAD
-  await updateDoc({ docId, content });
-  const activityContent2 = await getActivityEditorData(activityId);
-=======
   await updateDoc({ docId, content, ownerId: userId });
   const activityContent2 = await getActivityEditorData(activityId, userId);
->>>>>>> 69a461f5
   expect(activityContent2.documents[0].content).toBe(content);
 
   const activityViewerContent = await getActivityViewerData(activityId, userId);
@@ -192,13 +173,6 @@
   expect(activityViewerContent.doc.content).toBe(content);
 });
 
-<<<<<<< HEAD
-test("deleteActivity marks a document as deleted", async () => {
-  const user = await createTestUser();
-  const userId = user.userId;
-  const { activityId } = await createActivity(userId);
-  const deleteResult = await deleteActivity(activityId);
-=======
 test("deleteActivity marks a activity and document as deleted and prevents its retrieval", async () => {
   const user = await createTestUser();
   const userId = user.userId;
@@ -236,7 +210,6 @@
   );
 
   const deleteResult = await deleteActivity(activityId, ownerId);
->>>>>>> 69a461f5
   expect(deleteResult.isDeleted).toBe(true);
 });
 
@@ -413,7 +386,6 @@
   expect(updatedActivity).toEqual(originalActivity);
 });
 
-<<<<<<< HEAD
 test("Add promoted content", async () => {
   const groupName = "vitest-unique-promoted-group-" + new Date().toJSON();
   const groupResponse = await addPromotedContentGroup(groupName);
@@ -434,7 +406,7 @@
     message: "This activity does not exist or is not public."
   });
   // Can promote public activity
-  await updateActivity({activityId, isPublic: true});
+  await updateActivity({activityId, isPublic: true, ownerId});
   const responseSuccess = await addPromotedContent(groupId, activityId);
   expect(responseSuccess).toEqual({success: true});
 
@@ -459,25 +431,16 @@
 });
 
 
-=======
->>>>>>> 69a461f5
 test("assign an activity", async () => {
   const owner = await createTestUser();
   const ownerId = owner.userId;
   const { activityId } = await createActivity(ownerId);
   const activity = await getActivity(activityId);
-<<<<<<< HEAD
-  await updateActivity({ activityId, name: "Activity 1" });
-  await updateDoc({
-    docId: activity.documents[0].docId,
-    content: "Some content",
-=======
   await updateActivity({ activityId, name: "Activity 1", ownerId });
   await updateDoc({
     docId: activity.documents[0].docId,
     content: "Some content",
     ownerId,
->>>>>>> 69a461f5
   });
 
   const assignmentId = await assignActivity(activityId, ownerId);
@@ -485,29 +448,17 @@
 
   expect(assignment.activityId).eq(activityId);
   expect(assignment.name).eq("Activity 1");
-<<<<<<< HEAD
-  expect(assignment.assignmentItems.length).eq(1);
-  expect(assignment.assignmentItems[0].documentVersion.content).eq(
-=======
   expect(assignment.assignmentDocuments.length).eq(1);
   expect(assignment.assignmentDocuments[0].documentVersion.content).eq(
->>>>>>> 69a461f5
     "Some content",
   );
 
   // changing name and content of activity does not change assignment
-<<<<<<< HEAD
-  await updateActivity({ activityId, name: "Activity 1a" });
-  await updateDoc({
-    docId: activity.documents[0].docId,
-    content: "Some amended content",
-=======
   await updateActivity({ activityId, name: "Activity 1a", ownerId });
   await updateDoc({
     docId: activity.documents[0].docId,
     content: "Some amended content",
     ownerId,
->>>>>>> 69a461f5
   });
 
   const updatedActivity = await getActivity(activityId);
@@ -516,11 +467,7 @@
 
   const unchangedAssignment = await getAssignment(assignmentId, ownerId);
   expect(unchangedAssignment.name).eq("Activity 1");
-<<<<<<< HEAD
-  expect(unchangedAssignment.assignmentItems[0].documentVersion.content).eq(
-=======
   expect(unchangedAssignment.assignmentDocuments[0].documentVersion.content).eq(
->>>>>>> 69a461f5
     "Some content",
   );
 });
@@ -530,18 +477,11 @@
   const ownerId2 = (await createTestUser()).userId;
   const { activityId } = await createActivity(ownerId1);
   const activity = await getActivity(activityId);
-<<<<<<< HEAD
-  await updateActivity({ activityId, name: "Activity 1" });
-  await updateDoc({
-    docId: activity.documents[0].docId,
-    content: "Some content",
-=======
   await updateActivity({ activityId, name: "Activity 1", ownerId: ownerId1 });
   await updateDoc({
     docId: activity.documents[0].docId,
     content: "Some content",
     ownerId: ownerId1,
->>>>>>> 69a461f5
   });
 
   await expect(assignActivity(activityId, ownerId2)).rejects.toThrow(
@@ -549,24 +489,15 @@
   );
 
   // can create assignment if activity is made public
-<<<<<<< HEAD
-  await updateActivity({ activityId, isPublic: true });
-=======
   await updateActivity({ activityId, isPublic: true, ownerId: ownerId1 });
->>>>>>> 69a461f5
 
   const assignmentId = await assignActivity(activityId, ownerId2);
   const assignment = await getAssignment(assignmentId, ownerId2);
 
   expect(assignment.activityId).eq(activityId);
   expect(assignment.name).eq("Activity 1");
-<<<<<<< HEAD
-  expect(assignment.assignmentItems.length).eq(1);
-  expect(assignment.assignmentItems[0].documentVersion.content).eq(
-=======
   expect(assignment.assignmentDocuments.length).eq(1);
   expect(assignment.assignmentDocuments[0].documentVersion.content).eq(
->>>>>>> 69a461f5
     "Some content",
   );
 });
@@ -576,18 +507,11 @@
   const ownerId = owner.userId;
   const { activityId } = await createActivity(ownerId);
   const activity = await getActivity(activityId);
-<<<<<<< HEAD
-  await updateActivity({ activityId, name: "Activity 1" });
-  await updateDoc({
-    docId: activity.documents[0].docId,
-    content: "Some content",
-=======
   await updateActivity({ activityId, name: "Activity 1", ownerId });
   await updateDoc({
     docId: activity.documents[0].docId,
     content: "Some content",
     ownerId,
->>>>>>> 69a461f5
   });
 
   const assignmentId = await assignActivity(activityId, ownerId);
@@ -598,15 +522,11 @@
 
   // open assignment generates code
   let closeAt = DateTime.now().plus({ days: 1 });
-<<<<<<< HEAD
-  const { classCode } = await openAssignmentWithCode(assignmentId, closeAt);
-=======
   const { classCode } = await openAssignmentWithCode(
     assignmentId,
     closeAt,
     ownerId,
   );
->>>>>>> 69a461f5
   assignment = await getAssignment(assignmentId, ownerId);
   expect(assignment.classCode).eq(classCode);
   expect(assignment.codeValidUntil).eqls(closeAt.toJSDate());
@@ -616,16 +536,11 @@
   expect(assignmentData.assignment!.assignmentId).eq(assignmentId);
   expect(assignmentData.assignment!.classCode).eq(classCode);
   expect(assignmentData.assignment!.codeValidUntil).eqls(closeAt.toJSDate());
-<<<<<<< HEAD
-
-  await closeAssignmentWithCode(assignmentId);
-=======
   expect(
     assignmentData.assignment!.assignmentDocuments[0].documentVersion.content,
   ).eq("Some content");
 
   await closeAssignmentWithCode(assignmentId, ownerId);
->>>>>>> 69a461f5
   assignment = await getAssignment(assignmentId, ownerId);
   expect(assignment.classCode).eq(classCode);
   expect(assignment.codeValidUntil).eqls(null);
@@ -639,10 +554,7 @@
   const { classCode: classCode2 } = await openAssignmentWithCode(
     assignmentId,
     closeAt,
-<<<<<<< HEAD
-=======
-    ownerId,
->>>>>>> 69a461f5
+    ownerId,
   );
   expect(classCode2).eq(classCode);
   assignment = await getAssignment(assignmentId, ownerId);
@@ -658,11 +570,6 @@
   // Open with past date.
   // Currently, says assignment is not found
   // TODO: if we want students who have previously joined the assignment to be able to reload the page,
-<<<<<<< HEAD
-  // then this shouldn't throw an error for those students.
-  closeAt = DateTime.now().plus({ seconds: -7 });
-  await openAssignmentWithCode(assignmentId, closeAt);
-=======
   // then this should still retrieve data for those students.
   closeAt = DateTime.now().plus({ seconds: -7 });
   await openAssignmentWithCode(assignmentId, closeAt, ownerId);
@@ -706,14 +613,11 @@
   );
 
   // Getting deleted assignment by code fails
->>>>>>> 69a461f5
   assignmentData = await getAssignmentDataFromCode(classCode, true);
   expect(assignmentData.assignmentFound).eq(false);
   expect(assignmentData.assignment).eq(null);
 });
 
-<<<<<<< HEAD
-=======
 test("only owner can open, close, modify, or delete assignment", async () => {
   const owner = await createTestUser();
   const ownerId = owner.userId;
@@ -785,7 +689,6 @@
   await deleteAssignment(assignmentId, ownerId);
 });
 
->>>>>>> 69a461f5
 test("create anonymous users", async () => {
   // create an anonymous user
   const user1 = await createAnonymousUser();
@@ -802,33 +705,22 @@
   const ownerId = owner.userId;
   const { activityId } = await createActivity(ownerId);
   const activity = await getActivity(activityId);
-<<<<<<< HEAD
-  await updateActivity({ activityId, name: "Activity 1" });
-  await updateDoc({
-    docId: activity.documents[0].docId,
-    content: "Some content",
-=======
   await updateActivity({ activityId, name: "Activity 1", ownerId });
   await updateDoc({
     docId: activity.documents[0].docId,
     content: "Some content",
     ownerId,
->>>>>>> 69a461f5
   });
 
   const assignmentId = await assignActivity(activityId, ownerId);
 
   // open assignment generates code
   let closeAt = DateTime.now().plus({ days: 1 });
-<<<<<<< HEAD
-  const { classCode } = await openAssignmentWithCode(assignmentId, closeAt);
-=======
   const { classCode } = await openAssignmentWithCode(
     assignmentId,
     closeAt,
     ownerId,
   );
->>>>>>> 69a461f5
 
   let assignmentData = await getAssignmentDataFromCode(classCode, false);
   expect(assignmentData.assignmentFound).eq(true);
@@ -838,29 +730,19 @@
   expect(newUser1!.anonymous).eq(true);
 
   // don't get new user if assignment is closed
-<<<<<<< HEAD
-  await closeAssignmentWithCode(assignmentId);
-=======
   await closeAssignmentWithCode(assignmentId, ownerId);
->>>>>>> 69a461f5
   assignmentData = await getAssignmentDataFromCode(classCode, false);
   expect(assignmentData.assignmentFound).eq(false);
   expect(assignmentData.newAnonymousUser).eq(null);
 
   // reopen and get another user if load again when not logged in
   closeAt = DateTime.now().plus({ weeks: 3 });
-<<<<<<< HEAD
-  await openAssignmentWithCode(assignmentId, closeAt);
-=======
   await openAssignmentWithCode(assignmentId, closeAt, ownerId);
->>>>>>> 69a461f5
   assignmentData = await getAssignmentDataFromCode(classCode, false);
   expect(assignmentData.assignmentFound).eq(true);
   const newUser2 = assignmentData.newAnonymousUser;
   expect(newUser2!.anonymous).eq(true);
   expect(newUser2!.userId).not.eq(newUser1!.userId);
-<<<<<<< HEAD
-=======
 });
 
 test("get assignment data from anonymous users", async () => {
@@ -2198,5 +2080,4 @@
   await deleteAssignment(assignmentId2, user2Id);
   assignmentList = await listUserAssignments(user1Id);
   expect(assignmentList.assignments).eqls([]);
->>>>>>> 69a461f5
 });