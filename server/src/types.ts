<<<<<<< HEAD
import { ContentType, LibraryStatus } from "@prisma/client";
=======
import { AssignmentMode, ContentType } from "@prisma/client";
>>>>>>> f4c84e3c
import { prisma } from "./model";

export type DoenetmlVersion = {
  id: number;
  displayedVersion: string;
  fullVersion: string;
  default: boolean;
  deprecated: boolean;
  removed: boolean;
  deprecationMessage: string;
};

export type AssignmentStatus = "Unassigned" | "Closed" | "Open";

export type LibraryRelations = {
  activity?: {
    status: LibraryStatus;
    activityContentId: Uint8Array | null;
    comments?: string;
    reviewRequestDate?: Date;
  };
  source?: {
    status: LibraryStatus;
    sourceContentId: Uint8Array | null;
    comments?: string;
  };
};

export type UserInfo = {
  userId: Uint8Array;
  firstNames: string | null;
  lastNames: string;
  email: string;
  isAuthor?: boolean;
  numLibrary?: number;
  numCommunity?: number;
};

export function isUserInfo(obj: unknown): obj is UserInfo {
  const typedObj = obj as UserInfo;
  return (
    typedObj !== null &&
    typeof typedObj === "object" &&
    typedObj.userId instanceof Uint8Array &&
    (typedObj.firstNames === null || typeof typedObj.firstNames === "string") &&
    typeof typedObj.lastNames === "string" &&
    (typedObj.numLibrary === undefined ||
      typeof typedObj.numLibrary === "number") &&
    (typedObj.numCommunity === undefined ||
      typeof typedObj.numCommunity === "number")
  );
}

export type ContentClassification = {
  id: number;
  code: string;
  descriptions: {
    description: string;
    sortIndex: number;
    subCategory: {
      id: number;
      subCategory: string;
      sortIndex: number;
      category: {
        id: number;
        category: string;
        system: {
          id: number;
          name: string;
          shortName: string;
          categoryLabel: string;
          subCategoryLabel: string;
          descriptionLabel: string;
          categoriesInDescription: boolean;
          type: string;
        };
      };
    };
  }[];
};

export type PartialContentClassification = {
  classification?: {
    id: number;
    code: string;
    descriptionId: number;
    description: string;
  };
  subCategory?: {
    id: number;
    subCategory: string;
  };
  category?: {
    id: number;
    category: string;
  };
  system?: {
    id: number;
    name: string;
    shortName: string;
    categoryLabel: string;
    subCategoryLabel: string;
    descriptionLabel: string;
    type?: string;
    categoriesInDescription: boolean;
  };
  numCurated?: number;
  numCommunity?: number;
};

export function isContentType(type: unknown): type is ContentType {
  return (
    typeof type === "string" &&
    ["singleDoc", "select", "sequence", "folder"].includes(type)
  );
}

export type ContentBase = {
  contentId: Uint8Array;
  ownerId: Uint8Array;
  owner?: UserInfo;
  name: string;
  isPublic: boolean;
  isShared: boolean;
  sharedWith: UserInfo[];
  // Content should ~almost always~ have a license.
  // The exception: content without license from old doenet website
  license: License | null;
  contentFeatures: {
    id: number;
    code: string;
    term: string;
    description: string;
    sortIndex: number;
  }[];
  classifications: ContentClassification[];
  parent: {
    contentId: Uint8Array;
    name: string;
    type: ContentType;
    isPublic: boolean;
    isShared: boolean;
    sharedWith: UserInfo[];
  } | null;
  assignmentInfo?: AssignmentInfo;
};

export type Doc = ContentBase & {
  type: "singleDoc";
  numVariants: number;
  revisionNum?: number;
  doenetML: string;
  doenetmlVersion: DoenetmlVersion;
};

export type QuestionBank = ContentBase & {
  type: "select";
  activityJson?: string;
  revisionNum?: number;
  numToSelect: number;
  selectByVariant: boolean;
  children: Content[];
};

export type ProblemSet = ContentBase & {
  type: "sequence";
  activityJson?: string;
  revisionNum?: number;
  shuffle: boolean;
  paginate: boolean;
  children: Content[];
};

export type Folder = ContentBase & {
  type: "folder";
  revisionNum?: number;
  children: Content[];
};

export type Activity = Doc | QuestionBank | ProblemSet;

export type Content = Doc | QuestionBank | ProblemSet | Folder;

export type AssignmentInfo = {
  assignmentStatus: AssignmentStatus;
  classCode: string;
  codeValidUntil: Date | null;
  otherRoot?: {
    rootContentId: Uint8Array;
    rootName: string;
    rootType: ContentType;
  };
  hasScoreData: boolean;
  mode: AssignmentMode;
  individualizeByStudent: boolean;
  maxAttempts: number;
};

export async function createContentInfo({
  contentId,
  ownerId,
  contentType,
}: {
  contentId: Uint8Array;
  ownerId: Uint8Array;
  contentType: ContentType;
}): Promise<Content> {
  const contentBase: ContentBase = {
    contentId: contentId,
    name: "",
    ownerId: ownerId,
    isPublic: false,
    isShared: false,
    sharedWith: [],
    license: null,
    parent: null,
    contentFeatures: [],
    classifications: [],
  };

  switch (contentType) {
    case "singleDoc": {
      const defaultDoenetmlVersion =
        await prisma.doenetmlVersions.findFirstOrThrow({
          where: { default: true },
        });
      return {
        type: "singleDoc",
        numVariants: 1,
        doenetML: "",
        doenetmlVersion: defaultDoenetmlVersion,
        ...contentBase,
      };
    }
    case "select": {
      return {
        type: "select",
        numToSelect: 1,
        selectByVariant: false,
        children: [],
        ...contentBase,
      };
    }
    case "sequence": {
      return {
        type: "sequence",
        shuffle: false,
        paginate: false,
        children: [],
        ...contentBase,
      };
    }
    case "folder": {
      return {
        type: "folder",
        children: [],
        ...contentBase,
      };
    }
  }
}

export type LicenseCode = "CCDUAL" | "CCBYSA" | "CCBYNCSA";

export type License = {
  code: LicenseCode;
  name: string;
  description: string;
  imageURL: string | null;
  smallImageURL: string | null;
  licenseURL: string | null;
  isComposition: boolean;
  composedOf: {
    code: LicenseCode;
    name: string;
    description: string;
    imageURL: string | null;
    smallImageURL: string | null;
    licenseURL: string | null;
  }[];
};

export type ActivityRemixItem = {
  originContent: RemixContent;
  remixContent: RemixContent;
  withLicenseCode: LicenseCode | null;
  directCopy: boolean;
};

export type RemixContent = {
  contentId: Uint8Array;
  revisionNum: number;
  timestamp: Date;
  name: string;
  owner: UserInfo;
  cidAtLastUpdate: string;
  currentCid: string;
  changed: boolean;
  source?: string;
  doenetmlVersion?: string;
};

export type ClassificationCategoryTree = {
  id: number;
  name: string;
  type: string;
  categoryLabel: string;
  subCategoryLabel: string;
  categories: {
    id: number;
    category: string;
    subCategories: {
      id: number;
      subCategory: string;
    }[];
  }[];
};<|MERGE_RESOLUTION|>--- conflicted
+++ resolved
@@ -1,8 +1,4 @@
-<<<<<<< HEAD
-import { ContentType, LibraryStatus } from "@prisma/client";
-=======
-import { AssignmentMode, ContentType } from "@prisma/client";
->>>>>>> f4c84e3c
+import { ContentType, LibraryStatus, AssignmentMode } from "@prisma/client";
 import { prisma } from "./model";
 
 export type DoenetmlVersion = {
