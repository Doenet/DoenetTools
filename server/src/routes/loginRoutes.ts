import express, { Request, Response } from "express";
import passportLib from "passport";
import { getUser, getUserInfoFromEmail } from "../query/user";
import axios from "axios";
<<<<<<< HEAD
import { convertUUID } from "../utils/uuid";
=======
import { UserInfoWithEmail } from "../types";
>>>>>>> c67d6bf7

// Type assertion to work around passport type declaration issues
// eslint-disable-next-line @typescript-eslint/no-explicit-any
const passport = passportLib as any;

export const loginRouter = express.Router();

if (
  process.env.ALLOW_TEST_LOGIN &&
  process.env.ALLOW_TEST_LOGIN.toLocaleLowerCase() !== "false"
) {
  loginRouter.post(
    "/createOrLoginAsTest",
    passport.authenticate("anonymous"),
    (_req: Request, res: Response) => {
      res.send();
    },
  );
}

loginRouter.get(
  "/google",
  passport.authenticate("google", {
    successRedirect: "/",
    failureRedirect: "/login",
  }),
);

loginRouter.get(
  "/magiclink",
  passport.authenticate("magiclink", {
    action: "acceptToken",
    userPrimaryKey: "email",
  }),
  async (req: Request, res: Response) => {
    const user = await getUserInfoFromEmail(
      (req.user as { email: string }).email,
    );
    res.send({ user });
  },
);

loginRouter.post(
  "/handle",
  passport.authenticate("local", {}),
  async (req: Request, res: Response) => {
    const user = await getUser(req.user as { userId: Uint8Array });
    res.send({ user: convertUUID(user) });
  },
);

loginRouter.post(
  "/anonymous",
  passport.authenticate("anonymous"),
  (req: Request, res: Response) => {
    res.send(req.user);
  },
);

loginRouter.get(
  "/logout",
  async function (req, _res, next) {
    if (req.user) {
      // Try to log the user out of Discourse, but don't block logout if it fails
      logoutFromDiscourse(req.user);
    }
    return next();
  },
  function (req, res, next) {
    req.logout(function (err) {
      if (err) {
        return next(err);
      }
      res.redirect("/");
    });
  },
);

async function logoutFromDiscourse(user: UserInfoWithEmail) {
  try {
    const { data: discourseUser } = await axios.get(
      `${process.env.DISCOURSE_URL}/u/by-external/${user.userId}.json`,
      {
        headers: {
          "Api-Key": process.env.DISCOURSE_API_KEY || "",
          "Api-Username": process.env.DISCOURSE_API_USERNAME || "",
        },
      },
    );
    const discourseUserId = discourseUser.user.id;

    await axios.post(
      `${process.env.DISCOURSE_URL}/admin/users/${discourseUserId}/log_out.json`,
      {},
      {
        headers: {
          "Api-Key": process.env.DISCOURSE_API_KEY || "",
          "Api-Username": process.env.DISCOURSE_API_USERNAME || "",
        },
      },
    );
  } catch (error) {
    console.error(`Failed to logout of Discourse: ${error}`);
  }
}<|MERGE_RESOLUTION|>--- conflicted
+++ resolved
@@ -2,11 +2,8 @@
 import passportLib from "passport";
 import { getUser, getUserInfoFromEmail } from "../query/user";
 import axios from "axios";
-<<<<<<< HEAD
 import { convertUUID } from "../utils/uuid";
-=======
 import { UserInfoWithEmail } from "../types";
->>>>>>> c67d6bf7
 
 // Type assertion to work around passport type declaration issues
 // eslint-disable-next-line @typescript-eslint/no-explicit-any
