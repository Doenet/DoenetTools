--- conflicted
+++ resolved
@@ -2618,14 +2618,6 @@
   folderId: number | null;
   loggedInUserId: number;
 }) {
-<<<<<<< HEAD
-  const notMe = ownerId !== loggedInUserId;
-  let folderInfo = null;
-
-  if (folderId !== null) {
-    // if ask for a folder, make sure it exists and is allowed to be seen
-    folderInfo = await prisma.content.findUniqueOrThrow({
-=======
   let folder = null;
 
   if (folderId !== null) {
@@ -2708,7 +2700,6 @@
   if (folderId !== null) {
     // if ask for a folder, make sure it exists and is public
     folder = await prisma.content.findUniqueOrThrow({
->>>>>>> b1d7d56c
       where: {
         ownerId,
         id: folderId,
@@ -2720,10 +2711,6 @@
         id: true,
         parentFolder: { select: { id: true, name: true, isPublic: true } },
       },
-<<<<<<< HEAD
-      select: { name: true, parentFolderId: true },
-=======
->>>>>>> b1d7d56c
     });
 
     // If parent folder is not public,
@@ -2733,16 +2720,7 @@
     }
   }
 
-<<<<<<< HEAD
-  const folderName = folderInfo ? folderInfo.name : null;
-  const parentFolderId = folderInfo?.parentFolderId
-    ? folderInfo.parentFolderId
-    : null;
-
-  const content = await prisma.content.findMany({
-=======
   const publicContent = await prisma.content.findMany({
->>>>>>> b1d7d56c
     where: {
       ownerId,
       isDeleted: false,
@@ -2761,13 +2739,6 @@
     orderBy: { sortIndex: "asc" },
   });
 
-<<<<<<< HEAD
-  return {
-    folderName,
-    parentFolderId,
-    content,
-    notMe,
-=======
   // If looking in the base folder,
   // also include orphaned public content,
   // i.e., public content that is inside a private folder.
@@ -2804,6 +2775,5 @@
     content: publicContent,
     owner,
     folder,
->>>>>>> b1d7d56c
   };
 }