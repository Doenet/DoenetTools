--- conflicted
+++ resolved
@@ -8,11 +8,8 @@
 import { DateTime } from "luxon";
 import { fromUUID, isEqualUUID } from "./utils/uuid";
 import {
-<<<<<<< HEAD
   ContentType,
-=======
   LibraryInfo,
->>>>>>> ce0f92c3
   ClassificationCategoryTree,
   ContentClassification,
   ContentStructure,
@@ -166,15 +163,9 @@
 }
 
 export async function createFolder(
-<<<<<<< HEAD
-  ownerId: Uint8Array,
+  loggedInUserId: Uint8Array,
   parentId: Uint8Array | null,
   contentType: ContentType = "folder",
-) {
-  const sortIndex = await getNextSortIndexForFolder(ownerId, parentId);
-=======
-  loggedInUserId: Uint8Array,
-  parentFolderId: Uint8Array | null,
   inLibrary: boolean = false,
 ) {
   let ownerId = loggedInUserId;
@@ -183,8 +174,7 @@
     ownerId = await getLibraryAccountId();
   }
 
-  const sortIndex = await getNextSortIndexForFolder(ownerId, parentFolderId);
->>>>>>> ce0f92c3
+  const sortIndex = await getNextSortIndexForFolder(ownerId, parentId);
 
   let isPublic = false;
   let licenseCode = undefined;
@@ -352,17 +342,13 @@
   id,
   name,
   imagePath,
-<<<<<<< HEAD
   shuffle,
   numToSelect,
   selectByVariant,
   paginate,
   activityLevelAttempts,
   itemLevelAttempts,
-  ownerId,
-=======
   ownerId: loggedInUserId,
->>>>>>> ce0f92c3
 }: {
   id: Uint8Array;
   name?: string;
@@ -445,13 +431,9 @@
   source,
   name,
   doenetmlVersionId,
-<<<<<<< HEAD
   numVariants,
   baseComponentCounts,
-  ownerId,
-=======
   ownerId: loggedInUserId,
->>>>>>> ce0f92c3
 }: {
   id: Uint8Array;
   source?: string;
@@ -836,20 +818,14 @@
  *
  * Throws an error if `userId` doesn't have access to `origActivityId`.
  *
-<<<<<<< HEAD
- * @param origActivityId
- * @param ownerId
- * @param desiredParentId
-=======
  * @param origActivityId - an existing activity
  * @param userId
- * @param folderId - must be an existing folder which is owned by `userId` or, if the user is an admin, an existing _library_ folder
+ * @param desiredParentId - must be an existing folder which is owned by `userId` or, if the user is an admin, an existing _library_ folder
  * @returns new activity id
->>>>>>> ce0f92c3
  */
 export async function copyActivityToFolder(
   origActivityId: Uint8Array,
-  ownerId: Uint8Array,
+  userId: Uint8Array,
   desiredParentId: Uint8Array | null,
   prependCopy = false,
 ) {
@@ -857,17 +833,7 @@
   const origActivity = await prisma.content.findUniqueOrThrow({
     where: {
       id: origActivityId,
-<<<<<<< HEAD
-      isDeleted: false,
-      isFolder: false,
-      OR: [
-        { ownerId: ownerId },
-        { isPublic: true },
-        { sharedWith: { some: { userId: ownerId } } },
-      ],
-=======
       ...filterViewableActivity(userId, isAdmin),
->>>>>>> ce0f92c3
     },
     include: {
       documents: {
@@ -889,11 +855,11 @@
   let desiredFolderShares: Uint8Array[] = [];
 
   if (desiredParentId !== null) {
-    // if desired parent is specified, make sure it exists and is owned by `ownerId`
+    // if desired parent is specified, make sure it exists and is owned by `userId`
     const parent = await prisma.content.findUniqueOrThrow({
       where: {
         id: desiredParentId,
-        ownerId,
+        ownerId: userId,
         isDeleted: false,
         isFolder: true,
       },
@@ -920,14 +886,14 @@
     }
   }
 
-  const sortIndex = await getNextSortIndexForFolder(ownerId, desiredParentId);
+  const sortIndex = await getNextSortIndexForFolder(userId, desiredParentId);
 
   const newActivity = await prisma.content.create({
     data: {
       name: (prependCopy ? "Copy of " : "") + origActivity.name,
       isFolder: false,
       imagePath: origActivity.imagePath,
-      ownerId: ownerId,
+      ownerId: userId,
       parentId: desiredParentId,
       sortIndex,
       classifications: {
@@ -1355,7 +1321,7 @@
   }
   return {
     isDeleted: false,
-    isFolder: false,
+    type: { not: "folder" as const },
     OR: visibilityOptions,
   };
 }
@@ -1372,7 +1338,7 @@
 function filterEditableActivity(loggedInUserId: Uint8Array, isAdmin: boolean) {
   return {
     ...filterEditableContent(loggedInUserId, isAdmin),
-    isFolder: false,
+    type: { not: "folder" as const },
   };
 }
 
@@ -1477,83 +1443,6 @@
   activityId: Uint8Array,
   loggedInUserId: Uint8Array,
 ) {
-<<<<<<< HEAD
-  // TODO: is there a way to combine these queries and avoid any race condition?
-
-  const contentCheck = await prisma.content.findUniqueOrThrow({
-    where: {
-      id: activityId,
-      isDeleted: false,
-      type: { not: "folder" },
-      OR: [
-        { ownerId: loggedInUserId },
-        { isPublic: true },
-        { sharedWith: { some: { userId: loggedInUserId } } },
-      ],
-    },
-    select: { isAssigned: true, ownerId: true, type: true },
-  });
-
-  if (!isEqualUUID(contentCheck.ownerId, loggedInUserId)) {
-    // activity is public or shared but not owned by the logged in user
-
-    const activity: ContentStructure = {
-      id: activityId,
-      type: contentCheck.type,
-      name: "",
-      ownerId: contentCheck.ownerId,
-      imagePath: null,
-      assignmentStatus: "Unassigned",
-      classCode: null,
-      codeValidUntil: null,
-      isPublic: false,
-      isShared: false,
-      sharedWith: [],
-      license: null,
-      numVariants: 1,
-      baseComponentCounts: "{}",
-      numToSelect: 1,
-      selectByVariant: false,
-      shuffle: false,
-      paginate: false,
-      activityLevelAttempts: false,
-      itemLevelAttempts: false,
-      contentFeatures: [],
-      classifications: [],
-      documents: [],
-      hasScoreData: false,
-      parent: null,
-      children: [],
-    };
-    return { notMe: true, activity };
-  }
-
-  const isAssigned = contentCheck.isAssigned;
-  const availableFeatures = await getAvailableContentFeatures();
-
-  let activity: ContentStructure;
-
-  if (contentCheck.type === "singleDoc") {
-    const contentSelect = returnContentStructureSharedDetailsSelect({
-      includeAssignInfo: true,
-    });
-
-    if (isAssigned) {
-      // modify `contentSelect` to include assigned doenetMl and to count assignment scores
-      const documents = {
-        ...contentSelect.documents,
-        select: {
-          id: true,
-          name: true,
-          assignedVersion: {
-            select: {
-              versionNum: true,
-              source: true,
-              doenetmlVersion: true,
-              baseComponentCounts: true,
-              numVariants: true,
-            },
-=======
   // TODO: add pagination or a hard limit i n the number of documents one can add to an activity
 
   const activityPermissions = await checkActivityPermissions(
@@ -1575,17 +1464,28 @@
     return { editableByMe: false, activity };
   }
 
+  const { isAssigned, type: contentType } =
+    await prisma.content.findUniqueOrThrow({
+      where: {
+        id: activityId,
+      },
+      select: {
+        isAssigned: true,
+        type: true,
+      },
+    });
+
+  const availableFeatures = await getAvailableContentFeatures();
+
+  if (contentType !== "singleDoc") {
+    // have a sequence or select activity
+    const activity = await getCompoundActivity(activityId, loggedInUserId);
+
+    return { editableByMe: true, activity, availableFeatures };
+  }
+
   const contentSelect = returnContentStructureSharedDetailsSelect({
     includeAssignInfo: true,
-  });
-
-  const { isAssigned } = await prisma.content.findUniqueOrThrow({
-    where: {
-      id: activityId,
-    },
-    select: {
-      isAssigned: true,
-    },
   });
 
   if (isAssigned) {
@@ -1600,39 +1500,18 @@
             versionNum: true,
             source: true,
             doenetmlVersion: true,
->>>>>>> ce0f92c3
+            baseComponentCounts: true,
+            numVariants: true,
           },
         },
-      };
-      const contentSelectWithAssignedVersion = {
-        ...contentSelect,
-        documents,
-        _count: { select: { assignmentScores: true } },
-      };
-
-<<<<<<< HEAD
-      const assignedActivity = await prisma.content.findUniqueOrThrow({
-        where: {
-          id: activityId,
-          isDeleted: false,
-          ownerId: loggedInUserId,
-          isFolder: false,
-        },
-        select: contentSelectWithAssignedVersion,
-      });
-
-      activity = processContentSharedDetailsAssignedDoc(assignedActivity);
-    } else {
-      const unassignedActivity = await prisma.content.findUniqueOrThrow({
-        where: {
-          id: activityId,
-          isDeleted: false,
-          ownerId: loggedInUserId,
-          isFolder: false,
-        },
-        select: contentSelect,
-      });
-=======
+      },
+    };
+    const contentSelectWithAssignedVersion = {
+      ...contentSelect,
+      documents,
+      _count: { select: { assignmentScores: true } },
+    };
+
     const assignedActivity = await prisma.content.findUniqueOrThrow({
       where: {
         id: activityId,
@@ -1652,22 +1531,11 @@
       },
       select: contentSelect,
     });
->>>>>>> ce0f92c3
-
-      activity = processContentSharedDetails(unassignedActivity);
-    }
-
-    return { notMe: false, activity, availableFeatures };
-  } else {
-    // have a sequence or select activity
-    const activity = await getCompoundActivity(activityId, loggedInUserId);
-
-<<<<<<< HEAD
-    return { notMe: false, activity, availableFeatures };
-  }
-=======
+
+    activity = processContentSharedDetails(unassignedActivity);
+  }
+
   return { editableByMe: true, activity, availableFeatures };
->>>>>>> ce0f92c3
 }
 
 /**
@@ -1701,68 +1569,55 @@
   activityId: Uint8Array,
   loggedInUserId: Uint8Array,
 ) {
-<<<<<<< HEAD
-  const { type: activityType } = await prisma.content.findUniqueOrThrow({
-    where: {
-      id: activityId,
-      isDeleted: false,
-      type: { not: "folder" },
-      OR: [
-        { ownerId: loggedInUserId },
-        { isPublic: true },
-        { sharedWith: { some: { userId: loggedInUserId } } },
-      ],
-=======
   const isAdmin = await getIsAdmin(loggedInUserId);
-  const preliminaryActivity = await prisma.content.findUnique({
+
+  const getTypeOwner = await prisma.content.findUnique({
     where: {
       id: activityId,
       ...filterViewableActivity(loggedInUserId, isAdmin),
->>>>>>> ce0f92c3
-    },
-    select: { type: true },
-  });
-
-<<<<<<< HEAD
-  if (activityType === "singleDoc") {
-    const preliminaryActivity = await prisma.content.findUniqueOrThrow({
-      where: {
-        id: activityId,
-        isDeleted: false,
-        isFolder: false,
-        OR: [
-          { ownerId: loggedInUserId },
-          { isPublic: true },
-          { sharedWith: { some: { userId: loggedInUserId } } },
-        ],
-      },
-      select: returnContentStructureFullOwnerSelect(),
-    });
-
-    const activity = processContent(preliminaryActivity, loggedInUserId);
-
-    const docHistories = await getDocumentContributorHistories({
-      docIds: activity.documents.map((doc) => doc.id),
-      loggedInUserId,
-    });
-
-    if (!isEqualUUID(loggedInUserId, activity.ownerId)) {
-      await recordContentView(activityId, loggedInUserId);
-    }
-
-    return {
-      activity,
-      docHistories,
-    };
-  } else {
+    },
+    select: { type: true, ownerId: true },
+  });
+
+  if (!getTypeOwner) {
+    throw new InvalidRequestError(
+      "This activity does not exist or is not visible.",
+    );
+  }
+
+  if (!isEqualUUID(loggedInUserId, getTypeOwner.ownerId)) {
+    await recordContentView(activityId, loggedInUserId);
+  }
+
+  if (getTypeOwner.type !== "singleDoc") {
     const activity = await getCompoundActivity(activityId, loggedInUserId);
-
-    if (!isEqualUUID(loggedInUserId, activity.ownerId)) {
-      await recordContentView(activityId, loggedInUserId);
-    }
-
     return { activity };
   }
+
+  const preliminaryActivity = await prisma.content.findUniqueOrThrow({
+    where: {
+      id: activityId,
+      ...filterViewableActivity(loggedInUserId, isAdmin),
+    },
+    select: returnContentStructureFullOwnerSelect(),
+  });
+
+  const activity = processContent(preliminaryActivity, loggedInUserId);
+
+  const docHistories = await getDocumentContributorHistories({
+    docIds: activity.documents.map((doc) => doc.id),
+    loggedInUserId,
+    isAdmin,
+  });
+
+  if (!isEqualUUID(loggedInUserId, activity.ownerId)) {
+    await recordContentView(activityId, loggedInUserId);
+  }
+
+  return {
+    activity,
+    docHistories,
+  };
 }
 
 async function getCompoundActivity(
@@ -1808,20 +1663,6 @@
     },
     select: returnContentStructureFullOwnerSelect(),
     orderBy: [{ parentId: "asc" }, { sortIndex: "asc" }],
-=======
-  if (!preliminaryActivity) {
-    throw new InvalidRequestError(
-      "This activity does not exist or is not visible.",
-    );
-  }
-
-  const activity = processContent(preliminaryActivity, loggedInUserId);
-
-  const docHistories = await getDocumentContributorHistories({
-    docIds: activity.documents.map((doc) => doc.id),
-    loggedInUserId,
-    isAdmin,
->>>>>>> ce0f92c3
   });
 
   const idx = preliminaryList.findIndex((c) => isEqualUUID(c.id, activityId));
@@ -5834,11 +5675,7 @@
       ? Prisma.sql`
       WITH RECURSIVE content_tree(id) AS (
       SELECT id FROM content
-<<<<<<< HEAD
-      WHERE parentId = ${folderId} AND ownerId = ${loggedInUserId} AND isDeleted = FALSE
-=======
-      WHERE parentFolderId = ${folderId} AND ownerId = ${ownerId} AND isDeleted = FALSE
->>>>>>> ce0f92c3
+      WHERE parentId = ${folderId} AND ownerId = ${ownerId} AND isDeleted = FALSE
       UNION ALL
       SELECT content.id FROM content
       INNER JOIN content_tree AS ft
@@ -6208,13 +6045,7 @@
   const activity = await prisma.content.findUnique({
     where: {
       id: activityId,
-<<<<<<< HEAD
-      type: { not: "folder" },
-      isDeleted: false,
-      ownerId: loggedInUserId,
-=======
       ...filterEditableActivity(loggedInUserId, isAdmin),
->>>>>>> ce0f92c3
     },
     select: {
       // not using this, we just need to select one field
@@ -6250,13 +6081,7 @@
   const activity = await prisma.content.findUnique({
     where: {
       id: activityId,
-<<<<<<< HEAD
-      type: { not: "folder" },
-      isDeleted: false,
-      ownerId: loggedInUserId,
-=======
       ...filterEditableActivity(loggedInUserId, isAdmin),
->>>>>>> ce0f92c3
     },
     select: {
       // not using this, we just need to select one field
@@ -6849,7 +6674,6 @@
   });
 }
 
-<<<<<<< HEAD
 export async function recordRecentContent(
   loggedInUserId: Uint8Array,
   mode: "edit" | "view",
@@ -6918,7 +6742,8 @@
       LIMIT 1 OFFSET 99
     ) as sub
   )`);
-=======
+}
+
 /**
  *
  * Depending on user's access privileges, this function will hide some information.
@@ -7471,5 +7296,4 @@
       },
     },
   });
->>>>>>> ce0f92c3
 }