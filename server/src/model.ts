--- conflicted
+++ resolved
@@ -14,13 +14,13 @@
 
 export type AssignmentStatus = "Unassigned" | "Closed" | "Open";
 
-<<<<<<< HEAD
 export type UserInfo = {
   userId: number;
   firstNames: string | null;
   lastNames: string;
   email: string;
-=======
+};
+
 export type ContentClassification = {
   id: number;
   code: string;
@@ -31,7 +31,6 @@
     id: number;
     name: string;
   };
->>>>>>> 2b888fd3
 };
 
 export type ContentStructure = {
@@ -1188,6 +1187,7 @@
     const {
       sharedWith: sharedWithOrig,
       license,
+      classifications,
       parentFolder,
       ...unassignedActivity2
     } = unassignedActivity;
@@ -1195,20 +1195,11 @@
     const { isShared, sharedWith } = processSharedWith(sharedWithOrig);
 
     activity = {
-<<<<<<< HEAD
       ...unassignedActivity2,
       isShared,
       sharedWith,
       license: license ? processLicense(license) : null,
-=======
-      ...unassignedActivity,
-      license: unassignedActivity.license
-        ? processLicense(unassignedActivity.license)
-        : null,
-      classifications: unassignedActivity.classifications.map(
-        (c) => c.classification,
-      ),
->>>>>>> 2b888fd3
+      classifications: classifications.map((c) => c.classification),
       assignmentStatus: "Unassigned",
       hasScoreData: false,
       parentFolder: processParentFolder(parentFolder),
@@ -1272,40 +1263,6 @@
           },
         },
       },
-<<<<<<< HEAD
-      parentFolder: {
-        select: {
-          id: true,
-          name: true,
-          isPublic: true,
-          sharedWith: {
-            select: {
-              userId: true,
-            },
-          },
-        },
-      },
-    },
-  });
-
-  const {
-    license,
-    sharedWith: sharedWithOrig,
-    parentFolder,
-    ...preliminaryActivity2
-  } = preliminaryActivity;
-
-  const { isShared, sharedWith } = processSharedWithForUser(
-    sharedWithOrig,
-    loggedInUserId,
-  );
-
-  const activity: ContentStructure = {
-    ...preliminaryActivity2,
-    isShared,
-    sharedWith,
-    license: license ? processLicense(license) : null,
-=======
       classifications: {
         select: {
           classification: {
@@ -1325,20 +1282,40 @@
           },
         },
       },
-      parentFolder: { select: { id: true, name: true, isPublic: true } },
-    },
-  });
-
-  let activity: ContentStructure = {
-    ...preliminaryActivity,
-    isPublic: true,
-    license: preliminaryActivity.license
-      ? processLicense(preliminaryActivity.license)
-      : null,
-    classifications: preliminaryActivity.classifications.map(
-      (c) => c.classification,
-    ),
->>>>>>> 2b888fd3
+      parentFolder: {
+        select: {
+          id: true,
+          name: true,
+          isPublic: true,
+          sharedWith: {
+            select: {
+              userId: true,
+            },
+          },
+        },
+      },
+    },
+  });
+
+  const {
+    license,
+    classifications,
+    sharedWith: sharedWithOrig,
+    parentFolder,
+    ...preliminaryActivity2
+  } = preliminaryActivity;
+
+  const { isShared, sharedWith } = processSharedWithForUser(
+    sharedWithOrig,
+    loggedInUserId,
+  );
+
+  const activity: ContentStructure = {
+    ...preliminaryActivity2,
+    isShared,
+    sharedWith,
+    license: license ? processLicense(license) : null,
+    classifications: classifications.map((c) => c.classification),
     classCode: null,
     codeValidUntil: null,
     assignmentStatus: "Unassigned",
@@ -1384,7 +1361,6 @@
           },
         },
       },
-
       classifications: {
         select: {
           classification: {
@@ -1440,6 +1416,7 @@
 
   const {
     license,
+    classifications,
     sharedWith: sharedWithOrig,
     parentFolder,
     ...preliminaryActivity2
@@ -1453,18 +1430,10 @@
   const activity: ContentStructure = {
     ...preliminaryActivity2,
     isFolder: false,
-<<<<<<< HEAD
     isShared,
     sharedWith,
     license: license ? processLicense(license) : null,
-=======
-    license: preliminaryActivity2.license
-      ? processLicense(preliminaryActivity2.license)
-      : null,
-    classifications: preliminaryActivity.classifications.map(
-      (c) => c.classification,
-    ),
->>>>>>> 2b888fd3
+    classifications: classifications.map((c) => c.classification),
     classCode: null,
     codeValidUntil: null,
     assignmentStatus: "Unassigned",
@@ -1613,7 +1582,6 @@
   return { docRemixes, docDirectRemixes };
 }
 
-<<<<<<< HEAD
 export async function getDocumentDirectRemixes({
   docIds,
   loggedInUserId,
@@ -1624,39 +1592,6 @@
   let docRemixes = await prisma.documents.findMany({
     where: {
       id: { in: docIds },
-=======
-  const query_words = query.split(" ");
-  const content = await prisma.content.findMany({
-    where: {
-      AND: query_words.map((qw) => ({
-        OR: [
-          { name: { contains: "%" + qw + "%" } },
-          {
-            classifications: {
-              some: {
-                classification: {
-                  OR: [
-                    {
-                      code: { contains: "%" + qw + "%" },
-                    },
-                    {
-                      system: { name: { contains: "%" + qw + "%" } },
-                    },
-                    {
-                      category: { contains: "%" + qw + "%" },
-                    },
-                    {
-                      description: { contains: "%" + qw + "%" },
-                    },
-                  ],
-                },
-              },
-            },
-          },
-        ],
-      })),
-      isPublic: true,
->>>>>>> 2b888fd3
       isDeleted: false,
       activity: {
         OR: [
@@ -1838,11 +1773,37 @@
 ) {
   // TODO: how should we sort these?
 
-  let query_words = query.split(" ");
-
+  const query_words = query.split(" ");
   const preliminaryPublicContent = await prisma.content.findMany({
     where: {
-      AND: query_words.map((qw) => ({ name: { contains: "%" + qw + "%" } })),
+      AND: query_words.map((qw) => ({
+        OR: [
+          { name: { contains: "%" + qw + "%" } },
+          {
+            classifications: {
+              some: {
+                classification: {
+                  OR: [
+                    {
+                      code: { contains: "%" + qw + "%" },
+                    },
+                    {
+                      system: { name: { contains: "%" + qw + "%" } },
+                    },
+                    {
+                      category: { contains: "%" + qw + "%" },
+                    },
+                    {
+                      description: { contains: "%" + qw + "%" },
+                    },
+                  ],
+                },
+              },
+            },
+          },
+        ],
+      })),
+      isPublic: true,
       isDeleted: false,
       OR: [
         { isPublic: true },
@@ -1877,6 +1838,25 @@
           },
         },
       },
+      classifications: {
+        select: {
+          classification: {
+            select: {
+              id: true,
+              grade: true,
+              code: true,
+              category: true,
+              description: true,
+              system: {
+                select: {
+                  id: true,
+                  name: true,
+                },
+              },
+            },
+          },
+        },
+      },
       parentFolder: {
         select: {
           id: true,
@@ -1896,6 +1876,7 @@
     (content) => {
       const {
         license,
+        classifications,
         sharedWith: sharedWithOrig,
         parentFolder,
         ...content2
@@ -1912,6 +1893,7 @@
         sharedWith,
         documents: [],
         license: license ? processLicense(license) : null,
+        classifications: classifications.map((c) => c.classification),
         classCode: null,
         codeValidUntil: null,
         assignmentStatus: "Unassigned",
@@ -3604,15 +3586,9 @@
       codeValidUntil: null,
       documents: [],
       hasScoreData: false,
-<<<<<<< HEAD
       license: license ? processLicense(license) : null,
       parentFolder: processParentFolder(parentFolder),
-=======
-      license: preliminaryFolder.license
-        ? processLicense(preliminaryFolder.license)
-        : null,
       classifications: [],
->>>>>>> 2b888fd3
     };
   }
 
@@ -3702,6 +3678,7 @@
       isAssigned,
       sharedWith: sharedWithOrig,
       license,
+      classifications,
       parentFolder,
       ...activity
     } = obj;
@@ -3713,7 +3690,6 @@
       : !isOpen
         ? "Closed"
         : "Open";
-<<<<<<< HEAD
     const { isShared, sharedWith } = processSharedWith(sharedWithOrig);
 
     return {
@@ -3721,13 +3697,7 @@
       isShared,
       sharedWith,
       license: license ? processLicense(license) : null,
-=======
-    let classifications = obj.classifications.map((c) => c.classification);
-    return {
-      ...activity,
-      license: activity.license ? processLicense(activity.license) : null,
-      classifications,
->>>>>>> 2b888fd3
+      classifications: classifications.map((c) => c.classification),
       assignmentStatus,
       hasScoreData: _count.assignmentScores > 0,
       parentFolder: processParentFolder(parentFolder),
@@ -3826,15 +3796,9 @@
       codeValidUntil: null,
       documents: [],
       hasScoreData: false,
-<<<<<<< HEAD
       license: license ? processLicense(license) : null,
       parentFolder: processParentFolder(parentFolder),
-=======
-      license: preliminaryFolder.license
-        ? processLicense(preliminaryFolder.license)
-        : null,
       classifications: [],
->>>>>>> 2b888fd3
     };
   }
 
@@ -4007,6 +3971,7 @@
       isAssigned,
       sharedWith: sharedWithOrig,
       license,
+      classifications,
       parentFolder,
       ...activity
     } = obj;
@@ -4018,7 +3983,6 @@
       : !isOpen
         ? "Closed"
         : "Open";
-<<<<<<< HEAD
     const { isShared, sharedWith } = processSharedWith(sharedWithOrig);
 
     return {
@@ -4026,14 +3990,7 @@
       isShared,
       sharedWith,
       license: license ? processLicense(license) : null,
-=======
-    let classifications = obj.classifications.map((c) => c.classification);
-
-    return {
-      ...activity,
-      license: activity.license ? processLicense(activity.license) : null,
-      classifications,
->>>>>>> 2b888fd3
+      classifications: classifications.map((c) => c.classification),
       assignmentStatus,
       hasScoreData: _count.assignmentScores > 0,
       parentFolder: processParentFolder(parentFolder),
@@ -4139,15 +4096,9 @@
       codeValidUntil: null,
       documents: [],
       hasScoreData: false,
-<<<<<<< HEAD
       license: license ? processLicense(license) : null,
       parentFolder: processParentFolderForUser(parentFolder, loggedInUserId),
-=======
-      license: preliminaryFolder.license
-        ? processLicense(preliminaryFolder.license)
-        : null,
       classifications: [],
->>>>>>> 2b888fd3
     };
   }
 
@@ -4167,12 +4118,12 @@
       ownerId: true,
       name: true,
       imagePath: true,
-<<<<<<< HEAD
       isPublic: true,
       sharedWith: {
         select: {
           userId: true,
-=======
+        },
+      },
       classifications: {
         select: {
           classification: {
@@ -4190,7 +4141,6 @@
               },
             },
           },
->>>>>>> 2b888fd3
         },
       },
       license: {
@@ -4244,12 +4194,12 @@
         ownerId: true,
         name: true,
         imagePath: true,
-<<<<<<< HEAD
         isPublic: true,
         sharedWith: {
           select: {
             userId: true,
-=======
+          },
+        },
         classifications: {
           select: {
             classification: {
@@ -4267,7 +4217,6 @@
                 },
               },
             },
->>>>>>> 2b888fd3
           },
         },
         license: {
@@ -4300,6 +4249,7 @@
     (content) => {
       const {
         license,
+        classifications,
         sharedWith: sharedWithOrig,
         parentFolder,
         ...content2
@@ -4315,12 +4265,8 @@
         isShared,
         sharedWith,
         documents: [],
-<<<<<<< HEAD
         license: license ? processLicense(license) : null,
-=======
-        license: content.license ? processLicense(content.license) : null,
-        classifications: content.classifications.map((c) => c.classification),
->>>>>>> 2b888fd3
+        classifications: classifications.map((c) => c.classification),
         classCode: null,
         codeValidUntil: null,
         assignmentStatus: "Unassigned",
