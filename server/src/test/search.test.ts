--- conflicted
+++ resolved
@@ -400,13 +400,9 @@
 
   // Even adding in three matching classifications doesn't put the match in first
   results = await searchSharedContent({
-<<<<<<< HEAD
-    query: `K.CC.1 K.OA.1 A.SSE.3 banana${code} muffin${code}`,
-    isCurated: false,
-=======
     query: `grapeA1A${code} banana${code} muffin${code}`,
->>>>>>> 6f68fe2e
-    loggedInUserId: userId,
+    loggedInUserId: userId,
+    isCurated: false,
   });
 
   expect(results[0].id).eqls(activity1Id);
@@ -417,6 +413,7 @@
   results = await searchSharedContent({
     query: `grapeA1A${code} muffin${code}`,
     loggedInUserId: userId,
+    isCurated: false,
   });
 
   expect(results[0].id).eqls(activity2Id);
@@ -470,51 +467,34 @@
   await addClassification(activity2Id, classificationIdA1A, ownerId);
 
   let results = await searchSharedContent({
-<<<<<<< HEAD
-    query: `K.CC.3 banana${code} grape${code}`,
-    isCurated: false,
-=======
     query: `grapeA1A${code} banana${code}`,
->>>>>>> 6f68fe2e
-    loggedInUserId: userId,
-  });
-
-  console.log(results.slice(0, 3));
+    loggedInUserId: userId,
+    isCurated: false,
+  });
+
   expect(results[0].id).eqls(activity2Id);
   expect(results[1].id).eqls(activity1Id);
 
   results = await searchSharedContent({
-<<<<<<< HEAD
-    query: `Kindergarten banana${code} grape${code}`,
-    isCurated: false,
-=======
     query: `grape${code} banana${code}`,
->>>>>>> 6f68fe2e
-    loggedInUserId: userId,
+    loggedInUserId: userId,
+    isCurated: false,
   });
   expect(results[0].id).eqls(activity2Id);
   expect(results[1].id).eqls(activity1Id);
 
   results = await searchSharedContent({
-<<<<<<< HEAD
-    query: `cardiNALITY banana${code} grape${code}`,
-    isCurated: false,
-=======
     query: `GrapeA1${code} banana${code}`,
->>>>>>> 6f68fe2e
-    loggedInUserId: userId,
+    loggedInUserId: userId,
+    isCurated: false,
   });
   expect(results[0].id).eqls(activity2Id);
   expect(results[1].id).eqls(activity1Id);
 
   results = await searchSharedContent({
-<<<<<<< HEAD
-    query: `numeral banana${code} grape${code}`,
-    isCurated: false,
-=======
     query: `GrapeA${code} banana${code}`,
->>>>>>> 6f68fe2e
-    loggedInUserId: userId,
+    loggedInUserId: userId,
+    isCurated: false,
   });
   expect(results[0].id).eqls(activity2Id);
   expect(results[1].id).eqls(activity1Id);
