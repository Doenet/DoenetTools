import { expect, test } from "vitest";
import { createTestAnonymousUser, createTestUser } from "./utils";
<<<<<<< HEAD
=======
import {
  findOrCreateUser,
  getMyContent,
  getUserInfo,
  updateUser,
  upgradeAnonymousUser,
} from "../model";
>>>>>>> d8a55f22
import { fromUUID } from "../utils/uuid";
import { findOrCreateUser, getUserInfo, updateUser, upgradeAnonymousUser } from "../apis/user";

test("New user has no content", async () => {
  const user = await createTestUser();
  const userId = user.userId;
  const docs = await getMyContent({
    loggedInUserId: userId,
    folderId: null,
  });
  const { availableFeatures, ...docs2 } = docs;
  expect(docs2).toStrictEqual({
    content: [],
    folder: null,
  });
});

test("Update user name", async () => {
  let user = await createTestUser();
  const userId = user.userId;
  expect(user.firstNames).eq("vitest");
  expect(user.lastNames.startsWith("user")).eq(true);

  user = await updateUser({ userId, firstNames: "New", lastNames: "Name" });
  expect(user.firstNames).eq("New");
  expect(user.lastNames).eq("Name");

  const userInfo = await getUserInfo(user.userId);
  expect(userInfo.firstNames).eq("New");
  expect(userInfo.lastNames).eq("Name");
});

test("findOrCreateUser finds an existing user or creates a new one", async () => {
  const email = `unique-${Date.now()}@example.com`;
  const firstNames = "vitest";
  const lastNames = "user";
  const user = await findOrCreateUser({ email, firstNames, lastNames });
  expect(user.userId).toBeTypeOf("object");
  expect(fromUUID(user.userId)).toBeTypeOf("string");
  // Attempt to find the same user again
  const sameUser = await findOrCreateUser({ email, firstNames, lastNames });
  expect(sameUser).toStrictEqual(user);
});

test("upgrade anonymous user", async () => {
  let anonUser = await createTestAnonymousUser();
  anonUser = await updateUser({
    userId: anonUser.userId,
    firstNames: "Zoe",
    lastNames: "Zaborowski",
  });

  expect(anonUser.isAnonymous).eq(true);

  const id = Date.now().toString();
  const realEmail = `real${id}@vitest.test`;

  const upgraded = await upgradeAnonymousUser({
    userId: anonUser.userId,
    email: realEmail,
  });

  expect(upgraded.isAnonymous).eq(false);
  expect(upgraded.email).eq(realEmail);
});<|MERGE_RESOLUTION|>--- conflicted
+++ resolved
@@ -1,15 +1,5 @@
 import { expect, test } from "vitest";
 import { createTestAnonymousUser, createTestUser } from "./utils";
-<<<<<<< HEAD
-=======
-import {
-  findOrCreateUser,
-  getMyContent,
-  getUserInfo,
-  updateUser,
-  upgradeAnonymousUser,
-} from "../model";
->>>>>>> d8a55f22
 import { fromUUID } from "../utils/uuid";
 import { findOrCreateUser, getUserInfo, updateUser, upgradeAnonymousUser } from "../apis/user";
 
