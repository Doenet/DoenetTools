import { onTestFinished } from "vitest";
import { prisma } from "../model";
import { findOrCreateUser } from "../query/user";
import { filterEditableRootAssignment } from "../utils/permissions";
import { ContentType } from "@prisma/client";
import { createContent, updateContent } from "../query/activity";

// create an isolated user for each test, will allow tests to be run in parallel
export async function createTestUser(isEditor = false, isAnonymous = false) {
  const id =
    Date.now().toString() + Math.round(Math.random() * 100000).toString();
  const email = `vitest${id}@vitest.test`;
  const firstNames = `vitest`;
  const lastNames = `user${id}`;

  let user;

  try {
    user = await findOrCreateUser({
      email,
      firstNames,
      lastNames,
      isEditor,
      isAnonymous,
    });
  } catch (_e) {
    // try again by adding "a" to the end of the id for the email
    user = await findOrCreateUser({
      email: `vitest${id}a@vitest.test`,
      firstNames,
      lastNames: `user${id}a`,
      isEditor,
      isAnonymous,
    });
  }
  return user;
}

export async function createTestEditorUser() {
  return await createTestUser(true);
}

export async function createTestAnonymousUser() {
  return await createTestUser(false, true);
}

export async function getTestAssignment(
  contentId: Uint8Array,
  loggedInUserId: Uint8Array,
) {
  const assignment = await prisma.content.findUniqueOrThrow({
    where: {
      id: contentId,
      ...filterEditableRootAssignment(loggedInUserId),
    },
    include: { rootAssignment: true },
  });
  return assignment;
}

export async function createTestClassifications({
  systemId: originalSystemId,
  word,
  code,
}: {
  systemId?: number;
  word: string;
  code: string;
}) {
  let systemId;
  if (originalSystemId === undefined) {
    // if systemId is undefined, then create a new system
    const system = await prisma.classificationSystems.create({
      data: {
        name: `${word}${code}`,
        shortName: `${word}${code}`,
        categoryLabel: "",
        subCategoryLabel: "",
        descriptionLabel: "",
        sortIndex: 100,
        type: "other",
      },
    });
    systemId = system.id;
  } else {
    systemId = originalSystemId;
  }

  ////////////////
  // A. category A
  ////////////////
  const { id: categoryIdA } = await prisma.classificationCategories.create({
    data: {
      category: `${word}${code} ${word}A${code}`,
      systemId,
      sortIndex: 1,
    },
  });

  // A1. sub category A1
  //////////////////////
  const { id: subCategoryIdA1 } =
    await prisma.classificationSubCategories.create({
      data: {
        subCategory: `${word}${code} ${word}A1${code}`,
        categoryId: categoryIdA,
        sortIndex: 2,
      },
    });

  // A1A. classification A1A
  const { id: classificationIdA1A } = await prisma.classifications.create({
    data: {
      code: `${word}A1A${code}`,
      descriptions: {
        create: {
          description: `${word}${code} ${word}A1A${code}`,
          subCategoryId: subCategoryIdA1,
          sortIndex: 3,
        },
      },
    },
  });

  // A1B. classification A1B
  const { id: classificationIdA1B } = await prisma.classifications.create({
    data: {
      code: `${word}A1B${code}`,
      descriptions: {
        create: {
          description: `${word}${code} ${word}A1B${code}`,
          subCategoryId: subCategoryIdA1,
          sortIndex: 4,
        },
      },
    },
  });

  // A2. sub category A2
  //////////////////////
  const { id: subCategoryIdA2 } =
    await prisma.classificationSubCategories.create({
      data: {
        subCategory: `${word}${code} ${word}A2${code}`,
        categoryId: categoryIdA,
        sortIndex: 5,
      },
    });

  // A2A. classification A2A
  const { id: classificationIdA2A } = await prisma.classifications.create({
    data: {
      code: `${word}A2A${code}`,
      descriptions: {
        create: {
          description: `${word}${code} ${word}A2A${code}`,
          subCategoryId: subCategoryIdA2,
          sortIndex: 6,
        },
      },
    },
  });

  // A2B. classification A2B
  const { id: classificationIdA2B } = await prisma.classifications.create({
    data: {
      code: `${word}A2B${code}`,
      descriptions: {
        create: {
          description: `${word}${code} ${word}A2B${code}`,
          subCategoryId: subCategoryIdA2,
          sortIndex: 7,
        },
      },
    },
  });

  ////////////////
  // B. category B
  ////////////////
  const { id: categoryIdB } = await prisma.classificationCategories.create({
    data: {
      category: `${word}${code} ${word}B${code}`,
      systemId,
      sortIndex: 8,
    },
  });

  // B1. sub category B1
  //////////////////////
  const { id: subCategoryIdB1 } =
    await prisma.classificationSubCategories.create({
      data: {
        subCategory: `${word}${code} ${word}B1${code}`,
        categoryId: categoryIdB,
        sortIndex: 9,
      },
    });

  // B1A. classification B1A
  const { id: classificationIdB1A } = await prisma.classifications.create({
    data: {
      code: `${word}B1A${code}`,
      descriptions: {
        create: {
          description: `${word}${code} ${word}B1A${code}`,
          subCategoryId: subCategoryIdB1,
          sortIndex: 10,
        },
      },
    },
  });

  // B1B. classification B1B
  const { id: classificationIdB1B } = await prisma.classifications.create({
    data: {
      code: `${word}B1B${code}`,
      descriptions: {
        create: {
          description: `${word}${code} ${word}B1B${code}`,
          subCategoryId: subCategoryIdB1,
          sortIndex: 11,
        },
      },
    },
  });

  // B2. sub category B2
  //////////////////////
  const { id: subCategoryIdB2 } =
    await prisma.classificationSubCategories.create({
      data: {
        subCategory: `${word}${code} ${word}B2${code}`,
        categoryId: categoryIdB,
        sortIndex: 12,
      },
    });

  // B2A. classification B2A
  const { id: classificationIdB2A } = await prisma.classifications.create({
    data: {
      code: `${word}B2A${code}`,
      descriptions: {
        create: {
          description: `${word}${code} ${word}B2A${code}`,
          subCategoryId: subCategoryIdB2,
          sortIndex: 13,
        },
      },
    },
  });

  // B2B. classification B2B
  const { id: classificationIdB2B } = await prisma.classifications.create({
    data: {
      code: `${word}B2B${code}`,
      descriptions: {
        create: {
          description: `${word}${code} ${word}B2B${code}`,
          subCategoryId: subCategoryIdB2,
          sortIndex: 14,
        },
      },
    },
  });

  onTestFinished(() =>
    deleteTestClassifications({
      systemId: originalSystemId === undefined ? systemId : undefined,
      categoryIdA,
      subCategoryIdA1,
      classificationIdA1A,
      classificationIdA1B,
      subCategoryIdA2,
      classificationIdA2A,
      classificationIdA2B,
      categoryIdB,
      subCategoryIdB1,
      classificationIdB1A,
      classificationIdB1B,
      subCategoryIdB2,
      classificationIdB2A,
      classificationIdB2B,
    }),
  );

  return {
    systemId,
    categoryIdA,
    subCategoryIdA1,
    classificationIdA1A,
    classificationIdA1B,
    subCategoryIdA2,
    classificationIdA2A,
    classificationIdA2B,
    categoryIdB,
    subCategoryIdB1,
    classificationIdB1A,
    classificationIdB1B,
    subCategoryIdB2,
    classificationIdB2A,
    classificationIdB2B,
  };
}

export async function deleteTestClassifications({
  systemId,
  categoryIdA,
  subCategoryIdA1,
  classificationIdA1A,
  classificationIdA1B,
  subCategoryIdA2,
  classificationIdA2A,
  classificationIdA2B,
  categoryIdB,
  subCategoryIdB1,
  classificationIdB1A,
  classificationIdB1B,
  subCategoryIdB2,
  classificationIdB2A,
  classificationIdB2B,
}: {
  systemId?: number;
  categoryIdA: number;
  subCategoryIdA1: number;
  classificationIdA1A: number;
  classificationIdA1B: number;
  subCategoryIdA2: number;
  classificationIdA2A: number;
  classificationIdA2B: number;
  categoryIdB: number;
  subCategoryIdB1: number;
  classificationIdB1A: number;
  classificationIdB1B: number;
  subCategoryIdB2: number;
  classificationIdB2A: number;
  classificationIdB2B: number;
}) {
  // sub category A1
  await prisma.classifications.update({
    where: { id: classificationIdA1A },
    data: { contentClassifications: { deleteMany: {} } },
  });
  await prisma.classifications.update({
    where: { id: classificationIdA1B },
    data: { contentClassifications: { deleteMany: {} } },
  });

  await prisma.classificationDescriptions.delete({
    where: {
      classificationId_subCategoryId: {
        classificationId: classificationIdA1A,
        subCategoryId: subCategoryIdA1,
      },
    },
  });
  await prisma.classifications.delete({ where: { id: classificationIdA1A } });
  await prisma.classificationDescriptions.delete({
    where: {
      classificationId_subCategoryId: {
        classificationId: classificationIdA1B,
        subCategoryId: subCategoryIdA1,
      },
    },
  });
  await prisma.classifications.delete({ where: { id: classificationIdA1B } });
  await prisma.classificationSubCategories.delete({
    where: { id: subCategoryIdA1 },
  });

  // sub category A2
  await prisma.classifications.update({
    where: { id: classificationIdA2A },
    data: { contentClassifications: { deleteMany: {} } },
  });
  await prisma.classifications.update({
    where: { id: classificationIdA2B },
    data: { contentClassifications: { deleteMany: {} } },
  });

  await prisma.classificationDescriptions.delete({
    where: {
      classificationId_subCategoryId: {
        classificationId: classificationIdA2A,
        subCategoryId: subCategoryIdA2,
      },
    },
  });
  await prisma.classifications.delete({ where: { id: classificationIdA2A } });
  await prisma.classificationDescriptions.delete({
    where: {
      classificationId_subCategoryId: {
        classificationId: classificationIdA2B,
        subCategoryId: subCategoryIdA2,
      },
    },
  });
  await prisma.classifications.delete({ where: { id: classificationIdA2B } });
  await prisma.classificationSubCategories.delete({
    where: { id: subCategoryIdA2 },
  });

  await prisma.classificationCategories.delete({ where: { id: categoryIdA } });

  // sub category B1
  await prisma.classifications.update({
    where: { id: classificationIdB1A },
    data: { contentClassifications: { deleteMany: {} } },
  });
  await prisma.classifications.update({
    where: { id: classificationIdB1B },
    data: { contentClassifications: { deleteMany: {} } },
  });

  await prisma.classificationDescriptions.delete({
    where: {
      classificationId_subCategoryId: {
        classificationId: classificationIdB1A,
        subCategoryId: subCategoryIdB1,
      },
    },
  });
  await prisma.classifications.delete({ where: { id: classificationIdB1A } });
  await prisma.classificationDescriptions.delete({
    where: {
      classificationId_subCategoryId: {
        classificationId: classificationIdB1B,
        subCategoryId: subCategoryIdB1,
      },
    },
  });
  await prisma.classifications.delete({ where: { id: classificationIdB1B } });
  await prisma.classificationSubCategories.delete({
    where: { id: subCategoryIdB1 },
  });

  // sub category B2
  await prisma.classifications.update({
    where: { id: classificationIdB2A },
    data: { contentClassifications: { deleteMany: {} } },
  });
  await prisma.classifications.update({
    where: { id: classificationIdB2B },
    data: { contentClassifications: { deleteMany: {} } },
  });

  await prisma.classificationDescriptions.delete({
    where: {
      classificationId_subCategoryId: {
        classificationId: classificationIdB2A,
        subCategoryId: subCategoryIdB2,
      },
    },
  });
  await prisma.classifications.delete({ where: { id: classificationIdB2A } });
  await prisma.classificationDescriptions.delete({
    where: {
      classificationId_subCategoryId: {
        classificationId: classificationIdB2B,
        subCategoryId: subCategoryIdB2,
      },
    },
  });
  await prisma.classifications.delete({ where: { id: classificationIdB2B } });
  await prisma.classificationSubCategories.delete({
    where: { id: subCategoryIdB2 },
  });

  await prisma.classificationCategories.delete({ where: { id: categoryIdB } });

  if (systemId) {
    await prisma.classificationSystems.delete({ where: { id: systemId } });
  }
}

export async function createTestCategory({
  word,
  code,
}: {
  word: string;
  code: string;
}) {
  const group = await prisma.categoryGroups.create({
    data: {
      name: `${word}${code} group`,
    },
  });
  const category = await prisma.categories.create({
    data: {
      groupId: group.id,
      code: `${word}${code}`,
      term: `${word}${code}`,
      description: `${word} ${code}`,
      sortIndex: 10,
    },
  });

  onTestFinished(() => deleteTestCategory(category.id));

  return category;
}

<<<<<<< HEAD
export async function deleteTestCategory(categoryId: number) {
  const { groupId } = await prisma.categories.findUniqueOrThrow({
    where: { id: categoryId },
    select: {
      groupId: true,
    },
  });

  const deleteCategory = prisma.categories.delete({
    where: { id: categoryId },
  });

  if (groupId) {
    const deleteGroup = prisma.categoryGroups.delete({
      where: { id: groupId },
    });
    await prisma.$transaction([deleteCategory, deleteGroup]);
  } else {
    await deleteCategory;
  }
=======
export async function deleteTestFeature(featureId: number) {
  await prisma.contentFeatures.delete({ where: { id: featureId } });
}

/**
 * Creates a tree of content and returns the content ids.
 * Use the helper functions `doc()`, `pset()`, `qbank()`, and `fold()`.
 * Content ids are ordered in depth-first-search order of the tree.
 */
export async function setupTestContent(
  ownerId: Uint8Array,
  contents: Record<string, TestSetup>,
  parentId: Uint8Array | null = null,
) {
  const ids: Uint8Array[] = [];
  for (const name in contents) {
    const content = contents[name];
    const { contentId } = await createContent({
      loggedInUserId: ownerId,
      contentType: content.type,
      parentId,
    });
    await updateContent({
      contentId,
      name,
      source: content.source,
      loggedInUserId: ownerId,
    });

    const childrenIds = await setupTestContent(
      ownerId,
      content.children,
      contentId,
    );
    ids.push(contentId, ...childrenIds);
  }

  return ids;
}

type TestSetup = {
  type: ContentType;
  children: Record<string, TestSetup>;
  source?: string;
};

export function doc(source: string): TestSetup {
  return { type: "singleDoc", children: {}, source };
}
export function pset(children: Record<string, TestSetup>): TestSetup {
  return { type: "sequence", children };
}
export function qbank(children: Record<string, TestSetup>): TestSetup {
  return { type: "select", children };
}
export function fold(children: Record<string, TestSetup>): TestSetup {
  return { type: "folder", children };
>>>>>>> 1b6e0f52
}<|MERGE_RESOLUTION|>--- conflicted
+++ resolved
@@ -500,7 +500,6 @@
   return category;
 }
 
-<<<<<<< HEAD
 export async function deleteTestCategory(categoryId: number) {
   const { groupId } = await prisma.categories.findUniqueOrThrow({
     where: { id: categoryId },
@@ -521,9 +520,6 @@
   } else {
     await deleteCategory;
   }
-=======
-export async function deleteTestFeature(featureId: number) {
-  await prisma.contentFeatures.delete({ where: { id: featureId } });
 }
 
 /**
@@ -579,5 +575,4 @@
 }
 export function fold(children: Record<string, TestSetup>): TestSetup {
   return { type: "folder", children };
->>>>>>> 1b6e0f52
 }