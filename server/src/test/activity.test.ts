--- conflicted
+++ resolved
@@ -872,12 +872,7 @@
     loggedInUserId: ownerId,
   });
   expect(settings2).eqls({
-<<<<<<< HEAD
-    assigned: true,
     categories: [],
-=======
-    contentFeatures: [],
->>>>>>> 1b6e0f52
     licenseIsEditable: true,
     doenetmlVersionId: currentDoenetmlVersion.id,
     licenseCode: "CCDUAL",
@@ -899,33 +894,6 @@
   if (folderData.notMe) {
     throw Error("shouldn't happen");
   }
-<<<<<<< HEAD
-  expect(folderData.content).eqls([
-    {
-      contentId: contentId,
-      name: "Untitled Document",
-      ownerId,
-      isPublic: false,
-      isShared: false,
-      sharedWith: [],
-      numVariants: 1,
-      licenseCode: "CCDUAL",
-      type: "singleDoc",
-      doenetML: "",
-      doenetmlVersion: currentDoenetmlVersion,
-      parent: null,
-      classifications: [],
-      categories: [],
-      assignmentInfo: {
-        assignmentStatus: "Open",
-        classCode,
-        codeValidUntil: closeAt.toJSDate(),
-        hasScoreData: false,
-        maxAttempts: 1,
-        mode: "formative",
-        individualizeByStudent: false,
-      },
-=======
   expect(folderData.content.length).eqls(2);
   expect(folderData.content[1]).eqls({
     contentId: assignmentId,
@@ -941,7 +909,7 @@
     doenetmlVersion: currentDoenetmlVersion,
     parent: null,
     classifications: [],
-    contentFeatures: [],
+    categories: [],
     assignmentInfo: {
       assignmentStatus: "Open",
       classCode,
@@ -950,7 +918,6 @@
       maxAttempts: 1,
       mode: "formative",
       individualizeByStudent: false,
->>>>>>> 1b6e0f52
     },
   });
 
@@ -976,33 +943,6 @@
   if (folderData.notMe) {
     throw Error("shouldn't happen");
   }
-<<<<<<< HEAD
-  expect(folderData.content).eqls([
-    {
-      contentId: contentId,
-      name: "Untitled Document",
-      ownerId,
-      isPublic: false,
-      isShared: false,
-      sharedWith: [],
-      numVariants: 1,
-      licenseCode: "CCDUAL",
-      type: "singleDoc",
-      doenetML: "",
-      doenetmlVersion: currentDoenetmlVersion,
-      parent: null,
-      classifications: [],
-      categories: [],
-      assignmentInfo: {
-        assignmentStatus: "Unassigned",
-        classCode,
-        codeValidUntil: null,
-        hasScoreData: false,
-        maxAttempts: 1,
-        mode: "formative",
-        individualizeByStudent: false,
-      },
-=======
   expect(folderData.content.length).eqls(2);
   expect(folderData.content[1]).eqls({
     contentId: assignmentId,
@@ -1018,7 +958,7 @@
     doenetmlVersion: currentDoenetmlVersion,
     parent: null,
     classifications: [],
-    contentFeatures: [],
+    categories: [],
     assignmentInfo: {
       assignmentStatus: "Closed",
       classCode,
@@ -1027,7 +967,6 @@
       maxAttempts: 1,
       mode: "formative",
       individualizeByStudent: false,
->>>>>>> 1b6e0f52
     },
   });
 
@@ -1056,33 +995,6 @@
   if (folderData.notMe) {
     throw Error("shouldn't happen");
   }
-<<<<<<< HEAD
-  expect(folderData.content).eqls([
-    {
-      contentId: contentId,
-      name: "Untitled Document",
-      ownerId,
-      isPublic: false,
-      isShared: false,
-      sharedWith: [],
-      numVariants: 1,
-      licenseCode: "CCDUAL",
-      type: "singleDoc",
-      doenetML: "",
-      doenetmlVersion: currentDoenetmlVersion,
-      parent: null,
-      classifications: [],
-      categories: [],
-      assignmentInfo: {
-        assignmentStatus: "Open",
-        classCode,
-        codeValidUntil: closeAt.toJSDate(),
-        hasScoreData: false,
-        maxAttempts: 1,
-        mode: "formative",
-        individualizeByStudent: false,
-      },
-=======
   expect(folderData.content.length).eqls(2);
   expect(folderData.content[1]).eqls({
     contentId: assignmentId,
@@ -1098,7 +1010,7 @@
     doenetmlVersion: currentDoenetmlVersion,
     parent: null,
     classifications: [],
-    contentFeatures: [],
+    categories: [],
     assignmentInfo: {
       assignmentStatus: "Open",
       classCode,
@@ -1107,7 +1019,6 @@
       maxAttempts: 1,
       mode: "formative",
       individualizeByStudent: false,
->>>>>>> 1b6e0f52
     },
   });
 
@@ -1147,33 +1058,6 @@
   if (folderData.notMe) {
     throw Error("shouldn't happen");
   }
-<<<<<<< HEAD
-  expect(folderData.content).eqls([
-    {
-      contentId: contentId,
-      name: "Untitled Document",
-      ownerId,
-      isPublic: false,
-      isShared: false,
-      sharedWith: [],
-      numVariants: 1,
-      licenseCode: "CCDUAL",
-      type: "singleDoc",
-      doenetML: "",
-      doenetmlVersion: currentDoenetmlVersion,
-      parent: null,
-      classifications: [],
-      categories: [],
-      assignmentInfo: {
-        assignmentStatus: "Open",
-        classCode,
-        codeValidUntil: closeAt.toJSDate(),
-        hasScoreData: true,
-        maxAttempts: 1,
-        mode: "formative",
-        individualizeByStudent: false,
-      },
-=======
   expect(folderData.content.length).eqls(2);
   expect(folderData.content[1]).eqls({
     contentId: assignmentId,
@@ -1189,7 +1073,7 @@
     doenetmlVersion: currentDoenetmlVersion,
     parent: null,
     classifications: [],
-    contentFeatures: [],
+    categories: [],
     assignmentInfo: {
       assignmentStatus: "Open",
       classCode,
@@ -1198,7 +1082,6 @@
       maxAttempts: 1,
       mode: "formative",
       individualizeByStudent: false,
->>>>>>> 1b6e0f52
     },
   });
 
@@ -1224,33 +1107,6 @@
   if (folderData.notMe) {
     throw Error("shouldn't happen");
   }
-<<<<<<< HEAD
-  expect(folderData.content).eqls([
-    {
-      contentId: contentId,
-      name: "Untitled Document",
-      ownerId,
-      isPublic: false,
-      isShared: false,
-      sharedWith: [],
-      numVariants: 1,
-      licenseCode: "CCDUAL",
-      type: "singleDoc",
-      doenetML: "",
-      doenetmlVersion: currentDoenetmlVersion,
-      parent: null,
-      classifications: [],
-      categories: [],
-      assignmentInfo: {
-        assignmentStatus: "Closed",
-        classCode,
-        codeValidUntil: null,
-        hasScoreData: true,
-        maxAttempts: 1,
-        mode: "formative",
-        individualizeByStudent: false,
-      },
-=======
   expect(folderData.content.length).eqls(2);
   expect(folderData.content[1]).eqls({
     contentId: assignmentId,
@@ -1266,7 +1122,7 @@
     doenetmlVersion: currentDoenetmlVersion,
     parent: null,
     classifications: [],
-    contentFeatures: [],
+    categories: [],
     assignmentInfo: {
       assignmentStatus: "Closed",
       classCode,
@@ -1275,7 +1131,6 @@
       maxAttempts: 1,
       mode: "formative",
       individualizeByStudent: false,
->>>>>>> 1b6e0f52
     },
   });
 });
