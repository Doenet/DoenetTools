import express, { Express, NextFunction, Request, Response } from "express";
import bodyParser from "body-parser";

import dotenv from "dotenv";
import cookieParser from "cookie-parser";
import { DateTime } from "luxon";
import {
  copyPublicActivityToPortfolio,
  createActivity,
  deleteActivity,
  findOrCreateUser,
  getAllDoenetmlVersions,
  getActivityEditorData,
  getActivityViewerData,
  getAllRecentPublicActivities,
  getIsAdmin,
  getUserInfo,
  listUserActivities,
  updateDoc,
  searchPublicActivities,
  updateActivity,
  getDoc,
<<<<<<< HEAD
  addPromotedContentGroup,
=======
>>>>>>> 69a461f5
  assignActivity,
  listUserAssignments,
  deleteAssignment,
  getAssignmentEditorData,
  updateAssignment,
  getAssignmentDataFromCode,
  openAssignmentWithCode,
  closeAssignmentWithCode,
  updateUser,
<<<<<<< HEAD
  loadPromotedContentGroups,
  addPromotedContent,
=======
  saveScoreAndState,
  getAssignmentScoreData,
  loadState,
  getAssignmentStudentData,
  recordSubmittedEvent,
  getAnswersThatHaveSubmittedResponses,
  getDocumentSubmittedResponses,
  getAssignment,
  getAssignmentContent,
  getDocumentSubmittedResponseHistory,
>>>>>>> 69a461f5
} from "./model";
import { Prisma } from "@prisma/client";

dotenv.config();

const app: Express = express();
app.use(cookieParser());

app.use(bodyParser.json({ limit: "50mb" }));
app.use(
  bodyParser.urlencoded({
    limit: "50mb",
    extended: true,
  }),
);

const port = process.env.PORT || 3000;

app.use(express.static("public"));

app.get("/", (req: Request, res: Response) => {
  res.send("Express + TypeScript Server");
});

app.get("/api/getQuickCheckSignedIn", (req: Request, res: Response) => {
  const signedIn = req.cookies.email ? true : false;
  res.send({ signedIn: signedIn });
});

app.get(
  "/api/getUser",
  async (req: Request, res: Response, next: NextFunction) => {
    const signedIn = req.cookies.email ? true : false;
    if (signedIn) {
      try {
        let userInfo = await getUserInfo(req.cookies.email);
        res.send(userInfo);
      } catch (e) {
        next(e);
      }
    } else {
      res.send({});
    }
  },
);

app.post("/api/updateUser", async (req: Request, res: Response) => {
  const signedIn = req.cookies.email ? true : false;
  if (signedIn) {
    const loggedInUserId = Number(req.cookies.userId);
    const body = req.body;
    const name = body.name;
    await updateUser({ userId: loggedInUserId, name });
    res.cookie("name", name);
    res.send({ name });
  } else {
    res.send({});
  }
});

app.post("/api/updateUser", async (req: Request, res: Response) => {
  const signedIn = req.cookies.email ? true : false;
  if (signedIn) {
    const body = req.body;
    const name = body.name;
    await updateUser({ userId: Number(req.cookies.userId), name });
    res.cookie("name", name);
    res.send({ name });
  } else {
    res.send({});
  }
});

app.get("/api/checkForCommunityAdmin", async (req: Request, res: Response) => {
  const loggedInUserId = Number(req.cookies.userId);
  const isAdmin = await getIsAdmin(loggedInUserId);
  res.send({
    isAdmin,
  });
});

app.get(
  "/api/getAllRecentPublicActivities",
  async (req: Request, res: Response) => {
    const docs = await getAllRecentPublicActivities();
    res.send(docs);
  },
);

<<<<<<< HEAD
app.get("/api/getPortfolio/:userId", async (req: Request, res: Response) => {
  const loggedInUserId = Number(req.cookies.userId);
  const userId = Number(req.params.userId);
  const activityLists = await listUserActivities(userId, loggedInUserId);
  const allDoenetmlVersions = await getAllDoenetmlVersions();

  res.send({ allDoenetmlVersions, ...activityLists });
});
=======
app.get(
  "/api/getPortfolio/:userId",
  async (req: Request, res: Response, next: NextFunction) => {
    const loggedInUserId = Number(req.cookies.userId);
    const userId = Number(req.params.userId);
    try {
      const activityLists = await listUserActivities(userId, loggedInUserId);
      const allDoenetmlVersions = await getAllDoenetmlVersions();
      res.send({ allDoenetmlVersions, ...activityLists });
    } catch (e) {
      if (e instanceof Prisma.PrismaClientKnownRequestError) {
        res.status(404).send("No portfolio found");
      } else {
        next(e);
      }
    }
  },
);
>>>>>>> 69a461f5

app.get(
  "/api/getPublicPortfolio/:userId",
  async (req: Request, res: Response, next: NextFunction) => {
    const userId = Number(req.params.userId);
    try {
      const activityLists = await listUserActivities(userId, 0);
      res.send(activityLists);
    } catch (e) {
      if (e instanceof Prisma.PrismaClientKnownRequestError) {
        res.status(404).send("No portfolio found");
      } else {
        next(e);
      }
    }
  },
);

app.get(
  "/api/getAssignments",
  async (req: Request, res: Response, next: NextFunction) => {
    const loggedInUserId = Number(req.cookies.userId);
    try {
      const assignmentList = await listUserAssignments(loggedInUserId);
      res.send(assignmentList);
    } catch (e) {
      if (e instanceof Prisma.PrismaClientKnownRequestError) {
        res.sendStatus(404);
      } else {
        next(e);
      }
    }
  },
);

app.get("/api/getAssignments/:userId", async (req: Request, res: Response) => {
  const loggedInUserId = Number(req.cookies.userId);
  const userId = Number(req.params.userId);
  const assignmentList = await listUserAssignments(userId, loggedInUserId);

  res.send(assignmentList);
});

app.get("/api/sendSignInEmail", async (req: Request, res: Response) => {
  const email: string = req.query.emailaddress as string;
  // TODO: add the ability to give a name after logging in or creating an account
  const user = await findOrCreateUser(email, email);
  res.cookie("email", email);
  res.cookie("userId", String(user.userId));
  res.cookie("name", String(user.name));
  res.send({});
});

<<<<<<< HEAD
app.post("/api/deleteActivity", async (req: Request, res: Response) => {
  const body = req.body;
  const activityId = Number(body.activityId);
  await deleteActivity(activityId);
  res.send({});
});

app.post("/api/deleteAssignment", async (req: Request, res: Response) => {
  const body = req.body;
  const assignmentId = Number(body.assignmentId);
  await deleteAssignment(assignmentId);
  res.send({});
});
=======
app.post(
  "/api/deleteActivity",
  async (req: Request, res: Response, next: NextFunction) => {
    const loggedInUserId = Number(req.cookies.userId);
    const body = req.body;
    const activityId = Number(body.activityId);
    try {
      await deleteActivity(activityId, loggedInUserId);
      res.send({});
    } catch (e) {
      if (e instanceof Prisma.PrismaClientKnownRequestError) {
        res.sendStatus(403);
      } else {
        next(e);
      }
    }
  },
);

app.post(
  "/api/deleteAssignment",
  async (req: Request, res: Response, next: NextFunction) => {
    const loggedInUserId = Number(req.cookies.userId);
    const body = req.body;
    const assignmentId = Number(body.assignmentId);
    try {
      await deleteAssignment(assignmentId, loggedInUserId);
      res.send({});
    } catch (e) {
      if (e instanceof Prisma.PrismaClientKnownRequestError) {
        res.sendStatus(403);
      } else {
        next(e);
      }
    }
  },
);
>>>>>>> 69a461f5

app.post("/api/createActivity", async (req: Request, res: Response) => {
  const loggedInUserId = Number(req.cookies.userId);
  const { activityId, docId } = await createActivity(loggedInUserId);
  res.send({ activityId, docId });
});

app.post(
  "/api/updateActivityName",
  async (req: Request, res: Response, next: NextFunction) => {
    const loggedInUserId = Number(req.cookies.userId);
    const body = req.body;
    const activityId = Number(body.activityId);
    const name = body.name;
    try {
      await updateActivity({ activityId, name, ownerId: loggedInUserId });
      res.send({});
    } catch (e) {
      if (e instanceof Prisma.PrismaClientKnownRequestError) {
        res.sendStatus(403);
      } else {
        next(e);
      }
    }
  },
);

app.post(
  "/api/updateIsPublicActivity",
  async (req: Request, res: Response, next: NextFunction) => {
    const loggedInUserId = Number(req.cookies.userId);
    const body = req.body;
    const activityId = Number(body.activityId);
    const isPublic = body.isPublic;
    try {
      await updateActivity({ activityId, isPublic, ownerId: loggedInUserId });
      res.send({});
    } catch (e) {
      if (e instanceof Prisma.PrismaClientKnownRequestError) {
        res.sendStatus(403);
      } else {
        next(e);
      }
    }
  },
);

app.get(
  "/api/loadSupportingFileInfo/:activityId",
  (req: Request, res: Response) => {
    const activityId = Number(req.params.activityId as string);
    res.send({
      success: true,
      supportingFiles: [],
      canUpload: true,
      userQuotaBytesAvailable: 1000000,
      quotaBytes: 9000000,
    });
  },
);

app.get("/api/checkCredentials", (req: Request, res: Response) => {
  const loggedIn = req.cookies.email ? true : false;
  res.send({ loggedIn });
});

app.get(
  "/api/getCoursePermissionsAndSettings",
  (req: Request, res: Response) => {
    res.send({});
  },
);

app.get("/api/searchPublicActivities", async (req: Request, res: Response) => {
  const query = req.query.q as string;
  res.send({
    users: [], // TODO - this
    activities: await searchPublicActivities(query),
  });
});

app.get("/api/loadPromotedContent", (req: Request, res: Response) => {  
  res.send({
    success: true,
    carouselData: {},
  });
});

app.post("/api/addPromotedContent", async (req: Request, res: Response) => {
  const groupId = req.body.groupId;
  const activityId = req.body.activityId;
  const {success, message} = await addPromotedContent(groupId, activityId);
  if(success) {
    res.send({});
  } else {
    res.status(400).send(message);
  }
});


app.post("/api/addPromotedContentGroup", async (req: Request, res: Response) => {
  const groupName = req.body.groupName;
  const {success, message} = await addPromotedContentGroup(groupName);
  if(success) {
    res.send({});
  } else {
    res.status(400).send(message);
  }
});

app.get(
  "/api/getActivityEditorData/:activityId",
  async (req: Request, res: Response, next: NextFunction) => {
    const activityId = Number(req.params.activityId);
    const loggedInUserId = Number(req.cookies.userId);
    try {
      const editorData = await getActivityEditorData(
        activityId,
        loggedInUserId,
      );
      res.send(editorData);
    } catch (e) {
      if (e instanceof Prisma.PrismaClientKnownRequestError) {
        res.sendStatus(404);
      } else {
        next(e);
      }
    }
  },
);

app.get("/api/getAllDoenetmlVersions", async (req: Request, res: Response) => {
  const allDoenetmlVersions = await getAllDoenetmlVersions();
  res.send(allDoenetmlVersions);
});

app.get("/api/getActivityView/:docId", async (req: Request, res: Response) => {
  const docId = Number(req.params.docId);

  const viewerData = await getActivityViewerData(docId);
  res.send(viewerData);
});

app.get(
<<<<<<< HEAD
  "/api/getAssignmentEditorData/:assignmentId",
  async (req: Request, res: Response) => {
    const assignmentId = Number(req.params.assignmentId);
    const editorData = await getAssignmentEditorData(assignmentId);
    res.send(editorData);
=======
  "/api/getActivityView/:activityId",
  async (req: Request, res: Response, next: NextFunction) => {
    const loggedInUserId = Number(req.cookies.userId);
    const activityId = Number(req.params.activityId);

    try {
      const viewerData = await getActivityViewerData(
        activityId,
        loggedInUserId,
      );
      res.send(viewerData);
    } catch (e) {
      if (e instanceof Prisma.PrismaClientKnownRequestError) {
        res.sendStatus(404);
      } else {
        next(e);
      }
    }
  },
);

app.get(
  "/api/getAssignmentEditorData/:assignmentId",
  async (req: Request, res: Response, next: NextFunction) => {
    const loggedInUserId = Number(req.cookies.userId);
    const assignmentId = Number(req.params.assignmentId);
    try {
      const editorData = await getAssignmentEditorData(
        assignmentId,
        loggedInUserId,
      );
      res.send(editorData);
    } catch (e) {
      if (e instanceof Prisma.PrismaClientKnownRequestError) {
        res.sendStatus(404);
      } else {
        next(e);
      }
    }
>>>>>>> 69a461f5
  },
);

app.get(
  "/api/getAssignmentDataFromCode/:code",
  async (req: Request, res: Response) => {
    const code = req.params.code;
    const signedIn = req.cookies.email ? true : false;

    let assignmentData = await getAssignmentDataFromCode(code, signedIn);

    let name: string;
    if (assignmentData.newAnonymousUser) {
      const anonymousUser = assignmentData.newAnonymousUser;
      // create a user with random name and email
      res.cookie("email", anonymousUser.email);
      res.cookie("userId", String(anonymousUser.userId));
      res.cookie("name", String(anonymousUser.name));
      name = anonymousUser.name;
    } else {
      name = req.cookies.name;
    }

    res.send({ name, ...assignmentData });
  },
);

app.get("/api/loadPromotedContentGroups", async (req: Request, res: Response) => {
  const groups = await loadPromotedContentGroups();
  console.log(groups);
  res.send({
    success: true, //TODO: do we need this?
    carouselGroups: groups
  });
});

app.post(
  "/api/saveDoenetML",
  async (req: Request, res: Response, next: NextFunction) => {
    const loggedInUserId = Number(req.cookies.userId);
    const body = req.body;
    const doenetML = body.doenetML;
    const docId = Number(body.docId);
    try {
      await updateDoc({ docId, content: doenetML, ownerId: loggedInUserId });
      res.send({});
    } catch (e) {
      if (e instanceof Prisma.PrismaClientKnownRequestError) {
        res.sendStatus(403);
      } else {
        next(e);
      }
    }
  },
);

app.post(
  "/api/updateActivitySettings",
  async (req: Request, res: Response, next: NextFunction) => {
    const loggedInUserId = Number(req.cookies.userId);
    const body = req.body;
    const activityId = Number(body.activityId);
    const imagePath = body.imagePath;
    const name = body.name;
    // TODO - deal with learning outcomes
    const learningOutcomes = body.learningOutcomes;
    const isPublic = body.isPublic;
    try {
      await updateActivity({
        activityId,
        imagePath,
        name,
        isPublic,
        ownerId: loggedInUserId,
      });
      res.send({});
    } catch (e) {
      if (e instanceof Prisma.PrismaClientKnownRequestError) {
        res.sendStatus(403);
      } else {
        next(e);
      }
    }
  },
);

app.post(
  "/api/updateDocumentSettings",
  async (req: Request, res: Response, next: NextFunction) => {
    const loggedInUserId = Number(req.cookies.userId);
    const body = req.body;
    const docId = Number(body.docId);
    const name = body.name;
    // TODO - deal with learning outcomes
    const learningOutcomes = body.learningOutcomes;
    const doenetmlVersionId = Number(body.doenetmlVersionId);
    try {
      await updateDoc({
        docId,
        name,
        doenetmlVersionId,
        ownerId: loggedInUserId,
      });
      res.send({});
    } catch (e) {
      if (e instanceof Prisma.PrismaClientKnownRequestError) {
        res.sendStatus(403);
      } else {
        next(e);
      }
    }
  },
);

app.post("/api/duplicateActivity", async (req: Request, res: Response) => {
  const targetActivityId = Number(req.body.activityId);
  const loggedInUserId = Number(req.cookies.userId);

  let newActivityId = await copyPublicActivityToPortfolio(
    targetActivityId,
    loggedInUserId,
  );

  res.send({ newActivityId });
});

app.post("/api/assignActivity", async (req: Request, res: Response) => {
  const activityId = Number(req.body.activityId);
  const loggedInUserId = Number(req.cookies.userId);

  let assignmentId = await assignActivity(activityId, loggedInUserId);

  res.send({ assignmentId, userId: loggedInUserId });
});

<<<<<<< HEAD
app.post("/api/duplicateActivity", async (req: Request, res: Response) => {
  const targetActivityId = Number(req.body.activityId);
  const loggedInUserId = Number(req.cookies.userId);

  let newActivityId = await copyPublicActivityToPortfolio(
    targetActivityId,
    loggedInUserId,
  );

  res.send({ newActivityId });
});

app.post("/api/assignActivity", async (req: Request, res: Response) => {
  const activityId = Number(req.body.activityId);
  const loggedInUserId = Number(req.cookies.userId);

  let assignmentId = await assignActivity(activityId, loggedInUserId);

  res.send({ assignmentId, userId: loggedInUserId });
});

app.post("/api/updateAssignmentName", (req: Request, res: Response) => {
  const body = req.body;
  const assignmentId = Number(body.assignmentId);
  const name = body.name;
  updateAssignment({ assignmentId, name });
  res.send({});
});

app.post("/api/updateAssignmentSettings", (req: Request, res: Response) => {
  const body = req.body;
  const assignmentId = Number(body.assignmentId);
  const imagePath = body.imagePath;
  const name = body.name;
  updateAssignment({
    assignmentId,
    imagePath,
    name,
  });
  res.send({});
});

app.post("/api/openAssignmentWithCode", async (req: Request, res: Response) => {
  const body = req.body;
  const assignmentId = Number(body.assignmentId);
  const closeAt = DateTime.fromISO(body.closeAt);

  const { classCode, codeValidUntil } = await openAssignmentWithCode(
    assignmentId,
    closeAt,
  );
  res.send({ classCode, codeValidUntil });
});

app.post(
  "/api/closeAssignmentWithCode",
  async (req: Request, res: Response) => {
    const body = req.body;
    const assignmentId = Number(body.assignmentId);

    await closeAssignmentWithCode(assignmentId);
    res.send({});
=======
app.post(
  "/api/updateAssignmentName",
  async (req: Request, res: Response, next: NextFunction) => {
    const loggedInUserId = Number(req.cookies.userId);
    const body = req.body;
    const assignmentId = Number(body.assignmentId);
    const name = body.name;
    try {
      await updateAssignment({ assignmentId, name, ownerId: loggedInUserId });
      res.send({});
    } catch (e) {
      if (e instanceof Prisma.PrismaClientKnownRequestError) {
        res.sendStatus(403);
      } else {
        next(e);
      }
    }
  },
);

app.post(
  "/api/updateAssignmentSettings",
  async (req: Request, res: Response, next: NextFunction) => {
    const loggedInUserId = Number(req.cookies.userId);
    const body = req.body;
    const assignmentId = Number(body.assignmentId);
    const imagePath = body.imagePath;
    const name = body.name;
    try {
      await updateAssignment({
        assignmentId,
        imagePath,
        name,
        ownerId: loggedInUserId,
      });
      res.send({});
    } catch (e) {
      if (e instanceof Prisma.PrismaClientKnownRequestError) {
        res.sendStatus(403);
      } else {
        next(e);
      }
    }
  },
);

app.post(
  "/api/openAssignmentWithCode",
  async (req: Request, res: Response, next: NextFunction) => {
    const loggedInUserId = Number(req.cookies.userId);
    const body = req.body;
    const assignmentId = Number(body.assignmentId);
    const closeAt = DateTime.fromISO(body.closeAt);

    try {
      const { classCode, codeValidUntil } = await openAssignmentWithCode(
        assignmentId,
        closeAt,
        loggedInUserId,
      );
      res.send({ classCode, codeValidUntil });
    } catch (e) {
      if (e instanceof Prisma.PrismaClientKnownRequestError) {
        res.sendStatus(403);
      } else {
        next(e);
      }
    }
  },
);

app.post(
  "/api/closeAssignmentWithCode",
  async (req: Request, res: Response, next: NextFunction) => {
    const loggedInUserId = Number(req.cookies.userId);
    const body = req.body;
    const assignmentId = Number(body.assignmentId);

    try {
      await closeAssignmentWithCode(assignmentId, loggedInUserId);
      res.send({});
    } catch (e) {
      if (e instanceof Prisma.PrismaClientKnownRequestError) {
        res.sendStatus(403);
      } else {
        next(e);
      }
    }
  },
);

app.post(
  "/api/saveScoreAndState",
  async (req: Request, res: Response, next: NextFunction) => {
    const body = req.body;
    const assignmentId = Number(body.assignmentId);
    const docId = Number(body.docId);
    const docVersionId = Number(body.docVersionId);
    const loggedInUserId = Number(req.cookies.userId);
    const score = Number(body.score);
    const onSubmission = body.onSubmission as boolean;
    const state = body.state;

    try {
      await saveScoreAndState({
        assignmentId,
        docId,
        docVersionId,
        userId: loggedInUserId,
        score,
        onSubmission,
        state,
      });
      res.send({});
    } catch (e) {
      if (
        e instanceof Prisma.PrismaClientValidationError ||
        e instanceof Prisma.PrismaClientKnownRequestError
      ) {
        res.status(400).send({});
      } else {
        next(e);
      }
    }
  },
);

app.get(
  "/api/loadState",
  async (req: Request, res: Response, next: NextFunction) => {
    const assignmentId = Number(req.query.assignmentId);
    const docId = Number(req.query.docId);
    const docVersionId = Number(req.query.docVersionId);
    const requestedUserId = Number(req.query.userId || req.cookies.userId);
    const loggedInUserId = Number(req.cookies.userId);
    const withMaxScore = req.query.withMaxScore === "1";

    try {
      const state = await loadState({
        assignmentId,
        docId,
        docVersionId,
        requestedUserId,
        userId: loggedInUserId,
        withMaxScore,
      });
      res.send({ state });
    } catch (e) {
      if (e instanceof Prisma.PrismaClientKnownRequestError) {
        res.status(204).send({});
      } else {
        next(e);
      }
    }
  },
);

app.get(
  "/api/getAssignmentData/:assignmentId",
  async (req: Request, res: Response, next: NextFunction) => {
    const assignmentId = Number(req.params.assignmentId);
    const loggedInUserId = Number(req.cookies.userId);

    try {
      const assignmentData = await getAssignmentScoreData({
        assignmentId,
        ownerId: loggedInUserId,
      });
      const answerList = await getAnswersThatHaveSubmittedResponses({
        assignmentId,
        ownerId: loggedInUserId,
      });
      const assignmentContent = await getAssignmentContent({
        assignmentId,
        ownerId: loggedInUserId,
      });
      res.send({ assignmentData, answerList, assignmentContent });
    } catch (e) {
      if (e instanceof Prisma.PrismaClientKnownRequestError) {
        res.sendStatus(404);
      } else {
        next(e);
      }
    }
  },
);

app.get(
  "/api/getAssignmentStudentData/:assignmentId/:userId",
  async (req: Request, res: Response, next: NextFunction) => {
    const assignmentId = Number(req.params.assignmentId);
    const userId = Number(req.params.userId);
    const loggedInUserId = Number(req.cookies.userId);

    try {
      const assignmentData = await getAssignmentStudentData({
        assignmentId,
        ownerId: loggedInUserId,
        userId,
      });
      res.send(assignmentData);
    } catch (e) {
      if (e instanceof Prisma.PrismaClientKnownRequestError) {
        res.sendStatus(404);
      } else {
        next(e);
      }
    }
  },
);

app.post(
  "/api/recordSubmittedEvent",
  async (req: Request, res: Response, next: NextFunction) => {
    const body = req.body;
    const assignmentId = Number(body.assignmentId);
    const docId = Number(body.docId);
    const docVersionId = Number(body.docVersionId);
    const answerId = body.answerId as string;
    const loggedInUserId = Number(req.cookies.userId);
    const response = body.result.response as string;
    const itemNumber = Number(body.result.itemNumber);
    const creditAchieved = Number(body.result.creditAchieved);
    const itemCreditAchieved = Number(body.result.itemCreditAchieved);
    const documentCreditAchieved = Number(body.result.documentCreditAchieved);
    const answerNumber = body.answerNumber
      ? Number(body.answerNumber)
      : undefined;

    try {
      await recordSubmittedEvent({
        assignmentId,
        docId,
        docVersionId,
        userId: loggedInUserId,
        answerId,
        answerNumber,
        response,
        itemNumber,
        creditAchieved,
        itemCreditAchieved,
        documentCreditAchieved,
      });
      res.send({});
    } catch (e) {
      if (
        e instanceof Prisma.PrismaClientValidationError ||
        e instanceof Prisma.PrismaClientKnownRequestError
      ) {
        res.status(400).send({});
      } else {
        next(e);
      }
    }
  },
);

app.get(
  "/api/getSubmittedResponses/:assignmentId/:docId/:docVersionId",
  async (req: Request, res: Response, next: NextFunction) => {
    const assignmentId = Number(req.params.assignmentId);
    const docId = Number(req.params.docId);
    const docVersionId = Number(req.params.docVersionId);
    const answerId = req.query.answerId as string;
    const loggedInUserId = Number(req.cookies.userId);

    try {
      const assignment = await getAssignment(assignmentId, loggedInUserId);
      const submittedResponses = await getDocumentSubmittedResponses({
        assignmentId,
        docId,
        docVersionId,
        answerId,
        ownerId: loggedInUserId,
      });
      res.send({ assignment, submittedResponses });
    } catch (e) {
      if (e instanceof Prisma.PrismaClientKnownRequestError) {
        res.sendStatus(204);
      } else {
        next(e);
      }
    }
  },
);

app.get(
  "/api/getSubmittedResponseHistory/:assignmentId/:docId/:docVersionId/:userId",
  async (req: Request, res: Response, next: NextFunction) => {
    const assignmentId = Number(req.params.assignmentId);
    const docId = Number(req.params.docId);
    const docVersionId = Number(req.params.docVersionId);
    const userId = Number(req.params.userId);
    const answerId = req.query.answerId as string;
    const loggedInUserId = Number(req.cookies.userId);

    try {
      const assignment = await getAssignment(assignmentId, loggedInUserId);
      const submittedResponses = await getDocumentSubmittedResponseHistory({
        assignmentId,
        docId,
        docVersionId,
        answerId,
        userId,
        ownerId: loggedInUserId,
      });
      res.send({ assignment, submittedResponses });
    } catch (e) {
      if (e instanceof Prisma.PrismaClientKnownRequestError) {
        res.sendStatus(204);
      } else {
        next(e);
      }
    }
>>>>>>> 69a461f5
  },
);

app.listen(port, () => {
  console.log(`[server]: Server is running at http://localhost:${port}`);
});<|MERGE_RESOLUTION|>--- conflicted
+++ resolved
@@ -20,10 +20,7 @@
   searchPublicActivities,
   updateActivity,
   getDoc,
-<<<<<<< HEAD
   addPromotedContentGroup,
-=======
->>>>>>> 69a461f5
   assignActivity,
   listUserAssignments,
   deleteAssignment,
@@ -33,10 +30,8 @@
   openAssignmentWithCode,
   closeAssignmentWithCode,
   updateUser,
-<<<<<<< HEAD
   loadPromotedContentGroups,
   addPromotedContent,
-=======
   saveScoreAndState,
   getAssignmentScoreData,
   loadState,
@@ -47,7 +42,6 @@
   getAssignment,
   getAssignmentContent,
   getDocumentSubmittedResponseHistory,
->>>>>>> 69a461f5
 } from "./model";
 import { Prisma } from "@prisma/client";
 
@@ -137,16 +131,6 @@
   },
 );
 
-<<<<<<< HEAD
-app.get("/api/getPortfolio/:userId", async (req: Request, res: Response) => {
-  const loggedInUserId = Number(req.cookies.userId);
-  const userId = Number(req.params.userId);
-  const activityLists = await listUserActivities(userId, loggedInUserId);
-  const allDoenetmlVersions = await getAllDoenetmlVersions();
-
-  res.send({ allDoenetmlVersions, ...activityLists });
-});
-=======
 app.get(
   "/api/getPortfolio/:userId",
   async (req: Request, res: Response, next: NextFunction) => {
@@ -165,7 +149,6 @@
     }
   },
 );
->>>>>>> 69a461f5
 
 app.get(
   "/api/getPublicPortfolio/:userId",
@@ -201,13 +184,6 @@
   },
 );
 
-app.get("/api/getAssignments/:userId", async (req: Request, res: Response) => {
-  const loggedInUserId = Number(req.cookies.userId);
-  const userId = Number(req.params.userId);
-  const assignmentList = await listUserAssignments(userId, loggedInUserId);
-
-  res.send(assignmentList);
-});
 
 app.get("/api/sendSignInEmail", async (req: Request, res: Response) => {
   const email: string = req.query.emailaddress as string;
@@ -219,21 +195,6 @@
   res.send({});
 });
 
-<<<<<<< HEAD
-app.post("/api/deleteActivity", async (req: Request, res: Response) => {
-  const body = req.body;
-  const activityId = Number(body.activityId);
-  await deleteActivity(activityId);
-  res.send({});
-});
-
-app.post("/api/deleteAssignment", async (req: Request, res: Response) => {
-  const body = req.body;
-  const assignmentId = Number(body.assignmentId);
-  await deleteAssignment(assignmentId);
-  res.send({});
-});
-=======
 app.post(
   "/api/deleteActivity",
   async (req: Request, res: Response, next: NextFunction) => {
@@ -271,7 +232,6 @@
     }
   },
 );
->>>>>>> 69a461f5
 
 app.post("/api/createActivity", async (req: Request, res: Response) => {
   const loggedInUserId = Number(req.cookies.userId);
@@ -408,21 +368,7 @@
   res.send(allDoenetmlVersions);
 });
 
-app.get("/api/getActivityView/:docId", async (req: Request, res: Response) => {
-  const docId = Number(req.params.docId);
-
-  const viewerData = await getActivityViewerData(docId);
-  res.send(viewerData);
-});
-
-app.get(
-<<<<<<< HEAD
-  "/api/getAssignmentEditorData/:assignmentId",
-  async (req: Request, res: Response) => {
-    const assignmentId = Number(req.params.assignmentId);
-    const editorData = await getAssignmentEditorData(assignmentId);
-    res.send(editorData);
-=======
+app.get(
   "/api/getActivityView/:activityId",
   async (req: Request, res: Response, next: NextFunction) => {
     const loggedInUserId = Number(req.cookies.userId);
@@ -462,7 +408,6 @@
         next(e);
       }
     }
->>>>>>> 69a461f5
   },
 );
 
@@ -598,70 +543,6 @@
   res.send({ assignmentId, userId: loggedInUserId });
 });
 
-<<<<<<< HEAD
-app.post("/api/duplicateActivity", async (req: Request, res: Response) => {
-  const targetActivityId = Number(req.body.activityId);
-  const loggedInUserId = Number(req.cookies.userId);
-
-  let newActivityId = await copyPublicActivityToPortfolio(
-    targetActivityId,
-    loggedInUserId,
-  );
-
-  res.send({ newActivityId });
-});
-
-app.post("/api/assignActivity", async (req: Request, res: Response) => {
-  const activityId = Number(req.body.activityId);
-  const loggedInUserId = Number(req.cookies.userId);
-
-  let assignmentId = await assignActivity(activityId, loggedInUserId);
-
-  res.send({ assignmentId, userId: loggedInUserId });
-});
-
-app.post("/api/updateAssignmentName", (req: Request, res: Response) => {
-  const body = req.body;
-  const assignmentId = Number(body.assignmentId);
-  const name = body.name;
-  updateAssignment({ assignmentId, name });
-  res.send({});
-});
-
-app.post("/api/updateAssignmentSettings", (req: Request, res: Response) => {
-  const body = req.body;
-  const assignmentId = Number(body.assignmentId);
-  const imagePath = body.imagePath;
-  const name = body.name;
-  updateAssignment({
-    assignmentId,
-    imagePath,
-    name,
-  });
-  res.send({});
-});
-
-app.post("/api/openAssignmentWithCode", async (req: Request, res: Response) => {
-  const body = req.body;
-  const assignmentId = Number(body.assignmentId);
-  const closeAt = DateTime.fromISO(body.closeAt);
-
-  const { classCode, codeValidUntil } = await openAssignmentWithCode(
-    assignmentId,
-    closeAt,
-  );
-  res.send({ classCode, codeValidUntil });
-});
-
-app.post(
-  "/api/closeAssignmentWithCode",
-  async (req: Request, res: Response) => {
-    const body = req.body;
-    const assignmentId = Number(body.assignmentId);
-
-    await closeAssignmentWithCode(assignmentId);
-    res.send({});
-=======
 app.post(
   "/api/updateAssignmentName",
   async (req: Request, res: Response, next: NextFunction) => {
@@ -976,7 +857,6 @@
         next(e);
       }
     }
->>>>>>> 69a461f5
   },
 );
 
