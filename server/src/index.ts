--- conflicted
+++ resolved
@@ -7,17 +7,10 @@
   deleteActivity,
   findOrCreateUser,
   getAllDoenetmlVersions,
-<<<<<<< HEAD
-  getActivity,
   getActivityEditorData,
   getActivityViewerData,
-=======
-  getAllRecentPublicActivites,
-  getDoc,
-  getDocEditorData,
-  getDocViewerData,
+  getAllRecentPublicActivities,
   getIsAdmin,
->>>>>>> 3402273b
   getUserInfo,
   listUserActivities,
   updateDoc,
@@ -53,29 +46,23 @@
   }
 });
 
-<<<<<<< HEAD
-app.get("/api/checkForCommunityAdmin", (req: Request, res: Response) => {
-  res.send({});
-});
-
-app.get("/api/loadProfile", (req: Request, res: Response) => {
-=======
 app.get("/api/checkForCommunityAdmin", async (req: Request, res: Response) => {
   const userEmail = req.cookies.email;
   const isAdmin = await getIsAdmin(userEmail);
   res.send({
-    isAdmin
-  });
-});
-
-app.get("/api/getAllRecentPublicActivites", async (req: Request, res: Response) => {
-  const docs = await getAllRecentPublicActivites();
-  res.send(docs);
-});
-
-
-app.get("/api/loadProfile.php", (req: Request, res: Response) => {
->>>>>>> 3402273b
+    isAdmin,
+  });
+});
+
+app.get(
+  "/api/getAllRecentPublicActivities",
+  async (req: Request, res: Response) => {
+    const docs = await getAllRecentPublicActivities();
+    res.send(docs);
+  },
+);
+
+app.get("/api/loadProfile", (req: Request, res: Response) => {
   const loggedInEmail = req.cookies.email;
   res.send({
     profile: {
