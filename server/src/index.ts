import express, { Express, Request, Response } from "express";
import dotenv from "dotenv";
import cookieParser from "cookie-parser";
import {
  copyPublicDocumentToPortfolio,
  createDocument,
  deleteDocument,
  findOrCreateUser,
  getAllDoenetmlVersions,
  getAllRecentPublicActivites,
  getDoc,
  getDocEditorData,
  getDocViewerData,
<<<<<<< HEAD
  getIsAdmin,
=======
  getUserInfo,
>>>>>>> 716b932a
  listUserDocs,
  saveDoc,
  searchPublicDocs,
} from "./model";

dotenv.config();

const app: Express = express();
app.use(cookieParser());
app.use(express.json());

const port = process.env.PORT || 3000;

app.get("/", (req: Request, res: Response) => {
  res.send("Express + TypeScript Server");
});

app.get("/api/getQuickCheckSignedIn.php", (req: Request, res: Response) => {
  const signedIn = req.cookies.email ? true : false;
  res.send({ signedIn: signedIn });
});

app.get("/api/getUser", async (req: Request, res: Response) => {
  const signedIn = req.cookies.email ? true : false;
  if (signedIn) {
    let userInfo = await getUserInfo(req.cookies.email);
    res.send(userInfo);
  } else {
    res.send({});
  }
});

app.get("/api/checkForCommunityAdmin", async (req: Request, res: Response) => {
  const userEmail = req.cookies.email;
  const isAdmin = await getIsAdmin(userEmail);
  res.send({
    isAdmin
  });
});

app.get("/api/getAllRecentPublicActivites", async (req: Request, res: Response) => {
  const docs = await getAllRecentPublicActivites();
  res.send(docs);
});


app.get("/api/loadProfile.php", (req: Request, res: Response) => {
  const loggedInEmail = req.cookies.email;
  res.send({
    profile: {
      screenName: "",
      email: loggedInEmail,
      firstName: "",
      lastName: "",
      profilePicture: "anonymous",
      trackingConsent: true,
      signedIn: "0",
      userId: "",
      canUpload: "0",
    },
  });
});

app.get("/api/getPortfolio.php", async (req: Request, res: Response) => {
  const loggedInEmail = req.cookies.email;
  const loggedInUserId = Number(req.cookies.userId);
  const ret = await listUserDocs(loggedInUserId);
  res.send(ret);
});

app.get("/api/sendSignInEmail.php", async (req: Request, res: Response) => {
  const email: string = req.query.emailaddress as string;
  const userId = await findOrCreateUser(email);
  res.cookie("email", email);
  res.cookie("userId", String(userId));
  res.send({ success: true });
});

app.post(
  "/api/deletePortfolioActivity",
  async (req: Request, res: Response) => {
    const body = req.body;
    const doenetId = Number(body.doenetId);
    const docId = await deleteDocument(doenetId);
    res.send();
  },
);

app.post(
  "/api/createPortfolioActivity",
  async (req: Request, res: Response) => {
    const loggedInUserId = Number(req.cookies.userId);
    const docId = await createDocument(loggedInUserId);
    res.send({ docId });
  },
);

app.get(
  "/api/updatePortfolioActivityLabel.php",
  (req: Request, res: Response) => {
    const doenetId = Number(req.query.doenetId as string);
    const label = req.query.label as string;
    saveDoc({ docId: doenetId, name: label });
    res.send({ success: true });
  },
);

app.post("/api/updateIsPublicActivity", (req: Request, res: Response) => {
  const body = req.body;
  const doenetId = Number(body.doenetId);
  const isPublic = body.isPublic;
  saveDoc({ docId: doenetId, isPublic });
  res.send({ success: true });
});

app.get("/api/loadSupportingFileInfo.php", (req: Request, res: Response) => {
  const doenetId = Number(req.query.doenetId as string);
  res.send({
    success: true,
    supportingFiles: [],
    canUpload: true,
    userQuotaBytesAvailable: 1000000,
    quotaBytes: 9000000,
  });
});

app.get("/api/checkCredentials.php", (req: Request, res: Response) => {
  const loggedIn = req.cookies.email ? true : false;
  res.send({ loggedIn });
});

app.get(
  "/api/getCoursePermissionsAndSettings.php",
  (req: Request, res: Response) => {
    res.send({});
  },
);

app.get(
  "/api/searchPublicActivities.php",
  async (req: Request, res: Response) => {
    const query = req.query.q as string;
    res.send({
      success: true,
      searchResults: {
        users: [], // TODO - this
        activities: await searchPublicDocs(query),
      },
    });
  },
);

app.get("/api/loadPromotedContent.php", (req: Request, res: Response) => {
  res.send({
    success: true,
    carouselData: {},
  });
});

app.get(
  "/api/getPortfolioEditorData/:doenetId",
  async (req: Request, res: Response) => {
    const doenetId = Number(req.params.doenetId);
    const editorData = await getDocEditorData(doenetId);
    res.send(editorData);
  },
);

app.get(
  "/api/getAllDoenetmlVersions.php",
  async (req: Request, res: Response) => {
    const allDoenetmlVersions = await getAllDoenetmlVersions();

    res.send(allDoenetmlVersions);
  },
);

app.get(
  "/api/getPortfolioActivityView/:docId",
  async (req: Request, res: Response) => {
    const docId = Number(req.params.docId);

    const viewerData = await getDocViewerData(docId);
    res.send(viewerData);
  },
);

app.get("/api/loadPromotedContentGroups.php", (req: Request, res: Response) => {
  res.send({});
});

app.post("/api/saveDoenetML.php", (req: Request, res: Response) => {
  const body = req.body;
  const doenetML = body.doenetML;
  const docId = Number(body.pageId);
  saveDoc({ docId, content: doenetML });
  res.send({ success: true });
});

app.post(
  "/api/updatePortfolioActivitySettings",
  (req: Request, res: Response) => {
    const body = req.body;
    const docId = Number(body.doenetId);
    const imagePath = body.imagePath;
    const label = body.label;
    // TODO - deal with learning outcomes
    const learningOutcomes = body.learningOutcomes;
    const isPublic = body.public === "true";
    const doenetmlVersionId = Number(body.doenetmlVersionId);
    saveDoc({ docId, imagePath, name: label, isPublic, doenetmlVersionId });
    res.send({ success: true });
  },
);

app.post(
  "/api/duplicatePortfolioActivity",
  async (req: Request, res: Response) => {
    const targetDocId = Number(req.body.docId);
    const loggedInUserId = Number(req.cookies.userId);

    let newDocId = await copyPublicDocumentToPortfolio(
      targetDocId,
      loggedInUserId,
    );

    res.send({ newDocId });
  },
);

app.get(
  "/media/byPageId/:doenetId.doenet",
  async (req: Request, res: Response) => {
    const doenetId = Number(req.params.doenetId);
    const doc = await getDoc(doenetId);
    res.send(doc.contentLocation);
  },
);

app.listen(port, () => {
  console.log(`[server]: Server is running at http://localhost:${port}`);
});<|MERGE_RESOLUTION|>--- conflicted
+++ resolved
@@ -11,11 +11,8 @@
   getDoc,
   getDocEditorData,
   getDocViewerData,
-<<<<<<< HEAD
   getIsAdmin,
-=======
   getUserInfo,
->>>>>>> 716b932a
   listUserDocs,
   saveDoc,
   searchPublicDocs,
