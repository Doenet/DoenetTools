--- conflicted
+++ resolved
@@ -133,15 +133,12 @@
 );
 
 app.get(
-<<<<<<< HEAD
   "/api/getPublicFolderContent/:userId",
   async (req: Request, res: Response, next: NextFunction) => {
     const userId = Number(req.params.userId);
     try {
-      // send 0 as the logged in content to make sure get only public content
-      const contentData = await getFolderContent({
+      const contentData = await getPublicFolderContent({
         ownerId: userId,
-        loggedInUserId: 0,
         folderId: null,
       });
       res.send(contentData);
@@ -161,10 +158,8 @@
     const userId = Number(req.params.userId);
     const folderId = Number(req.params.folderId);
     try {
-      // send 0 as the logged in content to make sure get only public content
-      const contentData = await getFolderContent({
+      const contentData = await getPublicFolderContent({
         ownerId: userId,
-        loggedInUserId: 0,
         folderId,
       });
       res.send(contentData);
@@ -179,8 +174,6 @@
 );
 
 app.get(
-=======
->>>>>>> b1d7d56c
   "/api/getAssigned",
   async (req: Request, res: Response, next: NextFunction) => {
     const loggedInUserId = Number(req.cookies.userId);
