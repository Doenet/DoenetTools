import express, { Express, Request, Response } from "express";
import * as path from "path";
import bodyParser from "body-parser";

import dotenv from "dotenv";
import cookieParser from "cookie-parser";
import { prisma } from "./model";
import session from "express-session";
import { PrismaSessionStore } from "@quixo3/prisma-session-store";

import { Strategy as GoogleStrategy } from "passport-google-oauth20";
import { Strategy as MagicLinkStrategy } from "passport-magic-link";
import { Strategy as AnonymIdStrategy } from "../passport-anonymous/lib/strategy";

import { SESClient, SendEmailCommand } from "@aws-sdk/client-ses";

import { nanoid } from "nanoid";
import * as fs from "fs/promises";
import { fromUUID, toUUID } from "./utils/uuid";
import { UserInfo, UserInfoWithEmail } from "./types";
import {
  findOrCreateUser,
  getMyUserInfo,
  updateUser,
  upgradeAnonymousUser,
} from "./query/user";
import { userRouter } from "./routes/userRoutes";
import { loginRouter } from "./routes/loginRoutes";
import { assignRouter } from "./routes/assignRoutes";
import { updateContentRouter } from "./routes/updateContentRoutes";
import { shareRouter } from "./routes/shareRoutes";
import { scoreRouter } from "./routes/scoreRoutes";
import { classificationRouter } from "./routes/classificationRoutes";
import { activityEditViewRouter } from "./routes/activityEditViewRoutes";
import { exploreRouter } from "./routes/exploreRoutes";
import { remixRouter } from "./routes/remixRoutes";
import { contentListRouter } from "./routes/contentListRoutes";
import { infoRouter } from "./routes/infoRoutes";
import { copyMoveRouter } from "./routes/copyMoveRoutes";
import { testRouter } from "./test/testRoutes";
import { curateRouter } from "./routes/curateRoutes";
import { compareRouter } from "./routes/compareRoutes";
import { editorRouter } from "./routes/editorRoutes";
<<<<<<< HEAD
import { discourseRouter } from "./routes/discourseLoginRoutes";
=======
import passportLib from "passport";

// Type assertion to work around passport type declaration issues
// eslint-disable-next-line @typescript-eslint/no-explicit-any
const passport = passportLib as any;
>>>>>>> 530a7f9c

const client = new SESClient({ region: "us-east-2" });

dotenv.config();

declare module "express-serve-static-core" {
  interface Request {
    user: UserInfoWithEmail;
  }
}

const app: Express = express();
app.use(cookieParser());

// make sure that when log out, it doesn't use old cached pages
app.use(function (req, res, next) {
  if (!req.user) {
    res.header("Cache-Control", "private, no-cache, no-store, must-revalidate");
    res.header("Expires", "-1");
    res.header("Pragma", "no-cache");
  }
  next();
});

const googleClientId = process.env.GOOGLE_CLIENT_ID || "";
const googleClientSecret = process.env.GOOGLE_CLIENT_SECRET || "";

passport.use(
  new GoogleStrategy(
    {
      clientID: googleClientId,
      clientSecret: googleClientSecret,
      callbackURL: (process.env.LOGIN_CALLBACK_ROOT || "") + "api/login/google",
      scope: ["profile", "email"],
      passReqToCallback: true,
    },
    (req, _accessToken, _refreshToken, profile, done) => {
      if (req.user?.isAnonymous) {
        // eslint-disable-next-line @typescript-eslint/ban-ts-comment
        //@ts-expect-error
        profile.fromAnonymous = fromUUID((req.user as UserInfo).userId);
      }

      done(null, profile);
    },
  ),
);

passport.use(
  new MagicLinkStrategy(
    {
      secret: process.env.MAGIC_LINK_SECRET || "",
      allowReuse: true,
      userFields: ["email", "fromAnonymous"],
      tokenField: "token",
    },
    async (user, token) => {
      const confirmURL = `${process.env.CONFIRM_SIGNIN_URL}?token=${token}`;

      if (
        process.env.CONSOLE_LOG_EMAIL &&
        process.env.CONSOLE_LOG_EMAIL.toLocaleLowerCase() !== "false"
      ) {
        console.log(`Confirm email link: ${confirmURL}`);
        return;
      }

      let email_html: string = "";

      try {
        const filePath = path.resolve(__dirname, "signin_email.html");

        email_html = await fs.readFile(filePath, { encoding: "utf8" });
      } catch (err) {
        console.log(err);
        throw Error("Could not send email");
      }

      email_html = email_html.replace(/CONFIRM_LINK/g, confirmURL);

      const params = {
        Source: "Doenet Accounts <info@doenet.org>",
        Destination: {
          ToAddresses: [user.email],
        },
        Message: {
          Subject: {
            Data: "Finish logging into Doenet",
          },
          Body: {
            Text: {
              Data: `To finish your login into Doenet, go to the URL: ${confirmURL}`,
            },
            Html: {
              Data: email_html,
            },
          },
        },
      };

      // Send the email
      const sendEmail = async () => {
        try {
          const command = new SendEmailCommand(params);
          await client.send(command);
          console.log("Email sent successfully");
        } catch (error) {
          console.error("Error sending email", error);
        }
      };

      sendEmail();
    },
    (user: { email: string; fromAnonymous: string }) => {
      return {
        provider: "magiclink",
        email: user.email as string,
        fromAnonymous: user.fromAnonymous,
      };
    },
  ),
);

passport.use(new AnonymIdStrategy());

// eslint-disable-next-line @typescript-eslint/no-explicit-any
passport.serializeUser(async (req: any, user: any, done: any) => {
  if (user.provider === "magiclink") {
    const email: string = user.email;
    const fromAnonymous: string = user.fromAnonymous;

    let u;

    if (fromAnonymous !== " ") {
      try {
        u = await upgradeAnonymousUser({
          userId: toUUID(fromAnonymous),
          email,
        });
      } catch (_e) {
        console.log("Error upgrading anonymous user", _e);
        /// ignore any error
      }
    }

    if (!u) {
      u = await findOrCreateUser({
        email,
        firstNames: null,
        lastNames: "",
      });
    }

    return done(undefined, fromUUID(u.userId));
  } else if (user.provider === "google") {
    let email = user.id + "@google.com";
    if (user.emails[0].verified) {
      email = user.emails[0].value;
    }
    const fromAnonymous: string = user.fromAnonymous;

    let u;

    if (fromAnonymous) {
      try {
        u = await upgradeAnonymousUser({
          userId: toUUID(fromAnonymous),
          email,
        });

        // Use name from google account
        await updateUser({
          loggedInUserId: u.userId,
          firstNames: user.name.givenName,
          lastNames: user.name.familyName,
        });
      } catch (_e) {
        console.log("Error upgrading anonymous user", _e);
        /// ignore any error
      }
    }

    if (!u) {
      u = await findOrCreateUser({
        email,
        firstNames: user.name.givenName,
        lastNames: user.name.familyName,
      });
    }

    return done(undefined, fromUUID(u.userId));
  } else if (user.anonymous) {
    let email = nanoid() + "@anonymous.doenet.org";
    let lastNames = "";
    let firstNames: string | null = null;
    let isAnonymous = true;
    let isEditor = false;

    if (
      process.env.ALLOW_TEST_LOGIN &&
      process.env.ALLOW_TEST_LOGIN.toLocaleLowerCase() !== "false"
    ) {
      if (req.body.email) {
        email = req.body.email;
        if (req.body.firstNames) {
          firstNames = req.body.firstNames;
        }
        if (req.body.lastNames) {
          lastNames = req.body.lastNames;
        }
        if (req.body.isEditor) {
          isEditor = true;
        }
        isAnonymous = false;
      }
    }

    const u = await findOrCreateUser({
      email,
      lastNames,
      firstNames,
      isAnonymous,
      isEditor,
    });
    return done(undefined, fromUUID(u.userId));
  }
});

// eslint-disable-next-line @typescript-eslint/no-explicit-any
passport.deserializeUser(async (userId: string, done: any) => {
  const { user } = await getMyUserInfo({ loggedInUserId: toUUID(userId) });
  done(null, user);
});

app.use(
  session({
    cookie: {
      maxAge: 365 * 24 * 60 * 60 * 1000, // 1 year, in ms
    },
    secret: process.env.SESSION_SECRET || "",
    resave: true,
    saveUninitialized: true,
    store: new PrismaSessionStore(prisma, {
      checkPeriod: 2 * 60 * 1000, //ms
      dbRecordIdIsSessionId: true,
      dbRecordIdFunction: undefined,
    }),
  }),
);

app.use(bodyParser.json({ limit: "50mb" }));
app.use(
  bodyParser.urlencoded({
    limit: "50mb",
    extended: true,
  }),
);

app.use(passport.initialize());
app.use(passport.session());

const port = process.env.PORT || 3000;

app.use(express.static(path.resolve(__dirname, "../public")));

app.use("/api/user", userRouter);
app.use("/api/login", loginRouter);
app.use("/api/assign", assignRouter);
app.use("/api/updateContent", updateContentRouter);
app.use("/api/share", shareRouter);
app.use("/api/score", scoreRouter);
app.use("/api/classifications", classificationRouter);
app.use("/api/activityEditView", activityEditViewRouter);
app.use("/api/explore", exploreRouter);
app.use("/api/remix", remixRouter);
app.use("/api/contentList", contentListRouter);
app.use("/api/info", infoRouter);
app.use("/api/copyMove", copyMoveRouter);
app.use("/api/curate", curateRouter);
app.use("/api/compare", compareRouter);
app.use("/api/editor", editorRouter);

// Discourse uses this endpoint to sign on
app.use("/api/discourse", discourseRouter);

if (
  process.env.ADD_TEST_APIS &&
  process.env.ADD_TEST_APIS.toLocaleLowerCase() !== "false"
) {
  app.use("/api/test", testRouter);
}
app.get("/", (req: Request, res: Response) => {
  res.send("Express + TypeScript Server" + JSON.stringify(req?.user));
});

// app.get(
//   "/api/auth/google",
//   passport.authenticate("google", { scope: ["profile", "email"] }),
// );

app.post(
  "/api/auth/magiclink",
  // 1) if we're already signed‑in as an anonymous user, pluck their id out of req.user
  (req, _res, next) => {
    if (req.user?.isAnonymous) {
      // req.user.userId is the string you serialized in serializeUser
      req.body.fromAnonymous = fromUUID(req.user.userId);
    } else {
      // add blank `fromAnonymous` field as magic link is configured to expect `userFields: ["email", "fromAnonymous"]`
      req.body.fromAnonymous = " ";
    }
    next();
  },
  // 2) hand off to passport‑magic‑link
  passport.authenticate("magiclink", { action: "requestToken" }),
  // 3) redirect back home once the link has been sent
  (_req, res) => res.redirect("/"),
);

// app.get(
//   "/api/loadSupportingFileInfo/:contentId",
//   (_req: Request, res: Response) => {
//     // const contentId = toUUID(req.params.contentId);
//     res.send({
//       success: true,
//       supportingFiles: [],
//       canUpload: true,
//       userQuotaBytesAvailable: 1000000,
//       quotaBytes: 9000000,
//     });
//   },
// );

app.listen(port, () => {
  console.log(`[server]: Server is running at http://localhost:${port}`);
});<|MERGE_RESOLUTION|>--- conflicted
+++ resolved
@@ -41,15 +41,12 @@
 import { curateRouter } from "./routes/curateRoutes";
 import { compareRouter } from "./routes/compareRoutes";
 import { editorRouter } from "./routes/editorRoutes";
-<<<<<<< HEAD
 import { discourseRouter } from "./routes/discourseLoginRoutes";
-=======
 import passportLib from "passport";
 
 // Type assertion to work around passport type declaration issues
 // eslint-disable-next-line @typescript-eslint/no-explicit-any
 const passport = passportLib as any;
->>>>>>> 530a7f9c
 
 const client = new SESClient({ region: "us-east-2" });
 
