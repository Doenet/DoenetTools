--- conflicted
+++ resolved
@@ -128,11 +128,6 @@
   contentId,
   loggedInUserId,
   includeAssignInfo = false,
-<<<<<<< HEAD
-  countAssignmentScores = false,
-=======
-  includeLibraryInfo = false,
->>>>>>> f4c84e3c
   includeClassifications = false,
   includeShareDetails = false,
   includeOwnerDetails = false,
@@ -187,11 +182,6 @@
 
   const contentSelect = returnContentSelect({
     includeAssignInfo,
-<<<<<<< HEAD
-    countAssignmentScores,
-=======
-    includeLibraryInfo,
->>>>>>> f4c84e3c
     includeClassifications,
     includeShareDetails,
     includeOwnerDetails,
