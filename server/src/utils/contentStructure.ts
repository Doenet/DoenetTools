--- conflicted
+++ resolved
@@ -142,12 +142,6 @@
 
 export function returnContentSelect({
   includeAssignInfo = false,
-<<<<<<< HEAD
-  countAssignmentScores = false,
-  // includeLibraryInfo = false,
-=======
-  includeLibraryInfo = false,
->>>>>>> f4c84e3c
   includeClassifications = false,
   includeShareDetails = false,
   includeOwnerDetails = false,
@@ -409,14 +403,8 @@
     license,
     parent,
     classifications,
-<<<<<<< HEAD
-    assignment,
-=======
-    libraryActivityInfo,
-    librarySourceInfo,
     rootAssignment,
     nonRootAssignment,
->>>>>>> f4c84e3c
 
     // from doc select
     source: sourceOrig,
@@ -613,99 +601,6 @@
   };
 }
 
-<<<<<<< HEAD
-// /**
-//  * Assumes that source info's `reviewRequestDate` field is undefined. This field is filled in during {@link processLibraryRelations}
-//  */
-// type PreliminaryLibraryRelations = {
-//   librarySourceInfo: LibraryInfo | null;
-//   libraryActivityInfo: LibraryInfo | null;
-//   librarySourceEvents?: { dateTime: Date }[];
-// };
-
-// export function returnLibraryRelationsSelect({
-//   isAdmin,
-// }: {
-//   isAdmin: boolean;
-// }) {
-//   const librarySourceInfo = {
-//     select: {
-//       status: true,
-//       sourceId: true,
-//       contentId: true,
-//       comments: isAdmin,
-//       ownerRequested: isAdmin,
-//     },
-//   };
-
-//   const librarySourceEvents = isAdmin
-//     ? {
-//         // Admins can see date of most recent submission request
-//         take: 1,
-//         orderBy: { dateTime: "desc" as const },
-//         where: {
-//           eventType: LibraryEventType.SUBMIT_REQUEST,
-//         },
-//         select: {
-//           dateTime: true,
-//         },
-//       }
-//     : false;
-
-//   const libraryActivityInfo = {
-//     select: {
-//       status: true,
-//       sourceId: true,
-//       contentId: true,
-//       comments: isAdmin,
-//       ownerRequested: isAdmin,
-//     },
-//   };
-
-//   return {
-//     librarySourceInfo,
-//     librarySourceEvents,
-//     libraryActivityInfo,
-//   };
-// }
-
-// export function processLibraryRelations({
-//   preliminaryLibraryRelations,
-//   isAdmin,
-// }: {
-//   preliminaryLibraryRelations: PreliminaryLibraryRelations;
-//   isAdmin: boolean;
-// }): LibraryRelations {
-//   const {
-//     libraryActivityInfo: activityInfo,
-//     librarySourceInfo: sourceInfo,
-//     librarySourceEvents: sourceEvents,
-//   } = preliminaryLibraryRelations;
-
-//   if (sourceInfo) {
-//     let reviewRequestDate: Date | undefined = undefined;
-//     if (sourceEvents) {
-//       reviewRequestDate = sourceEvents[0].dateTime;
-//     }
-//     sourceInfo.reviewRequestDate = reviewRequestDate;
-
-//     // Owner cannot see library draft for their activity
-//     if (sourceInfo.status !== "PUBLISHED" && !isAdmin) {
-//       sourceInfo.contentId = null;
-//     }
-//   }
-
-//   // TODO: check elsewhere to make sure that a source content id is not passed on
-//   // if it is not public anymore
-
-//   return {
-//     sourceInfo,
-//     activityInfo,
-//   };
-// }
-
-export function compileActivityFromContent(activity: Content): ActivitySource {
-=======
 /**
  * Compile an `activity` into the activity json used for viewing composite activities.
  *
@@ -718,7 +613,6 @@
   activity: Content,
   useVersionIds = false,
 ): ActivitySource {
->>>>>>> f4c84e3c
   switch (activity.type) {
     case "singleDoc": {
       return {
