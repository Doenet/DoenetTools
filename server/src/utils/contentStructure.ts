import { AssignmentMode, ContentType } from "@prisma/client";
import {
  AssignmentStatus,
  ContentClassification,
  Content,
  License,
  LicenseCode,
  UserInfo,
  ContentBase,
  AssignmentInfo,
  DoenetmlVersion,
  UserInfoWithEmail,
} from "../types";
import { sortClassifications } from "./classificationsCategories";
import { fromUUID, isEqualUUID } from "./uuid";
import { DateTime } from "luxon";
import { ActivitySource } from "./viewerTypes";
import { InvalidRequestError } from "./error";

/**
 * Process a list of user info from the SharedWith table
 *
 * If `sharedWithOrig` includes all user info,
 * (i.e., is of type FullShareInfo),
 * then the assumption is that we are sharing for the owner and we return full information.
 * Return
 * - isShared: `true` if there were any SharedWith items
 * - sharedWith: an array of UserInfo sorted by last names, then first names, then email.
 *
 * Else if `forUser` is given, return
 * - isShared: `true` if `sharedWithOrig` includes `forUser`
 * - sharedWith: an empty array
 *
 * Otherwise, return
 * - isShared: `false`
 * - sharedWith: an empty array
 */
export function processSharedWith(
  sharedWithOrig: FullShareInfo | IdShareInfo | null | undefined,
  forUser?: Uint8Array,
): { isShared: boolean; sharedWith: UserInfoWithEmail[] } {
  if (sharedWithOrig === null || sharedWithOrig === undefined) {
    return { isShared: false, sharedWith: [] };
  }

  if (isIdShareInfo(sharedWithOrig)) {
    if (forUser) {
      const isShared =
        sharedWithOrig.findIndex((cs) => isEqualUUID(cs.userId, forUser)) !==
        -1;

      return { isShared, sharedWith: [] };
    }
  } else {
    const isShared = sharedWithOrig.length > 0;

    const sharedWith = sharedWithOrig
      .map((cs) => cs.user)
      .sort(
        (a, b) =>
          a.lastNames.localeCompare(b.lastNames) ||
          a.firstNames?.localeCompare(b.firstNames || "") ||
          a.email.localeCompare(b.email),
      );

    return { isShared, sharedWith };
  }

  return { isShared: false, sharedWith: [] };
}

/**
 * Process a parent folder of content to standard form for the parent folder of `type`
 *
 * Return fields `id`, `name`, `type`, and `isPublic` unchanged from parent.
 *
 * Adds the fields `isShared` and `sharedWith` using the algorithm from {@link processSharedWith}
 * applied to the parent's `sharedWith` field.
 */
function processParent(
  parent: {
    id: Uint8Array;
    name: string;
    type: ContentType;
    isPublic: boolean;
    sharedWith?: FullShareInfo | IdShareInfo;
  },
  forUser?: Uint8Array,
) {
  const { isShared, sharedWith } = processSharedWith(
    parent.sharedWith,
    forUser,
  );

  return {
    contentId: parent.id,
    name: parent.name,
    type: parent.type,
    isPublic: parent.isPublic,
    isShared,
    sharedWith,
  };
}

/**
 * Convert the `PreliminaryLicense` data structure returned by the queries
 * to the `License` data structure.
 */
export function processLicense(
  preliminary_license: PreliminaryLicense,
): License {
  if (preliminary_license.composedOf.length > 0) {
    return {
      code: preliminary_license.code as LicenseCode,
      name: preliminary_license.name,
      description: preliminary_license.description,
      imageURL: null,
      smallImageURL: null,
      licenseURL: null,
      isComposition: true,
      composedOf: preliminary_license.composedOf.map((comp) => ({
        code: comp.composedOf.code as LicenseCode,
        name: comp.composedOf.name,
        description: comp.composedOf.description,
        imageURL: comp.composedOf.imageURL,
        smallImageURL: comp.composedOf.smallImageURL,
        licenseURL: comp.composedOf.licenseURL,
      })),
    };
  } else {
    return {
      code: preliminary_license.code as LicenseCode,
      name: preliminary_license.name,
      description: preliminary_license.description,
      imageURL: preliminary_license.imageURL,
      smallImageURL: preliminary_license.smallImageURL,
      licenseURL: preliminary_license.licenseURL,
      isComposition: false,
      composedOf: [],
    };
  }
}

export function returnContentSelect({
  includeAssignInfo = false,
  includeClassifications = false,
  includeShareDetails = false,
  includeOwnerDetails = false,
}) {
  const sharedWith = {
    select: includeShareDetails
      ? {
          user: {
            select: {
              userId: true,
              email: true,
              firstNames: true,
              lastNames: true,
            },
          },
        }
      : {
          userId: true,
        },
  };

  const classificationsObj = includeClassifications
    ? {
        classifications: {
          select: {
            classification: {
              select: returnClassificationListSelect(),
            },
          },
        },
      }
    : {};

  const owner = includeOwnerDetails
    ? {
        select: {
          userId: true,
          firstNames: true,
          lastNames: true,
        },
      }
    : false;

  const baseSelect = {
    id: true,
    name: true,
    type: true,
    ownerId: true,
    owner,
    isPublic: true,
<<<<<<< HEAD
    categories: true,
=======
    contentFeatures: true,
    mode: true,
    individualizeByStudent: true,
    maxAttempts: true,
>>>>>>> 1b6e0f52
    sharedWith,
    licenseCode: true,
    parent: {
      select: {
        id: true,
        name: true,
        type: true,
        isPublic: true,
        sharedWith,
      },
    },
    ...classificationsObj,
  };

  const rootAssignment = includeAssignInfo
    ? {
        select: {
          classCode: true,
          codeValidUntil: true,
          _count: { select: { contentState: true } },
        },
      }
    : false;

  const nonRootAssignment = includeAssignInfo
    ? {
        select: {
          classCode: true,
          codeValidUntil: true,
          rootContent: {
            select: {
              name: true,
              id: true,
              type: true,
              mode: true,
              individualizeByStudent: true,
              maxAttempts: true,
            },
          },
        },
      }
    : false;

  const docSelect = {
    numVariants: true,
    source: true,
    doenetmlVersion: true,
  };

  const questionBankSelect = {
    numToSelect: true,
    selectByVariant: true,
  };

  const problemSetSelect = {
    shuffle: true,
    paginate: true,
  };

  return {
    rootAssignment,
    nonRootAssignment,
    ...baseSelect,
    ...docSelect,
    ...questionBankSelect,
    ...problemSetSelect,
  };
}

type PreliminaryLicense = {
  composedOf: {
    composedOf: {
      code: string;
      name: string;
      description: string;
      imageURL: string | null;
      smallImageURL: string | null;
      licenseURL: string | null;
      sortIndex: number;
    };
  }[];
} & {
  code: string;
  name: string;
  description: string;
  imageURL: string | null;
  smallImageURL: string | null;
  licenseURL: string | null;
  sortIndex: number;
};

type FullShareInfo = { user: UserInfoWithEmail }[];
type IdShareInfo = { userId: Uint8Array }[];

function isIdShareInfo(obj: unknown): obj is IdShareInfo {
  const typedObj = obj as IdShareInfo;
  return (
    Array.isArray(typedObj) &&
    typedObj.every((v) => v.userId instanceof Uint8Array)
  );
}

type PreliminaryContent = {
  id: Uint8Array;
  type: ContentType;
  name: string;
  ownerId: Uint8Array;
  owner?: UserInfo;
  isPublic: boolean;
<<<<<<< HEAD
  categories: {
=======
  mode: AssignmentMode;
  individualizeByStudent: boolean;
  maxAttempts: number;
  contentFeatures: {
>>>>>>> 1b6e0f52
    id: number;
    code: string;
    term: string;
    description: string;
    sortIndex: number;
  }[];
  sharedWith: { userId: Uint8Array }[] | { user: UserInfoWithEmail }[];
  licenseCode: LicenseCode | null;
  parent?: {
    id: Uint8Array;
    name: string;
    type: ContentType;
    isPublic: boolean;
    sharedWith: { userId: Uint8Array }[] | { user: UserInfoWithEmail }[];
  } | null;
  classifications?: {
    classification: ContentClassification;
  }[];
  activityLevelAttempts: boolean;
  itemLevelAttempts: boolean;

  // if `includeAssignInfo` is specified
  rootAssignment?: {
    classCode: string;
    codeValidUntil: Date;
    _count?: {
      contentState: number;
    };
  } | null;
  nonRootAssignment?: {
    classCode: string;
    codeValidUntil: Date;
    rootContent: {
      name: string;
      id: Uint8Array;
      type: ContentType;
    };
  } | null;

  // from document select
  source?: string | null;
  doenetmlVersion?: {
    id: number;
    default: boolean;
    displayedVersion: string;
    fullVersion: string;
    deprecated: boolean;
    removed: boolean;
    deprecationMessage: string;
  } | null;
  numVariants?: number;

  // from question bank select
  numToSelect: number;
  selectByVariant: boolean;

  // from problem bank select
  shuffle: boolean;
  paginate: boolean;
};

/**
 * Converts fields `assigned` and `codeValidUntil` to field `assignmentStatus`
 * Leaves any additional fields the same.
 */
export function processAssignmentStatus({
  codeValidUntil,
}: {
  codeValidUntil: Date;
}) {
  const isOpen = DateTime.now() <= DateTime.fromJSDate(codeValidUntil);
  const assignmentStatus: AssignmentStatus = isOpen ? "Open" : "Closed";

  return assignmentStatus;
}

/**
 * Convert `PreliminaryContent` classifications into a list of `ContentClassification` sorted by their `sortIndex`.
 *
 * You can pass the full `PreliminaryContent` struct as the argument.
 */
export function processClassifications(
  queryResult: Pick<PreliminaryContent, "classifications">,
) {
  return sortClassifications(
    (queryResult.classifications ?? []).map((c) => c.classification),
  );
}

export function processContent(
  preliminaryContent: PreliminaryContent,
  forUserId?: Uint8Array,
): Content {
  const {
    id,
    type,
    activityLevelAttempts,
    itemLevelAttempts,
    sharedWith: sharedWithOrig,
    licenseCode,
    parent,
    classifications,

    individualizeByStudent,
    maxAttempts,
    mode,

    rootAssignment,
    nonRootAssignment,

    // from doc select
    source: sourceOrig,
    numVariants: numVariantsOrig,
    doenetmlVersion: doenetmlVersionOrig,

    // from question bank select
    numToSelect,
    selectByVariant,

    // from problem set select
    shuffle,
    paginate,

    ...preliminaryContent2
  } = preliminaryContent;

  const assignmentInfoObj: { assignmentInfo?: AssignmentInfo } = {};

  if (rootAssignment) {
    const { codeValidUntil, _count, ...other } = rootAssignment;

    assignmentInfoObj.assignmentInfo = {
      ...other,
      assignmentStatus: processAssignmentStatus({ codeValidUntil }),
      codeValidUntil,
      hasScoreData: _count ? _count.contentState > 0 : false,
      individualizeByStudent,
      maxAttempts,
      mode,
    };
  } else if (nonRootAssignment) {
    const { codeValidUntil, rootContent, ...other } = nonRootAssignment;
    assignmentInfoObj.assignmentInfo = {
      ...other,
      assignmentStatus: processAssignmentStatus({ codeValidUntil }),
      codeValidUntil,
      hasScoreData: false,
      individualizeByStudent,
      maxAttempts,
      mode,
    };
  }

  const { isShared, sharedWith } = processSharedWith(sharedWithOrig, forUserId);

  const baseContent: ContentBase = {
    contentId: id,
    ...preliminaryContent2,
    ...assignmentInfoObj,
    isShared,
    sharedWith,
    licenseCode,
    classifications: processClassifications({ classifications }),
    parent: parent ? processParent(parent, forUserId) : null,
  };

  switch (type) {
    case "singleDoc": {
      let docInfo: {
        doenetML: string;
        numVariants: number;
        doenetmlVersion: DoenetmlVersion;
        revisionNum?: number;
      };

      if (
        sourceOrig != null &&
        numVariantsOrig !== undefined &&
        doenetmlVersionOrig != null
      ) {
        docInfo = {
          doenetML: sourceOrig,
          numVariants: numVariantsOrig,
          doenetmlVersion: doenetmlVersionOrig,
        };
      } else {
        throw new InvalidRequestError("Invalid document");
      }

      return {
        type: "singleDoc",
        ...docInfo,
        ...baseContent,
      };
    }
    case "select": {
      return {
        type: "select",
        numToSelect,
        selectByVariant,
        children: [],
        ...baseContent,
      };
    }
    case "sequence": {
      return {
        type: "sequence",
        shuffle,
        paginate,
        children: [],
        ...baseContent,
      };
    }
    case "folder": {
      return {
        type: "folder",
        children: [],
        ...baseContent,
      };
    }
  }
}

/**
 *
 * Return the select statement for prisma to select the components needed
 * to form the ContentClassification object for each classification
 */
export function returnClassificationListSelect() {
  return {
    id: true,
    code: true,
    descriptions: {
      select: {
        description: true,
        sortIndex: true,
        subCategory: {
          select: {
            id: true,
            subCategory: true,
            sortIndex: true,
            category: {
              select: {
                id: true,
                category: true,
                system: {
                  select: {
                    id: true,
                    name: true,
                    shortName: true,
                    categoryLabel: true,
                    subCategoryLabel: true,
                    descriptionLabel: true,
                    categoriesInDescription: true,
                    type: true,
                  },
                },
              },
            },
          },
        },
      },
      orderBy: { isPrimary: "desc" as const },
    },
  };
}

/**
 * Compile an `activity` into the activity json used for viewing composite activities.
 *
 * If `useVersionId` is `true`, then compile the activity json where use doenetmlVersionId
 * rather than the full doenetml version. Useful for generating a cid from the source
 * that won't change if we upgrade the minor version for all documents (though it does not
 * produce a valid source for viewing the activity).
 */
export function compileActivityFromContent(
  activity: Content,
  useVersionIds = false,
): ActivitySource {
  switch (activity.type) {
    case "singleDoc": {
      return {
        id: fromUUID(activity.contentId),
        type: activity.type,
        isDescription: false,
        doenetML: activity.doenetML!,
        version: useVersionIds
          ? activity.doenetmlVersion.id.toString()
          : activity.doenetmlVersion.fullVersion,
        numVariants: activity.numVariants,
      };
    }
    case "select": {
      return {
        id: fromUUID(activity.contentId),
        type: activity.type,
        title: activity.name,
        numToSelect: activity.numToSelect,
        selectByVariant: activity.selectByVariant,
        items: activity.children.map((child) =>
          compileActivityFromContent(child, useVersionIds),
        ),
      };
    }
    case "sequence": {
      return {
        id: fromUUID(activity.contentId),
        type: activity.type,
        title: activity.name,
        shuffle: activity.shuffle,
        items: activity.children.map((child) =>
          compileActivityFromContent(child, useVersionIds),
        ),
      };
    }
    case "folder": {
      throw Error("No folder here");
    }
  }
}<|MERGE_RESOLUTION|>--- conflicted
+++ resolved
@@ -193,14 +193,10 @@
     ownerId: true,
     owner,
     isPublic: true,
-<<<<<<< HEAD
     categories: true,
-=======
-    contentFeatures: true,
     mode: true,
     individualizeByStudent: true,
     maxAttempts: true,
->>>>>>> 1b6e0f52
     sharedWith,
     licenseCode: true,
     parent: {
@@ -310,14 +306,10 @@
   ownerId: Uint8Array;
   owner?: UserInfo;
   isPublic: boolean;
-<<<<<<< HEAD
-  categories: {
-=======
   mode: AssignmentMode;
   individualizeByStudent: boolean;
   maxAttempts: number;
-  contentFeatures: {
->>>>>>> 1b6e0f52
+  categories: {
     id: number;
     code: string;
     term: string;
