--- conflicted
+++ resolved
@@ -11,7 +11,7 @@
   entry: {
     "index.js": "./src/index.js",
     "admin/index.js": "./src/admin/index.js",
-    "chooser/index.js": "./src/chooser/index.js",
+    "chooser/index.js":"./src/chooser/index.js",
     "course/index.js": "./src/course/index.js",
     "docs/index.js": "./src/docs/index.js",
     "editor/index.js": "./src/editor/index.js",
@@ -61,10 +61,10 @@
         use: [
           {
             loader: 'url-loader',
-            options: {
+            options: { 
               limit: 10000, // Convert images < 10kb to base64 strings
               name: 'media/[hash]-[name].[ext]'
-            }
+            } 
           },
         ],
       },
@@ -100,7 +100,7 @@
       filename: "./course/index.html"
       // favicon: "",
     }),
-
+    
     new HtmlWebPackPlugin({
       chunks: ['docs/index.js'],
       template: "./src/docs/index.html",
@@ -127,15 +127,6 @@
       filename: "./gradebook/index.html",
       // favicon: "",
     }),
-<<<<<<< HEAD
-    // Guest Editor
-    new HtmlWebPackPlugin({
-      chunks: ['guesteditor/index.js'],
-      template: "./src/guesteditor/index.html",
-      filename: "./guesteditor/index.html",
-      // favicon: "",
-    }),
-=======
        // Guest Editor
        new HtmlWebPackPlugin({
         chunks: ['guesteditor/index.js'],
@@ -143,7 +134,6 @@
         filename: "./guesteditor/index.html",
         // favicon: "",
       }),
->>>>>>> 8dcf88da
     new HtmlWebPackPlugin({
       chunks: ['gradebook/index.js'],
       template: "./src/gradebook/assignment/index.html",
@@ -185,7 +175,7 @@
       filename: "./exampletool/index.html"
       // favicon: "",
     }),
-
+    
     new MiniCssExtractPlugin({
       filename: "[name].css",
       // filename: "main.css",
