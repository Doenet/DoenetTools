const HtmlWebPackPlugin = require("html-webpack-plugin");
const MiniCssExtractPlugin = require("mini-css-extract-plugin");
const CopyWebpackPlugin = require("copy-webpack-plugin");
const { resolve } = require("path");
const MonacoWebpackPlugin = require("monaco-editor-webpack-plugin");

module.exports = {

  stats: {
    children: false,
    assets: false,
    entrypoints: false,
    modules: false,
  },

  // devtool: 'source-map',
  entry: {
    // "index.js": "./src/index.js",
    // "admin/index.js": "./src/admin/index.js",
    "chooser/index.js":"./src/chooser/index.js",
    "controls/index.js": "./src/controls/index.js",
    "course/index.js": "./src/course/index.js",
    // "dashboard/index.js": "./src/dashboard/index.js",
    // "docs/index.js": "./src/docs/index.js",
    // "dragdrop/index.js": "./src/dragdrop/index.js",
    "editor/index.js": "./src/editor/index.js",
<<<<<<< HEAD
    "editor-mirror/index.js": "./src/editor-mirror/index.js",
    // "exam/index.js": "./src/exam/index.js",
    // "gradebook/index.js": "./src/gradebook/index.js",
    // "guesteditor/index.js": "./src/guesteditor/index.js",
    // "page/index.js": "./src/page/index.js",
    // "accountsettings/index.js": "./src/accountsettings/index.js",
    // "signin/index.js": "./src/signin/index.js",
    // "signout/index.js": "./src/signout/index.js",
    // "test/index.js": "./src/test/index.js",
    // "viewer/index.js": "./src/viewer/index.js",
    // "exampletool/index.js": "./src/exampletool/index.js",

=======
    "exam/index.js": "./src/exam/index.js",
    "gradebook/index.js": "./src/gradebook/index.js",
    "guesteditor/index.js": "./src/guesteditor/index.js",
    "page/index.js": "./src/page/index.js",
    "accountsettings/index.js": "./src/accountsettings/index.js",
    "signin/index.js": "./src/signin/index.js",
    "signout/index.js": "./src/signout/index.js",
    "test/index.js": "./src/test/index.js",
    "viewer/index.js": "./src/viewer/index.js",
    "exampletool/index.js": "./src/exampletool/index.js",
    "temp/index.js": "./src/temp/index.js"
    
>>>>>>> f5c5d38f
  },

  output: {
    path: resolve(__dirname, "dist_local"),
    filename: "[name]",
    publicPath: "/",
  },

  module: {
    rules: [
      {
        test: /\.(js|jsx)$/,
        exclude: /node_modules/,
        use: {
          loader: "babel-loader"
        }
      },
      {
        test: /\.html$/,
        use: {
          loader: "html-loader",
          options: { minimize: true }
        }
      },
      {
        test: /\.css$/,
        use: [MiniCssExtractPlugin.loader, "css-loader"]
      },
      {
        test: /\.doenet$/,
        use: { loader: "raw-loader" }
      },
      {
        test: /\.(png|jpe?g|gif|svg)$/i,
        use: [
          {
            loader: "url-loader",
            options: { 
              limit: 10000, // Convert images < 10kb to base64 strings
              name: "media/[hash]-[name].[ext]"
            } 
          },
        ],
      },
      {
        test: /\.ttf$/,
        use: ["file-loader"]
      }
    ]
  },
  plugins: [
    new MonacoWebpackPlugin(),
    new HtmlWebPackPlugin({
      chunks: ["index.js"],
      template: "./src/index.html",
      filename: "./index.html",
      favicon: "./src/Tools/favicon.ico",
    }),
    new HtmlWebPackPlugin({
      chunks: ['admin/index.js'],
      template: "./src/admin/index.html",
      filename: "./admin/index.html",
      favicon: "./src/Tools/favicon.ico",
    }),
    new HtmlWebPackPlugin({
      chunks: ["chooser/index.js"],
      template: "./src/chooser/index.html",
      filename: "./chooser/index.html",
      favicon: "./src/Tools/favicon.ico",
    }),
    new HtmlWebPackPlugin({
      chunks: ["controls/index.js"],
      template: "./src/controls/index.html",
      filename: "./controls/index.html",
      favicon: "./src/Tools/favicon.ico",
    }),
    new HtmlWebPackPlugin({
      chunks: ["course/index.js"],
      template: "./src/course/index.html",
      filename: "./course/index.html",
      favicon: "./src/Tools/favicon.ico",
    }),
    new HtmlWebPackPlugin({
      chunks: ['dashboard/index.js'],
      template: "./src/dashboard/index.html",
      filename: "./dashboard/index.html",
      favicon: "./src/Tools/favicon.ico",
    }),
    new HtmlWebPackPlugin({
      chunks: ["docs/index.js"],
      template: "./src/docs/index.html",
      filename: "./docs/index.html",
      favicon: "./src/Tools/favicon.ico",
    }),
    new HtmlWebPackPlugin({
      chunks: ['dragdrop/index.js'],
      template: "./src/dragdrop/index.html",
      filename: "./dragdrop/index.html",
      // favicon: "",
    }),
    new HtmlWebPackPlugin({
      chunks: ["dragdrop/index.js"],
      template: "./src/dragdrop/index.html",
      filename: "./dragdrop/index.html",
      // favicon: "",
    }),
    new HtmlWebPackPlugin({
      chunks: ["editor/index.js"],
      template: "./src/editor/index.html",
      filename: "./editor/index.html",
      favicon: "./src/Tools/favicon.ico",
    }),
    new HtmlWebPackPlugin({
      chunks: ["editor-mirror/index.js"],
      template: "./src/editor-mirror/index.html",
      filename: "./editor-mirror/index.html",
      favicon: "./src/Tools/favicon.ico",
    }),

    // new HtmlWebPackPlugin({
    //   chunks: ["exam/index.js"],
    //   template: "./src/exam/index.html",
    //   filename: "./exam/index.html"
    //   favicon: "./src/Tools/favicon.ico",
    // }),
    // Gradebook
    new HtmlWebPackPlugin({
      chunks: ["gradebook/index.js"],
      template: "./src/gradebook/index.html",
      filename: "./gradebook/index.html",
      favicon: "./src/Tools/favicon.ico",
    }),
       // Guest Editor
       new HtmlWebPackPlugin({
        chunks: ["guesteditor/index.js"],
        template: "./src/guesteditor/index.html",
        filename: "./guesteditor/index.html",
        favicon: "./src/Tools/favicon.ico",
      }),
    new HtmlWebPackPlugin({
      chunks: ["gradebook/index.js"],
      template: "./src/gradebook/assignment/index.html",
      filename: "./gradebook/assignment/index.html",
      favicon: "./src/Tools/favicon.ico",
    }),
    new HtmlWebPackPlugin({
      chunks: ["gradebook/index.js"],
      template: "./src/gradebook/attempt/index.html",
      filename: "./gradebook/attempt/index.html",
      favicon: "./src/Tools/favicon.ico",
    }),
    // // /Gradebook
    // new HtmlWebPackPlugin({
    //   chunks: ["page/index.js"],
    //   template: "./src/page/index.html",
    //   filename: "./page/index.html"
    //   favicon: "./src/Tools/favicon.ico",
    // }),
    new HtmlWebPackPlugin({
      chunks: ["accountsettings/index.js"],
      template: "./src/accountsettings/index.html",
      filename: "./accountsettings/index.html",
      favicon: "./src/Tools/favicon.ico",
    }),
    new HtmlWebPackPlugin({
      chunks: ["temp/index.js"],
      template: "./src/temp/index.html",
      filename: "./temp/index.html",
      favicon: "./src/Tools/favicon.ico",
    }),
    new HtmlWebPackPlugin({
      chunks: ["test/index.js"],
      template: "./src/test/index.html",
      filename: "./test/index.html",
      favicon: "./src/Tools/favicon.ico",
    }),
    new HtmlWebPackPlugin({
      chunks: ["signin/index.js"],
      template: "./src/signin/index.html",
      filename: "./signin/index.html",
      favicon: "./src/Tools/favicon.ico",
    }),
    new HtmlWebPackPlugin({
      chunks: ["signout/index.js"],
      template: "./src/signout/index.html",
      filename: "./signout/index.html",
      favicon: "./src/Tools/favicon.ico",
    }),
    // new HtmlWebPackPlugin({
    //   chunks: ["viewer/index.js"],
    //   template: "./src/viewer/index.html",
    //   filename: "./viewer/index.html"
    //   favicon: "./src/Tools/favicon.ico",
    // }),
    //exampletool
    new HtmlWebPackPlugin({
      chunks: ["exampletool/index.js"],
      template: "./src/exampletool/index.html",
      filename: "./exampletool/index.html",
      favicon: "./src/Tools/favicon.ico",
    }),
    
    new MiniCssExtractPlugin({
      filename: "[name].css",
      // filename: "main.css",
      chunkFilename: "[id].css"
    }),
    new CopyWebpackPlugin([
      { from: "cypress_php" }
    ]),
    new CopyWebpackPlugin([
      { from: "static" }
    ])
  ],
  devServer: {
    port: 3000,
    // openPage: "protected",
  },
  // optimization: {//Uncomment to debug bundled files
  //   minimize: false
  // }
  // devtool: 'source-map'
};<|MERGE_RESOLUTION|>--- conflicted
+++ resolved
@@ -24,20 +24,7 @@
     // "docs/index.js": "./src/docs/index.js",
     // "dragdrop/index.js": "./src/dragdrop/index.js",
     "editor/index.js": "./src/editor/index.js",
-<<<<<<< HEAD
     "editor-mirror/index.js": "./src/editor-mirror/index.js",
-    // "exam/index.js": "./src/exam/index.js",
-    // "gradebook/index.js": "./src/gradebook/index.js",
-    // "guesteditor/index.js": "./src/guesteditor/index.js",
-    // "page/index.js": "./src/page/index.js",
-    // "accountsettings/index.js": "./src/accountsettings/index.js",
-    // "signin/index.js": "./src/signin/index.js",
-    // "signout/index.js": "./src/signout/index.js",
-    // "test/index.js": "./src/test/index.js",
-    // "viewer/index.js": "./src/viewer/index.js",
-    // "exampletool/index.js": "./src/exampletool/index.js",
-
-=======
     "exam/index.js": "./src/exam/index.js",
     "gradebook/index.js": "./src/gradebook/index.js",
     "guesteditor/index.js": "./src/guesteditor/index.js",
@@ -50,7 +37,6 @@
     "exampletool/index.js": "./src/exampletool/index.js",
     "temp/index.js": "./src/temp/index.js"
     
->>>>>>> f5c5d38f
   },
 
   output: {
