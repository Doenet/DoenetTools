const HtmlWebPackPlugin = require("html-webpack-plugin");
const MiniCssExtractPlugin = require("mini-css-extract-plugin");
const CopyWebpackPlugin = require("copy-webpack-plugin");
const { resolve } = require("path");
const MonacoWebpackPlugin = require("monaco-editor-webpack-plugin");

module.exports = {

  // devtool: 'source-map',
  entry: {
    "index.js": "./src/index.js",
    "admin/index.js": "./src/admin/index.js",
    "chooser/index.js":"./src/chooser/index.js",
    "course/index.js": "./src/course/index.js",
    "dashboard/index.js": "./src/dashboard/index.js",
    "docs/index.js": "./src/docs/index.js",
    "dragdrop/index.js": "./src/dragdrop/index.js",
    "editor/index.js": "./src/editor/index.js",
    "exam/index.js": "./src/exam/index.js",
    "gradebook/index.js": "./src/gradebook/index.js",
    "guesteditor/index.js": "./src/guesteditor/index.js",
    "page/index.js": "./src/page/index.js",
<<<<<<< HEAD
    "profile/index.js": "./src/profile/index.js",
=======
    "accountsettings/index.js": "./src/accountsettings/index.js",
    "signin/index.js": "./src/signin/index.js",
    "signout/index.js": "./src/signout/index.js",
>>>>>>> 6f992728
    "test/index.js": "./src/test/index.js",
    "viewer/index.js": "./src/viewer/index.js",
    "exampletool/index.js": "./src/exampletool/index.js",

  },

  output: {
    path: resolve(__dirname, "dist_local"),
    filename: "[name]",
    publicPath: "/",
  },

  module: {
    rules: [
      {
        test: /\.(js|jsx)$/,
        exclude: /node_modules/,
        use: {
          loader: "babel-loader"
        }
      },
      {
        test: /\.html$/,
        use: {
          loader: "html-loader",
          options: { minimize: true }
        }
      },
      {
        test: /\.css$/,
        use: [MiniCssExtractPlugin.loader, "css-loader"]
      },
      {
        test: /\.doenet$/,
        use: { loader: "raw-loader" }
      },
      {
        test: /\.(png|jpe?g|gif|svg)$/i,
        use: [
          {
            loader: "url-loader",
            options: { 
              limit: 10000, // Convert images < 10kb to base64 strings
              name: "media/[hash]-[name].[ext]"
            } 
          },
        ],
      },
      {
        test: /\.ttf$/,
        use: ["file-loader"]
      }
    ]
  },
  plugins: [
    new MonacoWebpackPlugin(),
    new HtmlWebPackPlugin({
      chunks: ["index.js"],
      template: "./src/index.html",
      filename: "./index.html",
      favicon: "./src/Tools/favicon.ico",
    }),
    new HtmlWebPackPlugin({
      chunks: ['admin/index.js'],
      template: "./src/admin/index.html",
      filename: "./admin/index.html",
      favicon: "./src/Tools/favicon.ico",
    }),
    new HtmlWebPackPlugin({
      chunks: ["chooser/index.js"],
      template: "./src/chooser/index.html",
      filename: "./chooser/index.html",
      favicon: "./src/Tools/favicon.ico",
    }),
    new HtmlWebPackPlugin({
      chunks: ["course/index.js"],
      template: "./src/course/index.html",
      filename: "./course/index.html",
      favicon: "./src/Tools/favicon.ico",
    }),
    new HtmlWebPackPlugin({
      chunks: ['dashboard/index.js'],
      template: "./src/dashboard/index.html",
      filename: "./dashboard/index.html",
      favicon: "./src/Tools/favicon.ico",
    }),
    new HtmlWebPackPlugin({
      chunks: ["docs/index.js"],
      template: "./src/docs/index.html",
      filename: "./docs/index.html",
      favicon: "./src/Tools/favicon.ico",
    }),
    new HtmlWebPackPlugin({
      chunks: ['dragdrop/index.js'],
      template: "./src/dragdrop/index.html",
      filename: "./dragdrop/index.html",
      // favicon: "",
    }),
    new HtmlWebPackPlugin({
      chunks: ["dragdrop/index.js"],
      template: "./src/dragdrop/index.html",
      filename: "./dragdrop/index.html",
      // favicon: "",
    }),
    new HtmlWebPackPlugin({
      chunks: ["editor/index.js"],
      template: "./src/editor/index.html",
      filename: "./editor/index.html",
      favicon: "./src/Tools/favicon.ico",
    }),

    // new HtmlWebPackPlugin({
    //   chunks: ["exam/index.js"],
    //   template: "./src/exam/index.html",
    //   filename: "./exam/index.html"
    //   favicon: "./src/Tools/favicon.ico",
    // }),
    // Gradebook
    new HtmlWebPackPlugin({
      chunks: ["gradebook/index.js"],
      template: "./src/gradebook/index.html",
      filename: "./gradebook/index.html",
      favicon: "./src/Tools/favicon.ico",
    }),
       // Guest Editor
       new HtmlWebPackPlugin({
        chunks: ["guesteditor/index.js"],
        template: "./src/guesteditor/index.html",
        filename: "./guesteditor/index.html",
        favicon: "./src/Tools/favicon.ico",
      }),
    new HtmlWebPackPlugin({
      chunks: ["gradebook/index.js"],
      template: "./src/gradebook/assignment/index.html",
      filename: "./gradebook/assignment/index.html",
      favicon: "./src/Tools/favicon.ico",
    }),
    new HtmlWebPackPlugin({
      chunks: ["gradebook/index.js"],
      template: "./src/gradebook/attempt/index.html",
      filename: "./gradebook/attempt/index.html",
      favicon: "./src/Tools/favicon.ico",
    }),
    // // /Gradebook
    // new HtmlWebPackPlugin({
    //   chunks: ["page/index.js"],
    //   template: "./src/page/index.html",
    //   filename: "./page/index.html"
    //   favicon: "./src/Tools/favicon.ico",
    // }),
    new HtmlWebPackPlugin({
      chunks: ["accountsettings/index.js"],
      template: "./src/accountsettings/index.html",
      filename: "./accountsettings/index.html",
      favicon: "./src/Tools/favicon.ico",
    }),
    new HtmlWebPackPlugin({
      chunks: ["profile/index.js"],
      template: "./src/profile/index.html",
      filename: "./profile/index.html"
    }),
    new HtmlWebPackPlugin({
      chunks: ["test/index.js"],
      template: "./src/test/index.html",
      filename: "./test/index.html",
      favicon: "./src/Tools/favicon.ico",
    }),
    new HtmlWebPackPlugin({
      chunks: ["signin/index.js"],
      template: "./src/signin/index.html",
      filename: "./signin/index.html",
      favicon: "./src/Tools/favicon.ico",
    }),
    new HtmlWebPackPlugin({
      chunks: ["signout/index.js"],
      template: "./src/signout/index.html",
      filename: "./signout/index.html",
      favicon: "./src/Tools/favicon.ico",
    }),
    // new HtmlWebPackPlugin({
    //   chunks: ["viewer/index.js"],
    //   template: "./src/viewer/index.html",
    //   filename: "./viewer/index.html"
    //   favicon: "./src/Tools/favicon.ico",
    // }),
    //exampletool
    new HtmlWebPackPlugin({
      chunks: ["exampletool/index.js"],
      template: "./src/exampletool/index.html",
      filename: "./exampletool/index.html",
      favicon: "./src/Tools/favicon.ico",
    }),
    
    new MiniCssExtractPlugin({
      filename: "[name].css",
      // filename: "main.css",
      chunkFilename: "[id].css"
    }),
    new CopyWebpackPlugin([
      { from: "cypress_php" }
    ]),
    new CopyWebpackPlugin([
      { from: "static" }
    ])
  ],
  devServer: {
    port: 3000,
    // openPage: "protected",
  },
  // devtool: 'source-map'
};<|MERGE_RESOLUTION|>--- conflicted
+++ resolved
@@ -20,13 +20,9 @@
     "gradebook/index.js": "./src/gradebook/index.js",
     "guesteditor/index.js": "./src/guesteditor/index.js",
     "page/index.js": "./src/page/index.js",
-<<<<<<< HEAD
-    "profile/index.js": "./src/profile/index.js",
-=======
     "accountsettings/index.js": "./src/accountsettings/index.js",
     "signin/index.js": "./src/signin/index.js",
     "signout/index.js": "./src/signout/index.js",
->>>>>>> 6f992728
     "test/index.js": "./src/test/index.js",
     "viewer/index.js": "./src/viewer/index.js",
     "exampletool/index.js": "./src/exampletool/index.js",
