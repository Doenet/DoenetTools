--- conflicted
+++ resolved
@@ -83,25 +83,14 @@
       chunks: ["index.js"],
       template: "./src/index.html",
       filename: "./index.html",
-<<<<<<< HEAD
-      // favicon: "",
-    }),
-    new HtmlWebPackPlugin({
-      chunks: ["admin/index.js"],
+      favicon: "./src/Tools/favicon.ico",
+    }),
+    new HtmlWebPackPlugin({
+      chunks: ['admin/index.js'],
       template: "./src/admin/index.html",
       filename: "./admin/index.html",
-      // favicon: "",
-    }),
-=======
-      favicon: "./src/Tools/favicon.ico",
-    }),
-    // new HtmlWebPackPlugin({
-    //   chunks: ['admin/index.js'],
-    //   template: "./src/admin/index.html",
-    //   filename: "./admin/index.html",
-    //   favicon: "./src/Tools/favicon.ico",
-    // }),
->>>>>>> 8e9f2898
+      favicon: "./src/Tools/favicon.ico",
+    }),
     new HtmlWebPackPlugin({
       chunks: ["chooser/index.js"],
       template: "./src/chooser/index.html",
