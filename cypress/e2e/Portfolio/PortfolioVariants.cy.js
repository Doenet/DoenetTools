<<<<<<< HEAD
const { cesc2 } = require("../../../src/_utils/url");
=======
// import {signIn} from '../DoenetSignin/DoenetSignin.cy';

import { cesc2 } from "../../../src/_utils/url";
>>>>>>> d6b10c6b

describe("Portfolio Variant Tests", function () {
  const userId = "cyuserId";
  const userId2 = "cyuserId2";

  beforeEach(() => {
    cy.signin({ userId });
    cy.visit(`/`);
  });

  Cypress.on("uncaught:exception", (err, runnable) => {
    // returning false here prevents Cypress from
    // failing the test
    return false;
  });

  it("Portfolio Editor Varient Control Shows Up", () => {
    const label = "Portfolio Variant Control";
    const text1 = "Hello World";

    cy.log("Make an activity in the portfolio");
    cy.get('[data-test="Portfolio"]').click();
    cy.get('[data-test="Add Activity"]').click();

    cy.get('[data-test="Variant Select Menu Button"]').should("not.exist");

    cy.get('[data-test="Controls Button"]').click();
    cy.get('[data-test="Activity Label"]').clear().type(label).blur();
    cy.get('[data-test="Close Settings Button"]').click();

    cy.log("Enter content without need of a variant");

    cy.get(".cm-content").type(`<p>${text1}</p> {enter}`);

    cy.get('[data-test="Viewer Update Button"]').click();
    cy.get(cesc2("#/_document1")).should("contain", text1);

    cy.get('[data-test="Variant Select Menu Button"]').should("not.exist");

    cy.log("Enter content that does need of a variant");

    cy.get(".cm-content").type(`{ctrl+end}<selectFromSequence /> {enter}`);

    cy.get('[data-test="Variant Select Menu Button"]').should("not.exist");

    cy.get('[data-test="Viewer Update Button"]').click();

    cy.get('[data-test="Variant Select Menu Button"]').should("exist");
    cy.get(cesc2("#/_document1")).should("contain", "1");

    cy.log("Change the variants with the control");

    cy.get('[data-test="Variant Select Down Button"]').click();
    cy.get(cesc2("#/_document1")).should("contain", "2");

    cy.get('[data-test="Variant Select Up Button"]').click();
    cy.get(cesc2("#/_document1")).should("contain", "1");

    cy.get('[data-test="Variant Select Menu Button"]').click();
    cy.get('[data-test="Variant Select Menu Item 2"]').click();

    cy.get(cesc2("#/_document1")).should("contain", "3");

    cy.get('[data-test="Variant Select Menu Button"]').click();
    cy.get('[data-test="Variant Select Filter Input"]')
      .clear()
      .type("d")
      .blur();
    cy.get('[data-test="Variant Select Menu Item 0"]').click();
    cy.get(cesc2("#/_document1")).should("contain", "4");

    cy.log("View Variant Select keeps sync with Edit");
    cy.get('[data-test="View Mode Button"]').click();

    cy.get(cesc2("#/_document1")).should("contain", "4");
    cy.get('[data-test="Variant Select Menu Button"]').should("contain", "d");

    cy.get('[data-test="Variant Select Down Button"]').click();
    cy.get(cesc2("#/_document1")).should("contain", "5");

    cy.get('[data-test="Variant Select Up Button"]').click();
    cy.get(cesc2("#/_document1")).should("contain", "4");

    cy.get('[data-test="Variant Select Menu Button"]').click();
    cy.get('[data-test="Variant Select Menu Item 5"]').click();

    cy.get(cesc2("#/_document1")).should("contain", "6");

    cy.get('[data-test="Edit Mode Button"]').click();

    cy.get(cesc2("#/_document1")).should("contain", "6");
    cy.get('[data-test="Variant Select Menu Button"]').should("contain", "f");

    cy.get('[data-test="Controls Button"]').click();
    cy.get(".chakra-checkbox__control").click();
    cy.get('[data-test="Close Settings Button"]').click();

    cy.log("sign in as someone else and open the public activity");
    cy.signin({ userId2 });

    cy.get('[data-test="Community"]').click();

    cy.get('[data-test="Search"]').clear().type(`${label}{enter}`);

    cy.get('[data-test="Results All Matches"] [data-test="Card Image Link"]')
      .eq(0)
      .click();

    cy.log("Change the variants using the selector");

    cy.get('[data-test="Variant Select Menu Button"]').should("exist");
    cy.get('[data-test="Variant Select Down Button"]').click();
    cy.get(cesc2("#/_document1")).should("contain", "2");

    cy.get('[data-test="Variant Select Up Button"]').click();
    cy.get(cesc2("#/_document1")).should("contain", "1");

    cy.get('[data-test="Variant Select Menu Button"]').click();
    cy.get('[data-test="Variant Select Menu Item 2"]').click();

    cy.get(cesc2("#/_document1")).should("contain", "3");

    cy.log("Try the public editor");

    cy.get('[data-test="See Inside"]').click();

    cy.wait(500); //Need this to wait for the public editor to spin up

    cy.get('[data-test="Variant Select Menu Button"]').should("exist");

    cy.get('[data-test="Variant Select Down Button"]').click();
    cy.get(cesc2("#/_document1")).should("contain", "2");

    cy.get('[data-test="Variant Select Up Button"]').click();
    cy.get(cesc2("#/_document1")).should("contain", "1");

    cy.get('[data-test="Variant Select Menu Button"]').click();
    cy.get('[data-test="Variant Select Menu Item 2"]').click();

    cy.get(cesc2("#/_document1")).should("contain", "3");

    cy.log("Delete the variant DoenetML code");

    cy.get(".cm-content").clear().type("<p>Hello World</p>");
    cy.get('[data-test="Viewer Update Button"]').click();
    cy.get('[data-test="Variant Select Menu Button"]').should("not.exist");
    cy.get(cesc2("#/_document1")).should("contain", "Hello World");
  });
});<|MERGE_RESOLUTION|>--- conflicted
+++ resolved
@@ -1,10 +1,4 @@
-<<<<<<< HEAD
-const { cesc2 } = require("../../../src/_utils/url");
-=======
-// import {signIn} from '../DoenetSignin/DoenetSignin.cy';
-
 import { cesc2 } from "../../../src/_utils/url";
->>>>>>> d6b10c6b
 
 describe("Portfolio Variant Tests", function () {
   const userId = "cyuserId";
