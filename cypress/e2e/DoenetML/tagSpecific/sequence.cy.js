--- conflicted
+++ resolved
@@ -1988,16 +1988,124 @@
     });
   });
 
-<<<<<<< HEAD
+  it("warnings", () => {
+    cy.window().then(async (win) => {
+      win.postMessage(
+        {
+          doenetML: `
+    <sequence length="-1"/>
+    <sequence step="x"/>
+    <sequence type="letters" step="x" />
+    <sequence from="y" />
+    <sequence type="letters" from="1" />
+    <sequence type="math" from="$nan" />
+    <sequence to="y" />
+    <sequence type="letters" to="1" />
+    <sequence type="math" to="$nan" />
+
+    <number name="nan" />
+    `,
+        },
+        "*",
+      );
+    });
+
+    cy.get(cesc2("#/nan")).should("have.text", "NaN");
+
+    cy.window().then(async (win) => {
+      let errorWarnings = await win.returnErrorWarnings1();
+
+      expect(errorWarnings.errors.length).eq(0);
+      expect(errorWarnings.warnings.length).eq(9);
+
+      expect(errorWarnings.warnings[0].message).contain(
+        `Invalid length of sequence.  Must be a non-negative integer`,
+      );
+      expect(errorWarnings.warnings[0].level).eq(1);
+      expect(errorWarnings.warnings[0].doenetMLrange.lineBegin).eq(2);
+      expect(errorWarnings.warnings[0].doenetMLrange.charBegin).eq(5);
+      expect(errorWarnings.warnings[0].doenetMLrange.lineEnd).eq(2);
+      expect(errorWarnings.warnings[0].doenetMLrange.charEnd).eq(27);
+
+      expect(errorWarnings.warnings[1].message).contain(
+        `Invalid step of sequence.  Must be a number for sequence of type number`,
+      );
+      expect(errorWarnings.warnings[1].level).eq(1);
+      expect(errorWarnings.warnings[1].doenetMLrange.lineBegin).eq(3);
+      expect(errorWarnings.warnings[1].doenetMLrange.charBegin).eq(5);
+      expect(errorWarnings.warnings[1].doenetMLrange.lineEnd).eq(3);
+      expect(errorWarnings.warnings[1].doenetMLrange.charEnd).eq(24);
+
+      expect(errorWarnings.warnings[2].message).contain(
+        `Invalid step of sequence.  Must be a number for sequence of type letters`,
+      );
+      expect(errorWarnings.warnings[2].level).eq(1);
+      expect(errorWarnings.warnings[2].doenetMLrange.lineBegin).eq(4);
+      expect(errorWarnings.warnings[2].doenetMLrange.charBegin).eq(5);
+      expect(errorWarnings.warnings[2].doenetMLrange.lineEnd).eq(4);
+      expect(errorWarnings.warnings[2].doenetMLrange.charEnd).eq(40);
+
+      expect(errorWarnings.warnings[3].message).contain(
+        `Invalid "from" of number sequence.  Must be a number`,
+      );
+      expect(errorWarnings.warnings[3].level).eq(1);
+      expect(errorWarnings.warnings[3].doenetMLrange.lineBegin).eq(5);
+      expect(errorWarnings.warnings[3].doenetMLrange.charBegin).eq(5);
+      expect(errorWarnings.warnings[3].doenetMLrange.lineEnd).eq(5);
+      expect(errorWarnings.warnings[3].doenetMLrange.charEnd).eq(25);
+
+      expect(errorWarnings.warnings[4].message).contain(
+        `Invalid "from" of letters sequence.  Must be a letter combination`,
+      );
+      expect(errorWarnings.warnings[4].level).eq(1);
+      expect(errorWarnings.warnings[4].doenetMLrange.lineBegin).eq(6);
+      expect(errorWarnings.warnings[4].doenetMLrange.charBegin).eq(5);
+      expect(errorWarnings.warnings[4].doenetMLrange.lineEnd).eq(6);
+      expect(errorWarnings.warnings[4].doenetMLrange.charEnd).eq(40);
+
+      expect(errorWarnings.warnings[5].message).contain(
+        `Invalid "from" of sequence`,
+      );
+      expect(errorWarnings.warnings[5].level).eq(1);
+      expect(errorWarnings.warnings[5].doenetMLrange.lineBegin).eq(7);
+      expect(errorWarnings.warnings[5].doenetMLrange.charBegin).eq(5);
+      expect(errorWarnings.warnings[5].doenetMLrange.lineEnd).eq(7);
+      expect(errorWarnings.warnings[5].doenetMLrange.charEnd).eq(40);
+
+      expect(errorWarnings.warnings[6].message).contain(
+        `Invalid "to" of number sequence.  Must be a number.`,
+      );
+      expect(errorWarnings.warnings[6].level).eq(1);
+      expect(errorWarnings.warnings[6].doenetMLrange.lineBegin).eq(8);
+      expect(errorWarnings.warnings[6].doenetMLrange.charBegin).eq(5);
+      expect(errorWarnings.warnings[6].doenetMLrange.lineEnd).eq(8);
+      expect(errorWarnings.warnings[6].doenetMLrange.charEnd).eq(23);
+
+      expect(errorWarnings.warnings[7].message).contain(
+        `Invalid "to" of letters sequence.  Must be a letter combination`,
+      );
+      expect(errorWarnings.warnings[7].level).eq(1);
+      expect(errorWarnings.warnings[7].doenetMLrange.lineBegin).eq(9);
+      expect(errorWarnings.warnings[7].doenetMLrange.charBegin).eq(5);
+      expect(errorWarnings.warnings[7].doenetMLrange.lineEnd).eq(9);
+      expect(errorWarnings.warnings[7].doenetMLrange.charEnd).eq(38);
+
+      expect(errorWarnings.warnings[8].message).contain(
+        `Invalid "to" of sequence`,
+      );
+      expect(errorWarnings.warnings[8].level).eq(1);
+      expect(errorWarnings.warnings[8].doenetMLrange.lineBegin).eq(10);
+      expect(errorWarnings.warnings[8].doenetMLrange.charBegin).eq(5);
+      expect(errorWarnings.warnings[8].doenetMLrange.lineEnd).eq(10);
+      expect(errorWarnings.warnings[8].doenetMLrange.charEnd).eq(38);
+    });
+  });
+
   it("sequence displays as list by default", () => {
-=======
-  it("warnings", () => {
->>>>>>> 2798801f
-    cy.window().then(async (win) => {
-      win.postMessage(
-        {
-          doenetML: `
-<<<<<<< HEAD
+    cy.window().then(async (win) => {
+      win.postMessage(
+        {
+          doenetML: `
     <p name="pdefault"><sequence name="default" /></p>
     <p name="pnocommas"><sequence asList="false" name="nocommas" /></p>
     <p name="pwithcommas"><sequence asList name="withcommas" /></p>
@@ -2098,113 +2206,6 @@
       expect(stateVariables["/pwithcommas6"].stateValues.text).eq(
         "1, 2, 3, 4, 5, 6, 7, 8, 9, 10",
       );
-=======
-    <sequence length="-1"/>
-    <sequence step="x"/>
-    <sequence type="letters" step="x" />
-    <sequence from="y" />
-    <sequence type="letters" from="1" />
-    <sequence type="math" from="$nan" />
-    <sequence to="y" />
-    <sequence type="letters" to="1" />
-    <sequence type="math" to="$nan" />
-
-    <number name="nan" />
-    `,
-        },
-        "*",
-      );
-    });
-
-    cy.get(cesc2("#/nan")).should("have.text", "NaN");
-
-    cy.window().then(async (win) => {
-      let errorWarnings = await win.returnErrorWarnings1();
-
-      expect(errorWarnings.errors.length).eq(0);
-      expect(errorWarnings.warnings.length).eq(9);
-
-      expect(errorWarnings.warnings[0].message).contain(
-        `Invalid length of sequence.  Must be a non-negative integer`,
-      );
-      expect(errorWarnings.warnings[0].level).eq(1);
-      expect(errorWarnings.warnings[0].doenetMLrange.lineBegin).eq(2);
-      expect(errorWarnings.warnings[0].doenetMLrange.charBegin).eq(5);
-      expect(errorWarnings.warnings[0].doenetMLrange.lineEnd).eq(2);
-      expect(errorWarnings.warnings[0].doenetMLrange.charEnd).eq(27);
-
-      expect(errorWarnings.warnings[1].message).contain(
-        `Invalid step of sequence.  Must be a number for sequence of type number`,
-      );
-      expect(errorWarnings.warnings[1].level).eq(1);
-      expect(errorWarnings.warnings[1].doenetMLrange.lineBegin).eq(3);
-      expect(errorWarnings.warnings[1].doenetMLrange.charBegin).eq(5);
-      expect(errorWarnings.warnings[1].doenetMLrange.lineEnd).eq(3);
-      expect(errorWarnings.warnings[1].doenetMLrange.charEnd).eq(24);
-
-      expect(errorWarnings.warnings[2].message).contain(
-        `Invalid step of sequence.  Must be a number for sequence of type letters`,
-      );
-      expect(errorWarnings.warnings[2].level).eq(1);
-      expect(errorWarnings.warnings[2].doenetMLrange.lineBegin).eq(4);
-      expect(errorWarnings.warnings[2].doenetMLrange.charBegin).eq(5);
-      expect(errorWarnings.warnings[2].doenetMLrange.lineEnd).eq(4);
-      expect(errorWarnings.warnings[2].doenetMLrange.charEnd).eq(40);
-
-      expect(errorWarnings.warnings[3].message).contain(
-        `Invalid "from" of number sequence.  Must be a number`,
-      );
-      expect(errorWarnings.warnings[3].level).eq(1);
-      expect(errorWarnings.warnings[3].doenetMLrange.lineBegin).eq(5);
-      expect(errorWarnings.warnings[3].doenetMLrange.charBegin).eq(5);
-      expect(errorWarnings.warnings[3].doenetMLrange.lineEnd).eq(5);
-      expect(errorWarnings.warnings[3].doenetMLrange.charEnd).eq(25);
-
-      expect(errorWarnings.warnings[4].message).contain(
-        `Invalid "from" of letters sequence.  Must be a letter combination`,
-      );
-      expect(errorWarnings.warnings[4].level).eq(1);
-      expect(errorWarnings.warnings[4].doenetMLrange.lineBegin).eq(6);
-      expect(errorWarnings.warnings[4].doenetMLrange.charBegin).eq(5);
-      expect(errorWarnings.warnings[4].doenetMLrange.lineEnd).eq(6);
-      expect(errorWarnings.warnings[4].doenetMLrange.charEnd).eq(40);
-
-      expect(errorWarnings.warnings[5].message).contain(
-        `Invalid "from" of sequence`,
-      );
-      expect(errorWarnings.warnings[5].level).eq(1);
-      expect(errorWarnings.warnings[5].doenetMLrange.lineBegin).eq(7);
-      expect(errorWarnings.warnings[5].doenetMLrange.charBegin).eq(5);
-      expect(errorWarnings.warnings[5].doenetMLrange.lineEnd).eq(7);
-      expect(errorWarnings.warnings[5].doenetMLrange.charEnd).eq(40);
-
-      expect(errorWarnings.warnings[6].message).contain(
-        `Invalid "to" of number sequence.  Must be a number.`,
-      );
-      expect(errorWarnings.warnings[6].level).eq(1);
-      expect(errorWarnings.warnings[6].doenetMLrange.lineBegin).eq(8);
-      expect(errorWarnings.warnings[6].doenetMLrange.charBegin).eq(5);
-      expect(errorWarnings.warnings[6].doenetMLrange.lineEnd).eq(8);
-      expect(errorWarnings.warnings[6].doenetMLrange.charEnd).eq(23);
-
-      expect(errorWarnings.warnings[7].message).contain(
-        `Invalid "to" of letters sequence.  Must be a letter combination`,
-      );
-      expect(errorWarnings.warnings[7].level).eq(1);
-      expect(errorWarnings.warnings[7].doenetMLrange.lineBegin).eq(9);
-      expect(errorWarnings.warnings[7].doenetMLrange.charBegin).eq(5);
-      expect(errorWarnings.warnings[7].doenetMLrange.lineEnd).eq(9);
-      expect(errorWarnings.warnings[7].doenetMLrange.charEnd).eq(38);
-
-      expect(errorWarnings.warnings[8].message).contain(
-        `Invalid "to" of sequence`,
-      );
-      expect(errorWarnings.warnings[8].level).eq(1);
-      expect(errorWarnings.warnings[8].doenetMLrange.lineBegin).eq(10);
-      expect(errorWarnings.warnings[8].doenetMLrange.charBegin).eq(5);
-      expect(errorWarnings.warnings[8].doenetMLrange.lineEnd).eq(10);
-      expect(errorWarnings.warnings[8].doenetMLrange.charEnd).eq(38);
->>>>>>> 2798801f
     });
   });
 
