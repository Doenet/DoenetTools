import { cesc, cesc2 } from "../../../../src/_utils/url";

function nInDOM(n) {
  if (n < 0) {
    return `−${Math.abs(n)}`;
  } else {
    return String(n);
  }
}

describe("Collect Tag Tests", function () {
  beforeEach(() => {
    cy.clearIndexedDB();
    cy.visit("/src/Tools/cypressTest/");
  });

  it("collect points from graphs", () => {
    cy.window().then(async (win) => {
      win.postMessage(
        {
          doenetML: `
    <text>a</text>
    <panel>
    <graph>
      <point>(-3,1)</point>
      <point>(-7,5)</point>
    </graph>

    <graph>
      $_point1{name="p1a"}
      <point>(4,2)</point>
      <point>
        (<copy prop="y" source="_point2" />,
        <copy prop="x" source="_point2" />)
      </point>
    </graph>
    </panel>

    <graph>
      <collect componentTypes="point" name="points" source="_panel1" assignNames="q1 q2 q3 q4 q5" />
    </graph>

    <p>Coordinates of points: <collect componentTypes="point" prop="coords" name="coords" source="_panel1" assignNames="c1 c2 c3 c4 c5" /></p>
    <p><m>x</m>-coordinates of points: <aslist><collect componentTypes="point" prop="x" name="xs" source="_graph3" assignNames="x1 x2 x3 x4 x5" /></aslist></p>
    <p><m>x</m>-coordinates of points via a copy: <aslist><copy name="xs2" source="xs" assignNames="xc1 xc2 xc3 xc4 xc5" /></aslist></p>
    <p><m>x</m>-coordinates of points via extract: <aslist><extract prop="x" name="xs3" assignNames="xe1 xe2 xe3 xe4 xe5" ><copy name="points2" source="points" assignNames="qa1 qa2 qa3 qa4 qa5" /></extract></aslist></p>
    <p>Average of <m>y</m>-coordinates of points: <mean name="mean"><collect componentTypes="point" prop="y" name="ys" source="_graph3" assignNames="y1 y2 y3 y4 y5" /></mean></p>
    `,
        },
        "*",
      );
    });

    cy.get(cesc("#\\/_text1")).should("have.text", "a"); // to wait for page to load

    let x1 = -3,
      y1 = 1;
    let x2 = -7,
      y2 = 5;
    let x3 = 4,
      y3 = 2;

    let coords1Text = ("(" + x1 + "," + y1 + ")").replace(/-/g, "−");
    let coords2Text = ("(" + x2 + "," + y2 + ")").replace(/-/g, "−");
    let coords3Text = ("(" + x3 + "," + y3 + ")").replace(/-/g, "−");
    let coords2tText = ("(" + y2 + "," + x2 + ")").replace(/-/g, "−");

    let meany = (y1 + y2 + y1 + y3 + x2) / 5;

    cy.get(cesc("#\\/c1"))
      .find(".mjx-mrow")
      .eq(0)
      .invoke("text")
      .then((text) => {
        expect(text.trim()).equal(coords1Text);
      });
    cy.get(cesc("#\\/c2"))
      .find(".mjx-mrow")
      .eq(0)
      .invoke("text")
      .then((text) => {
        expect(text.trim()).equal(coords2Text);
      });
    cy.get(cesc("#\\/c3"))
      .find(".mjx-mrow")
      .eq(0)
      .invoke("text")
      .then((text) => {
        expect(text.trim()).equal(coords1Text);
      });
    cy.get(cesc("#\\/c4"))
      .find(".mjx-mrow")
      .eq(0)
      .invoke("text")
      .then((text) => {
        expect(text.trim()).equal(coords3Text);
      });
    cy.get(cesc("#\\/c5"))
      .find(".mjx-mrow")
      .eq(0)
      .invoke("text")
      .then((text) => {
        expect(text.trim()).equal(coords2tText);
      });

    cy.get(cesc("#\\/x1"))
      .find(".mjx-mrow")
      .eq(0)
      .invoke("text")
      .then((text) => {
        expect(text.trim()).equal(String(x1).replace(/-/, "−"));
      });
    cy.get(cesc("#\\/x2"))
      .find(".mjx-mrow")
      .eq(0)
      .invoke("text")
      .then((text) => {
        expect(text.trim()).equal(String(x2).replace(/-/, "−"));
      });
    cy.get(cesc("#\\/x3"))
      .find(".mjx-mrow")
      .eq(0)
      .invoke("text")
      .then((text) => {
        expect(text.trim()).equal(String(x1).replace(/-/, "−"));
      });
    cy.get(cesc("#\\/x4"))
      .find(".mjx-mrow")
      .eq(0)
      .invoke("text")
      .then((text) => {
        expect(text.trim()).equal(String(x3).replace(/-/, "−"));
      });
    cy.get(cesc("#\\/x5"))
      .find(".mjx-mrow")
      .eq(0)
      .invoke("text")
      .then((text) => {
        expect(text.trim()).equal(String(y2).replace(/-/, "−"));
      });

    cy.get(cesc("#\\/xc1"))
      .find(".mjx-mrow")
      .eq(0)
      .invoke("text")
      .then((text) => {
        expect(text.trim()).equal(String(x1).replace(/-/, "−"));
      });
    cy.get(cesc("#\\/xc2"))
      .find(".mjx-mrow")
      .eq(0)
      .invoke("text")
      .then((text) => {
        expect(text.trim()).equal(String(x2).replace(/-/, "−"));
      });
    cy.get(cesc("#\\/xc3"))
      .find(".mjx-mrow")
      .eq(0)
      .invoke("text")
      .then((text) => {
        expect(text.trim()).equal(String(x1).replace(/-/, "−"));
      });
    cy.get(cesc("#\\/xc4"))
      .find(".mjx-mrow")
      .eq(0)
      .invoke("text")
      .then((text) => {
        expect(text.trim()).equal(String(x3).replace(/-/, "−"));
      });
    cy.get(cesc("#\\/xc5"))
      .find(".mjx-mrow")
      .eq(0)
      .invoke("text")
      .then((text) => {
        expect(text.trim()).equal(String(y2).replace(/-/, "−"));
      });

    cy.get(cesc("#\\/xe1"))
      .find(".mjx-mrow")
      .eq(0)
      .invoke("text")
      .then((text) => {
        expect(text.trim()).equal(String(x1).replace(/-/, "−"));
      });
    cy.get(cesc("#\\/xe2"))
      .find(".mjx-mrow")
      .eq(0)
      .invoke("text")
      .then((text) => {
        expect(text.trim()).equal(String(x2).replace(/-/, "−"));
      });
    cy.get(cesc("#\\/xe3"))
      .find(".mjx-mrow")
      .eq(0)
      .invoke("text")
      .then((text) => {
        expect(text.trim()).equal(String(x1).replace(/-/, "−"));
      });
    cy.get(cesc("#\\/xe4"))
      .find(".mjx-mrow")
      .eq(0)
      .invoke("text")
      .then((text) => {
        expect(text.trim()).equal(String(x3).replace(/-/, "−"));
      });
    cy.get(cesc("#\\/xe5"))
      .find(".mjx-mrow")
      .eq(0)
      .invoke("text")
      .then((text) => {
        expect(text.trim()).equal(String(y2).replace(/-/, "−"));
      });

    cy.get(cesc("#\\/mean"))
      .find(".mjx-mrow")
      .invoke("text")
      .then((text) => {
        expect(text.trim()).equal(String(meany).replace(/-/, "−"));
      });

    cy.window().then(async (win) => {
      let xs = [x1, x2, x1, x3, y2];
      let ys = [y1, y2, y1, y3, x2];
      let stateVariables = await win.returnAllStateVariables1();
      for (let i = 0; i < 5; i++) {
        expect(stateVariables[`/q${i + 1}`].stateValues.xs[0]).eq(xs[i]);
        expect(stateVariables[`/q${i + 1}`].stateValues.xs[1]).eq(ys[i]);
        expect(stateVariables[`/qa${i + 1}`].stateValues.xs[0]).eq(xs[i]);
        expect(stateVariables[`/qa${i + 1}`].stateValues.xs[1]).eq(ys[i]);
        expect(stateVariables[`/c${i + 1}`].stateValues.value).eqls([
          "vector",
          xs[i],
          ys[i],
        ]);
        expect(stateVariables[`/x${i + 1}`].stateValues.value).eq(xs[i]);
        expect(stateVariables[`/xc${i + 1}`].stateValues.value).eq(xs[i]);
        expect(stateVariables[`/xe${i + 1}`].stateValues.value).eq(xs[i]);
        expect(stateVariables[`/y${i + 1}`].stateValues.value).eq(ys[i]);
      }
      expect(stateVariables["/mean"].stateValues.value).eq(meany);
    });

    cy.log("move point 1");
    cy.window().then(async (win) => {
      x1 = -8;
      y1 = 6;
      let xs = [x1, x2, x1, x3, y2];
      let ys = [y1, y2, y1, y3, x2];
      meany = (y1 + y2 + y1 + y3 + x2) / 5;

      await win.callAction1({
        actionName: "movePoint",
        componentName: "/_point1",
        args: { x: x1, y: y1 },
      });

      cy.get(cesc("#\\/c1")).should(
        "contain.text",
        `(${nInDOM(x1)},${nInDOM(y1)})`,
      );

      cy.window().then(async (win) => {
        let stateVariables = await win.returnAllStateVariables1();

        for (let i = 0; i < 5; i++) {
          expect(stateVariables[`/q${i + 1}`].stateValues.xs[0]).eq(xs[i]);
          expect(stateVariables[`/q${i + 1}`].stateValues.xs[1]).eq(ys[i]);
          expect(stateVariables[`/qa${i + 1}`].stateValues.xs[0]).eq(xs[i]);
          expect(stateVariables[`/qa${i + 1}`].stateValues.xs[1]).eq(ys[i]);
          expect(stateVariables[`/c${i + 1}`].stateValues.value).eqls([
            "vector",
            xs[i],
            ys[i],
          ]);
          expect(stateVariables[`/x${i + 1}`].stateValues.value).eq(xs[i]);
          expect(stateVariables[`/xc${i + 1}`].stateValues.value).eq(xs[i]);
          expect(stateVariables[`/xe${i + 1}`].stateValues.value).eq(xs[i]);
          expect(stateVariables[`/y${i + 1}`].stateValues.value).eq(ys[i]);
        }
        expect(stateVariables["/mean"].stateValues.value).eq(meany);
      });
    });

    cy.log("move point 1 via copy");
    cy.window().then(async (win) => {
      x1 = 2;
      y1 = 0;
      let xs = [x1, x2, x1, x3, y2];
      let ys = [y1, y2, y1, y3, x2];
      meany = (y1 + y2 + y1 + y3 + x2) / 5;

      await win.callAction1({
        actionName: "movePoint",
        componentName: "/p1a",
        args: { x: x1, y: y1 },
      });

      cy.get(cesc("#\\/c1")).should(
        "contain.text",
        `(${nInDOM(x1)},${nInDOM(y1)})`,
      );

      cy.window().then(async (win) => {
        let stateVariables = await win.returnAllStateVariables1();
        for (let i = 0; i < 5; i++) {
          expect(stateVariables[`/q${i + 1}`].stateValues.xs[0]).eq(xs[i]);
          expect(stateVariables[`/q${i + 1}`].stateValues.xs[1]).eq(ys[i]);
          expect(stateVariables[`/qa${i + 1}`].stateValues.xs[0]).eq(xs[i]);
          expect(stateVariables[`/qa${i + 1}`].stateValues.xs[1]).eq(ys[i]);
          expect(stateVariables[`/c${i + 1}`].stateValues.value).eqls([
            "vector",
            xs[i],
            ys[i],
          ]);
          expect(stateVariables[`/x${i + 1}`].stateValues.value).eq(xs[i]);
          expect(stateVariables[`/xc${i + 1}`].stateValues.value).eq(xs[i]);
          expect(stateVariables[`/xe${i + 1}`].stateValues.value).eq(xs[i]);
          expect(stateVariables[`/y${i + 1}`].stateValues.value).eq(ys[i]);
        }
        expect(stateVariables["/mean"].stateValues.value).eq(meany);
      });
    });

    cy.log("move point 2");
    cy.window().then(async (win) => {
      x2 = 4;
      y2 = 8;
      let xs = [x1, x2, x1, x3, y2];
      let ys = [y1, y2, y1, y3, x2];
      meany = (y1 + y2 + y1 + y3 + x2) / 5;

      await win.callAction1({
        actionName: "movePoint",
        componentName: "/_point2",
        args: { x: x2, y: y2 },
      });

      cy.get(cesc("#\\/c2")).should(
        "contain.text",
        `(${nInDOM(x2)},${nInDOM(y2)})`,
      );

      cy.window().then(async (win) => {
        let stateVariables = await win.returnAllStateVariables1();

        for (let i = 0; i < 5; i++) {
          expect(stateVariables[`/q${i + 1}`].stateValues.xs[0]).eq(xs[i]);
          expect(stateVariables[`/q${i + 1}`].stateValues.xs[1]).eq(ys[i]);
          expect(stateVariables[`/qa${i + 1}`].stateValues.xs[0]).eq(xs[i]);
          expect(stateVariables[`/qa${i + 1}`].stateValues.xs[1]).eq(ys[i]);
          expect(stateVariables[`/c${i + 1}`].stateValues.value).eqls([
            "vector",
            xs[i],
            ys[i],
          ]);
          expect(stateVariables[`/x${i + 1}`].stateValues.value).eq(xs[i]);
          expect(stateVariables[`/xc${i + 1}`].stateValues.value).eq(xs[i]);
          expect(stateVariables[`/xe${i + 1}`].stateValues.value).eq(xs[i]);
          expect(stateVariables[`/y${i + 1}`].stateValues.value).eq(ys[i]);
        }
        expect(stateVariables["/mean"].stateValues.value).eq(meany);
      });
    });

    cy.log("move flipped point 2");
    cy.window().then(async (win) => {
      x2 = -1;
      y2 = -3;
      let xs = [x1, x2, x1, x3, y2];
      let ys = [y1, y2, y1, y3, x2];
      meany = (y1 + y2 + y1 + y3 + x2) / 5;

      await win.callAction1({
        actionName: "movePoint",
        componentName: "/_point4",
        args: { x: y2, y: x2 },
      });

      cy.get(cesc("#\\/c2")).should(
        "contain.text",
        `(${nInDOM(x2)},${nInDOM(y2)})`,
      );

      cy.window().then(async (win) => {
        let stateVariables = await win.returnAllStateVariables1();

        for (let i = 0; i < 5; i++) {
          expect(stateVariables[`/q${i + 1}`].stateValues.xs[0]).eq(xs[i]);
          expect(stateVariables[`/q${i + 1}`].stateValues.xs[1]).eq(ys[i]);
          expect(stateVariables[`/qa${i + 1}`].stateValues.xs[0]).eq(xs[i]);
          expect(stateVariables[`/qa${i + 1}`].stateValues.xs[1]).eq(ys[i]);
          expect(stateVariables[`/c${i + 1}`].stateValues.value).eqls([
            "vector",
            xs[i],
            ys[i],
          ]);
          expect(stateVariables[`/x${i + 1}`].stateValues.value).eq(xs[i]);
          expect(stateVariables[`/xc${i + 1}`].stateValues.value).eq(xs[i]);
          expect(stateVariables[`/xe${i + 1}`].stateValues.value).eq(xs[i]);
          expect(stateVariables[`/y${i + 1}`].stateValues.value).eq(ys[i]);
        }
        expect(stateVariables["/mean"].stateValues.value).eq(meany);
      });
    });

    cy.log("move point 3");
    cy.window().then(async (win) => {
      x3 = -5;
      y3 = 9;
      let xs = [x1, x2, x1, x3, y2];
      let ys = [y1, y2, y1, y3, x2];
      meany = (y1 + y2 + y1 + y3 + x2) / 5;

      await win.callAction1({
        actionName: "movePoint",
        componentName: "/_point3",
        args: { x: x3, y: y3 },
      });

      cy.get(cesc("#\\/c4")).should(
        "contain.text",
        `(${nInDOM(x3)},${nInDOM(y3)})`,
      );

      cy.window().then(async (win) => {
        let stateVariables = await win.returnAllStateVariables1();

        for (let i = 0; i < 5; i++) {
          expect(stateVariables[`/q${i + 1}`].stateValues.xs[0]).eq(xs[i]);
          expect(stateVariables[`/q${i + 1}`].stateValues.xs[1]).eq(ys[i]);
          expect(stateVariables[`/qa${i + 1}`].stateValues.xs[0]).eq(xs[i]);
          expect(stateVariables[`/qa${i + 1}`].stateValues.xs[1]).eq(ys[i]);
          expect(stateVariables[`/c${i + 1}`].stateValues.value).eqls([
            "vector",
            xs[i],
            ys[i],
          ]);
          expect(stateVariables[`/x${i + 1}`].stateValues.value).eq(xs[i]);
          expect(stateVariables[`/xc${i + 1}`].stateValues.value).eq(xs[i]);
          expect(stateVariables[`/xe${i + 1}`].stateValues.value).eq(xs[i]);
          expect(stateVariables[`/y${i + 1}`].stateValues.value).eq(ys[i]);
        }
        expect(stateVariables["/mean"].stateValues.value).eq(meany);
      });
    });
  });

  it("collect dynamic points from graphs", () => {
    cy.window().then(async (win) => {
      win.postMessage(
        {
          doenetML: `
    <text>a</text>
    <mathinput name="length" prefill="3"/>
    <mathinput name="mult" prefill="2"/>
    <panel>
    <graph>
      <map assignNames="(p1) (p2) (p3) (p4) (p5) (p6)">
        <template><point>($x, <copy prop="value" source="mult" />$x)</point></template>
        <sources alias="x"><sequence to="$length" /></sources>
      </map>
      <line>y=x/3</line>
    </graph>

    <graph>
      <map assignNames="(q1) (q2) (q3) (q4) (q5) (q6)">
        <template><point>(<extract prop="x">$p</extract>+1, 1.5*<extract prop="y">$p</extract>)</point></template>
        <sources alias="p"><collect componentTypes="point" source="_map1" assignNames="pa1 pa2 pa3 pa4 pa5 pa6" /></sources>
      </map>

    </graph>
    </panel>

    <graph>
      <collect componentTypes="point" source="_panel1" assignNames="r1 r2 r3 r4 r5 r6 r7 r8 r9 r10 r11 r12" />
    </graph>

    <p>y-coordinates of points: <aslist>
      <collect componentTypes="point" prop="y" source="_graph3" assignNames="y1 y2 y3 y4 y5 y6 y7 y8 y9 y10 y11 y12" />
    </aslist></p>
    `,
        },
        "*",
      );
    });

    cy.get(cesc("#\\/_text1")).should("have.text", "a"); // to wait for page to load

    cy.window().then(async (win) => {
      let stateVariables = await win.returnAllStateVariables1();
      expect(stateVariables["/_map1"].stateValues.numIterates[0]).eq(3);
      expect(
        stateVariables["/_collect1"].stateValues.collectedComponents.length,
      ).eq(3);
      expect(stateVariables["/_map2"].stateValues.numIterates[0]).eq(3);
      expect(
        stateVariables["/_collect2"].stateValues.collectedComponents.length,
      ).eq(6);
      expect(
        stateVariables["/_collect3"].stateValues.collectedComponents.length,
      ).eq(6);

      for (let i = 0; i < 3; i++) {
        let x = i + 1;
        expect(stateVariables[`/p${i + 1}`].stateValues.xs[0]).eq(x);
        expect(stateVariables[`/p${i + 1}`].stateValues.xs[1]).eq(2 * x);
        expect(stateVariables[`/pa${i + 1}`].stateValues.xs[0]).eq(x);
        expect(stateVariables[`/pa${i + 1}`].stateValues.xs[1]).eq(2 * x);
        expect(stateVariables[`/q${i + 1}`].stateValues.xs[0]).eq(x + 1);
        expect(stateVariables[`/q${i + 1}`].stateValues.xs[1]).eq(3 * x);
        expect(stateVariables[`/r${i + 1}`].stateValues.xs[0]).eq(x);
        expect(stateVariables[`/r${i + 1}`].stateValues.xs[1]).eq(2 * x);
        expect(stateVariables[`/r${i + 4}`].stateValues.xs[0]).eq(x + 1);
        expect(stateVariables[`/r${i + 4}`].stateValues.xs[1]).eq(3 * x);
        expect(stateVariables[`/y${i + 1}`].stateValues.value).eq(2 * x);
        expect(stateVariables[`/y${i + 4}`].stateValues.value).eq(3 * x);
      }
    });

    cy.log("increase number of points");
    cy.get(cesc("#\\/length") + " textarea").type(`{end}{backspace}5{enter}`, {
      force: true,
    });

    cy.get(cesc("#\\/y10")).should("be.visible");

    cy.window().then(async (win) => {
      let stateVariables = await win.returnAllStateVariables1();
      expect(stateVariables["/_map1"].stateValues.numIterates[0]).eq(5);
      expect(
        stateVariables["/_collect1"].stateValues.collectedComponents.length,
      ).eq(5);
      expect(stateVariables["/_map2"].stateValues.numIterates[0]).eq(5);
      expect(
        stateVariables["/_collect2"].stateValues.collectedComponents.length,
      ).eq(10);
      expect(
        stateVariables["/_collect3"].stateValues.collectedComponents.length,
      ).eq(10);

      for (let i = 0; i < 5; i++) {
        let x = i + 1;
        expect(stateVariables[`/p${i + 1}`].stateValues.xs[0]).eq(x);
        expect(stateVariables[`/p${i + 1}`].stateValues.xs[1]).eq(2 * x);
        expect(stateVariables[`/pa${i + 1}`].stateValues.xs[0]).eq(x);
        expect(stateVariables[`/pa${i + 1}`].stateValues.xs[1]).eq(2 * x);
        expect(stateVariables[`/q${i + 1}`].stateValues.xs[0]).eq(x + 1);
        expect(stateVariables[`/q${i + 1}`].stateValues.xs[1]).eq(3 * x);
        expect(stateVariables[`/r${i + 1}`].stateValues.xs[0]).eq(x);
        expect(stateVariables[`/r${i + 1}`].stateValues.xs[1]).eq(2 * x);
        expect(stateVariables[`/r${i + 6}`].stateValues.xs[0]).eq(x + 1);
        expect(stateVariables[`/r${i + 6}`].stateValues.xs[1]).eq(3 * x);
        expect(stateVariables[`/y${i + 1}`].stateValues.value).eq(2 * x);
        expect(stateVariables[`/y${i + 6}`].stateValues.value).eq(3 * x);
      }
    });

    cy.log("change multiple");
    cy.get(cesc("#\\/mult") + " textarea").type(`{end}{backspace}0.5{enter}`, {
      force: true,
    });

    cy.get(cesc("#\\/y10")).should("contain.text", "3.75");

    cy.window().then(async (win) => {
      let stateVariables = await win.returnAllStateVariables1();
      expect(stateVariables["/_map1"].stateValues.numIterates[0]).eq(5);
      expect(
        stateVariables["/_collect1"].stateValues.collectedComponents.length,
      ).eq(5);
      expect(stateVariables["/_map2"].stateValues.numIterates[0]).eq(5);
      expect(
        stateVariables["/_collect2"].stateValues.collectedComponents.length,
      ).eq(10);
      expect(
        stateVariables["/_collect3"].stateValues.collectedComponents.length,
      ).eq(10);

      for (let i = 0; i < 5; i++) {
        let x = i + 1;
        expect(stateVariables[`/p${i + 1}`].stateValues.xs[0]).eq(x);
        expect(stateVariables[`/p${i + 1}`].stateValues.xs[1]).eq(0.5 * x);
        expect(stateVariables[`/pa${i + 1}`].stateValues.xs[0]).eq(x);
        expect(stateVariables[`/pa${i + 1}`].stateValues.xs[1]).eq(0.5 * x);
        expect(stateVariables[`/q${i + 1}`].stateValues.xs[0]).eq(x + 1);
        expect(stateVariables[`/q${i + 1}`].stateValues.xs[1]).eq(0.75 * x);
        expect(stateVariables[`/r${i + 1}`].stateValues.xs[0]).eq(x);
        expect(stateVariables[`/r${i + 1}`].stateValues.xs[1]).eq(0.5 * x);
        expect(stateVariables[`/r${i + 6}`].stateValues.xs[0]).eq(x + 1);
        expect(stateVariables[`/r${i + 6}`].stateValues.xs[1]).eq(0.75 * x);
        expect(stateVariables[`/y${i + 1}`].stateValues.value).eq(0.5 * x);
        expect(stateVariables[`/y${i + 6}`].stateValues.value).eq(0.75 * x);
      }
    });

    cy.log("decrease number of points");
    cy.get(cesc("#\\/length") + " textarea").type(`{end}{backspace}1{enter}`, {
      force: true,
    });

    cy.get(cesc("#\\/y10")).should("not.exist");

    cy.window().then(async (win) => {
      let stateVariables = await win.returnAllStateVariables1();
      expect(stateVariables["/_map1"].stateValues.numIterates[0]).eq(1);
      expect(
        stateVariables["/_collect1"].stateValues.collectedComponents.length,
      ).eq(1);
      expect(stateVariables["/_map2"].stateValues.numIterates[0]).eq(1);
      expect(
        stateVariables["/_collect2"].stateValues.collectedComponents.length,
      ).eq(2);
      expect(
        stateVariables["/_collect3"].stateValues.collectedComponents.length,
      ).eq(2);

      for (let i = 0; i < 1; i++) {
        let x = i + 1;
        expect(stateVariables[`/p${i + 1}`].stateValues.xs[0]).eq(x);
        expect(stateVariables[`/p${i + 1}`].stateValues.xs[1]).eq(0.5 * x);
        expect(stateVariables[`/pa${i + 1}`].stateValues.xs[0]).eq(x);
        expect(stateVariables[`/pa${i + 1}`].stateValues.xs[1]).eq(0.5 * x);
        expect(stateVariables[`/q${i + 1}`].stateValues.xs[0]).eq(x + 1);
        expect(stateVariables[`/q${i + 1}`].stateValues.xs[1]).eq(0.75 * x);
        expect(stateVariables[`/r${i + 1}`].stateValues.xs[0]).eq(x);
        expect(stateVariables[`/r${i + 1}`].stateValues.xs[1]).eq(0.5 * x);
        expect(stateVariables[`/r${i + 2}`].stateValues.xs[0]).eq(x + 1);
        expect(stateVariables[`/r${i + 2}`].stateValues.xs[1]).eq(0.75 * x);
        expect(stateVariables[`/y${i + 1}`].stateValues.value).eq(0.5 * x);
        expect(stateVariables[`/y${i + 2}`].stateValues.value).eq(0.75 * x);
      }
    });

    cy.log("increase number of points back to 4");
    cy.get(cesc("#\\/length") + " textarea").type(`{end}{backspace}4{enter}`, {
      force: true,
    });

    cy.get(cesc("#\\/y8")).should("be.visible");

    cy.window().then(async (win) => {
      let stateVariables = await win.returnAllStateVariables1();
      expect(stateVariables["/_map1"].stateValues.numIterates[0]).eq(4);
      expect(
        stateVariables["/_collect1"].stateValues.collectedComponents.length,
      ).eq(4);
      expect(stateVariables["/_map2"].stateValues.numIterates[0]).eq(4);
      expect(
        stateVariables["/_collect2"].stateValues.collectedComponents.length,
      ).eq(8);
      expect(
        stateVariables["/_collect3"].stateValues.collectedComponents.length,
      ).eq(8);

      for (let i = 0; i < 4; i++) {
        let x = i + 1;
        expect(stateVariables[`/p${i + 1}`].stateValues.xs[0]).eq(x);
        expect(stateVariables[`/p${i + 1}`].stateValues.xs[1]).eq(0.5 * x);
        expect(stateVariables[`/pa${i + 1}`].stateValues.xs[0]).eq(x);
        expect(stateVariables[`/pa${i + 1}`].stateValues.xs[1]).eq(0.5 * x);
        expect(stateVariables[`/q${i + 1}`].stateValues.xs[0]).eq(x + 1);
        expect(stateVariables[`/q${i + 1}`].stateValues.xs[1]).eq(0.75 * x);
        expect(stateVariables[`/r${i + 1}`].stateValues.xs[0]).eq(x);
        expect(stateVariables[`/r${i + 1}`].stateValues.xs[1]).eq(0.5 * x);
        expect(stateVariables[`/r${i + 5}`].stateValues.xs[0]).eq(x + 1);
        expect(stateVariables[`/r${i + 5}`].stateValues.xs[1]).eq(0.75 * x);
        expect(stateVariables[`/y${i + 1}`].stateValues.value).eq(0.5 * x);
        expect(stateVariables[`/y${i + 5}`].stateValues.value).eq(0.75 * x);
      }
    });

    cy.log("increase number of points to 6");
    cy.get(cesc("#\\/length") + " textarea").type(`{end}{backspace}6{enter}`, {
      force: true,
    });

    cy.get(cesc("#\\/y12")).should("be.visible");

    cy.window().then(async (win) => {
      let stateVariables = await win.returnAllStateVariables1();
      expect(stateVariables["/_map1"].stateValues.numIterates[0]).eq(6);
      expect(
        stateVariables["/_collect1"].stateValues.collectedComponents.length,
      ).eq(6);
      expect(stateVariables["/_map2"].stateValues.numIterates[0]).eq(6);
      expect(
        stateVariables["/_collect2"].stateValues.collectedComponents.length,
      ).eq(12);
      expect(
        stateVariables["/_collect3"].stateValues.collectedComponents.length,
      ).eq(12);

      for (let i = 0; i < 6; i++) {
        let x = i + 1;
        expect(stateVariables[`/p${i + 1}`].stateValues.xs[0]).eq(x);
        expect(stateVariables[`/p${i + 1}`].stateValues.xs[1]).eq(0.5 * x);
        expect(stateVariables[`/pa${i + 1}`].stateValues.xs[0]).eq(x);
        expect(stateVariables[`/pa${i + 1}`].stateValues.xs[1]).eq(0.5 * x);
        expect(stateVariables[`/q${i + 1}`].stateValues.xs[0]).eq(x + 1);
        expect(stateVariables[`/q${i + 1}`].stateValues.xs[1]).eq(0.75 * x);
        expect(stateVariables[`/r${i + 1}`].stateValues.xs[0]).eq(x);
        expect(stateVariables[`/r${i + 1}`].stateValues.xs[1]).eq(0.5 * x);
        expect(stateVariables[`/r${i + 7}`].stateValues.xs[0]).eq(x + 1);
        expect(stateVariables[`/r${i + 7}`].stateValues.xs[1]).eq(0.75 * x);
        expect(stateVariables[`/y${i + 1}`].stateValues.value).eq(0.5 * x);
        expect(stateVariables[`/y${i + 7}`].stateValues.value).eq(0.75 * x);
      }
    });
  });

  it("collect dynamic points from groups", () => {
    cy.window().then(async (win) => {
      win.postMessage(
        {
          doenetML: `
    <text>a</text>
    <mathinput name="length" prefill="3"/>
    <mathinput name="mult" prefill="2"/>
    <section>
    <group>
      <map assignNames="(p1) (p2) (p3) (p4) (p5) (p6)">
        <template><point>($x, <copy prop="value" source="mult" />$x)</point></template>
        <sources alias="x"><sequence to="$length" /></sources>
      </map>
      <line>y=x/3</line>
    </group>

    <group>
      <map assignNames="(q1) (q2) (q3) (q4) (q5) (q6)">
        <template><point>(<extract prop="x">$p</extract>+1, 1.5*<extract prop="y">$p</extract>)</point></template>
        <sources alias="p"><collect componentTypes="point" source="_map1" assignNames="pa1 pa2 pa3 pa4 pa5 pa6" /></sources>
      </map>

    </group>
    </section>

    <group>
      <collect componentTypes="point" source="_section1" assignNames="r1 r2 r3 r4 r5 r6 r7 r8 r9 r10 r11 r12" />
    </group>

    <p>y-coordinates of points: <aslist>
      <collect componentTypes="point" prop="y" source="_group3" assignNames="y1 y2 y3 y4 y5 y6 y7 y8 y9 y10 y11 y12" />
    </aslist></p>
    `,
        },
        "*",
      );
    });

    cy.get(cesc("#\\/_text1")).should("have.text", "a"); // to wait for page to load

    cy.window().then(async (win) => {
      let stateVariables = await win.returnAllStateVariables1();
      expect(stateVariables["/_map1"].stateValues.numIterates[0]).eq(3);
      expect(
        stateVariables["/_collect1"].stateValues.collectedComponents.length,
      ).eq(3);
      expect(stateVariables["/_map2"].stateValues.numIterates[0]).eq(3);
      expect(
        stateVariables["/_collect2"].stateValues.collectedComponents.length,
      ).eq(6);
      expect(
        stateVariables["/_collect3"].stateValues.collectedComponents.length,
      ).eq(6);

      for (let i = 0; i < 3; i++) {
        let x = i + 1;
        expect(stateVariables[`/p${i + 1}`].stateValues.xs[0]).eq(x);
        expect(stateVariables[`/p${i + 1}`].stateValues.xs[1]).eq(2 * x);
        expect(stateVariables[`/pa${i + 1}`].stateValues.xs[0]).eq(x);
        expect(stateVariables[`/pa${i + 1}`].stateValues.xs[1]).eq(2 * x);
        expect(stateVariables[`/q${i + 1}`].stateValues.xs[0]).eq(x + 1);
        expect(stateVariables[`/q${i + 1}`].stateValues.xs[1]).eq(3 * x);
        expect(stateVariables[`/r${i + 1}`].stateValues.xs[0]).eq(x);
        expect(stateVariables[`/r${i + 1}`].stateValues.xs[1]).eq(2 * x);
        expect(stateVariables[`/r${i + 4}`].stateValues.xs[0]).eq(x + 1);
        expect(stateVariables[`/r${i + 4}`].stateValues.xs[1]).eq(3 * x);
        expect(stateVariables[`/y${i + 1}`].stateValues.value).eq(2 * x);
        expect(stateVariables[`/y${i + 4}`].stateValues.value).eq(3 * x);
      }
    });

    cy.log("increase number of points");
    cy.get(cesc("#\\/length") + " textarea").type(`{end}{backspace}5{enter}`, {
      force: true,
    });

    cy.get(cesc("#\\/y10")).should("be.visible");

    cy.window().then(async (win) => {
      let stateVariables = await win.returnAllStateVariables1();
      expect(stateVariables["/_map1"].stateValues.numIterates[0]).eq(5);
      expect(
        stateVariables["/_collect1"].stateValues.collectedComponents.length,
      ).eq(5);
      expect(stateVariables["/_map2"].stateValues.numIterates[0]).eq(5);
      expect(
        stateVariables["/_collect2"].stateValues.collectedComponents.length,
      ).eq(10);
      expect(
        stateVariables["/_collect3"].stateValues.collectedComponents.length,
      ).eq(10);

      for (let i = 0; i < 5; i++) {
        let x = i + 1;
        expect(stateVariables[`/p${i + 1}`].stateValues.xs[0]).eq(x);
        expect(stateVariables[`/p${i + 1}`].stateValues.xs[1]).eq(2 * x);
        expect(stateVariables[`/pa${i + 1}`].stateValues.xs[0]).eq(x);
        expect(stateVariables[`/pa${i + 1}`].stateValues.xs[1]).eq(2 * x);
        expect(stateVariables[`/q${i + 1}`].stateValues.xs[0]).eq(x + 1);
        expect(stateVariables[`/q${i + 1}`].stateValues.xs[1]).eq(3 * x);
        expect(stateVariables[`/r${i + 1}`].stateValues.xs[0]).eq(x);
        expect(stateVariables[`/r${i + 1}`].stateValues.xs[1]).eq(2 * x);
        expect(stateVariables[`/r${i + 6}`].stateValues.xs[0]).eq(x + 1);
        expect(stateVariables[`/r${i + 6}`].stateValues.xs[1]).eq(3 * x);
        expect(stateVariables[`/y${i + 1}`].stateValues.value).eq(2 * x);
        expect(stateVariables[`/y${i + 6}`].stateValues.value).eq(3 * x);
      }
    });

    cy.log("change multiple");
    cy.get(cesc("#\\/mult") + " textarea").type(`{end}{backspace}0.5{enter}`, {
      force: true,
    });

    cy.get(cesc("#\\/y10")).should("contain.text", "3.75");

    cy.window().then(async (win) => {
      let stateVariables = await win.returnAllStateVariables1();
      expect(stateVariables["/_map1"].stateValues.numIterates[0]).eq(5);
      expect(
        stateVariables["/_collect1"].stateValues.collectedComponents.length,
      ).eq(5);
      expect(stateVariables["/_map2"].stateValues.numIterates[0]).eq(5);
      expect(
        stateVariables["/_collect2"].stateValues.collectedComponents.length,
      ).eq(10);
      expect(
        stateVariables["/_collect3"].stateValues.collectedComponents.length,
      ).eq(10);

      for (let i = 0; i < 5; i++) {
        let x = i + 1;
        expect(stateVariables[`/p${i + 1}`].stateValues.xs[0]).eq(x);
        expect(stateVariables[`/p${i + 1}`].stateValues.xs[1]).eq(0.5 * x);
        expect(stateVariables[`/pa${i + 1}`].stateValues.xs[0]).eq(x);
        expect(stateVariables[`/pa${i + 1}`].stateValues.xs[1]).eq(0.5 * x);
        expect(stateVariables[`/q${i + 1}`].stateValues.xs[0]).eq(x + 1);
        expect(stateVariables[`/q${i + 1}`].stateValues.xs[1]).eq(0.75 * x);
        expect(stateVariables[`/r${i + 1}`].stateValues.xs[0]).eq(x);
        expect(stateVariables[`/r${i + 1}`].stateValues.xs[1]).eq(0.5 * x);
        expect(stateVariables[`/r${i + 6}`].stateValues.xs[0]).eq(x + 1);
        expect(stateVariables[`/r${i + 6}`].stateValues.xs[1]).eq(0.75 * x);
        expect(stateVariables[`/y${i + 1}`].stateValues.value).eq(0.5 * x);
        expect(stateVariables[`/y${i + 6}`].stateValues.value).eq(0.75 * x);
      }
    });

    cy.log("decrease number of points");
    cy.get(cesc("#\\/length") + " textarea").type(`{end}{backspace}1{enter}`, {
      force: true,
    });

    cy.get(cesc("#\\/y10")).should("not.exist");

    cy.window().then(async (win) => {
      let stateVariables = await win.returnAllStateVariables1();
      expect(stateVariables["/_map1"].stateValues.numIterates[0]).eq(1);
      expect(
        stateVariables["/_collect1"].stateValues.collectedComponents.length,
      ).eq(1);
      expect(stateVariables["/_map2"].stateValues.numIterates[0]).eq(1);
      expect(
        stateVariables["/_collect2"].stateValues.collectedComponents.length,
      ).eq(2);
      expect(
        stateVariables["/_collect3"].stateValues.collectedComponents.length,
      ).eq(2);

      for (let i = 0; i < 1; i++) {
        let x = i + 1;
        expect(stateVariables[`/p${i + 1}`].stateValues.xs[0]).eq(x);
        expect(stateVariables[`/p${i + 1}`].stateValues.xs[1]).eq(0.5 * x);
        expect(stateVariables[`/pa${i + 1}`].stateValues.xs[0]).eq(x);
        expect(stateVariables[`/pa${i + 1}`].stateValues.xs[1]).eq(0.5 * x);
        expect(stateVariables[`/q${i + 1}`].stateValues.xs[0]).eq(x + 1);
        expect(stateVariables[`/q${i + 1}`].stateValues.xs[1]).eq(0.75 * x);
        expect(stateVariables[`/r${i + 1}`].stateValues.xs[0]).eq(x);
        expect(stateVariables[`/r${i + 1}`].stateValues.xs[1]).eq(0.5 * x);
        expect(stateVariables[`/r${i + 2}`].stateValues.xs[0]).eq(x + 1);
        expect(stateVariables[`/r${i + 2}`].stateValues.xs[1]).eq(0.75 * x);
        expect(stateVariables[`/y${i + 1}`].stateValues.value).eq(0.5 * x);
        expect(stateVariables[`/y${i + 2}`].stateValues.value).eq(0.75 * x);
      }
    });

    cy.log("increase number of points back to 4");
    cy.get(cesc("#\\/length") + " textarea").type(`{end}{backspace}4{enter}`, {
      force: true,
    });

    cy.get(cesc("#\\/y8")).should("be.visible");

    cy.window().then(async (win) => {
      let stateVariables = await win.returnAllStateVariables1();
      expect(stateVariables["/_map1"].stateValues.numIterates[0]).eq(4);
      expect(
        stateVariables["/_collect1"].stateValues.collectedComponents.length,
      ).eq(4);
      expect(stateVariables["/_map2"].stateValues.numIterates[0]).eq(4);
      expect(
        stateVariables["/_collect2"].stateValues.collectedComponents.length,
      ).eq(8);
      expect(
        stateVariables["/_collect3"].stateValues.collectedComponents.length,
      ).eq(8);

      for (let i = 0; i < 4; i++) {
        let x = i + 1;
        expect(stateVariables[`/p${i + 1}`].stateValues.xs[0]).eq(x);
        expect(stateVariables[`/p${i + 1}`].stateValues.xs[1]).eq(0.5 * x);
        expect(stateVariables[`/pa${i + 1}`].stateValues.xs[0]).eq(x);
        expect(stateVariables[`/pa${i + 1}`].stateValues.xs[1]).eq(0.5 * x);
        expect(stateVariables[`/q${i + 1}`].stateValues.xs[0]).eq(x + 1);
        expect(stateVariables[`/q${i + 1}`].stateValues.xs[1]).eq(0.75 * x);
        expect(stateVariables[`/r${i + 1}`].stateValues.xs[0]).eq(x);
        expect(stateVariables[`/r${i + 1}`].stateValues.xs[1]).eq(0.5 * x);
        expect(stateVariables[`/r${i + 5}`].stateValues.xs[0]).eq(x + 1);
        expect(stateVariables[`/r${i + 5}`].stateValues.xs[1]).eq(0.75 * x);
        expect(stateVariables[`/y${i + 1}`].stateValues.value).eq(0.5 * x);
        expect(stateVariables[`/y${i + 5}`].stateValues.value).eq(0.75 * x);
      }
    });

    cy.log("increase number of points to 6");
    cy.get(cesc("#\\/length") + " textarea").type(`{end}{backspace}6{enter}`, {
      force: true,
    });

    cy.get(cesc("#\\/y12")).should("be.visible");

    cy.window().then(async (win) => {
      let stateVariables = await win.returnAllStateVariables1();
      expect(stateVariables["/_map1"].stateValues.numIterates[0]).eq(6);
      expect(
        stateVariables["/_collect1"].stateValues.collectedComponents.length,
      ).eq(6);
      expect(stateVariables["/_map2"].stateValues.numIterates[0]).eq(6);
      expect(
        stateVariables["/_collect2"].stateValues.collectedComponents.length,
      ).eq(12);
      expect(
        stateVariables["/_collect3"].stateValues.collectedComponents.length,
      ).eq(12);

      for (let i = 0; i < 6; i++) {
        let x = i + 1;
        expect(stateVariables[`/p${i + 1}`].stateValues.xs[0]).eq(x);
        expect(stateVariables[`/p${i + 1}`].stateValues.xs[1]).eq(0.5 * x);
        expect(stateVariables[`/pa${i + 1}`].stateValues.xs[0]).eq(x);
        expect(stateVariables[`/pa${i + 1}`].stateValues.xs[1]).eq(0.5 * x);
        expect(stateVariables[`/q${i + 1}`].stateValues.xs[0]).eq(x + 1);
        expect(stateVariables[`/q${i + 1}`].stateValues.xs[1]).eq(0.75 * x);
        expect(stateVariables[`/r${i + 1}`].stateValues.xs[0]).eq(x);
        expect(stateVariables[`/r${i + 1}`].stateValues.xs[1]).eq(0.5 * x);
        expect(stateVariables[`/r${i + 7}`].stateValues.xs[0]).eq(x + 1);
        expect(stateVariables[`/r${i + 7}`].stateValues.xs[1]).eq(0.75 * x);
        expect(stateVariables[`/y${i + 1}`].stateValues.value).eq(0.5 * x);
        expect(stateVariables[`/y${i + 7}`].stateValues.value).eq(0.75 * x);
      }
    });
  });

  it("collect points and vectors from graphs", () => {
    cy.window().then(async (win) => {
      win.postMessage(
        {
          doenetML: `
    <text>a</text>
    <panel>
    <graph>
      <point>(-3,1)</point>
      <point>(-7,4)</point>
      <vector tail="$_point1" head="$_point2" />
    </graph>

    <graph>
      <point>
        (<copy prop="y" source="_point1" />,
        <copy prop="x" source="_point1" />)
      </point>
      <point>
        (<copy prop="y" source="_point2" />,
        <copy prop="x" source="_point2" />)
      </point>
      <vector tail="$_point3" head="$_point4" />
    </graph>
    </panel>

    <graph>
      <collect componentTypes="point vector" source="_panel1" assignNames="v1 v2 v3 v4 v5 v6" />
    </graph>

    $_vector1.head{assignNames="h1"}
    $_vector2.head{assignNames="h2"}
    `,
        },
        "*",
      );
    });

    cy.get(cesc("#\\/_text1")).should("have.text", "a"); // to wait for page to load

    let x1 = -3,
      y1 = 1;
    let x2 = -7,
      y2 = 4;

    cy.window().then(async (win) => {
      let stateVariables = await win.returnAllStateVariables1();
      expect(stateVariables["/_point1"].stateValues.coords).eqls([
        "vector",
        x1,
        y1,
      ]);
      expect(stateVariables["/_point2"].stateValues.coords).eqls([
        "vector",
        x2,
        y2,
      ]);
      expect(stateVariables["/_vector1"].stateValues.tail).eqls([x1, y1]);
      expect(stateVariables["/_vector1"].stateValues.head).eqls([x2, y2]);
      expect(stateVariables["/_point3"].stateValues.coords).eqls([
        "vector",
        y1,
        x1,
      ]);
      expect(stateVariables["/_point4"].stateValues.coords).eqls([
        "vector",
        y2,
        x2,
      ]);
      expect(stateVariables["/_vector2"].stateValues.tail).eqls([y1, x1]);
      expect(stateVariables["/_vector2"].stateValues.head).eqls([y2, x2]);
      expect(
        stateVariables["/_collect1"].stateValues.collectedComponents.length,
      ).eq(6);
      expect(stateVariables["/v1"].stateValues.coords).eqls(["vector", x1, y1]);
      expect(stateVariables["/v2"].stateValues.coords).eqls(["vector", x2, y2]);
      expect(stateVariables["/v3"].stateValues.tail).eqls([x1, y1]);
      expect(stateVariables["/v3"].stateValues.head).eqls([x2, y2]);
      expect(stateVariables["/v4"].stateValues.coords).eqls(["vector", y1, x1]);
      expect(stateVariables["/v5"].stateValues.coords).eqls(["vector", y2, x2]);
      expect(stateVariables["/v6"].stateValues.tail).eqls([y1, x1]);
      expect(stateVariables["/v6"].stateValues.head).eqls([y2, x2]);
      cy.get(cesc("#\\/h1")).should(
        "contain.text",
        `(${nInDOM(x2)},${nInDOM(y2)})`,
      );
    });

    cy.log("move vector 1 via copy");
    cy.window().then(async (win) => {
      x1 = -8;
      y1 = 6;
      x2 = 3;
      y2 = 2;

      win.callAction1({
        actionName: "moveVector",
        componentName: "/v3",
        args: { tailcoords: [x1, y1], headcoords: [x2, y2] },
      });

      cy.get(cesc("#\\/h1")).should(
        "contain.text",
        `(${nInDOM(x2)},${nInDOM(y2)})`,
      );

      cy.window().then(async (win) => {
        let stateVariables = await win.returnAllStateVariables1();
        expect(stateVariables["/_point1"].stateValues.coords).eqls([
          "vector",
          x1,
          y1,
        ]);
        expect(stateVariables["/_point2"].stateValues.coords).eqls([
          "vector",
          x2,
          y2,
        ]);
        expect(stateVariables["/_vector1"].stateValues.tail).eqls([x1, y1]);
        expect(stateVariables["/_vector1"].stateValues.head).eqls([x2, y2]);
        expect(stateVariables["/_point3"].stateValues.coords).eqls([
          "vector",
          y1,
          x1,
        ]);
        expect(stateVariables["/_point4"].stateValues.coords).eqls([
          "vector",
          y2,
          x2,
        ]);
        expect(stateVariables["/_vector2"].stateValues.tail).eqls([y1, x1]);
        expect(stateVariables["/_vector2"].stateValues.head).eqls([y2, x2]);
        expect(
          stateVariables["/_collect1"].stateValues.collectedComponents.length,
        ).eq(6);
        expect(stateVariables["/v1"].stateValues.coords).eqls([
          "vector",
          x1,
          y1,
        ]);
        expect(stateVariables["/v2"].stateValues.coords).eqls([
          "vector",
          x2,
          y2,
        ]);
        expect(stateVariables["/v3"].stateValues.tail).eqls([x1, y1]);
        expect(stateVariables["/v3"].stateValues.head).eqls([x2, y2]);
        expect(stateVariables["/v4"].stateValues.coords).eqls([
          "vector",
          y1,
          x1,
        ]);
        expect(stateVariables["/v5"].stateValues.coords).eqls([
          "vector",
          y2,
          x2,
        ]);
        expect(stateVariables["/v6"].stateValues.tail).eqls([y1, x1]);
        expect(stateVariables["/v6"].stateValues.head).eqls([y2, x2]);
      });
    });

    cy.log("move vector 2 via copy");
    cy.window().then(async (win) => {
      x1 = 9;
      y1 = 0;
      x2 = -7;
      y2 = 5;

      win.callAction1({
        actionName: "moveVector",
        componentName: "/v6",
        args: { tailcoords: [y1, x1], headcoords: [y2, x2] },
      });

      cy.get(cesc("#\\/h2")).should(
        "contain.text",
        `(${nInDOM(y2)},${nInDOM(x2)})`,
      );

      cy.window().then(async (win) => {
        let stateVariables = await win.returnAllStateVariables1();
        expect(stateVariables["/_point1"].stateValues.coords).eqls([
          "vector",
          x1,
          y1,
        ]);
        expect(stateVariables["/_point2"].stateValues.coords).eqls([
          "vector",
          x2,
          y2,
        ]);
        expect(stateVariables["/_vector1"].stateValues.tail).eqls([x1, y1]);
        expect(stateVariables["/_vector1"].stateValues.head).eqls([x2, y2]);
        expect(stateVariables["/_point3"].stateValues.coords).eqls([
          "vector",
          y1,
          x1,
        ]);
        expect(stateVariables["/_point4"].stateValues.coords).eqls([
          "vector",
          y2,
          x2,
        ]);
        expect(stateVariables["/_vector2"].stateValues.tail).eqls([y1, x1]);
        expect(stateVariables["/_vector2"].stateValues.head).eqls([y2, x2]);
        expect(
          stateVariables["/_collect1"].stateValues.collectedComponents.length,
        ).eq(6);
        expect(stateVariables["/v1"].stateValues.coords).eqls([
          "vector",
          x1,
          y1,
        ]);
        expect(stateVariables["/v2"].stateValues.coords).eqls([
          "vector",
          x2,
          y2,
        ]);
        expect(stateVariables["/v3"].stateValues.tail).eqls([x1, y1]);
        expect(stateVariables["/v3"].stateValues.head).eqls([x2, y2]);
        expect(stateVariables["/v4"].stateValues.coords).eqls([
          "vector",
          y1,
          x1,
        ]);
        expect(stateVariables["/v5"].stateValues.coords).eqls([
          "vector",
          y2,
          x2,
        ]);
        expect(stateVariables["/v6"].stateValues.tail).eqls([y1, x1]);
        expect(stateVariables["/v6"].stateValues.head).eqls([y2, x2]);
      });
    });
  });

  it("maximum number", () => {
    cy.window().then(async (win) => {
      win.postMessage(
        {
          doenetML: `
    <text>a</text>
    <mathinput name="length" prefill="5"/>
    <mathinput name="mult" prefill="2"/>
    <mathinput name="maxnumber" prefill="2"/>
    <panel>
    <graph>
      <map assignNames="(p1) (p2) (p3) (p4) (p5)">
        <template><point>($x, <copy prop="value" source="../mult" />$x)</point></template>
        <sources alias="x"><sequence to="$length" /></sources>
      </map>
      <line>y=x/3</line>
    </graph>

    <graph>
      <map assignNames="(q1) (q2) (q3) (q4) (q5)">
      <template><point>(<extract prop="x">$p</extract>+1, 1.5*<extract prop="y">$p</extract>)</point></template>
      <sources alias="p"><collect componentTypes="point" source="_map1" maxNumber="$maxnumber" assignNames="pa1 pa2 pa3 pa4 pa5" /></sources>
    </map>

    </graph>
    </panel>

    <graph>
      <collect componentTypes="point" source="_panel1" maxNumber="2$maxnumber" assignNames="r1 r2 r3 r4 r5 r6 r7 r8 r9 r10" />
    </graph>

    <p>y-coordinates of points: <aslist>
      <collect componentTypes="point" prop="y" source="_graph3" maxNumber="$maxnumber" assignNames="y1 y2 y3 y4 y5 y6 y7 y8 y9 y10" />
    </aslist></p>
    `,
        },
        "*",
      );
    });

    cy.get(cesc("#\\/_text1")).should("have.text", "a"); // to wait for page to load

    cy.window().then(async (win) => {
      let stateVariables = await win.returnAllStateVariables1();
      expect(stateVariables["/_map1"].stateValues.numIterates[0]).eq(5);
      expect(
        stateVariables["/_collect1"].stateValues.collectedComponents.length,
      ).eq(2);
      expect(stateVariables["/_map2"].stateValues.numIterates[0]).eq(2);
      expect(
        stateVariables["/_collect2"].stateValues.collectedComponents.length,
      ).eq(4);
      expect(
        stateVariables["/_collect3"].stateValues.collectedComponents.length,
      ).eq(2);

      for (let i = 0; i < 5; i++) {
        let x = i + 1;
        expect(stateVariables[`/p${i + 1}`].stateValues.xs[0]).eq(x);
        expect(stateVariables[`/p${i + 1}`].stateValues.xs[1]).eq(2 * x);
      }
      for (let i = 0; i < 2; i++) {
        let x = i + 1;
        expect(stateVariables[`/pa${i + 1}`].stateValues.xs[0]).eq(x);
        expect(stateVariables[`/pa${i + 1}`].stateValues.xs[1]).eq(2 * x);
        expect(stateVariables[`/q${i + 1}`].stateValues.xs[0]).eq(x + 1);
        expect(stateVariables[`/q${i + 1}`].stateValues.xs[1]).eq(3 * x);
      }
      for (let i = 0; i < 4; i++) {
        let x = i + 1;
        expect(stateVariables[`/r${i + 1}`].stateValues.xs[0]).eq(x);
        expect(stateVariables[`/r${i + 1}`].stateValues.xs[1]).eq(2 * x);
      }
      for (let i = 0; i < 2; i++) {
        let x = i + 1;
        expect(stateVariables[`/y${i + 1}`].stateValues.value).eq(2 * x);
      }
    });

    cy.log("increase maxnumber");
    cy.get(cesc("#\\/maxnumber") + " textarea").type(
      `{end}{backspace}5{enter}`,
      { force: true },
    );

    cy.get(cesc("#\\/y5")).should("be.visible");

    cy.window().then(async (win) => {
      let stateVariables = await win.returnAllStateVariables1();
      expect(stateVariables["/_map1"].stateValues.numIterates[0]).eq(5);
      expect(
        stateVariables["/_collect1"].stateValues.collectedComponents.length,
      ).eq(5);
      expect(stateVariables["/_map2"].stateValues.numIterates[0]).eq(5);
      expect(
        stateVariables["/_collect2"].stateValues.collectedComponents.length,
      ).eq(10);
      expect(
        stateVariables["/_collect3"].stateValues.collectedComponents.length,
      ).eq(5);

      for (let i = 0; i < 5; i++) {
        let x = i + 1;
        expect(stateVariables[`/p${i + 1}`].stateValues.xs[0]).eq(x);
        expect(stateVariables[`/p${i + 1}`].stateValues.xs[1]).eq(2 * x);
        expect(stateVariables[`/pa${i + 1}`].stateValues.xs[0]).eq(x);
        expect(stateVariables[`/pa${i + 1}`].stateValues.xs[1]).eq(2 * x);
        expect(stateVariables[`/q${i + 1}`].stateValues.xs[0]).eq(x + 1);
        expect(stateVariables[`/q${i + 1}`].stateValues.xs[1]).eq(3 * x);
        expect(stateVariables[`/r${i + 1}`].stateValues.xs[0]).eq(x);
        expect(stateVariables[`/r${i + 1}`].stateValues.xs[1]).eq(2 * x);
        expect(stateVariables[`/r${i + 6}`].stateValues.xs[0]).eq(x + 1);
        expect(stateVariables[`/r${i + 6}`].stateValues.xs[1]).eq(3 * x);
        expect(stateVariables[`/y${i + 1}`].stateValues.value).eq(2 * x);
        //expect(stateVariables[`/y${i + 6}`].stateValues.value).eq(3 * x);
      }
    });

    cy.log("increase maxnumber further");
    cy.get(cesc("#\\/maxnumber") + " textarea").type(
      `{end}{backspace}10{enter}`,
      { force: true },
    );

    cy.get(cesc("#\\/y10")).should("be.visible");

    cy.window().then(async (win) => {
      let stateVariables = await win.returnAllStateVariables1();
      expect(stateVariables["/_map1"].stateValues.numIterates[0]).eq(5);
      expect(
        stateVariables["/_collect1"].stateValues.collectedComponents.length,
      ).eq(5);
      expect(stateVariables["/_map2"].stateValues.numIterates[0]).eq(5);
      expect(
        stateVariables["/_collect2"].stateValues.collectedComponents.length,
      ).eq(10);
      expect(
        stateVariables["/_collect3"].stateValues.collectedComponents.length,
      ).eq(10);

      for (let i = 0; i < 5; i++) {
        let x = i + 1;
        expect(stateVariables[`/p${i + 1}`].stateValues.xs[0]).eq(x);
        expect(stateVariables[`/p${i + 1}`].stateValues.xs[1]).eq(2 * x);
        expect(stateVariables[`/pa${i + 1}`].stateValues.xs[0]).eq(x);
        expect(stateVariables[`/pa${i + 1}`].stateValues.xs[1]).eq(2 * x);
        expect(stateVariables[`/q${i + 1}`].stateValues.xs[0]).eq(x + 1);
        expect(stateVariables[`/q${i + 1}`].stateValues.xs[1]).eq(3 * x);
        expect(stateVariables[`/r${i + 1}`].stateValues.xs[0]).eq(x);
        expect(stateVariables[`/r${i + 1}`].stateValues.xs[1]).eq(2 * x);
        expect(stateVariables[`/r${i + 6}`].stateValues.xs[0]).eq(x + 1);
        expect(stateVariables[`/r${i + 6}`].stateValues.xs[1]).eq(3 * x);
        expect(stateVariables[`/y${i + 1}`].stateValues.value).eq(2 * x);
        expect(stateVariables[`/y${i + 6}`].stateValues.value).eq(3 * x);
      }
    });

    cy.log("change multiple");
    cy.get(cesc("#\\/mult") + " textarea").type(`{end}{backspace}0.5{enter}`, {
      force: true,
    });

    cy.get(cesc("#\\/y10")).should("contain.text", "3.75");

    cy.window().then(async (win) => {
      let stateVariables = await win.returnAllStateVariables1();
      expect(stateVariables["/_map1"].stateValues.numIterates[0]).eq(5);
      expect(
        stateVariables["/_collect1"].stateValues.collectedComponents.length,
      ).eq(5);
      expect(stateVariables["/_map2"].stateValues.numIterates[0]).eq(5);
      expect(
        stateVariables["/_collect2"].stateValues.collectedComponents.length,
      ).eq(10);
      expect(
        stateVariables["/_collect3"].stateValues.collectedComponents.length,
      ).eq(10);

      for (let i = 0; i < 5; i++) {
        let x = i + 1;
        expect(stateVariables[`/p${i + 1}`].stateValues.xs[0]).eq(x);
        expect(stateVariables[`/p${i + 1}`].stateValues.xs[1]).eq(0.5 * x);
        expect(stateVariables[`/pa${i + 1}`].stateValues.xs[0]).eq(x);
        expect(stateVariables[`/pa${i + 1}`].stateValues.xs[1]).eq(0.5 * x);
        expect(stateVariables[`/q${i + 1}`].stateValues.xs[0]).eq(x + 1);
        expect(stateVariables[`/q${i + 1}`].stateValues.xs[1]).eq(0.75 * x);
        expect(stateVariables[`/r${i + 1}`].stateValues.xs[0]).eq(x);
        expect(stateVariables[`/r${i + 1}`].stateValues.xs[1]).eq(0.5 * x);
        expect(stateVariables[`/r${i + 6}`].stateValues.xs[0]).eq(x + 1);
        expect(stateVariables[`/r${i + 6}`].stateValues.xs[1]).eq(0.75 * x);
        expect(stateVariables[`/y${i + 1}`].stateValues.value).eq(0.5 * x);
        expect(stateVariables[`/y${i + 6}`].stateValues.value).eq(0.75 * x);
      }
    });

    cy.log("decrease number of points");
    cy.get(cesc("#\\/length") + " textarea").type(`{end}{backspace}1{enter}`, {
      force: true,
    });

    cy.get(cesc("#\\/y10")).should("not.exist");

    cy.window().then(async (win) => {
      let stateVariables = await win.returnAllStateVariables1();
      expect(stateVariables["/_map1"].stateValues.numIterates[0]).eq(1);
      expect(
        stateVariables["/_collect1"].stateValues.collectedComponents.length,
      ).eq(1);
      expect(stateVariables["/_map2"].stateValues.numIterates[0]).eq(1);
      expect(
        stateVariables["/_collect2"].stateValues.collectedComponents.length,
      ).eq(2);
      expect(
        stateVariables["/_collect3"].stateValues.collectedComponents.length,
      ).eq(2);

      for (let i = 0; i < 1; i++) {
        let x = i + 1;
        expect(stateVariables[`/p${i + 1}`].stateValues.xs[0]).eq(x);
        expect(stateVariables[`/p${i + 1}`].stateValues.xs[1]).eq(0.5 * x);
        expect(stateVariables[`/pa${i + 1}`].stateValues.xs[0]).eq(x);
        expect(stateVariables[`/pa${i + 1}`].stateValues.xs[1]).eq(0.5 * x);
        expect(stateVariables[`/q${i + 1}`].stateValues.xs[0]).eq(x + 1);
        expect(stateVariables[`/q${i + 1}`].stateValues.xs[1]).eq(0.75 * x);
        expect(stateVariables[`/r${i + 1}`].stateValues.xs[0]).eq(x);
        expect(stateVariables[`/r${i + 1}`].stateValues.xs[1]).eq(0.5 * x);
        expect(stateVariables[`/r${i + 2}`].stateValues.xs[0]).eq(x + 1);
        expect(stateVariables[`/r${i + 2}`].stateValues.xs[1]).eq(0.75 * x);
        expect(stateVariables[`/y${i + 1}`].stateValues.value).eq(0.5 * x);
        expect(stateVariables[`/y${i + 2}`].stateValues.value).eq(0.75 * x);
      }
    });

    cy.log("increase number of points back to 4");
    cy.get(cesc("#\\/length") + " textarea").type(`{end}{backspace}4{enter}`, {
      force: true,
    });

    cy.get(cesc("#\\/y4")).should("be.visible");

    cy.window().then(async (win) => {
      let stateVariables = await win.returnAllStateVariables1();
      expect(stateVariables["/_map1"].stateValues.numIterates[0]).eq(4);
      expect(
        stateVariables["/_collect1"].stateValues.collectedComponents.length,
      ).eq(4);
      expect(stateVariables["/_map2"].stateValues.numIterates[0]).eq(4);
      expect(
        stateVariables["/_collect2"].stateValues.collectedComponents.length,
      ).eq(8);
      expect(
        stateVariables["/_collect3"].stateValues.collectedComponents.length,
      ).eq(8);

      for (let i = 0; i < 4; i++) {
        let x = i + 1;
        expect(stateVariables[`/p${i + 1}`].stateValues.xs[0]).eq(x);
        expect(stateVariables[`/p${i + 1}`].stateValues.xs[1]).eq(0.5 * x);
        expect(stateVariables[`/pa${i + 1}`].stateValues.xs[0]).eq(x);
        expect(stateVariables[`/pa${i + 1}`].stateValues.xs[1]).eq(0.5 * x);
        expect(stateVariables[`/q${i + 1}`].stateValues.xs[0]).eq(x + 1);
        expect(stateVariables[`/q${i + 1}`].stateValues.xs[1]).eq(0.75 * x);
        expect(stateVariables[`/r${i + 1}`].stateValues.xs[0]).eq(x);
        expect(stateVariables[`/r${i + 1}`].stateValues.xs[1]).eq(0.5 * x);
        expect(stateVariables[`/r${i + 5}`].stateValues.xs[0]).eq(x + 1);
        expect(stateVariables[`/r${i + 5}`].stateValues.xs[1]).eq(0.75 * x);
        expect(stateVariables[`/y${i + 1}`].stateValues.value).eq(0.5 * x);
        expect(stateVariables[`/y${i + 5}`].stateValues.value).eq(0.75 * x);
      }
    });

    cy.log("decrease max number to 3");
    cy.get(cesc("#\\/maxnumber") + " textarea").type(
      `{end}{backspace}{backspace}3{enter}`,
      { force: true },
    );

    cy.get(cesc("#\\/y4")).should("not.exist");

    cy.window().then(async (win) => {
      let stateVariables = await win.returnAllStateVariables1();
      expect(stateVariables["/_map1"].stateValues.numIterates[0]).eq(4);
      expect(
        stateVariables["/_collect1"].stateValues.collectedComponents.length,
      ).eq(3);
      expect(stateVariables["/_map2"].stateValues.numIterates[0]).eq(3);
      expect(
        stateVariables["/_collect2"].stateValues.collectedComponents.length,
      ).eq(6);
      expect(
        stateVariables["/_collect3"].stateValues.collectedComponents.length,
      ).eq(3);

      for (let i = 0; i < 4; i++) {
        let x = i + 1;
        expect(stateVariables[`/p${i + 1}`].stateValues.xs[0]).eq(x);
        expect(stateVariables[`/p${i + 1}`].stateValues.xs[1]).eq(0.5 * x);
      }
      for (let i = 0; i < 3; i++) {
        let x = i + 1;
        expect(stateVariables[`/pa${i + 1}`].stateValues.xs[0]).eq(x);
        expect(stateVariables[`/pa${i + 1}`].stateValues.xs[1]).eq(0.5 * x);
        expect(stateVariables[`/q${i + 1}`].stateValues.xs[0]).eq(x + 1);
        expect(stateVariables[`/q${i + 1}`].stateValues.xs[1]).eq(0.75 * x);
      }
      for (let i = 0; i < 4; i++) {
        let x = i + 1;

        expect(stateVariables[`/r${i + 1}`].stateValues.xs[0]).eq(x);
        expect(stateVariables[`/r${i + 1}`].stateValues.xs[1]).eq(0.5 * x);
      }
      for (let i = 0; i < 2; i++) {
        let x = i + 1;
        expect(stateVariables[`/r${i + 5}`].stateValues.xs[0]).eq(x + 1);
        expect(stateVariables[`/r${i + 5}`].stateValues.xs[1]).eq(0.75 * x);
      }
      for (let i = 0; i < 3; i++) {
        let x = i + 1;
        expect(stateVariables[`/y${i + 1}`].stateValues.value).eq(0.5 * x);
      }
    });
  });

  it("collect, extract, copy multiple ways", () => {
    cy.window().then(async (win) => {
      win.postMessage(
        {
          doenetML: `
  <text>a</text><math>a</math>

  <p>How many blanks? 
    <mathinput name="n" prefill="1" />
  </p>
 
  <p name="p_original">Enter expressions:
    <map asList="false">
      <template>
        <mathinput />
      </template>
      <sources>
        <sequence length="$n" />
      </sources>
    </map>
  </p>
  
  <p name="p_1">Inputs collected then, values extracted: 
  <aslist name="al1"><extract prop="value" name="values1"><collect componentTypes="mathinput" source="p_original"/></extract></aslist></p>

  <p name="p_1a">Copied: <aslist name="al1a"><copy name="values1a" source="values1" /></aslist></p>
  <p name="p_1b">Copy aslist: <copy name="al1b" source="al1" /></p>
  <p name="p_1c">Copy copied: <aslist>$values1a</aslist></p>
  <p name="p_1d">Copy aslist containing copy: $al1a</p>
  <p name="p_1e">Copy copied aslist: $al1b</p>

  <p name="p_2">Values collected: 
    <aslist name="al2"><collect prop="value" name="values2" componentTypes="mathinput" source="p_original"/></aslist></p>
    
  <p name="p_2a">Copied: <aslist name="al2a"><copy name="values2a" source="values2" /></aslist></p>
  <p name="p_2b">Copy aslist: <copy name="al2b" source="al2" /></p>
  <p name="p_2c">Copy copied: <aslist>$values2a</aslist></p>
  <p name="p_2d">Copy aslist containing copy: $al2a</p>
  <p name="p_2e">Copy copied aslist: $al2b</p>

  <p name="p_3">Inputs collected: <aslist name="al3"><collect name="col" componentTypes="mathinput" source="p_original"/></aslist></p>
  
  <p name="p_3a">Copied: <aslist name="al3a"><copy name="cola" source="col" /></aslist></p>
  <p name="p_3b">Copy aslist: <copy name="al3b" source="al3" /></p>
  <p name="p_3c">Copy copied: <aslist>$cola</aslist></p>
  <p name="p_3d">Copy aslist containing copy: $al3a</p>
  <p name="p_3e">Copy copied aslist: $al3b</p>
  
    `,
        },
        "*",
      );
    });

    // to wait for page to load
    cy.get(cesc("#\\/_text1")).should("have.text", "a");
    cy.get(cesc("#\\/_math1") + " .mjx-mrow").should("contain.text", "a");

    cy.get(cesc("#\\/p_3e") + " span:nth-of-type(1) textarea").type(
      "x{enter}",
      { force: true },
    );

    cy.get(cesc("#\\/p_1") + " > span:nth-of-type(1) .mjx-mrow").should(
      "contain.text",
      "x",
    );
    // cy.get(cesc('#\\/p_original') + ' span:nth-of-type(1) input').should('have.value', 'x');

    cy.get(cesc("#\\/p_1") + " > span:nth-of-type(1)")
      .find(".mjx-mrow")
      .eq(0)
      .invoke("text")
      .then((text) => {
        expect(text.trim()).equal("x");
      });
    cy.get(cesc("#\\/p_1a") + " > span:nth-of-type(1)")
      .find(".mjx-mrow")
      .eq(0)
      .invoke("text")
      .then((text) => {
        expect(text.trim()).equal("x");
      });
    cy.get(cesc("#\\/p_1b") + " > span > span:nth-of-type(1)")
      .find(".mjx-mrow")
      .eq(0)
      .invoke("text")
      .then((text) => {
        expect(text.trim()).equal("x");
      });
    cy.get(cesc("#\\/p_1c") + " > span:nth-of-type(1)")
      .find(".mjx-mrow")
      .eq(0)
      .invoke("text")
      .then((text) => {
        expect(text.trim()).equal("x");
      });
    cy.get(cesc("#\\/p_1d") + " > span > span:nth-of-type(1)")
      .find(".mjx-mrow")
      .eq(0)
      .invoke("text")
      .then((text) => {
        expect(text.trim()).equal("x");
      });
    cy.get(cesc("#\\/p_1e") + " > span > span:nth-of-type(1)")
      .find(".mjx-mrow")
      .eq(0)
      .invoke("text")
      .then((text) => {
        expect(text.trim()).equal("x");
      });

    cy.get(cesc("#\\/p_2") + " > span:nth-of-type(1)")
      .find(".mjx-mrow")
      .eq(0)
      .invoke("text")
      .then((text) => {
        expect(text.trim()).equal("x");
      });
    cy.get(cesc("#\\/p_2a") + " > span:nth-of-type(1)")
      .find(".mjx-mrow")
      .eq(0)
      .invoke("text")
      .then((text) => {
        expect(text.trim()).equal("x");
      });
    cy.get(cesc("#\\/p_2b") + " > span > span:nth-of-type(1)")
      .find(".mjx-mrow")
      .eq(0)
      .invoke("text")
      .then((text) => {
        expect(text.trim()).equal("x");
      });
    cy.get(cesc("#\\/p_2c") + " > span:nth-of-type(1)")
      .find(".mjx-mrow")
      .eq(0)
      .invoke("text")
      .then((text) => {
        expect(text.trim()).equal("x");
      });
    cy.get(cesc("#\\/p_2d") + " > span > span:nth-of-type(1)")
      .find(".mjx-mrow")
      .eq(0)
      .invoke("text")
      .then((text) => {
        expect(text.trim()).equal("x");
      });
    cy.get(cesc("#\\/p_2e") + " > span > span:nth-of-type(1)")
      .find(".mjx-mrow")
      .eq(0)
      .invoke("text")
      .then((text) => {
        expect(text.trim()).equal("x");
      });

    // cy.get(cesc('#\\/p_3') + ' > span:nth-of-type(1) input').should('have.value', 'x');
    // cy.get(cesc('#\\/p_3a') + ' > span:nth-of-type(1) input').should('have.value', 'x');
    // cy.get(cesc('#\\/p_3b') + ' > span:nth-of-type(1) input').should('have.value', 'x');
    // cy.get(cesc('#\\/p_3c') + ' > span:nth-of-type(1) input').should('have.value', 'x');
    // cy.get(cesc('#\\/p_3d') + ' > span:nth-of-type(1) input').should('have.value', 'x');
    // cy.get(cesc('#\\/p_3e') + ' > span:nth-of-type(1) input').should('have.value', 'x');

    cy.get(cesc("#\\/n") + " textarea").type("{end}{backspace}5{enter}", {
      force: true,
    });

    cy.get(cesc("#\\/p_original") + " span:nth-of-type(2) textarea")
      .type("{end}{backspace}y", { force: true })
      .blur();
    cy.get(cesc("#\\/p_original") + " span:nth-of-type(3) textarea")
      .type("{end}{backspace}z", { force: true })
      .blur();
    cy.get(cesc("#\\/p_original") + " span:nth-of-type(4) textarea")
      .type("{end}{backspace}u", { force: true })
      .blur();
    cy.get(cesc("#\\/p_original") + " span:nth-of-type(5) textarea")
      .type("{end}{backspace}v", { force: true })
      .blur();

    cy.get(cesc("#\\/p_1") + " > span:nth-of-type(5) .mjx-mrow").should(
      "contain.text",
      "v",
    );

    // cy.get(cesc('#\\/p_original') + ' > span:nth-of-type(1) input').should('have.value', 'x');

    cy.get(cesc("#\\/p_1") + " > span:nth-of-type(1)")
      .find(".mjx-mrow")
      .eq(0)
      .invoke("text")
      .then((text) => {
        expect(text.trim()).equal("x");
      });
    cy.get(cesc("#\\/p_1a") + " > span:nth-of-type(1)")
      .find(".mjx-mrow")
      .eq(0)
      .invoke("text")
      .then((text) => {
        expect(text.trim()).equal("x");
      });
    cy.get(cesc("#\\/p_1b") + " > span > span:nth-of-type(1)")
      .find(".mjx-mrow")
      .eq(0)
      .invoke("text")
      .then((text) => {
        expect(text.trim()).equal("x");
      });
    cy.get(cesc("#\\/p_1c") + " > span:nth-of-type(1)")
      .find(".mjx-mrow")
      .eq(0)
      .invoke("text")
      .then((text) => {
        expect(text.trim()).equal("x");
      });
    cy.get(cesc("#\\/p_1d") + " > span > span:nth-of-type(1)")
      .find(".mjx-mrow")
      .eq(0)
      .invoke("text")
      .then((text) => {
        expect(text.trim()).equal("x");
      });
    cy.get(cesc("#\\/p_1e") + " > span > span:nth-of-type(1)")
      .find(".mjx-mrow")
      .eq(0)
      .invoke("text")
      .then((text) => {
        expect(text.trim()).equal("x");
      });

    cy.get(cesc("#\\/p_2") + " > span:nth-of-type(1)")
      .find(".mjx-mrow")
      .eq(0)
      .invoke("text")
      .then((text) => {
        expect(text.trim()).equal("x");
      });
    cy.get(cesc("#\\/p_2a") + " > span:nth-of-type(1)")
      .find(".mjx-mrow")
      .eq(0)
      .invoke("text")
      .then((text) => {
        expect(text.trim()).equal("x");
      });
    cy.get(cesc("#\\/p_2b") + " > span > span:nth-of-type(1)")
      .find(".mjx-mrow")
      .eq(0)
      .invoke("text")
      .then((text) => {
        expect(text.trim()).equal("x");
      });
    cy.get(cesc("#\\/p_2c") + " > span:nth-of-type(1)")
      .find(".mjx-mrow")
      .eq(0)
      .invoke("text")
      .then((text) => {
        expect(text.trim()).equal("x");
      });
    cy.get(cesc("#\\/p_2d") + " > span > span:nth-of-type(1)")
      .find(".mjx-mrow")
      .eq(0)
      .invoke("text")
      .then((text) => {
        expect(text.trim()).equal("x");
      });
    cy.get(cesc("#\\/p_2e") + " > span > span:nth-of-type(1)")
      .find(".mjx-mrow")
      .eq(0)
      .invoke("text")
      .then((text) => {
        expect(text.trim()).equal("x");
      });

    // cy.get(cesc('#\\/p_3') + ' > span:nth-of-type(1) input').should('have.value', 'x');
    // cy.get(cesc('#\\/p_3a') + ' > span:nth-of-type(1) input').should('have.value', 'x');
    // cy.get(cesc('#\\/p_3b') + ' > span:nth-of-type(1) input').should('have.value', 'x');
    // cy.get(cesc('#\\/p_3c') + ' > span:nth-of-type(1) input').should('have.value', 'x');
    // cy.get(cesc('#\\/p_3d') + ' > span:nth-of-type(1) input').should('have.value', 'x');
    // cy.get(cesc('#\\/p_3e') + ' > span:nth-of-type(1) input').should('have.value', 'x');

    // cy.get(cesc('#\\/p_original') + ' > span:nth-of-type(2) input').should('have.value', 'y');

    cy.get(cesc("#\\/p_1") + " > span:nth-of-type(2)")
      .find(".mjx-mrow")
      .eq(0)
      .invoke("text")
      .then((text) => {
        expect(text.trim()).equal("y");
      });
    cy.get(cesc("#\\/p_1a") + " > span:nth-of-type(2)")
      .find(".mjx-mrow")
      .eq(0)
      .invoke("text")
      .then((text) => {
        expect(text.trim()).equal("y");
      });
    cy.get(cesc("#\\/p_1b") + " > span > span:nth-of-type(2)")
      .find(".mjx-mrow")
      .eq(0)
      .invoke("text")
      .then((text) => {
        expect(text.trim()).equal("y");
      });
    cy.get(cesc("#\\/p_1c") + " > span:nth-of-type(2)")
      .find(".mjx-mrow")
      .eq(0)
      .invoke("text")
      .then((text) => {
        expect(text.trim()).equal("y");
      });
    cy.get(cesc("#\\/p_1d") + " > span > span:nth-of-type(2)")
      .find(".mjx-mrow")
      .eq(0)
      .invoke("text")
      .then((text) => {
        expect(text.trim()).equal("y");
      });
    cy.get(cesc("#\\/p_1e") + " > span > span:nth-of-type(2)")
      .find(".mjx-mrow")
      .eq(0)
      .invoke("text")
      .then((text) => {
        expect(text.trim()).equal("y");
      });

    cy.get(cesc("#\\/p_2") + " > span:nth-of-type(2)")
      .find(".mjx-mrow")
      .eq(0)
      .invoke("text")
      .then((text) => {
        expect(text.trim()).equal("y");
      });
    cy.get(cesc("#\\/p_2a") + " > span:nth-of-type(2)")
      .find(".mjx-mrow")
      .eq(0)
      .invoke("text")
      .then((text) => {
        expect(text.trim()).equal("y");
      });
    cy.get(cesc("#\\/p_2b") + " > span > span:nth-of-type(2)")
      .find(".mjx-mrow")
      .eq(0)
      .invoke("text")
      .then((text) => {
        expect(text.trim()).equal("y");
      });
    cy.get(cesc("#\\/p_2c") + " > span:nth-of-type(2)")
      .find(".mjx-mrow")
      .eq(0)
      .invoke("text")
      .then((text) => {
        expect(text.trim()).equal("y");
      });
    cy.get(cesc("#\\/p_2d") + " > span > span:nth-of-type(2)")
      .find(".mjx-mrow")
      .eq(0)
      .invoke("text")
      .then((text) => {
        expect(text.trim()).equal("y");
      });
    cy.get(cesc("#\\/p_2e") + " > span > span:nth-of-type(2)")
      .find(".mjx-mrow")
      .eq(0)
      .invoke("text")
      .then((text) => {
        expect(text.trim()).equal("y");
      });

    // cy.get(cesc('#\\/p_3') + ' > span:nth-of-type(2) input').should('have.value', 'y');
    // cy.get(cesc('#\\/p_3a') + ' > span:nth-of-type(2) input').should('have.value', 'y');
    // cy.get(cesc('#\\/p_3b') + ' > span:nth-of-type(2) input').should('have.value', 'y');
    // cy.get(cesc('#\\/p_3c') + ' > span:nth-of-type(2) input').should('have.value', 'y');
    // cy.get(cesc('#\\/p_3d') + ' > span:nth-of-type(2) input').should('have.value', 'y');
    // cy.get(cesc('#\\/p_3e') + ' > span:nth-of-type(2) input').should('have.value', 'y');

    // cy.get(cesc('#\\/p_original') + ' > span:nth-of-type(3) input').should('have.value', 'z');

    cy.get(cesc("#\\/p_1") + " > span:nth-of-type(3)")
      .find(".mjx-mrow")
      .eq(0)
      .invoke("text")
      .then((text) => {
        expect(text.trim()).equal("z");
      });
    cy.get(cesc("#\\/p_1a") + " > span:nth-of-type(3)")
      .find(".mjx-mrow")
      .eq(0)
      .invoke("text")
      .then((text) => {
        expect(text.trim()).equal("z");
      });
    cy.get(cesc("#\\/p_1b") + " > span > span:nth-of-type(3)")
      .find(".mjx-mrow")
      .eq(0)
      .invoke("text")
      .then((text) => {
        expect(text.trim()).equal("z");
      });
    cy.get(cesc("#\\/p_1c") + " > span:nth-of-type(3)")
      .find(".mjx-mrow")
      .eq(0)
      .invoke("text")
      .then((text) => {
        expect(text.trim()).equal("z");
      });
    cy.get(cesc("#\\/p_1d") + " > span > span:nth-of-type(3)")
      .find(".mjx-mrow")
      .eq(0)
      .invoke("text")
      .then((text) => {
        expect(text.trim()).equal("z");
      });
    cy.get(cesc("#\\/p_1e") + " > span > span:nth-of-type(3)")
      .find(".mjx-mrow")
      .eq(0)
      .invoke("text")
      .then((text) => {
        expect(text.trim()).equal("z");
      });

    cy.get(cesc("#\\/p_2") + " > span:nth-of-type(3)")
      .find(".mjx-mrow")
      .eq(0)
      .invoke("text")
      .then((text) => {
        expect(text.trim()).equal("z");
      });
    cy.get(cesc("#\\/p_2a") + " > span:nth-of-type(3)")
      .find(".mjx-mrow")
      .eq(0)
      .invoke("text")
      .then((text) => {
        expect(text.trim()).equal("z");
      });
    cy.get(cesc("#\\/p_2b") + " > span > span:nth-of-type(3)")
      .find(".mjx-mrow")
      .eq(0)
      .invoke("text")
      .then((text) => {
        expect(text.trim()).equal("z");
      });
    cy.get(cesc("#\\/p_2c") + " > span:nth-of-type(3)")
      .find(".mjx-mrow")
      .eq(0)
      .invoke("text")
      .then((text) => {
        expect(text.trim()).equal("z");
      });
    cy.get(cesc("#\\/p_2d") + " > span > span:nth-of-type(3)")
      .find(".mjx-mrow")
      .eq(0)
      .invoke("text")
      .then((text) => {
        expect(text.trim()).equal("z");
      });
    cy.get(cesc("#\\/p_2e") + " > span > span:nth-of-type(3)")
      .find(".mjx-mrow")
      .eq(0)
      .invoke("text")
      .then((text) => {
        expect(text.trim()).equal("z");
      });

    // cy.get(cesc('#\\/p_3') + ' > span:nth-of-type(3) input').should('have.value', 'z');
    // cy.get(cesc('#\\/p_3a') + ' > span:nth-of-type(3) input').should('have.value', 'z');
    // cy.get(cesc('#\\/p_3b') + ' > span:nth-of-type(3) input').should('have.value', 'z');
    // cy.get(cesc('#\\/p_3c') + ' > span:nth-of-type(3) input').should('have.value', 'z');
    // cy.get(cesc('#\\/p_3d') + ' > span:nth-of-type(3) input').should('have.value', 'z');
    // cy.get(cesc('#\\/p_3e') + ' > span:nth-of-type(3) input').should('have.value', 'z');

    // cy.get(cesc('#\\/p_original') + ' > span:nth-of-type(4) input').should('have.value', 'u');

    cy.get(cesc("#\\/p_1") + " > span:nth-of-type(4)")
      .find(".mjx-mrow")
      .eq(0)
      .invoke("text")
      .then((text) => {
        expect(text.trim()).equal("u");
      });
    cy.get(cesc("#\\/p_1a") + " > span:nth-of-type(4)")
      .find(".mjx-mrow")
      .eq(0)
      .invoke("text")
      .then((text) => {
        expect(text.trim()).equal("u");
      });
    cy.get(cesc("#\\/p_1b") + " > span > span:nth-of-type(4)")
      .find(".mjx-mrow")
      .eq(0)
      .invoke("text")
      .then((text) => {
        expect(text.trim()).equal("u");
      });
    cy.get(cesc("#\\/p_1c") + " > span:nth-of-type(4)")
      .find(".mjx-mrow")
      .eq(0)
      .invoke("text")
      .then((text) => {
        expect(text.trim()).equal("u");
      });
    cy.get(cesc("#\\/p_1d") + " > span > span:nth-of-type(4)")
      .find(".mjx-mrow")
      .eq(0)
      .invoke("text")
      .then((text) => {
        expect(text.trim()).equal("u");
      });
    cy.get(cesc("#\\/p_1e") + " > span > span:nth-of-type(4)")
      .find(".mjx-mrow")
      .eq(0)
      .invoke("text")
      .then((text) => {
        expect(text.trim()).equal("u");
      });

    cy.get(cesc("#\\/p_2") + " > span:nth-of-type(4)")
      .find(".mjx-mrow")
      .eq(0)
      .invoke("text")
      .then((text) => {
        expect(text.trim()).equal("u");
      });
    cy.get(cesc("#\\/p_2a") + " > span:nth-of-type(4)")
      .find(".mjx-mrow")
      .eq(0)
      .invoke("text")
      .then((text) => {
        expect(text.trim()).equal("u");
      });
    cy.get(cesc("#\\/p_2b") + " > span > span:nth-of-type(4)")
      .find(".mjx-mrow")
      .eq(0)
      .invoke("text")
      .then((text) => {
        expect(text.trim()).equal("u");
      });
    cy.get(cesc("#\\/p_2c") + " > span:nth-of-type(4)")
      .find(".mjx-mrow")
      .eq(0)
      .invoke("text")
      .then((text) => {
        expect(text.trim()).equal("u");
      });
    cy.get(cesc("#\\/p_2d") + " > span > span:nth-of-type(4)")
      .find(".mjx-mrow")
      .eq(0)
      .invoke("text")
      .then((text) => {
        expect(text.trim()).equal("u");
      });
    cy.get(cesc("#\\/p_2e") + " > span > span:nth-of-type(4)")
      .find(".mjx-mrow")
      .eq(0)
      .invoke("text")
      .then((text) => {
        expect(text.trim()).equal("u");
      });

    // cy.get(cesc('#\\/p_3') + ' > span:nth-of-type(4) input').should('have.value', 'u');
    // cy.get(cesc('#\\/p_3a') + ' > span:nth-of-type(4) input').should('have.value', 'u');
    // cy.get(cesc('#\\/p_3b') + ' > span:nth-of-type(4) input').should('have.value', 'u');
    // cy.get(cesc('#\\/p_3c') + ' > span:nth-of-type(4) input').should('have.value', 'u');
    // cy.get(cesc('#\\/p_3d') + ' > span:nth-of-type(4) input').should('have.value', 'u');
    // cy.get(cesc('#\\/p_3e') + ' > span:nth-of-type(4) input').should('have.value', 'u');

    // cy.get(cesc('#\\/p_original') + ' > span:nth-of-type(5) input').should('have.value', 'v');

    cy.get(cesc("#\\/p_1") + " > span:nth-of-type(5)")
      .find(".mjx-mrow")
      .eq(0)
      .invoke("text")
      .then((text) => {
        expect(text.trim()).equal("v");
      });
    cy.get(cesc("#\\/p_1a") + " > span:nth-of-type(5)")
      .find(".mjx-mrow")
      .eq(0)
      .invoke("text")
      .then((text) => {
        expect(text.trim()).equal("v");
      });
    cy.get(cesc("#\\/p_1b") + " > span > span:nth-of-type(5)")
      .find(".mjx-mrow")
      .eq(0)
      .invoke("text")
      .then((text) => {
        expect(text.trim()).equal("v");
      });
    cy.get(cesc("#\\/p_1c") + " > span:nth-of-type(5)")
      .find(".mjx-mrow")
      .eq(0)
      .invoke("text")
      .then((text) => {
        expect(text.trim()).equal("v");
      });
    cy.get(cesc("#\\/p_1d") + " > span > span:nth-of-type(5)")
      .find(".mjx-mrow")
      .eq(0)
      .invoke("text")
      .then((text) => {
        expect(text.trim()).equal("v");
      });
    cy.get(cesc("#\\/p_1e") + " > span > span:nth-of-type(5)")
      .find(".mjx-mrow")
      .eq(0)
      .invoke("text")
      .then((text) => {
        expect(text.trim()).equal("v");
      });

    cy.get(cesc("#\\/p_2") + " > span:nth-of-type(5)")
      .find(".mjx-mrow")
      .eq(0)
      .invoke("text")
      .then((text) => {
        expect(text.trim()).equal("v");
      });
    cy.get(cesc("#\\/p_2a") + " > span:nth-of-type(5)")
      .find(".mjx-mrow")
      .eq(0)
      .invoke("text")
      .then((text) => {
        expect(text.trim()).equal("v");
      });
    cy.get(cesc("#\\/p_2b") + " > span > span:nth-of-type(5)")
      .find(".mjx-mrow")
      .eq(0)
      .invoke("text")
      .then((text) => {
        expect(text.trim()).equal("v");
      });
    cy.get(cesc("#\\/p_2c") + " > span:nth-of-type(5)")
      .find(".mjx-mrow")
      .eq(0)
      .invoke("text")
      .then((text) => {
        expect(text.trim()).equal("v");
      });
    cy.get(cesc("#\\/p_2d") + " > span > span:nth-of-type(5)")
      .find(".mjx-mrow")
      .eq(0)
      .invoke("text")
      .then((text) => {
        expect(text.trim()).equal("v");
      });
    cy.get(cesc("#\\/p_2e") + " > span > span:nth-of-type(5)")
      .find(".mjx-mrow")
      .eq(0)
      .invoke("text")
      .then((text) => {
        expect(text.trim()).equal("v");
      });

    // cy.get(cesc('#\\/p_3') + ' > span:nth-of-type(5) input').should('have.value', 'v');
    // cy.get(cesc('#\\/p_3a') + ' > span:nth-of-type(5) input').should('have.value', 'v');
    // cy.get(cesc('#\\/p_3b') + ' > span:nth-of-type(5) input').should('have.value', 'v');
    // cy.get(cesc('#\\/p_3c') + ' > span:nth-of-type(5) input').should('have.value', 'v');
    // cy.get(cesc('#\\/p_3d') + ' > span:nth-of-type(5) input').should('have.value', 'v');
    // cy.get(cesc('#\\/p_3e') + ' > span:nth-of-type(5) input').should('have.value', 'v');

    cy.get(cesc("#\\/n") + " textarea").type("{end}{backspace}0{enter}", {
      force: true,
    });

    cy.get(cesc("#\\/n") + " textarea").type("{end}{backspace}2{enter}", {
      force: true,
    });

    cy.get(cesc("#\\/p_1") + " > span:nth-of-type(3) .mjx-mrow").should(
      "not.exist",
    );
    cy.get(cesc("#\\/p_1a") + " > span:nth-of-type(3) .mjx-mrow").should(
      "not.exist",
    );
    cy.get(cesc("#\\/p_1b") + " > span > span:nth-of-type(3) .mjx-mrow").should(
      "not.exist",
    );
    cy.get(cesc("#\\/p_1c") + " > span:nth-of-type(3) .mjx-mrow").should(
      "not.exist",
    );
    cy.get(cesc("#\\/p_1d") + " > span > span:nth-of-type(3) .mjx-mrow").should(
      "not.exist",
    );
    cy.get(cesc("#\\/p_1e") + " > span > span:nth-of-type(3) .mjx-mrow").should(
      "not.exist",
    );

    cy.get(cesc("#\\/p_2") + " > span:nth-of-type(3) .mjx-mrow").should(
      "not.exist",
    );
    cy.get(cesc("#\\/p_2a") + " > span:nth-of-type(3) .mjx-mrow").should(
      "not.exist",
    );
    cy.get(cesc("#\\/p_2b") + " > span > span:nth-of-type(3) .mjx-mrow").should(
      "not.exist",
    );
    cy.get(cesc("#\\/p_2c") + " > span:nth-of-type(3) .mjx-mrow").should(
      "not.exist",
    );
    cy.get(cesc("#\\/p_2d") + " > span > span:nth-of-type(3) .mjx-mrow").should(
      "not.exist",
    );
    cy.get(cesc("#\\/p_2e") + " > span > span:nth-of-type(3) .mjx-mrow").should(
      "not.exist",
    );

    cy.get(cesc("#\\/p_1") + " > span:nth-of-type(1) .mjx-mrow").should(
      "contain.text",
      "x",
    );

    // cy.get(cesc('#\\/p_original') + ' > span:nth-of-type(1) input').should('have.value', 'x');

    cy.get(cesc("#\\/p_1") + " > span:nth-of-type(1)")
      .find(".mjx-mrow")
      .eq(0)
      .invoke("text")
      .then((text) => {
        expect(text.trim()).equal("x");
      });
    cy.get(cesc("#\\/p_1a") + " > span:nth-of-type(1)")
      .find(".mjx-mrow")
      .eq(0)
      .invoke("text")
      .then((text) => {
        expect(text.trim()).equal("x");
      });
    cy.get(cesc("#\\/p_1b") + " > span > span:nth-of-type(1)")
      .find(".mjx-mrow")
      .eq(0)
      .invoke("text")
      .then((text) => {
        expect(text.trim()).equal("x");
      });
    cy.get(cesc("#\\/p_1c") + " > span:nth-of-type(1)")
      .find(".mjx-mrow")
      .eq(0)
      .invoke("text")
      .then((text) => {
        expect(text.trim()).equal("x");
      });
    cy.get(cesc("#\\/p_1d") + " > span > span:nth-of-type(1)")
      .find(".mjx-mrow")
      .eq(0)
      .invoke("text")
      .then((text) => {
        expect(text.trim()).equal("x");
      });
    cy.get(cesc("#\\/p_1e") + " > span > span:nth-of-type(1)")
      .find(".mjx-mrow")
      .eq(0)
      .invoke("text")
      .then((text) => {
        expect(text.trim()).equal("x");
      });

    cy.get(cesc("#\\/p_2") + " > span:nth-of-type(1)")
      .find(".mjx-mrow")
      .eq(0)
      .invoke("text")
      .then((text) => {
        expect(text.trim()).equal("x");
      });
    cy.get(cesc("#\\/p_2a") + " > span:nth-of-type(1)")
      .find(".mjx-mrow")
      .eq(0)
      .invoke("text")
      .then((text) => {
        expect(text.trim()).equal("x");
      });
    cy.get(cesc("#\\/p_2b") + " > span > span:nth-of-type(1)")
      .find(".mjx-mrow")
      .eq(0)
      .invoke("text")
      .then((text) => {
        expect(text.trim()).equal("x");
      });
    cy.get(cesc("#\\/p_2c") + " > span:nth-of-type(1)")
      .find(".mjx-mrow")
      .eq(0)
      .invoke("text")
      .then((text) => {
        expect(text.trim()).equal("x");
      });
    cy.get(cesc("#\\/p_2d") + " > span > span:nth-of-type(1)")
      .find(".mjx-mrow")
      .eq(0)
      .invoke("text")
      .then((text) => {
        expect(text.trim()).equal("x");
      });
    cy.get(cesc("#\\/p_2e") + " > span > span:nth-of-type(1)")
      .find(".mjx-mrow")
      .eq(0)
      .invoke("text")
      .then((text) => {
        expect(text.trim()).equal("x");
      });

    // cy.get(cesc('#\\/p_3') + ' > span:nth-of-type(1) input').should('have.value', 'x');
    // cy.get(cesc('#\\/p_3a') + ' > span:nth-of-type(1) input').should('have.value', 'x');
    // cy.get(cesc('#\\/p_3b') + ' > span:nth-of-type(1) input').should('have.value', 'x');
    // cy.get(cesc('#\\/p_3c') + ' > span:nth-of-type(1) input').should('have.value', 'x');
    // cy.get(cesc('#\\/p_3d') + ' > span:nth-of-type(1) input').should('have.value', 'x');
    // cy.get(cesc('#\\/p_3e') + ' > span:nth-of-type(1) input').should('have.value', 'x');

    // cy.get(cesc('#\\/p_original') + ' > span:nth-of-type(2) input').should('have.value', 'y');

    cy.get(cesc("#\\/p_1") + " > span:nth-of-type(2)")
      .find(".mjx-mrow")
      .eq(0)
      .invoke("text")
      .then((text) => {
        expect(text.trim()).equal("y");
      });
    cy.get(cesc("#\\/p_1a") + " > span:nth-of-type(2)")
      .find(".mjx-mrow")
      .eq(0)
      .invoke("text")
      .then((text) => {
        expect(text.trim()).equal("y");
      });
    cy.get(cesc("#\\/p_1b") + " > span > span:nth-of-type(2)")
      .find(".mjx-mrow")
      .eq(0)
      .invoke("text")
      .then((text) => {
        expect(text.trim()).equal("y");
      });
    cy.get(cesc("#\\/p_1c") + " > span:nth-of-type(2)")
      .find(".mjx-mrow")
      .eq(0)
      .invoke("text")
      .then((text) => {
        expect(text.trim()).equal("y");
      });
    cy.get(cesc("#\\/p_1d") + " > span > span:nth-of-type(2)")
      .find(".mjx-mrow")
      .eq(0)
      .invoke("text")
      .then((text) => {
        expect(text.trim()).equal("y");
      });
    cy.get(cesc("#\\/p_1e") + " > span > span:nth-of-type(2)")
      .find(".mjx-mrow")
      .eq(0)
      .invoke("text")
      .then((text) => {
        expect(text.trim()).equal("y");
      });

    cy.get(cesc("#\\/p_2") + " > span:nth-of-type(2)")
      .find(".mjx-mrow")
      .eq(0)
      .invoke("text")
      .then((text) => {
        expect(text.trim()).equal("y");
      });
    cy.get(cesc("#\\/p_2a") + " > span:nth-of-type(2)")
      .find(".mjx-mrow")
      .eq(0)
      .invoke("text")
      .then((text) => {
        expect(text.trim()).equal("y");
      });
    cy.get(cesc("#\\/p_2b") + " > span > span:nth-of-type(2)")
      .find(".mjx-mrow")
      .eq(0)
      .invoke("text")
      .then((text) => {
        expect(text.trim()).equal("y");
      });
    cy.get(cesc("#\\/p_2c") + " > span:nth-of-type(2)")
      .find(".mjx-mrow")
      .eq(0)
      .invoke("text")
      .then((text) => {
        expect(text.trim()).equal("y");
      });
    cy.get(cesc("#\\/p_2d") + " > span > span:nth-of-type(2)")
      .find(".mjx-mrow")
      .eq(0)
      .invoke("text")
      .then((text) => {
        expect(text.trim()).equal("y");
      });
    cy.get(cesc("#\\/p_2e") + " > span > span:nth-of-type(2)")
      .find(".mjx-mrow")
      .eq(0)
      .invoke("text")
      .then((text) => {
        expect(text.trim()).equal("y");
      });

    // cy.get(cesc('#\\/p_3') + ' > span:nth-of-type(2) input').should('have.value', 'y');
    // cy.get(cesc('#\\/p_3a') + ' > span:nth-of-type(2) input').should('have.value', 'y');
    // cy.get(cesc('#\\/p_3b') + ' > span:nth-of-type(2) input').should('have.value', 'y');
    // cy.get(cesc('#\\/p_3c') + ' > span:nth-of-type(2) input').should('have.value', 'y');
    // cy.get(cesc('#\\/p_3d') + ' > span:nth-of-type(2) input').should('have.value', 'y');
    // cy.get(cesc('#\\/p_3e') + ' > span:nth-of-type(2) input').should('have.value', 'y');

    cy.get(cesc("#\\/p_3") + " > span:nth-of-type(1) textarea").type(
      "{end}{backspace}a{enter}",
      { force: true },
    );
    cy.get(cesc("#\\/p_3a") + " > span:nth-of-type(2) textarea").type(
      "{end}{backspace}b{enter}",
      { force: true },
    );

    cy.get(cesc("#\\/p_1") + " > span:nth-of-type(2) .mjx-mrow").should(
      "contain.text",
      "b",
    );

    // cy.get(cesc('#\\/p_original') + ' > span:nth-of-type(1) input').should('have.value', 'a');

    cy.get(cesc("#\\/p_1") + " > span:nth-of-type(1)")
      .find(".mjx-mrow")
      .eq(0)
      .invoke("text")
      .then((text) => {
        expect(text.trim()).equal("a");
      });
    cy.get(cesc("#\\/p_1a") + " > span:nth-of-type(1)")
      .find(".mjx-mrow")
      .eq(0)
      .invoke("text")
      .then((text) => {
        expect(text.trim()).equal("a");
      });
    cy.get(cesc("#\\/p_1b") + " > span > span:nth-of-type(1)")
      .find(".mjx-mrow")
      .eq(0)
      .invoke("text")
      .then((text) => {
        expect(text.trim()).equal("a");
      });
    cy.get(cesc("#\\/p_1c") + " > span:nth-of-type(1)")
      .find(".mjx-mrow")
      .eq(0)
      .invoke("text")
      .then((text) => {
        expect(text.trim()).equal("a");
      });
    cy.get(cesc("#\\/p_1d") + " > span > span:nth-of-type(1)")
      .find(".mjx-mrow")
      .eq(0)
      .invoke("text")
      .then((text) => {
        expect(text.trim()).equal("a");
      });
    cy.get(cesc("#\\/p_1e") + " > span > span:nth-of-type(1)")
      .find(".mjx-mrow")
      .eq(0)
      .invoke("text")
      .then((text) => {
        expect(text.trim()).equal("a");
      });

    cy.get(cesc("#\\/p_2") + " > span:nth-of-type(1)")
      .find(".mjx-mrow")
      .eq(0)
      .invoke("text")
      .then((text) => {
        expect(text.trim()).equal("a");
      });
    cy.get(cesc("#\\/p_2a") + " > span:nth-of-type(1)")
      .find(".mjx-mrow")
      .eq(0)
      .invoke("text")
      .then((text) => {
        expect(text.trim()).equal("a");
      });
    cy.get(cesc("#\\/p_2b") + " > span > span:nth-of-type(1)")
      .find(".mjx-mrow")
      .eq(0)
      .invoke("text")
      .then((text) => {
        expect(text.trim()).equal("a");
      });
    cy.get(cesc("#\\/p_2c") + " > span:nth-of-type(1)")
      .find(".mjx-mrow")
      .eq(0)
      .invoke("text")
      .then((text) => {
        expect(text.trim()).equal("a");
      });
    cy.get(cesc("#\\/p_2d") + " > span > span:nth-of-type(1)")
      .find(".mjx-mrow")
      .eq(0)
      .invoke("text")
      .then((text) => {
        expect(text.trim()).equal("a");
      });
    cy.get(cesc("#\\/p_2e") + " > span > span:nth-of-type(1)")
      .find(".mjx-mrow")
      .eq(0)
      .invoke("text")
      .then((text) => {
        expect(text.trim()).equal("a");
      });

    // cy.get(cesc('#\\/p_3') + ' > span:nth-of-type(1) input').should('have.value', 'a');
    // cy.get(cesc('#\\/p_3a') + ' > span:nth-of-type(1) input').should('have.value', 'a');
    // cy.get(cesc('#\\/p_3b') + ' > span:nth-of-type(1) input').should('have.value', 'a');
    // cy.get(cesc('#\\/p_3c') + ' > span:nth-of-type(1) input').should('have.value', 'a');
    // cy.get(cesc('#\\/p_3d') + ' > span:nth-of-type(1) input').should('have.value', 'a');
    // cy.get(cesc('#\\/p_3e') + ' > span:nth-of-type(1) input').should('have.value', 'a');

    // cy.get(cesc('#\\/p_original') + ' > span:nth-of-type(2) input').should('have.value', 'b');

    cy.get(cesc("#\\/p_1") + " > span:nth-of-type(2)")
      .find(".mjx-mrow")
      .eq(0)
      .invoke("text")
      .then((text) => {
        expect(text.trim()).equal("b");
      });
    cy.get(cesc("#\\/p_1a") + " > span:nth-of-type(2)")
      .find(".mjx-mrow")
      .eq(0)
      .invoke("text")
      .then((text) => {
        expect(text.trim()).equal("b");
      });
    cy.get(cesc("#\\/p_1b") + " > span > span:nth-of-type(2)")
      .find(".mjx-mrow")
      .eq(0)
      .invoke("text")
      .then((text) => {
        expect(text.trim()).equal("b");
      });
    cy.get(cesc("#\\/p_1c") + " > span:nth-of-type(2)")
      .find(".mjx-mrow")
      .eq(0)
      .invoke("text")
      .then((text) => {
        expect(text.trim()).equal("b");
      });
    cy.get(cesc("#\\/p_1d") + " > span > span:nth-of-type(2)")
      .find(".mjx-mrow")
      .eq(0)
      .invoke("text")
      .then((text) => {
        expect(text.trim()).equal("b");
      });
    cy.get(cesc("#\\/p_1e") + " > span > span:nth-of-type(2)")
      .find(".mjx-mrow")
      .eq(0)
      .invoke("text")
      .then((text) => {
        expect(text.trim()).equal("b");
      });

    cy.get(cesc("#\\/p_2") + " > span:nth-of-type(2)")
      .find(".mjx-mrow")
      .eq(0)
      .invoke("text")
      .then((text) => {
        expect(text.trim()).equal("b");
      });
    cy.get(cesc("#\\/p_2a") + " > span:nth-of-type(2)")
      .find(".mjx-mrow")
      .eq(0)
      .invoke("text")
      .then((text) => {
        expect(text.trim()).equal("b");
      });
    cy.get(cesc("#\\/p_2b") + " > span > span:nth-of-type(2)")
      .find(".mjx-mrow")
      .eq(0)
      .invoke("text")
      .then((text) => {
        expect(text.trim()).equal("b");
      });
    cy.get(cesc("#\\/p_2c") + " > span:nth-of-type(2)")
      .find(".mjx-mrow")
      .eq(0)
      .invoke("text")
      .then((text) => {
        expect(text.trim()).equal("b");
      });
    cy.get(cesc("#\\/p_2d") + " > span > span:nth-of-type(2)")
      .find(".mjx-mrow")
      .eq(0)
      .invoke("text")
      .then((text) => {
        expect(text.trim()).equal("b");
      });
    cy.get(cesc("#\\/p_2e") + " > span > span:nth-of-type(2)")
      .find(".mjx-mrow")
      .eq(0)
      .invoke("text")
      .then((text) => {
        expect(text.trim()).equal("b");
      });

    // cy.get(cesc('#\\/p_3') + ' > span:nth-of-type(2) input').should('have.value', 'b');
    // cy.get(cesc('#\\/p_3a') + ' > span:nth-of-type(2) input').should('have.value', 'b');
    // cy.get(cesc('#\\/p_3b') + ' > span:nth-of-type(2) input').should('have.value', 'b');
    // cy.get(cesc('#\\/p_3c') + ' > span:nth-of-type(2) input').should('have.value', 'b');
    // cy.get(cesc('#\\/p_3d') + ' > span:nth-of-type(2) input').should('have.value', 'b');
    // cy.get(cesc('#\\/p_3e') + ' > span:nth-of-type(2) input').should('have.value', 'b');

    cy.get(cesc("#\\/n") + " textarea").type("{end}{backspace}5{enter}", {
      force: true,
    });

    cy.get(cesc("#\\/p_1") + " > span:nth-of-type(5) .mjx-mrow").should(
      "contain.text",
      "v",
    );

    // cy.get(cesc('#\\/p_original') + ' > span:nth-of-type(1) input').should('have.value', 'a');

    cy.get(cesc("#\\/p_1") + " > span:nth-of-type(1)")
      .find(".mjx-mrow")
      .eq(0)
      .invoke("text")
      .then((text) => {
        expect(text.trim()).equal("a");
      });
    cy.get(cesc("#\\/p_1a") + " > span:nth-of-type(1)")
      .find(".mjx-mrow")
      .eq(0)
      .invoke("text")
      .then((text) => {
        expect(text.trim()).equal("a");
      });
    cy.get(cesc("#\\/p_1b") + " > span > span:nth-of-type(1)")
      .find(".mjx-mrow")
      .eq(0)
      .invoke("text")
      .then((text) => {
        expect(text.trim()).equal("a");
      });
    cy.get(cesc("#\\/p_1c") + " > span:nth-of-type(1)")
      .find(".mjx-mrow")
      .eq(0)
      .invoke("text")
      .then((text) => {
        expect(text.trim()).equal("a");
      });
    cy.get(cesc("#\\/p_1d") + " > span > span:nth-of-type(1)")
      .find(".mjx-mrow")
      .eq(0)
      .invoke("text")
      .then((text) => {
        expect(text.trim()).equal("a");
      });
    cy.get(cesc("#\\/p_1e") + " > span > span:nth-of-type(1)")
      .find(".mjx-mrow")
      .eq(0)
      .invoke("text")
      .then((text) => {
        expect(text.trim()).equal("a");
      });

    cy.get(cesc("#\\/p_2") + " > span:nth-of-type(1)")
      .find(".mjx-mrow")
      .eq(0)
      .invoke("text")
      .then((text) => {
        expect(text.trim()).equal("a");
      });
    cy.get(cesc("#\\/p_2a") + " > span:nth-of-type(1)")
      .find(".mjx-mrow")
      .eq(0)
      .invoke("text")
      .then((text) => {
        expect(text.trim()).equal("a");
      });
    cy.get(cesc("#\\/p_2b") + " > span > span:nth-of-type(1)")
      .find(".mjx-mrow")
      .eq(0)
      .invoke("text")
      .then((text) => {
        expect(text.trim()).equal("a");
      });
    cy.get(cesc("#\\/p_2c") + " > span:nth-of-type(1)")
      .find(".mjx-mrow")
      .eq(0)
      .invoke("text")
      .then((text) => {
        expect(text.trim()).equal("a");
      });
    cy.get(cesc("#\\/p_2d") + " > span > span:nth-of-type(1)")
      .find(".mjx-mrow")
      .eq(0)
      .invoke("text")
      .then((text) => {
        expect(text.trim()).equal("a");
      });
    cy.get(cesc("#\\/p_2e") + " > span > span:nth-of-type(1)")
      .find(".mjx-mrow")
      .eq(0)
      .invoke("text")
      .then((text) => {
        expect(text.trim()).equal("a");
      });

    // cy.get(cesc('#\\/p_3') + ' > span:nth-of-type(1) input').should('have.value', 'a');
    // cy.get(cesc('#\\/p_3a') + ' > span:nth-of-type(1) input').should('have.value', 'a');
    // cy.get(cesc('#\\/p_3b') + ' > span:nth-of-type(1) input').should('have.value', 'a');
    // cy.get(cesc('#\\/p_3c') + ' > span:nth-of-type(1) input').should('have.value', 'a');
    // cy.get(cesc('#\\/p_3d') + ' > span:nth-of-type(1) input').should('have.value', 'a');
    // cy.get(cesc('#\\/p_3e') + ' > span:nth-of-type(1) input').should('have.value', 'a');

    // cy.get(cesc('#\\/p_original') + ' > span:nth-of-type(2) input').should('have.value', 'b');

    cy.get(cesc("#\\/p_1") + " > span:nth-of-type(2)")
      .find(".mjx-mrow")
      .eq(0)
      .invoke("text")
      .then((text) => {
        expect(text.trim()).equal("b");
      });
    cy.get(cesc("#\\/p_1a") + " > span:nth-of-type(2)")
      .find(".mjx-mrow")
      .eq(0)
      .invoke("text")
      .then((text) => {
        expect(text.trim()).equal("b");
      });
    cy.get(cesc("#\\/p_1b") + " > span > span:nth-of-type(2)")
      .find(".mjx-mrow")
      .eq(0)
      .invoke("text")
      .then((text) => {
        expect(text.trim()).equal("b");
      });
    cy.get(cesc("#\\/p_1c") + " > span:nth-of-type(2)")
      .find(".mjx-mrow")
      .eq(0)
      .invoke("text")
      .then((text) => {
        expect(text.trim()).equal("b");
      });
    cy.get(cesc("#\\/p_1d") + " > span > span:nth-of-type(2)")
      .find(".mjx-mrow")
      .eq(0)
      .invoke("text")
      .then((text) => {
        expect(text.trim()).equal("b");
      });
    cy.get(cesc("#\\/p_1e") + " > span > span:nth-of-type(2)")
      .find(".mjx-mrow")
      .eq(0)
      .invoke("text")
      .then((text) => {
        expect(text.trim()).equal("b");
      });

    cy.get(cesc("#\\/p_2") + " > span:nth-of-type(2)")
      .find(".mjx-mrow")
      .eq(0)
      .invoke("text")
      .then((text) => {
        expect(text.trim()).equal("b");
      });
    cy.get(cesc("#\\/p_2a") + " > span:nth-of-type(2)")
      .find(".mjx-mrow")
      .eq(0)
      .invoke("text")
      .then((text) => {
        expect(text.trim()).equal("b");
      });
    cy.get(cesc("#\\/p_2b") + " > span > span:nth-of-type(2)")
      .find(".mjx-mrow")
      .eq(0)
      .invoke("text")
      .then((text) => {
        expect(text.trim()).equal("b");
      });
    cy.get(cesc("#\\/p_2c") + " > span:nth-of-type(2)")
      .find(".mjx-mrow")
      .eq(0)
      .invoke("text")
      .then((text) => {
        expect(text.trim()).equal("b");
      });
    cy.get(cesc("#\\/p_2d") + " > span > span:nth-of-type(2)")
      .find(".mjx-mrow")
      .eq(0)
      .invoke("text")
      .then((text) => {
        expect(text.trim()).equal("b");
      });
    cy.get(cesc("#\\/p_2e") + " > span > span:nth-of-type(2)")
      .find(".mjx-mrow")
      .eq(0)
      .invoke("text")
      .then((text) => {
        expect(text.trim()).equal("b");
      });

    // cy.get(cesc('#\\/p_3') + ' > span:nth-of-type(2) input').should('have.value', 'b');
    // cy.get(cesc('#\\/p_3a') + ' > span:nth-of-type(2) input').should('have.value', 'b');
    // cy.get(cesc('#\\/p_3b') + ' > span:nth-of-type(2) input').should('have.value', 'b');
    // cy.get(cesc('#\\/p_3c') + ' > span:nth-of-type(2) input').should('have.value', 'b');
    // cy.get(cesc('#\\/p_3d') + ' > span:nth-of-type(2) input').should('have.value', 'b');
    // cy.get(cesc('#\\/p_3e') + ' > span:nth-of-type(2) input').should('have.value', 'b');

    // cy.get(cesc('#\\/p_original') + ' > span:nth-of-type(3) input').should('have.value', 'z');

    cy.get(cesc("#\\/p_1") + " > span:nth-of-type(3)")
      .find(".mjx-mrow")
      .eq(0)
      .invoke("text")
      .then((text) => {
        expect(text.trim()).equal("z");
      });
    cy.get(cesc("#\\/p_1a") + " > span:nth-of-type(3)")
      .find(".mjx-mrow")
      .eq(0)
      .invoke("text")
      .then((text) => {
        expect(text.trim()).equal("z");
      });
    cy.get(cesc("#\\/p_1b") + " > span > span:nth-of-type(3)")
      .find(".mjx-mrow")
      .eq(0)
      .invoke("text")
      .then((text) => {
        expect(text.trim()).equal("z");
      });
    cy.get(cesc("#\\/p_1c") + " > span:nth-of-type(3)")
      .find(".mjx-mrow")
      .eq(0)
      .invoke("text")
      .then((text) => {
        expect(text.trim()).equal("z");
      });
    cy.get(cesc("#\\/p_1d") + " > span > span:nth-of-type(3)")
      .find(".mjx-mrow")
      .eq(0)
      .invoke("text")
      .then((text) => {
        expect(text.trim()).equal("z");
      });
    cy.get(cesc("#\\/p_1e") + " > span > span:nth-of-type(3)")
      .find(".mjx-mrow")
      .eq(0)
      .invoke("text")
      .then((text) => {
        expect(text.trim()).equal("z");
      });

    cy.get(cesc("#\\/p_2") + " > span:nth-of-type(3)")
      .find(".mjx-mrow")
      .eq(0)
      .invoke("text")
      .then((text) => {
        expect(text.trim()).equal("z");
      });
    cy.get(cesc("#\\/p_2a") + " > span:nth-of-type(3)")
      .find(".mjx-mrow")
      .eq(0)
      .invoke("text")
      .then((text) => {
        expect(text.trim()).equal("z");
      });
    cy.get(cesc("#\\/p_2b") + " > span > span:nth-of-type(3)")
      .find(".mjx-mrow")
      .eq(0)
      .invoke("text")
      .then((text) => {
        expect(text.trim()).equal("z");
      });
    cy.get(cesc("#\\/p_2c") + " > span:nth-of-type(3)")
      .find(".mjx-mrow")
      .eq(0)
      .invoke("text")
      .then((text) => {
        expect(text.trim()).equal("z");
      });
    cy.get(cesc("#\\/p_2d") + " > span > span:nth-of-type(3)")
      .find(".mjx-mrow")
      .eq(0)
      .invoke("text")
      .then((text) => {
        expect(text.trim()).equal("z");
      });
    cy.get(cesc("#\\/p_2e") + " > span > span:nth-of-type(3)")
      .find(".mjx-mrow")
      .eq(0)
      .invoke("text")
      .then((text) => {
        expect(text.trim()).equal("z");
      });

    // cy.get(cesc('#\\/p_3') + ' > span:nth-of-type(3) input').should('have.value', 'z');
    // cy.get(cesc('#\\/p_3a') + ' > span:nth-of-type(3) input').should('have.value', 'z');
    // cy.get(cesc('#\\/p_3b') + ' > span:nth-of-type(3) input').should('have.value', 'z');
    // cy.get(cesc('#\\/p_3c') + ' > span:nth-of-type(3) input').should('have.value', 'z');
    // cy.get(cesc('#\\/p_3d') + ' > span:nth-of-type(3) input').should('have.value', 'z');
    // cy.get(cesc('#\\/p_3e') + ' > span:nth-of-type(3) input').should('have.value', 'z');

    // cy.get(cesc('#\\/p_original') + ' > span:nth-of-type(4) input').should('have.value', 'u');

    cy.get(cesc("#\\/p_1") + " > span:nth-of-type(4)")
      .find(".mjx-mrow")
      .eq(0)
      .invoke("text")
      .then((text) => {
        expect(text.trim()).equal("u");
      });
    cy.get(cesc("#\\/p_1a") + " > span:nth-of-type(4)")
      .find(".mjx-mrow")
      .eq(0)
      .invoke("text")
      .then((text) => {
        expect(text.trim()).equal("u");
      });
    cy.get(cesc("#\\/p_1b") + " > span > span:nth-of-type(4)")
      .find(".mjx-mrow")
      .eq(0)
      .invoke("text")
      .then((text) => {
        expect(text.trim()).equal("u");
      });
    cy.get(cesc("#\\/p_1c") + " > span:nth-of-type(4)")
      .find(".mjx-mrow")
      .eq(0)
      .invoke("text")
      .then((text) => {
        expect(text.trim()).equal("u");
      });
    cy.get(cesc("#\\/p_1d") + " > span > span:nth-of-type(4)")
      .find(".mjx-mrow")
      .eq(0)
      .invoke("text")
      .then((text) => {
        expect(text.trim()).equal("u");
      });
    cy.get(cesc("#\\/p_1e") + " > span > span:nth-of-type(4)")
      .find(".mjx-mrow")
      .eq(0)
      .invoke("text")
      .then((text) => {
        expect(text.trim()).equal("u");
      });

    cy.get(cesc("#\\/p_2") + " > span:nth-of-type(4)")
      .find(".mjx-mrow")
      .eq(0)
      .invoke("text")
      .then((text) => {
        expect(text.trim()).equal("u");
      });
    cy.get(cesc("#\\/p_2a") + " > span:nth-of-type(4)")
      .find(".mjx-mrow")
      .eq(0)
      .invoke("text")
      .then((text) => {
        expect(text.trim()).equal("u");
      });
    cy.get(cesc("#\\/p_2b") + " > span > span:nth-of-type(4)")
      .find(".mjx-mrow")
      .eq(0)
      .invoke("text")
      .then((text) => {
        expect(text.trim()).equal("u");
      });
    cy.get(cesc("#\\/p_2c") + " > span:nth-of-type(4)")
      .find(".mjx-mrow")
      .eq(0)
      .invoke("text")
      .then((text) => {
        expect(text.trim()).equal("u");
      });
    cy.get(cesc("#\\/p_2d") + " > span > span:nth-of-type(4)")
      .find(".mjx-mrow")
      .eq(0)
      .invoke("text")
      .then((text) => {
        expect(text.trim()).equal("u");
      });
    cy.get(cesc("#\\/p_2e") + " > span > span:nth-of-type(4)")
      .find(".mjx-mrow")
      .eq(0)
      .invoke("text")
      .then((text) => {
        expect(text.trim()).equal("u");
      });

    // cy.get(cesc('#\\/p_3') + ' > span:nth-of-type(4) input').should('have.value', 'u');
    // cy.get(cesc('#\\/p_3a') + ' > span:nth-of-type(4) input').should('have.value', 'u');
    // cy.get(cesc('#\\/p_3b') + ' > span:nth-of-type(4) input').should('have.value', 'u');
    // cy.get(cesc('#\\/p_3c') + ' > span:nth-of-type(4) input').should('have.value', 'u');
    // cy.get(cesc('#\\/p_3d') + ' > span:nth-of-type(4) input').should('have.value', 'u');
    // cy.get(cesc('#\\/p_3e') + ' > span:nth-of-type(4) input').should('have.value', 'u');

    // cy.get(cesc('#\\/p_original') + ' > span:nth-of-type(5) input').should('have.value', 'v');

    cy.get(cesc("#\\/p_1") + " > span:nth-of-type(5)")
      .find(".mjx-mrow")
      .eq(0)
      .invoke("text")
      .then((text) => {
        expect(text.trim()).equal("v");
      });
    cy.get(cesc("#\\/p_1a") + " > span:nth-of-type(5)")
      .find(".mjx-mrow")
      .eq(0)
      .invoke("text")
      .then((text) => {
        expect(text.trim()).equal("v");
      });
    cy.get(cesc("#\\/p_1b") + " > span > span:nth-of-type(5)")
      .find(".mjx-mrow")
      .eq(0)
      .invoke("text")
      .then((text) => {
        expect(text.trim()).equal("v");
      });
    cy.get(cesc("#\\/p_1c") + " > span:nth-of-type(5)")
      .find(".mjx-mrow")
      .eq(0)
      .invoke("text")
      .then((text) => {
        expect(text.trim()).equal("v");
      });
    cy.get(cesc("#\\/p_1d") + " > span > span:nth-of-type(5)")
      .find(".mjx-mrow")
      .eq(0)
      .invoke("text")
      .then((text) => {
        expect(text.trim()).equal("v");
      });
    cy.get(cesc("#\\/p_1e") + " > span > span:nth-of-type(5)")
      .find(".mjx-mrow")
      .eq(0)
      .invoke("text")
      .then((text) => {
        expect(text.trim()).equal("v");
      });

    cy.get(cesc("#\\/p_2") + " > span:nth-of-type(5)")
      .find(".mjx-mrow")
      .eq(0)
      .invoke("text")
      .then((text) => {
        expect(text.trim()).equal("v");
      });
    cy.get(cesc("#\\/p_2a") + " > span:nth-of-type(5)")
      .find(".mjx-mrow")
      .eq(0)
      .invoke("text")
      .then((text) => {
        expect(text.trim()).equal("v");
      });
    cy.get(cesc("#\\/p_2b") + " > span > span:nth-of-type(5)")
      .find(".mjx-mrow")
      .eq(0)
      .invoke("text")
      .then((text) => {
        expect(text.trim()).equal("v");
      });
    cy.get(cesc("#\\/p_2c") + " > span:nth-of-type(5)")
      .find(".mjx-mrow")
      .eq(0)
      .invoke("text")
      .then((text) => {
        expect(text.trim()).equal("v");
      });
    cy.get(cesc("#\\/p_2d") + " > span > span:nth-of-type(5)")
      .find(".mjx-mrow")
      .eq(0)
      .invoke("text")
      .then((text) => {
        expect(text.trim()).equal("v");
      });
    cy.get(cesc("#\\/p_2e") + " > span > span:nth-of-type(5)")
      .find(".mjx-mrow")
      .eq(0)
      .invoke("text")
      .then((text) => {
        expect(text.trim()).equal("v");
      });

    // cy.get(cesc('#\\/p_3') + ' > span:nth-of-type(5) input').should('have.value', 'v');
    // cy.get(cesc('#\\/p_3a') + ' > span:nth-of-type(5) input').should('have.value', 'v');
    // cy.get(cesc('#\\/p_3b') + ' > span:nth-of-type(5) input').should('have.value', 'v');
    // cy.get(cesc('#\\/p_3c') + ' > span:nth-of-type(5) input').should('have.value', 'v');
    // cy.get(cesc('#\\/p_3d') + ' > span:nth-of-type(5) input').should('have.value', 'v');
    // cy.get(cesc('#\\/p_3e') + ' > span:nth-of-type(5) input').should('have.value', 'v');

    cy.get(cesc("#\\/p_3b") + " > span > span:nth-of-type(3) textarea").type(
      "{end}{backspace}c{enter}",
      { force: true },
    );
    cy.get(cesc("#\\/p_3c") + " > span:nth-of-type(4) textarea").type(
      "{end}{backspace}d{enter}",
      { force: true },
    );
    cy.get(cesc("#\\/p_3d") + " > span > span:nth-of-type(5) textarea").type(
      "{end}{backspace}e{enter}",
      { force: true },
    );

    cy.get(cesc("#\\/p_1") + " > span:nth-of-type(5) .mjx-mrow").should(
      "contain.text",
      "e",
    );

    // cy.get(cesc('#\\/p_original') + ' > span:nth-of-type(1) input').should('have.value', 'a');

    cy.get(cesc("#\\/p_1") + " > span:nth-of-type(1)")
      .find(".mjx-mrow")
      .eq(0)
      .invoke("text")
      .then((text) => {
        expect(text.trim()).equal("a");
      });
    cy.get(cesc("#\\/p_1a") + " > span:nth-of-type(1)")
      .find(".mjx-mrow")
      .eq(0)
      .invoke("text")
      .then((text) => {
        expect(text.trim()).equal("a");
      });
    cy.get(cesc("#\\/p_1b") + " > span > span:nth-of-type(1)")
      .find(".mjx-mrow")
      .eq(0)
      .invoke("text")
      .then((text) => {
        expect(text.trim()).equal("a");
      });
    cy.get(cesc("#\\/p_1c") + " > span:nth-of-type(1)")
      .find(".mjx-mrow")
      .eq(0)
      .invoke("text")
      .then((text) => {
        expect(text.trim()).equal("a");
      });
    cy.get(cesc("#\\/p_1d") + " > span > span:nth-of-type(1)")
      .find(".mjx-mrow")
      .eq(0)
      .invoke("text")
      .then((text) => {
        expect(text.trim()).equal("a");
      });
    cy.get(cesc("#\\/p_1e") + " > span > span:nth-of-type(1)")
      .find(".mjx-mrow")
      .eq(0)
      .invoke("text")
      .then((text) => {
        expect(text.trim()).equal("a");
      });

    cy.get(cesc("#\\/p_2") + " > span:nth-of-type(1)")
      .find(".mjx-mrow")
      .eq(0)
      .invoke("text")
      .then((text) => {
        expect(text.trim()).equal("a");
      });
    cy.get(cesc("#\\/p_2a") + " > span:nth-of-type(1)")
      .find(".mjx-mrow")
      .eq(0)
      .invoke("text")
      .then((text) => {
        expect(text.trim()).equal("a");
      });
    cy.get(cesc("#\\/p_2b") + " > span > span:nth-of-type(1)")
      .find(".mjx-mrow")
      .eq(0)
      .invoke("text")
      .then((text) => {
        expect(text.trim()).equal("a");
      });
    cy.get(cesc("#\\/p_2c") + " > span:nth-of-type(1)")
      .find(".mjx-mrow")
      .eq(0)
      .invoke("text")
      .then((text) => {
        expect(text.trim()).equal("a");
      });
    cy.get(cesc("#\\/p_2d") + " > span > span:nth-of-type(1)")
      .find(".mjx-mrow")
      .eq(0)
      .invoke("text")
      .then((text) => {
        expect(text.trim()).equal("a");
      });
    cy.get(cesc("#\\/p_2e") + " > span > span:nth-of-type(1)")
      .find(".mjx-mrow")
      .eq(0)
      .invoke("text")
      .then((text) => {
        expect(text.trim()).equal("a");
      });

    // cy.get(cesc('#\\/p_3') + ' > span:nth-of-type(1) input').should('have.value', 'a');
    // cy.get(cesc('#\\/p_3a') + ' > span:nth-of-type(1) input').should('have.value', 'a');
    // cy.get(cesc('#\\/p_3b') + ' > span:nth-of-type(1) input').should('have.value', 'a');
    // cy.get(cesc('#\\/p_3c') + ' > span:nth-of-type(1) input').should('have.value', 'a');
    // cy.get(cesc('#\\/p_3d') + ' > span:nth-of-type(1) input').should('have.value', 'a');
    // cy.get(cesc('#\\/p_3e') + ' > span:nth-of-type(1) input').should('have.value', 'a');

    // cy.get(cesc('#\\/p_original') + ' > span:nth-of-type(2) input').should('have.value', 'b');

    cy.get(cesc("#\\/p_1") + " > span:nth-of-type(2)")
      .find(".mjx-mrow")
      .eq(0)
      .invoke("text")
      .then((text) => {
        expect(text.trim()).equal("b");
      });
    cy.get(cesc("#\\/p_1a") + " > span:nth-of-type(2)")
      .find(".mjx-mrow")
      .eq(0)
      .invoke("text")
      .then((text) => {
        expect(text.trim()).equal("b");
      });
    cy.get(cesc("#\\/p_1b") + " > span > span:nth-of-type(2)")
      .find(".mjx-mrow")
      .eq(0)
      .invoke("text")
      .then((text) => {
        expect(text.trim()).equal("b");
      });
    cy.get(cesc("#\\/p_1c") + " > span:nth-of-type(2)")
      .find(".mjx-mrow")
      .eq(0)
      .invoke("text")
      .then((text) => {
        expect(text.trim()).equal("b");
      });
    cy.get(cesc("#\\/p_1d") + " > span > span:nth-of-type(2)")
      .find(".mjx-mrow")
      .eq(0)
      .invoke("text")
      .then((text) => {
        expect(text.trim()).equal("b");
      });
    cy.get(cesc("#\\/p_1e") + " > span > span:nth-of-type(2)")
      .find(".mjx-mrow")
      .eq(0)
      .invoke("text")
      .then((text) => {
        expect(text.trim()).equal("b");
      });

    cy.get(cesc("#\\/p_2") + " > span:nth-of-type(2)")
      .find(".mjx-mrow")
      .eq(0)
      .invoke("text")
      .then((text) => {
        expect(text.trim()).equal("b");
      });
    cy.get(cesc("#\\/p_2a") + " > span:nth-of-type(2)")
      .find(".mjx-mrow")
      .eq(0)
      .invoke("text")
      .then((text) => {
        expect(text.trim()).equal("b");
      });
    cy.get(cesc("#\\/p_2b") + " > span > span:nth-of-type(2)")
      .find(".mjx-mrow")
      .eq(0)
      .invoke("text")
      .then((text) => {
        expect(text.trim()).equal("b");
      });
    cy.get(cesc("#\\/p_2c") + " > span:nth-of-type(2)")
      .find(".mjx-mrow")
      .eq(0)
      .invoke("text")
      .then((text) => {
        expect(text.trim()).equal("b");
      });
    cy.get(cesc("#\\/p_2d") + " > span > span:nth-of-type(2)")
      .find(".mjx-mrow")
      .eq(0)
      .invoke("text")
      .then((text) => {
        expect(text.trim()).equal("b");
      });
    cy.get(cesc("#\\/p_2e") + " > span > span:nth-of-type(2)")
      .find(".mjx-mrow")
      .eq(0)
      .invoke("text")
      .then((text) => {
        expect(text.trim()).equal("b");
      });

    // cy.get(cesc('#\\/p_3') + ' > span:nth-of-type(2) input').should('have.value', 'b');
    // cy.get(cesc('#\\/p_3a') + ' > span:nth-of-type(2) input').should('have.value', 'b');
    // cy.get(cesc('#\\/p_3b') + ' > span:nth-of-type(2) input').should('have.value', 'b');
    // cy.get(cesc('#\\/p_3c') + ' > span:nth-of-type(2) input').should('have.value', 'b');
    // cy.get(cesc('#\\/p_3d') + ' > span:nth-of-type(2) input').should('have.value', 'b');
    // cy.get(cesc('#\\/p_3e') + ' > span:nth-of-type(2) input').should('have.value', 'b');

    // cy.get(cesc('#\\/p_original') + ' > span:nth-of-type(3) input').should('have.value', 'c');

    cy.get(cesc("#\\/p_1") + " > span:nth-of-type(3)")
      .find(".mjx-mrow")
      .eq(0)
      .invoke("text")
      .then((text) => {
        expect(text.trim()).equal("c");
      });
    cy.get(cesc("#\\/p_1a") + " > span:nth-of-type(3)")
      .find(".mjx-mrow")
      .eq(0)
      .invoke("text")
      .then((text) => {
        expect(text.trim()).equal("c");
      });
    cy.get(cesc("#\\/p_1b") + " > span > span:nth-of-type(3)")
      .find(".mjx-mrow")
      .eq(0)
      .invoke("text")
      .then((text) => {
        expect(text.trim()).equal("c");
      });
    cy.get(cesc("#\\/p_1c") + " > span:nth-of-type(3)")
      .find(".mjx-mrow")
      .eq(0)
      .invoke("text")
      .then((text) => {
        expect(text.trim()).equal("c");
      });
    cy.get(cesc("#\\/p_1d") + " > span > span:nth-of-type(3)")
      .find(".mjx-mrow")
      .eq(0)
      .invoke("text")
      .then((text) => {
        expect(text.trim()).equal("c");
      });
    cy.get(cesc("#\\/p_1e") + " > span > span:nth-of-type(3)")
      .find(".mjx-mrow")
      .eq(0)
      .invoke("text")
      .then((text) => {
        expect(text.trim()).equal("c");
      });

    cy.get(cesc("#\\/p_2") + " > span:nth-of-type(3)")
      .find(".mjx-mrow")
      .eq(0)
      .invoke("text")
      .then((text) => {
        expect(text.trim()).equal("c");
      });
    cy.get(cesc("#\\/p_2a") + " > span:nth-of-type(3)")
      .find(".mjx-mrow")
      .eq(0)
      .invoke("text")
      .then((text) => {
        expect(text.trim()).equal("c");
      });
    cy.get(cesc("#\\/p_2b") + " > span > span:nth-of-type(3)")
      .find(".mjx-mrow")
      .eq(0)
      .invoke("text")
      .then((text) => {
        expect(text.trim()).equal("c");
      });
    cy.get(cesc("#\\/p_2c") + " > span:nth-of-type(3)")
      .find(".mjx-mrow")
      .eq(0)
      .invoke("text")
      .then((text) => {
        expect(text.trim()).equal("c");
      });
    cy.get(cesc("#\\/p_2d") + " > span > span:nth-of-type(3)")
      .find(".mjx-mrow")
      .eq(0)
      .invoke("text")
      .then((text) => {
        expect(text.trim()).equal("c");
      });
    cy.get(cesc("#\\/p_2e") + " > span > span:nth-of-type(3)")
      .find(".mjx-mrow")
      .eq(0)
      .invoke("text")
      .then((text) => {
        expect(text.trim()).equal("c");
      });

    // cy.get(cesc('#\\/p_3') + ' > span:nth-of-type(3) input').should('have.value', 'c');
    // cy.get(cesc('#\\/p_3a') + ' > span:nth-of-type(3) input').should('have.value', 'c');
    // cy.get(cesc('#\\/p_3b') + ' > span:nth-of-type(3) input').should('have.value', 'c');
    // cy.get(cesc('#\\/p_3c') + ' > span:nth-of-type(3) input').should('have.value', 'c');
    // cy.get(cesc('#\\/p_3d') + ' > span:nth-of-type(3) input').should('have.value', 'c');
    // cy.get(cesc('#\\/p_3e') + ' > span:nth-of-type(3) input').should('have.value', 'c');

    // cy.get(cesc('#\\/p_original') + ' > span:nth-of-type(4) input').should('have.value', 'd');

    cy.get(cesc("#\\/p_1") + " > span:nth-of-type(4)")
      .find(".mjx-mrow")
      .eq(0)
      .invoke("text")
      .then((text) => {
        expect(text.trim()).equal("d");
      });
    cy.get(cesc("#\\/p_1a") + " > span:nth-of-type(4)")
      .find(".mjx-mrow")
      .eq(0)
      .invoke("text")
      .then((text) => {
        expect(text.trim()).equal("d");
      });
    cy.get(cesc("#\\/p_1b") + " > span > span:nth-of-type(4)")
      .find(".mjx-mrow")
      .eq(0)
      .invoke("text")
      .then((text) => {
        expect(text.trim()).equal("d");
      });
    cy.get(cesc("#\\/p_1c") + " > span:nth-of-type(4)")
      .find(".mjx-mrow")
      .eq(0)
      .invoke("text")
      .then((text) => {
        expect(text.trim()).equal("d");
      });
    cy.get(cesc("#\\/p_1d") + " > span > span:nth-of-type(4)")
      .find(".mjx-mrow")
      .eq(0)
      .invoke("text")
      .then((text) => {
        expect(text.trim()).equal("d");
      });
    cy.get(cesc("#\\/p_1e") + " > span > span:nth-of-type(4)")
      .find(".mjx-mrow")
      .eq(0)
      .invoke("text")
      .then((text) => {
        expect(text.trim()).equal("d");
      });

    cy.get(cesc("#\\/p_2") + " > span:nth-of-type(4)")
      .find(".mjx-mrow")
      .eq(0)
      .invoke("text")
      .then((text) => {
        expect(text.trim()).equal("d");
      });
    cy.get(cesc("#\\/p_2a") + " > span:nth-of-type(4)")
      .find(".mjx-mrow")
      .eq(0)
      .invoke("text")
      .then((text) => {
        expect(text.trim()).equal("d");
      });
    cy.get(cesc("#\\/p_2b") + " > span > span:nth-of-type(4)")
      .find(".mjx-mrow")
      .eq(0)
      .invoke("text")
      .then((text) => {
        expect(text.trim()).equal("d");
      });
    cy.get(cesc("#\\/p_2c") + " > span:nth-of-type(4)")
      .find(".mjx-mrow")
      .eq(0)
      .invoke("text")
      .then((text) => {
        expect(text.trim()).equal("d");
      });
    cy.get(cesc("#\\/p_2d") + " > span > span:nth-of-type(4)")
      .find(".mjx-mrow")
      .eq(0)
      .invoke("text")
      .then((text) => {
        expect(text.trim()).equal("d");
      });
    cy.get(cesc("#\\/p_2e") + " > span > span:nth-of-type(4)")
      .find(".mjx-mrow")
      .eq(0)
      .invoke("text")
      .then((text) => {
        expect(text.trim()).equal("d");
      });

    // cy.get(cesc('#\\/p_3') + ' > span:nth-of-type(4) input').should('have.value', 'd');
    // cy.get(cesc('#\\/p_3a') + ' > span:nth-of-type(4) input').should('have.value', 'd');
    // cy.get(cesc('#\\/p_3b') + ' > span:nth-of-type(4) input').should('have.value', 'd');
    // cy.get(cesc('#\\/p_3c') + ' > span:nth-of-type(4) input').should('have.value', 'd');
    // cy.get(cesc('#\\/p_3d') + ' > span:nth-of-type(4) input').should('have.value', 'd');
    // cy.get(cesc('#\\/p_3e') + ' > span:nth-of-type(4) input').should('have.value', 'd');

    // cy.get(cesc('#\\/p_original') + ' > span:nth-of-type(5) input').should('have.value', 'e');

    cy.get(cesc("#\\/p_1") + " > span:nth-of-type(5)")
      .find(".mjx-mrow")
      .eq(0)
      .invoke("text")
      .then((text) => {
        expect(text.trim()).equal("e");
      });
    cy.get(cesc("#\\/p_1a") + " > span:nth-of-type(5)")
      .find(".mjx-mrow")
      .eq(0)
      .invoke("text")
      .then((text) => {
        expect(text.trim()).equal("e");
      });
    cy.get(cesc("#\\/p_1b") + " > span > span:nth-of-type(5)")
      .find(".mjx-mrow")
      .eq(0)
      .invoke("text")
      .then((text) => {
        expect(text.trim()).equal("e");
      });
    cy.get(cesc("#\\/p_1c") + " > span:nth-of-type(5)")
      .find(".mjx-mrow")
      .eq(0)
      .invoke("text")
      .then((text) => {
        expect(text.trim()).equal("e");
      });
    cy.get(cesc("#\\/p_1d") + " > span > span:nth-of-type(5)")
      .find(".mjx-mrow")
      .eq(0)
      .invoke("text")
      .then((text) => {
        expect(text.trim()).equal("e");
      });
    cy.get(cesc("#\\/p_1e") + " > span > span:nth-of-type(5)")
      .find(".mjx-mrow")
      .eq(0)
      .invoke("text")
      .then((text) => {
        expect(text.trim()).equal("e");
      });

    cy.get(cesc("#\\/p_2") + " > span:nth-of-type(5)")
      .find(".mjx-mrow")
      .eq(0)
      .invoke("text")
      .then((text) => {
        expect(text.trim()).equal("e");
      });
    cy.get(cesc("#\\/p_2a") + " > span:nth-of-type(5)")
      .find(".mjx-mrow")
      .eq(0)
      .invoke("text")
      .then((text) => {
        expect(text.trim()).equal("e");
      });
    cy.get(cesc("#\\/p_2b") + " > span > span:nth-of-type(5)")
      .find(".mjx-mrow")
      .eq(0)
      .invoke("text")
      .then((text) => {
        expect(text.trim()).equal("e");
      });
    cy.get(cesc("#\\/p_2c") + " > span:nth-of-type(5)")
      .find(".mjx-mrow")
      .eq(0)
      .invoke("text")
      .then((text) => {
        expect(text.trim()).equal("e");
      });
    cy.get(cesc("#\\/p_2d") + " > span > span:nth-of-type(5)")
      .find(".mjx-mrow")
      .eq(0)
      .invoke("text")
      .then((text) => {
        expect(text.trim()).equal("e");
      });
    cy.get(cesc("#\\/p_2e") + " > span > span:nth-of-type(5)")
      .find(".mjx-mrow")
      .eq(0)
      .invoke("text")
      .then((text) => {
        expect(text.trim()).equal("e");
      });

    // cy.get(cesc('#\\/p_3') + ' > span:nth-of-type(5) input').should('have.value', 'e');
    // cy.get(cesc('#\\/p_3a') + ' > span:nth-of-type(5) input').should('have.value', 'e');
    // cy.get(cesc('#\\/p_3b') + ' > span:nth-of-type(5) input').should('have.value', 'e');
    // cy.get(cesc('#\\/p_3c') + ' > span:nth-of-type(5) input').should('have.value', 'e');
    // cy.get(cesc('#\\/p_3d') + ' > span:nth-of-type(5) input').should('have.value', 'e');
    // cy.get(cesc('#\\/p_3e') + ' > span:nth-of-type(5) input').should('have.value', 'e');
  });

  // main point: no longer turn inputs into their value
  // even with copy a collection with a macro
  it("test macros by collecting inputs and others", () => {
    cy.window().then(async (win) => {
      win.postMessage(
        {
          doenetML: `
    <text>a</text>
    <group>
      <mathinput name="a" prefill="x" />
      <textinput name="b" prefill="hello" />
      <booleaninput name="c" />
      <math>2$a</math>
      <text>$b there</text>
      <boolean>not $c</boolean>
    </group>

    <p name="pcollect1"><collect source="_group1" componentTypes="_input math text boolean" /></p>
    <p name="pcollect2">$_collect1</p>
    <p name="pgroup2">$_group1</p>
    <p name="pcollect3">$_collect1</p>
    <p name="pgroup3">$_group1</p>
    `,
        },
        "*",
      );
    });

    cy.get(cesc("#\\/_text1")).should("have.text", "a"); // to wait for page to load

    cy.window().then(async (win) => {
      let stateVariables = await win.returnAllStateVariables1();
      let group1Replacements = stateVariables[
        "/_document1"
      ].activeChildren.slice(3, 16);
      let collect1Replacements = stateVariables["/pcollect1"].activeChildren;
      let collect2Replacements = stateVariables["/pcollect2"].activeChildren;
      let group2Replacements = stateVariables["/pgroup2"].activeChildren;
      let collect3Replacements = stateVariables["/pcollect3"].activeChildren;
      let group3Replacements = stateVariables["/pgroup3"].activeChildren;

      expect(group1Replacements.length).eq(13);
      expect(collect1Replacements.length).eq(6);
      expect(collect2Replacements.length).eq(6);
      expect(group2Replacements.length).eq(13);
      expect(collect3Replacements.length).eq(6);
      expect(group3Replacements.length).eq(13);

      expect(group1Replacements[1].componentType).eq("mathInput");
      expect(
        stateVariables[group1Replacements[1].componentName].stateValues.value,
      ).eq("x");
      expect(collect1Replacements[0].componentType).eq("mathInput");
      expect(
        stateVariables[collect1Replacements[0].componentName].stateValues.value,
      ).eq("x");
      expect(collect2Replacements[0].componentType).eq("mathInput");
      expect(
        stateVariables[collect2Replacements[0].componentName].stateValues.value,
      ).eq("x");
      expect(group2Replacements[1].componentType).eq("mathInput");
      expect(
        stateVariables[group2Replacements[1].componentName].stateValues.value,
      ).eq("x");
      expect(collect3Replacements[0].componentType).eq("mathInput");
      expect(
        stateVariables[collect3Replacements[0].componentName].stateValues.value,
      ).eq("x");
      expect(group3Replacements[1].componentType).eq("mathInput");
      expect(
        stateVariables[group3Replacements[1].componentName].stateValues.value,
      ).eq("x");

      expect(group1Replacements[3].componentType).eq("textInput");
      expect(
        stateVariables[group1Replacements[3].componentName].stateValues.value,
      ).eq("hello");
      expect(collect1Replacements[1].componentType).eq("textInput");
      expect(
        stateVariables[collect1Replacements[1].componentName].stateValues.value,
      ).eq("hello");
      expect(collect2Replacements[1].componentType).eq("textInput");
      expect(
        stateVariables[collect2Replacements[1].componentName].stateValues.value,
      ).eq("hello");
      expect(group2Replacements[3].componentType).eq("textInput");
      expect(
        stateVariables[group2Replacements[3].componentName].stateValues.value,
      ).eq("hello");
      expect(collect3Replacements[1].componentType).eq("textInput");
      expect(
        stateVariables[collect3Replacements[1].componentName].stateValues.value,
      ).eq("hello");
      expect(group3Replacements[3].componentType).eq("textInput");
      expect(
        stateVariables[group3Replacements[3].componentName].stateValues.value,
      ).eq("hello");

      expect(group1Replacements[5].componentType).eq("booleanInput");
      expect(
        stateVariables[group1Replacements[5].componentName].stateValues.value,
      ).eq(false);
      expect(collect1Replacements[2].componentType).eq("booleanInput");
      expect(
        stateVariables[collect1Replacements[2].componentName].stateValues.value,
      ).eq(false);
      expect(collect2Replacements[2].componentType).eq("booleanInput");
      expect(
        stateVariables[collect2Replacements[2].componentName].stateValues.value,
      ).eq(false);
      expect(group2Replacements[5].componentType).eq("booleanInput");
      expect(
        stateVariables[group2Replacements[5].componentName].stateValues.value,
      ).eq(false);
      expect(collect3Replacements[2].componentType).eq("booleanInput");
      expect(
        stateVariables[collect3Replacements[2].componentName].stateValues.value,
      ).eq(false);
      expect(group3Replacements[5].componentType).eq("booleanInput");
      expect(
        stateVariables[group3Replacements[5].componentName].stateValues.value,
      ).eq(false);

      expect(group1Replacements[7].componentType).eq("math");
      expect(
        stateVariables[group1Replacements[7].componentName].stateValues.value,
      ).eqls(["*", 2, "x"]);
      expect(collect1Replacements[3].componentType).eq("math");
      expect(
        stateVariables[collect1Replacements[3].componentName].stateValues.value,
      ).eqls(["*", 2, "x"]);
      expect(collect2Replacements[3].componentType).eq("math");
      expect(
        stateVariables[collect2Replacements[3].componentName].stateValues.value,
      ).eqls(["*", 2, "x"]);
      expect(group2Replacements[7].componentType).eq("math");
      expect(
        stateVariables[group2Replacements[7].componentName].stateValues.value,
      ).eqls(["*", 2, "x"]);
      expect(collect3Replacements[3].componentType).eq("math");
      expect(
        stateVariables[collect3Replacements[3].componentName].stateValues.value,
      ).eqls(["*", 2, "x"]);
      expect(group3Replacements[7].componentType).eq("math");
      expect(
        stateVariables[group3Replacements[7].componentName].stateValues.value,
      ).eqls(["*", 2, "x"]);

      expect(group1Replacements[9].componentType).eq("text");
      expect(
        stateVariables[group1Replacements[9].componentName].stateValues.value,
      ).eq("hello there");
      expect(collect1Replacements[4].componentType).eq("text");
      expect(
        stateVariables[collect1Replacements[4].componentName].stateValues.value,
      ).eq("hello there");
      expect(collect2Replacements[4].componentType).eq("text");
      expect(
        stateVariables[collect2Replacements[4].componentName].stateValues.value,
      ).eq("hello there");
      expect(group2Replacements[9].componentType).eq("text");
      expect(
        stateVariables[group2Replacements[9].componentName].stateValues.value,
      ).eq("hello there");
      expect(collect3Replacements[4].componentType).eq("text");
      expect(
        stateVariables[collect3Replacements[4].componentName].stateValues.value,
      ).eq("hello there");
      expect(group3Replacements[9].componentType).eq("text");
      expect(
        stateVariables[group3Replacements[9].componentName].stateValues.value,
      ).eq("hello there");

      expect(group1Replacements[11].componentType).eq("boolean");
      expect(
        stateVariables[group1Replacements[11].componentName].stateValues.value,
      ).eq(true);
      expect(collect1Replacements[5].componentType).eq("boolean");
      expect(
        stateVariables[collect1Replacements[5].componentName].stateValues.value,
      ).eq(true);
      expect(collect2Replacements[5].componentType).eq("boolean");
      expect(
        stateVariables[collect2Replacements[5].componentName].stateValues.value,
      ).eq(true);
      expect(group2Replacements[11].componentType).eq("boolean");
      expect(
        stateVariables[group2Replacements[11].componentName].stateValues.value,
      ).eq(true);
      expect(collect3Replacements[5].componentType).eq("boolean");
      expect(
        stateVariables[collect3Replacements[5].componentName].stateValues.value,
      ).eq(true);
      expect(group3Replacements[11].componentType).eq("boolean");
      expect(
        stateVariables[group3Replacements[11].componentName].stateValues.value,
      ).eq(true);
    });
  });

  it("collect does not ignore hide", () => {
    cy.window().then(async (win) => {
      win.postMessage(
        {
          doenetML: `
    <text>a</text>
    <section>
      <text hide>secret</text>
      <text>public</text>
    </section>
    <p>Hidden by default: <collect componentTypes="text" source="_section1" /></p>
    <p>Force to reveal: <collect componentTypes="text" source="_section1" hide="false" /></p>

    `,
        },
        "*",
      );
    });

    // to wait for page to load
    cy.get(cesc("#\\/_text1")).should("have.text", "a");
    cy.get(cesc("#\\/_section1")).should("contain.text", "public");
    cy.get(cesc("#\\/_section1")).should("not.contain.text", "secret");

    cy.get(cesc("#\\/_p1")).should("have.text", "Hidden by default: public");
    cy.get(cesc("#\\/_p2")).should(
      "have.text",
      "Force to reveal: secret, public",
    );
  });

  it("collect keeps hidden children hidden", () => {
    cy.window().then(async (win) => {
      win.postMessage(
        {
          doenetML: `
    <text>a</text>
    <section>
      <p name="theP1" newNamespace>Hidden text: <text name="hidden" hide>secret</text></p>
      $theP1{name="theP2"}
      <p hide name="theP3" newNamespace>Hidden paragraph with hidden text: <text name="hidden" hide>top secret</text></p>
      $theP3{name="theP4"}
    </section>
    <collect componentTypes="p" source="_section1" assignNames="cp1 cp2 cp3 cp4" />
    <collect componentTypes="p" source="_section1" hide="false" assignNames="cp5 cp6 cp7 cp8" />
    `,
        },
        "*",
      );
    });

    // to wait for page to load
    cy.get(cesc("#\\/_text1")).should("have.text", "a");
    cy.get(cesc("#\\/theP1")).should("have.text", "Hidden text: ");
    cy.get(cesc("#\\/theP2")).should("have.text", "Hidden text: ");
    cy.get(cesc("#\\/theP3")).should("not.exist");
    cy.get(cesc("#\\/theP4")).should("not.exist");
    cy.get(cesc("#\\/cp1")).should("have.text", "Hidden text: ");
    cy.get(cesc("#\\/cp2")).should("have.text", "Hidden text: ");
    cy.get(cesc("#\\/cp3")).should("not.exist");
    cy.get(cesc("#\\/cp4")).should("not.exist");
    cy.get(cesc("#\\/cp5")).should("have.text", "Hidden text: ");
    cy.get(cesc("#\\/cp6")).should("have.text", "Hidden text: ");
    cy.get(cesc("#\\/cp7")).should(
      "have.text",
      "Hidden paragraph with hidden text: ",
    );
    cy.get(cesc("#\\/cp8")).should(
      "have.text",
      "Hidden paragraph with hidden text: ",
    );
  });

  it("collecting from within a hidden section", () => {
    cy.window().then(async (win) => {
      win.postMessage(
        {
          doenetML: `
    <text>a</text>
    <section hide>
      <p name="theP1" newNamespace>Hidden text: <text name="hidden" hide>secret</text></p>
      $theP1{name="theP2"}
      <p hide name="theP3" newNamespace>Hidden paragraph with hidden text: <text name="hidden" hide>top secret</text></p>
      $theP3{name="theP4"}
    </section>
    <collect componentTypes="p" source="_section1" assignNames="cp1 cp2 cp3 cp4" />
    <collect componentTypes="p" source="_section1" hide="false" assignNames="cp5 cp6 cp7 cp8" />
    `,
        },
        "*",
      );
    });

    // to wait for page to load
    cy.get(cesc("#\\/_text1")).should("have.text", "a");
    cy.get(cesc("#\\/theP1")).should("not.exist");
    cy.get(cesc("#\\/theP2")).should("not.exist");
    cy.get(cesc("#\\/theP3")).should("not.exist");
    cy.get(cesc("#\\/theP4")).should("not.exist");
    cy.get(cesc("#\\/cp1")).should("have.text", "Hidden text: ");
    cy.get(cesc("#\\/cp2")).should("have.text", "Hidden text: ");
    cy.get(cesc("#\\/cp3")).should("not.exist");
    cy.get(cesc("#\\/cp4")).should("not.exist");
    cy.get(cesc("#\\/cp5")).should("have.text", "Hidden text: ");
    cy.get(cesc("#\\/cp6")).should("have.text", "Hidden text: ");
    cy.get(cesc("#\\/cp7")).should(
      "have.text",
      "Hidden paragraph with hidden text: ",
    );
    cy.get(cesc("#\\/cp8")).should(
      "have.text",
      "Hidden paragraph with hidden text: ",
    );
  });

  it("copies hide dynamically", () => {
    cy.window().then(async (win) => {
      win.postMessage(
        {
          doenetML: `
    <text>a</text>

    <p>
      <map>
        <template><text>Hello, $l! </text></template>
        <sources alias="l"><sequence type="letters" from="a" length="$n" /></sources>
      </map>
    </p>

    <booleaninput name='h1' prefill="false" >
      <label>Hide first collect</label>
    </booleaninput>
    <booleaninput name='h2' prefill="true" >
      <label>Hide second collect</label>
    </booleaninput>
    <p>Number of points <mathinput name="n" prefill="4" /></p>

    <p name="c1">collect 1: <collect hide="$h1" componentTypes="text" source="_p1" asList="false" /></p>
    <p name="c2">collect 2: <collect hide="$h2" componentTypes="text" prop="value" source="_p1" asList="false" /></p>
    `,
        },
        "*",
      );
    });

    cy.get(cesc("#\\/_text1")).should("have.text", "a"); // to wait for page to load

    cy.get(cesc("#\\/c1")).should(
      "have.text",
      "collect 1: Hello, a! Hello, b! Hello, c! Hello, d! ",
    );
    cy.get(cesc("#\\/c2")).should("have.text", "collect 2: ");

    cy.get(cesc("#\\/n") + " textarea").type("{end}{backspace}6{enter}", {
      force: true,
    });

    cy.get(cesc("#\\/c1")).should(
      "have.text",
      "collect 1: Hello, a! Hello, b! Hello, c! Hello, d! Hello, e! Hello, f! ",
    );
    cy.get(cesc("#\\/c2")).should("have.text", "collect 2: ");

    cy.get(cesc("#\\/h1")).click();
    cy.get(cesc("#\\/h2")).click();

    cy.get(cesc("#\\/c1")).should("have.text", "collect 1: ");
    cy.get(cesc("#\\/c2")).should(
      "have.text",
      "collect 2: Hello, a! Hello, b! Hello, c! Hello, d! Hello, e! Hello, f! ",
    );

    cy.get(cesc("#\\/n") + " textarea").type("{end}{backspace}8{enter}", {
      force: true,
    });

    cy.get(cesc("#\\/c1")).should("have.text", "collect 1: ");
    cy.get(cesc("#\\/c2")).should(
      "have.text",
      "collect 2: Hello, a! Hello, b! Hello, c! Hello, d! Hello, e! Hello, f! Hello, g! Hello, h! ",
    );

    cy.get(cesc("#\\/h1")).click();
    cy.get(cesc("#\\/h2")).click();

    cy.get(cesc("#\\/c1")).should(
      "have.text",
      "collect 1: Hello, a! Hello, b! Hello, c! Hello, d! Hello, e! Hello, f! Hello, g! Hello, h! ",
    );
    cy.get(cesc("#\\/c2")).should("have.text", "collect 2: ");

    cy.get(cesc("#\\/n") + " textarea").type("{end}{backspace}3{enter}", {
      force: true,
    });

    cy.get(cesc("#\\/c1")).should(
      "have.text",
      "collect 1: Hello, a! Hello, b! Hello, c! ",
    );
    cy.get(cesc("#\\/c2")).should("have.text", "collect 2: ");

    cy.get(cesc("#\\/h1")).click();
    cy.get(cesc("#\\/h2")).click();

    cy.get(cesc("#\\/c1")).should("have.text", "collect 1: ");
    cy.get(cesc("#\\/c2")).should(
      "have.text",
      "collect 2: Hello, a! Hello, b! Hello, c! ",
    );

    cy.get(cesc("#\\/n") + " textarea").type("{end}{backspace}4{enter}", {
      force: true,
    });

    cy.get(cesc("#\\/c1")).should("have.text", "collect 1: ");
    cy.get(cesc("#\\/c2")).should(
      "have.text",
      "collect 2: Hello, a! Hello, b! Hello, c! Hello, d! ",
    );
  });

<<<<<<< HEAD
  it("asList", () => {
=======
  it("collect warnings", () => {
>>>>>>> 2798801f
    cy.window().then(async (win) => {
      win.postMessage(
        {
          doenetML: `
<<<<<<< HEAD
    <p name="p">We an <text>apple</text>, a <text>banana</text>, and a <text>cherry</text>.</p> 

    <p name="pdefault"><collect componentTypes="text" source="p" /></p>
    <p name="pnolist"><collect componentTypes="text" source="p" aslist="false"/></p>

    `,
        },
        "*",
      );
    });

    cy.get(cesc2("#/pdefault")).should("have.text", "apple, banana, cherry");
    cy.get(cesc2("#/pnolist")).should("have.text", "applebananacherry");
=======
    <text>a</text>

    <graph name="g" />
    <collect source="nothing" />
    <collect source="g" componentTypes="abc" />
    `,
        },
        "*",
      );
    });

    cy.get(cesc("#\\/_text1")).should("have.text", "a"); // to wait for page to load

    cy.window().then(async (win) => {
      let errorWarnings = await win.returnErrorWarnings1();

      expect(errorWarnings.errors.length).eq(0);
      expect(errorWarnings.warnings.length).eq(2);

      expect(errorWarnings.warnings[0].message).contain(
        "Cannot collect components of type <abc> as it is an invalid component type",
      );
      expect(errorWarnings.warnings[0].level).eq(1);
      expect(errorWarnings.warnings[0].doenetMLrange.lineBegin).eq(6);
      expect(errorWarnings.warnings[0].doenetMLrange.charBegin).eq(5);
      expect(errorWarnings.warnings[0].doenetMLrange.lineEnd).eq(6);
      expect(errorWarnings.warnings[0].doenetMLrange.charEnd).eq(47);

      expect(errorWarnings.warnings[1].message).contain(
        "No source found for collect",
      );
      expect(errorWarnings.warnings[1].level).eq(1);
      expect(errorWarnings.warnings[1].doenetMLrange.lineBegin).eq(5);
      expect(errorWarnings.warnings[1].doenetMLrange.charBegin).eq(5);
      expect(errorWarnings.warnings[1].doenetMLrange.lineEnd).eq(5);
      expect(errorWarnings.warnings[1].doenetMLrange.charEnd).eq(32);
    });
>>>>>>> 2798801f
  });

  // Not sure how to test with with core a web worker
  it.skip("allChildrenOrdered consistent with dynamic collect and adapters", () => {
    cy.window().then(async (win) => {
      win.postMessage(
        {
          doenetML: `
    <text>a</text>
    <mathinput prefill="2" name='n' />

    <p>
      begin
      <point name="A">(1,2)</point>
      <map>
        <template><point>($x, $i)</point></template>
        <sources alias="x" indexAlias="i"><sequence length="$n" /></sources>
      </map>
      <point name="B">(3,4)</point>
      end
    </p>
    
    <p>Hello <collect componentTypes="point" source="_p1" /> there</p>
    `,
        },
        "*",
      );
    });

    cy.get(cesc("#\\/_text1")).should("have.text", "a"); // to wait for page to load

    function checkAllChildren(stateVariables) {
      let p1AllChildren = [];
      p1AllChildren.push("/A");
      p1AllChildren.push(stateVariables["/A"].adapterUsed.componentName);
      p1AllChildren.push("/_map1");

      let map = stateVariables["/_map1"];

      let nActiveReps = map.replacements.length;
      if (map.replacementsToWithhold) {
        nActiveReps -= stateVariables["/_map1"].replacementsToWithhold;
      }
      for (let template of map.replacements.slice(0, nActiveReps)) {
        p1AllChildren.push(template.componentName);
        let point = template.replacements[0];
        p1AllChildren.push(point.componentName);
        p1AllChildren.push(point.adapterUsed.componentName);
      }
      p1AllChildren.push("/B");
      p1AllChildren.push(stateVariables["/B"].adapterUsed.componentName);

      expect(stateVariables["/_p1"].allChildrenOrdered).eqls(p1AllChildren);

      let p2AllChildren = [];
      p2AllChildren.push("/_collect1");
      let collect = stateVariables["/_collect1"];
      nActiveReps = collect.replacements.length;
      if (collect.replacementsToWithhold) {
        nActiveReps -= stateVariables["/_collect1"].replacementsToWithhold;
      }
      for (let rep of collect.replacements.slice(0, nActiveReps)) {
        p2AllChildren.push(rep.componentName);
        p2AllChildren.push(rep.adapterUsed.componentName);
      }

      expect(stateVariables["/_p2"].allChildrenOrdered).eqls(p2AllChildren);
    }

    cy.window().then(async (win) => {
      let stateVariables = await win.returnAllStateVariables1();
      checkAllChildren(stateVariables);
    });

    cy.get(cesc("#\\/n") + " textarea").type("{end}{backspace}4{enter}", {
      force: true,
    });
    cy.window().then(async (win) => {
      let stateVariables = await win.returnAllStateVariables1();
      checkAllChildren(stateVariables);
    });

    cy.get(cesc("#\\/n") + " textarea").type("{end}{backspace}0{enter}", {
      force: true,
    });
    cy.window().then(async (win) => {
      let stateVariables = await win.returnAllStateVariables1();
      checkAllChildren(stateVariables);
    });

    cy.get(cesc("#\\/n") + " textarea").type("{end}{backspace}3{enter}", {
      force: true,
    });
    cy.window().then(async (win) => {
      let stateVariables = await win.returnAllStateVariables1();
      checkAllChildren(stateVariables);
    });

    cy.get(cesc("#\\/n") + " textarea").type("{end}{backspace}1{enter}", {
      force: true,
    });
    cy.window().then(async (win) => {
      let stateVariables = await win.returnAllStateVariables1();
      checkAllChildren(stateVariables);
    });
  });

  it("overwrite attributes using collect", () => {
    cy.window().then(async (win) => {
      win.postMessage(
        {
          doenetML: `
    <text>a</text>

    <p>Collected points are fixed: <booleaninput name="fixed" /></p>

    <graph name="g1">
      <point name="A">(1,2)</point>
      <point name="B">(3,4)</point>
    </graph>
    
    <graph name="g2">
      <collect componentTypes="point" source="g1" fixed="$fixed" assignNames="A2 B2" />
    </graph>
    
    <copy source="g2" name="g3" newNamespace />

    <aslist name="al"><collect componentTypes="point" prop="x" source="g1" fixed="$fixed" assignNames="Ax Bx" /></aslist>

    <copy source="al" name="al2" newNamespace />

    $A2.fixed{assignNames="A2fixed"}
    `,
        },
        "*",
      );
    });

    cy.get(cesc("#\\/_text1")).should("have.text", "a"); // to wait for page to load

    cy.window().then(async (win) => {
      let stateVariables = await win.returnAllStateVariables1();
      expect(stateVariables["/A"].stateValues.fixed).eq(false);
      expect(stateVariables["/B"].stateValues.fixed).eq(false);
      expect(stateVariables["/A2"].stateValues.fixed).eq(false);
      expect(stateVariables["/B2"].stateValues.fixed).eq(false);
      expect(stateVariables["/g3/A2"].stateValues.fixed).eq(false);
      expect(stateVariables["/g3/B2"].stateValues.fixed).eq(false);
      expect(stateVariables["/Ax"].stateValues.fixed).eq(false);
      expect(stateVariables["/Bx"].stateValues.fixed).eq(false);
      expect(stateVariables["/al2/Ax"].stateValues.fixed).eq(false);
      expect(stateVariables["/al2/Bx"].stateValues.fixed).eq(false);
    });

    cy.get(cesc("#\\/fixed")).click();

    cy.get(cesc("#\\/A2fixed")).should("have.text", "true");

    cy.window().then(async (win) => {
      let stateVariables = await win.returnAllStateVariables1();
      expect(stateVariables["/A"].stateValues.fixed).eq(false);
      expect(stateVariables["/B"].stateValues.fixed).eq(false);
      expect(stateVariables["/A2"].stateValues.fixed).eq(true);
      expect(stateVariables["/B2"].stateValues.fixed).eq(true);
      expect(stateVariables["/g3/A2"].stateValues.fixed).eq(true);
      expect(stateVariables["/g3/B2"].stateValues.fixed).eq(true);
      expect(stateVariables["/Ax"].stateValues.fixed).eq(true);
      expect(stateVariables["/Bx"].stateValues.fixed).eq(true);
      expect(stateVariables["/al2/Ax"].stateValues.fixed).eq(true);
      expect(stateVariables["/al2/Bx"].stateValues.fixed).eq(true);
    });

    cy.get(cesc("#\\/fixed")).click();

    cy.get(cesc("#\\/A2fixed")).should("have.text", "false");

    cy.window().then(async (win) => {
      let stateVariables = await win.returnAllStateVariables1();
      expect(stateVariables["/A"].stateValues.fixed).eq(false);
      expect(stateVariables["/B"].stateValues.fixed).eq(false);
      expect(stateVariables["/A2"].stateValues.fixed).eq(false);
      expect(stateVariables["/B2"].stateValues.fixed).eq(false);
      expect(stateVariables["/g3/A2"].stateValues.fixed).eq(false);
      expect(stateVariables["/g3/B2"].stateValues.fixed).eq(false);
      expect(stateVariables["/Ax"].stateValues.fixed).eq(false);
      expect(stateVariables["/Bx"].stateValues.fixed).eq(false);
      expect(stateVariables["/al2/Ax"].stateValues.fixed).eq(false);
      expect(stateVariables["/al2/Bx"].stateValues.fixed).eq(false);
    });
  });

  it("collect componentIndex", () => {
    cy.window().then(async (win) => {
      win.postMessage(
        {
          doenetML: `
    <text>a</text>

    <p>n: <mathinput name="n" /></p>

    <graph name="g1">
      <point name="A">(1,2)</point>
      <point name="B">(3,4)</point>
    </graph>
    
    <graph name="g2">
      <collect componentTypes="point" source="g1" assignNames="A2 B2" componentIndex="$n" />
    </graph>
    
    <copy source="g2" name="g3" newNamespace />

    <aslist name="al"><collect componentTypes="point" prop="x" source="g1" componentIndex="$n" assignNames="Ax Bx" /></aslist>

    <copy source="al" name="al2" newNamespace />

    `,
        },
        "*",
      );
    });

    cy.get(cesc("#\\/_text1")).should("have.text", "a"); // to wait for page to load

    let x1 = 1,
      y1 = 2,
      x2 = 3,
      y2 = 4;

    cy.get(cesc("#\\/Ax") + " .mjx-mrow").should("not.exist");
    cy.get(cesc("#\\/al2\\/Ax") + " .mjx-mrow").should("not.exist");
    cy.get(cesc("#\\/Bx") + " .mjx-mrow").should("not.exist");
    cy.get(cesc("#\\/al2\\/Bx") + " .mjx-mrow").should("not.exist");

    cy.window().then(async (win) => {
      let stateVariables = await win.returnAllStateVariables1();
      expect(stateVariables["/A"].stateValues.xs).eqls([x1, y1]);
      expect(stateVariables["/A2"]).eq(undefined);
      expect(stateVariables["/g3/A2"]).eq(undefined);
      expect(stateVariables["/B"].stateValues.xs).eqls([x2, y2]);
      expect(stateVariables["/B2"]).eq(undefined);
      expect(stateVariables["/g3/B2"]).eq(undefined);
      expect(stateVariables["/Ax"]).eq(undefined);
      expect(stateVariables["/al2/Ax"]).eq(undefined);
      expect(stateVariables["/Bx"]).eq(undefined);
      expect(stateVariables["/al2/Bx"]).eq(undefined);
    });

    cy.log("restrict collection to first component");

    cy.get(cesc("#\\/n") + " textarea").type("1{enter}", { force: true });

    cy.get(cesc("#\\/Bx") + " .mjx-mrow").should("not.exist");
    cy.get(cesc("#\\/al2\\/Bx") + " .mjx-mrow").should("not.exist");
    cy.get(cesc("#\\/Ax") + " .mjx-mrow").should("contain.text", nInDOM(x1));
    cy.get(cesc("#\\/al2\\/Ax") + " .mjx-mrow").should(
      "contain.text",
      nInDOM(x1),
    );

    cy.window().then(async (win) => {
      let stateVariables = await win.returnAllStateVariables1();
      expect(stateVariables["/A"].stateValues.xs).eqls([x1, y1]);
      expect(stateVariables["/A2"].stateValues.xs).eqls([x1, y1]);
      expect(stateVariables["/g3/A2"].stateValues.xs).eqls([x1, y1]);
      expect(stateVariables["/B"].stateValues.xs).eqls([x2, y2]);
      expect(stateVariables["/B2"]).eq(undefined);
      expect(stateVariables["/g3/B2"]).eq(undefined);
      expect(stateVariables["/Ax"].stateValues.value).eq(x1);
      expect(stateVariables["/al2/Ax"].stateValues.value).eq(x1);
      expect(stateVariables["/Bx"]).eq(undefined);
      expect(stateVariables["/al2/Bx"]).eq(undefined);
    });

    cy.log("move copied point");
    cy.window().then(async (win) => {
      (x1 = 9), (y1 = -5);
      await win.callAction1({
        actionName: "movePoint",
        componentName: "/A2",
        args: { x: x1, y: y1 },
      });

      cy.get(cesc("#\\/Bx") + " .mjx-mrow").should("not.exist");
      cy.get(cesc("#\\/al2\\/Bx") + " .mjx-mrow").should("not.exist");
      cy.get(cesc("#\\/Ax") + " .mjx-mrow").should("contain.text", nInDOM(x1));
      cy.get(cesc("#\\/al2\\/Ax") + " .mjx-mrow").should(
        "contain.text",
        nInDOM(x1),
      );

      cy.window().then(async (win) => {
        let stateVariables = await win.returnAllStateVariables1();
        expect(stateVariables["/A"].stateValues.xs).eqls([x1, y1]);
        expect(stateVariables["/A2"].stateValues.xs).eqls([x1, y1]);
        expect(stateVariables["/g3/A2"].stateValues.xs).eqls([x1, y1]);
        expect(stateVariables["/B"].stateValues.xs).eqls([x2, y2]);
        expect(stateVariables["/B2"]).eq(undefined);
        expect(stateVariables["/g3/B2"]).eq(undefined);
        expect(stateVariables["/Ax"].stateValues.value).eq(x1);
        expect(stateVariables["/al2/Ax"].stateValues.value).eq(x1);
        expect(stateVariables["/Bx"]).eq(undefined);
        expect(stateVariables["/al2/Bx"]).eq(undefined);
      });
    });

    cy.log("restrict collection to second component");

    cy.get(cesc("#\\/n") + " textarea").type("{end}{backspace}2{enter}", {
      force: true,
    });

    cy.window().then(async (win) => {
      cy.get(cesc("#\\/Bx") + " .mjx-mrow").should("not.exist");
      cy.get(cesc("#\\/al2\\/Bx") + " .mjx-mrow").should("not.exist");
      cy.get(cesc("#\\/Ax") + " .mjx-mrow").should("contain.text", nInDOM(x2));
      cy.get(cesc("#\\/al2\\/Ax") + " .mjx-mrow").should(
        "contain.text",
        nInDOM(x2),
      );

      cy.window().then(async (win) => {
        let stateVariables = await win.returnAllStateVariables1();
        expect(stateVariables["/A"].stateValues.xs).eqls([x1, y1]);
        expect(stateVariables["/A2"].stateValues.xs).eqls([x2, y2]);
        expect(stateVariables["/g3/A2"].stateValues.xs).eqls([x2, y2]);
        expect(stateVariables["/B"].stateValues.xs).eqls([x2, y2]);
        expect(stateVariables["/B2"]).eq(undefined);
        expect(stateVariables["/g3/B2"]).eq(undefined);
        expect(stateVariables["/Ax"].stateValues.value).eq(x2);
        expect(stateVariables["/al2/Ax"].stateValues.value).eq(x2);
        expect(stateVariables["/Bx"]).eq(undefined);
        expect(stateVariables["/al2/Bx"]).eq(undefined);
      });
    });

    cy.log("move double copied point");
    cy.window().then(async (win) => {
      (x2 = 0), (y2 = 8);
      await win.callAction1({
        actionName: "movePoint",
        componentName: "/g3/A2",
        args: { x: x2, y: y2 },
      });

      cy.get(cesc("#\\/Bx") + " .mjx-mrow").should("not.exist");
      cy.get(cesc("#\\/al2\\/Bx") + " .mjx-mrow").should("not.exist");
      cy.get(cesc("#\\/Ax") + " .mjx-mrow").should("contain.text", nInDOM(x2));
      cy.get(cesc("#\\/al2\\/Ax") + " .mjx-mrow").should(
        "contain.text",
        nInDOM(x2),
      );

      cy.window().then(async (win) => {
        let stateVariables = await win.returnAllStateVariables1();
        expect(stateVariables["/A"].stateValues.xs).eqls([x1, y1]);
        expect(stateVariables["/A2"].stateValues.xs).eqls([x2, y2]);
        expect(stateVariables["/g3/A2"].stateValues.xs).eqls([x2, y2]);
        expect(stateVariables["/B"].stateValues.xs).eqls([x2, y2]);
        expect(stateVariables["/B2"]).eq(undefined);
        expect(stateVariables["/g3/B2"]).eq(undefined);
        expect(stateVariables["/Ax"].stateValues.value).eq(x2);
        expect(stateVariables["/al2/Ax"].stateValues.value).eq(x2);
        expect(stateVariables["/Bx"]).eq(undefined);
        expect(stateVariables["/al2/Bx"]).eq(undefined);
      });
    });
  });

  it("collect propIndex and componentIndex", () => {
    cy.window().then(async (win) => {
      win.postMessage(
        {
          doenetML: `
    <text>a</text>

    <p>m: <mathinput name="m" /></p>
    <p>n: <mathinput name="n" /></p>

    <graph name="g1">
      <point name="A">(1,2)</point>
      <point name="B">(3,4)</point>
    </graph>
    
    <p><aslist name="al"><collect componentTypes="point" prop="xs" source="g1" componentIndex="$m" propIndex="$n" assignNames="n1 n2 n3 n4" /></aslist></p>

    <p><copy source="al" name="al2" newNamespace /></p>

    `,
        },
        "*",
      );
    });

    cy.get(cesc("#\\/_text1")).should("have.text", "a"); // to wait for page to load

    let x1 = 1,
      y1 = 2,
      x2 = 3,
      y2 = 4;

    cy.get(cesc("#\\/n1") + " .mjx-mrow").should("not.exist");
    cy.get(cesc("#\\/n2") + " .mjx-mrow").should("not.exist");
    cy.get(cesc("#\\/n3") + " .mjx-mrow").should("not.exist");
    cy.get(cesc("#\\/n4") + " .mjx-mrow").should("not.exist");
    cy.get(cesc("#\\/al2\\/n1") + " .mjx-mrow").should("not.exist");
    cy.get(cesc("#\\/al2\\/n2") + " .mjx-mrow").should("not.exist");
    cy.get(cesc("#\\/al2\\/n3") + " .mjx-mrow").should("not.exist");
    cy.get(cesc("#\\/al2\\/n4") + " .mjx-mrow").should("not.exist");

    cy.window().then(async (win) => {
      let stateVariables = await win.returnAllStateVariables1();
      expect(stateVariables["/A"].stateValues.xs).eqls([x1, y1]);
      expect(stateVariables["/B"].stateValues.xs).eqls([x2, y2]);
      expect(stateVariables["/n1"]).eq(undefined);
      expect(stateVariables["/n2"]).eq(undefined);
      expect(stateVariables["/n3"]).eq(undefined);
      expect(stateVariables["/n4"]).eq(undefined);
      expect(stateVariables["/al2/n1"]).eq(undefined);
      expect(stateVariables["/al2/n2"]).eq(undefined);
      expect(stateVariables["/al2/n3"]).eq(undefined);
      expect(stateVariables["/al2/n4"]).eq(undefined);
    });

    cy.log("set propIndex to 1");

    cy.get(cesc("#\\/n") + " textarea").type("1{enter}", { force: true });

    cy.get(cesc("#\\/n1") + " .mjx-mrow").should("not.exist");
    cy.get(cesc("#\\/n2") + " .mjx-mrow").should("not.exist");
    cy.get(cesc("#\\/n3") + " .mjx-mrow").should("not.exist");
    cy.get(cesc("#\\/n4") + " .mjx-mrow").should("not.exist");
    cy.get(cesc("#\\/al2\\/n1") + " .mjx-mrow").should("not.exist");
    cy.get(cesc("#\\/al2\\/n2") + " .mjx-mrow").should("not.exist");
    cy.get(cesc("#\\/al2\\/n3") + " .mjx-mrow").should("not.exist");
    cy.get(cesc("#\\/al2\\/n4") + " .mjx-mrow").should("not.exist");

    cy.window().then(async (win) => {
      let stateVariables = await win.returnAllStateVariables1();
      expect(stateVariables["/A"].stateValues.xs).eqls([x1, y1]);
      expect(stateVariables["/B"].stateValues.xs).eqls([x2, y2]);
      expect(stateVariables["/n1"]).eq(undefined);
      expect(stateVariables["/n2"]).eq(undefined);
      expect(stateVariables["/n3"]).eq(undefined);
      expect(stateVariables["/n4"]).eq(undefined);
      expect(stateVariables["/al2/n1"]).eq(undefined);
      expect(stateVariables["/al2/n2"]).eq(undefined);
      expect(stateVariables["/al2/n3"]).eq(undefined);
      expect(stateVariables["/al2/n4"]).eq(undefined);
    });

    cy.log("move point 1");
    cy.window().then(async (win) => {
      (x1 = 9), (y1 = -5);
      await win.callAction1({
        actionName: "movePoint",
        componentName: "/A",
        args: { x: x1, y: y1 },
      });

      cy.get(cesc("#\\/n1") + " .mjx-mrow").should("not.exist");
      cy.get(cesc("#\\/n2") + " .mjx-mrow").should("not.exist");
      cy.get(cesc("#\\/n3") + " .mjx-mrow").should("not.exist");
      cy.get(cesc("#\\/n4") + " .mjx-mrow").should("not.exist");
      cy.get(cesc("#\\/al2\\/n1") + " .mjx-mrow").should("not.exist");
      cy.get(cesc("#\\/al2\\/n2") + " .mjx-mrow").should("not.exist");
      cy.get(cesc("#\\/al2\\/n3") + " .mjx-mrow").should("not.exist");
      cy.get(cesc("#\\/al2\\/n4") + " .mjx-mrow").should("not.exist");

      cy.window().then(async (win) => {
        let stateVariables = await win.returnAllStateVariables1();
        expect(stateVariables["/A"].stateValues.xs).eqls([x1, y1]);
        expect(stateVariables["/B"].stateValues.xs).eqls([x2, y2]);
        expect(stateVariables["/n1"]).eq(undefined);
        expect(stateVariables["/n2"]).eq(undefined);
        expect(stateVariables["/n3"]).eq(undefined);
        expect(stateVariables["/n4"]).eq(undefined);
        expect(stateVariables["/al2/n1"]).eq(undefined);
        expect(stateVariables["/al2/n2"]).eq(undefined);
        expect(stateVariables["/al2/n3"]).eq(undefined);
        expect(stateVariables["/al2/n4"]).eq(undefined);
      });
    });

    cy.log("set componentIndex to 2");

    cy.get(cesc("#\\/m") + " textarea").type("2{enter}", { force: true });

    cy.window().then(async (win) => {
      cy.get(cesc("#\\/n1") + " .mjx-mrow").should("contain.text", nInDOM(x2));
      cy.get(cesc("#\\/n2") + " .mjx-mrow").should("not.exist");
      cy.get(cesc("#\\/n3") + " .mjx-mrow").should("not.exist");
      cy.get(cesc("#\\/n4") + " .mjx-mrow").should("not.exist");
      cy.get(cesc("#\\/al2\\/n1") + " .mjx-mrow").should(
        "contain.text",
        nInDOM(x2),
      );
      cy.get(cesc("#\\/al2\\/n2") + " .mjx-mrow").should("not.exist");
      cy.get(cesc("#\\/al2\\/n3") + " .mjx-mrow").should("not.exist");
      cy.get(cesc("#\\/al2\\/n4") + " .mjx-mrow").should("not.exist");

      cy.window().then(async (win) => {
        let stateVariables = await win.returnAllStateVariables1();
        expect(stateVariables["/A"].stateValues.xs).eqls([x1, y1]);
        expect(stateVariables["/B"].stateValues.xs).eqls([x2, y2]);
        expect(stateVariables["/n1"].stateValues.value).eq(x2);
        expect(stateVariables["/n2"]).eq(undefined);
        expect(stateVariables["/n3"]).eq(undefined);
        expect(stateVariables["/n4"]).eq(undefined);
        expect(stateVariables["/al2/n1"].stateValues.value).eq(x2);
        expect(stateVariables["/al2/n2"]).eq(undefined);
        expect(stateVariables["/al2/n3"]).eq(undefined);
        expect(stateVariables["/al2/n4"]).eq(undefined);
      });
    });

    cy.log("move point2");
    cy.window().then(async (win) => {
      (x2 = 0), (y2 = 8);
      await win.callAction1({
        actionName: "movePoint",
        componentName: "/B",
        args: { x: x2, y: y2 },
      });

      cy.get(cesc("#\\/n1") + " .mjx-mrow").should("contain.text", nInDOM(x2));
      cy.get(cesc("#\\/n2") + " .mjx-mrow").should("not.exist");
      cy.get(cesc("#\\/n3") + " .mjx-mrow").should("not.exist");
      cy.get(cesc("#\\/n4") + " .mjx-mrow").should("not.exist");
      cy.get(cesc("#\\/al2\\/n1") + " .mjx-mrow").should(
        "contain.text",
        nInDOM(x2),
      );
      cy.get(cesc("#\\/al2\\/n2") + " .mjx-mrow").should("not.exist");
      cy.get(cesc("#\\/al2\\/n3") + " .mjx-mrow").should("not.exist");
      cy.get(cesc("#\\/al2\\/n4") + " .mjx-mrow").should("not.exist");

      cy.window().then(async (win) => {
        let stateVariables = await win.returnAllStateVariables1();
        expect(stateVariables["/A"].stateValues.xs).eqls([x1, y1]);
        expect(stateVariables["/B"].stateValues.xs).eqls([x2, y2]);
        expect(stateVariables["/n1"].stateValues.value).eq(x2);
        expect(stateVariables["/n2"]).eq(undefined);
        expect(stateVariables["/n3"]).eq(undefined);
        expect(stateVariables["/n4"]).eq(undefined);
        expect(stateVariables["/al2/n1"].stateValues.value).eq(x2);
        expect(stateVariables["/al2/n2"]).eq(undefined);
        expect(stateVariables["/al2/n3"]).eq(undefined);
        expect(stateVariables["/al2/n4"]).eq(undefined);
      });
    });

    cy.log("set propIndex to 2");
    cy.get(cesc("#\\/n") + " textarea").type("{end}{backspace}2{enter}", {
      force: true,
    });

    cy.window().then(async (win) => {
      cy.get(cesc("#\\/n1") + " .mjx-mrow").should("contain.text", nInDOM(y2));
      cy.get(cesc("#\\/n2") + " .mjx-mrow").should("not.exist");
      cy.get(cesc("#\\/n3") + " .mjx-mrow").should("not.exist");
      cy.get(cesc("#\\/n4") + " .mjx-mrow").should("not.exist");
      cy.get(cesc("#\\/al2\\/n1") + " .mjx-mrow").should(
        "contain.text",
        nInDOM(y2),
      );
      cy.get(cesc("#\\/al2\\/n2") + " .mjx-mrow").should("not.exist");
      cy.get(cesc("#\\/al2\\/n3") + " .mjx-mrow").should("not.exist");
      cy.get(cesc("#\\/al2\\/n4") + " .mjx-mrow").should("not.exist");

      cy.window().then(async (win) => {
        let stateVariables = await win.returnAllStateVariables1();
        expect(stateVariables["/A"].stateValues.xs).eqls([x1, y1]);
        expect(stateVariables["/B"].stateValues.xs).eqls([x2, y2]);
        expect(stateVariables["/n1"].stateValues.value).eq(y2);
        expect(stateVariables["/n2"]).eq(undefined);
        expect(stateVariables["/n3"]).eq(undefined);
        expect(stateVariables["/n4"]).eq(undefined);
        expect(stateVariables["/al2/n1"].stateValues.value).eq(y2);
        expect(stateVariables["/al2/n2"]).eq(undefined);
        expect(stateVariables["/al2/n3"]).eq(undefined);
        expect(stateVariables["/al2/n4"]).eq(undefined);
      });
    });

    cy.log("set componentIndex to 1");
    cy.get(cesc("#\\/m") + " textarea").type("{end}{backspace}1{enter}", {
      force: true,
    });

    cy.window().then(async (win) => {
      cy.get(cesc("#\\/n1") + " .mjx-mrow").should("contain.text", nInDOM(y1));
      cy.get(cesc("#\\/n2") + " .mjx-mrow").should("not.exist");
      cy.get(cesc("#\\/n3") + " .mjx-mrow").should("not.exist");
      cy.get(cesc("#\\/n4") + " .mjx-mrow").should("not.exist");
      cy.get(cesc("#\\/al2\\/n1") + " .mjx-mrow").should(
        "contain.text",
        nInDOM(y1),
      );
      cy.get(cesc("#\\/al2\\/n2") + " .mjx-mrow").should("not.exist");
      cy.get(cesc("#\\/al2\\/n3") + " .mjx-mrow").should("not.exist");
      cy.get(cesc("#\\/al2\\/n4") + " .mjx-mrow").should("not.exist");

      cy.window().then(async (win) => {
        let stateVariables = await win.returnAllStateVariables1();
        expect(stateVariables["/A"].stateValues.xs).eqls([x1, y1]);
        expect(stateVariables["/B"].stateValues.xs).eqls([x2, y2]);
        expect(stateVariables["/n1"].stateValues.value).eq(y1);
        expect(stateVariables["/n2"]).eq(undefined);
        expect(stateVariables["/n3"]).eq(undefined);
        expect(stateVariables["/n4"]).eq(undefined);
        expect(stateVariables["/al2/n1"].stateValues.value).eq(y1);
        expect(stateVariables["/al2/n2"]).eq(undefined);
        expect(stateVariables["/al2/n3"]).eq(undefined);
        expect(stateVariables["/al2/n4"]).eq(undefined);
      });
    });

    cy.log("set propIndex to 3");
    cy.get(cesc("#\\/n") + " textarea").type("{end}{backspace}3{enter}", {
      force: true,
    });

    cy.window().then(async (win) => {
      cy.get(cesc("#\\/n1") + " .mjx-mrow").should("not.exist");
      cy.get(cesc("#\\/n2") + " .mjx-mrow").should("not.exist");
      cy.get(cesc("#\\/n3") + " .mjx-mrow").should("not.exist");
      cy.get(cesc("#\\/n4") + " .mjx-mrow").should("not.exist");
      cy.get(cesc("#\\/al2\\/n1") + " .mjx-mrow").should("not.exist");
      cy.get(cesc("#\\/al2\\/n2") + " .mjx-mrow").should("not.exist");
      cy.get(cesc("#\\/al2\\/n3") + " .mjx-mrow").should("not.exist");
      cy.get(cesc("#\\/al2\\/n4") + " .mjx-mrow").should("not.exist");

      cy.window().then(async (win) => {
        let stateVariables = await win.returnAllStateVariables1();
        expect(stateVariables["/A"].stateValues.xs).eqls([x1, y1]);
        expect(stateVariables["/B"].stateValues.xs).eqls([x2, y2]);
        expect(stateVariables["/n1"]).eq(undefined);
        expect(stateVariables["/n2"]).eq(undefined);
        expect(stateVariables["/n3"]).eq(undefined);
        expect(stateVariables["/n4"]).eq(undefined);
        expect(stateVariables["/al2/n1"]).eq(undefined);
        expect(stateVariables["/al2/n2"]).eq(undefined);
        expect(stateVariables["/al2/n3"]).eq(undefined);
        expect(stateVariables["/al2/n4"]).eq(undefined);
      });
    });

    cy.log("set propIndex to 1");
    cy.get(cesc("#\\/n") + " textarea").type("{end}{backspace}1{enter}", {
      force: true,
    });

    cy.window().then(async (win) => {
      cy.get(cesc("#\\/n1") + " .mjx-mrow").should("contain.text", nInDOM(x1));
      cy.get(cesc("#\\/n2") + " .mjx-mrow").should("not.exist");
      cy.get(cesc("#\\/n3") + " .mjx-mrow").should("not.exist");
      cy.get(cesc("#\\/n4") + " .mjx-mrow").should("not.exist");
      cy.get(cesc("#\\/al2\\/n1") + " .mjx-mrow").should(
        "contain.text",
        nInDOM(x1),
      );
      cy.get(cesc("#\\/al2\\/n2") + " .mjx-mrow").should("not.exist");
      cy.get(cesc("#\\/al2\\/n3") + " .mjx-mrow").should("not.exist");
      cy.get(cesc("#\\/al2\\/n4") + " .mjx-mrow").should("not.exist");

      cy.window().then(async (win) => {
        let stateVariables = await win.returnAllStateVariables1();
        expect(stateVariables["/A"].stateValues.xs).eqls([x1, y1]);
        expect(stateVariables["/B"].stateValues.xs).eqls([x2, y2]);
        expect(stateVariables["/n1"].stateValues.value).eq(x1);
        expect(stateVariables["/n2"]).eq(undefined);
        expect(stateVariables["/n3"]).eq(undefined);
        expect(stateVariables["/n4"]).eq(undefined);
        expect(stateVariables["/al2/n1"].stateValues.value).eq(x1);
        expect(stateVariables["/al2/n2"]).eq(undefined);
        expect(stateVariables["/al2/n3"]).eq(undefined);
        expect(stateVariables["/al2/n4"]).eq(undefined);
      });
    });

    cy.log("set componentIndex to 3");
    cy.get(cesc("#\\/m") + " textarea").type("{end}{backspace}3{enter}", {
      force: true,
    });

    cy.window().then(async (win) => {
      cy.get(cesc("#\\/n1") + " .mjx-mrow").should("not.exist");
      cy.get(cesc("#\\/n2") + " .mjx-mrow").should("not.exist");
      cy.get(cesc("#\\/n3") + " .mjx-mrow").should("not.exist");
      cy.get(cesc("#\\/n4") + " .mjx-mrow").should("not.exist");
      cy.get(cesc("#\\/al2\\/n1") + " .mjx-mrow").should("not.exist");
      cy.get(cesc("#\\/al2\\/n2") + " .mjx-mrow").should("not.exist");
      cy.get(cesc("#\\/al2\\/n3") + " .mjx-mrow").should("not.exist");
      cy.get(cesc("#\\/al2\\/n4") + " .mjx-mrow").should("not.exist");

      cy.window().then(async (win) => {
        let stateVariables = await win.returnAllStateVariables1();
        expect(stateVariables["/A"].stateValues.xs).eqls([x1, y1]);
        expect(stateVariables["/B"].stateValues.xs).eqls([x2, y2]);
        expect(stateVariables["/n1"]).eq(undefined);
        expect(stateVariables["/n2"]).eq(undefined);
        expect(stateVariables["/n3"]).eq(undefined);
        expect(stateVariables["/n4"]).eq(undefined);
        expect(stateVariables["/al2/n1"]).eq(undefined);
        expect(stateVariables["/al2/n2"]).eq(undefined);
        expect(stateVariables["/al2/n3"]).eq(undefined);
        expect(stateVariables["/al2/n4"]).eq(undefined);
      });
    });

    cy.log("set componentIndex to 2");
    cy.get(cesc("#\\/m") + " textarea").type("{end}{backspace}2{enter}", {
      force: true,
    });

    cy.window().then(async (win) => {
      cy.get(cesc("#\\/n1") + " .mjx-mrow").should("contain.text", nInDOM(x2));
      cy.get(cesc("#\\/n2") + " .mjx-mrow").should("not.exist");
      cy.get(cesc("#\\/n3") + " .mjx-mrow").should("not.exist");
      cy.get(cesc("#\\/n4") + " .mjx-mrow").should("not.exist");
      cy.get(cesc("#\\/al2\\/n1") + " .mjx-mrow").should(
        "contain.text",
        nInDOM(x2),
      );
      cy.get(cesc("#\\/al2\\/n2") + " .mjx-mrow").should("not.exist");
      cy.get(cesc("#\\/al2\\/n3") + " .mjx-mrow").should("not.exist");
      cy.get(cesc("#\\/al2\\/n4") + " .mjx-mrow").should("not.exist");

      cy.window().then(async (win) => {
        let stateVariables = await win.returnAllStateVariables1();
        expect(stateVariables["/A"].stateValues.xs).eqls([x1, y1]);
        expect(stateVariables["/B"].stateValues.xs).eqls([x2, y2]);
        expect(stateVariables["/n1"].stateValues.value).eq(x2);
        expect(stateVariables["/n2"]).eq(undefined);
        expect(stateVariables["/n3"]).eq(undefined);
        expect(stateVariables["/n4"]).eq(undefined);
        expect(stateVariables["/al2/n1"].stateValues.value).eq(x2);
        expect(stateVariables["/al2/n2"]).eq(undefined);
        expect(stateVariables["/al2/n3"]).eq(undefined);
        expect(stateVariables["/al2/n4"]).eq(undefined);
      });
    });

    cy.log("clear propIndex");
    cy.get(cesc("#\\/n") + " textarea").type("{end}{backspace}{enter}", {
      force: true,
    });

    cy.window().then(async (win) => {
      cy.get(cesc("#\\/n1") + " .mjx-mrow").should("not.exist");
      cy.get(cesc("#\\/n2") + " .mjx-mrow").should("not.exist");
      cy.get(cesc("#\\/n3") + " .mjx-mrow").should("not.exist");
      cy.get(cesc("#\\/n4") + " .mjx-mrow").should("not.exist");
      cy.get(cesc("#\\/al2\\/n1") + " .mjx-mrow").should("not.exist");
      cy.get(cesc("#\\/al2\\/n2") + " .mjx-mrow").should("not.exist");
      cy.get(cesc("#\\/al2\\/n3") + " .mjx-mrow").should("not.exist");
      cy.get(cesc("#\\/al2\\/n4") + " .mjx-mrow").should("not.exist");

      cy.window().then(async (win) => {
        let stateVariables = await win.returnAllStateVariables1();
        expect(stateVariables["/A"].stateValues.xs).eqls([x1, y1]);
        expect(stateVariables["/B"].stateValues.xs).eqls([x2, y2]);
        expect(stateVariables["/n1"]).eq(undefined);
        expect(stateVariables["/n2"]).eq(undefined);
        expect(stateVariables["/n3"]).eq(undefined);
        expect(stateVariables["/n4"]).eq(undefined);
        expect(stateVariables["/al2/n1"]).eq(undefined);
        expect(stateVariables["/al2/n2"]).eq(undefined);
        expect(stateVariables["/al2/n3"]).eq(undefined);
        expect(stateVariables["/al2/n4"]).eq(undefined);
      });
    });
  });

  it("collect prop is case insensitive", () => {
    cy.window().then(async (win) => {
      win.postMessage(
        {
          doenetML: `
    <text>a</text>
    <panel>
    <graph>
      <point>(-3,1)</point>
      <point>(-7,5)</point>
    </graph>

    <graph>
      $_point1{name="p1a"}
      <point>(4,2)</point>
      <point>
        (<copy prop="y" source="_point2" />,
        <copy prop="x" source="_point2" />)
      </point>
    </graph>
    </panel>

    <graph>
      <collect componentTypes="point" name="points" source="_panel1" assignNames="q1 q2 q3 q4 q5" />
    </graph>

    <p>Coordinates of points: <collect componentTypes="point" prop="CoOrDS" name="coords" source="_panel1" assignNames="c1 c2 c3 c4 c5" /></p>
    <p><m>x</m>-coordinates of points: <aslist><collect componentTypes="point" prop="X" name="xs" source="_graph3" assignNames="x1 x2 x3 x4 x5" /></aslist></p>
    <p><m>x</m>-coordinates of points via a copy: <aslist><copy name="xs2" source="xs" assignNames="xc1 xc2 xc3 xc4 xc5" /></aslist></p>
    <p><m>x</m>-coordinates of points via extract: <aslist><extract prop="X" name="xs3" assignNames="xe1 xe2 xe3 xe4 xe5" ><copy name="points2" source="points" assignNames="qa1 qa2 qa3 qa4 qa5" /></extract></aslist></p>
    <p>Average of <m>y</m>-coordinates of points: <mean name="mean"><collect componentTypes="point" prop="Y" name="ys" source="_graph3" assignNames="y1 y2 y3 y4 y5" /></mean></p>
    `,
        },
        "*",
      );
    });

    cy.get(cesc("#\\/_text1")).should("have.text", "a"); // to wait for page to load

    let x1 = -3,
      y1 = 1;
    let x2 = -7,
      y2 = 5;
    let x3 = 4,
      y3 = 2;

    let coords1Text = ("(" + x1 + "," + y1 + ")").replace(/-/g, "−");
    let coords2Text = ("(" + x2 + "," + y2 + ")").replace(/-/g, "−");
    let coords3Text = ("(" + x3 + "," + y3 + ")").replace(/-/g, "−");
    let coords2tText = ("(" + y2 + "," + x2 + ")").replace(/-/g, "−");

    let meany = (y1 + y2 + y1 + y3 + x2) / 5;

    cy.get(cesc("#\\/c1"))
      .find(".mjx-mrow")
      .eq(0)
      .invoke("text")
      .then((text) => {
        expect(text.trim()).equal(coords1Text);
      });
    cy.get(cesc("#\\/c2"))
      .find(".mjx-mrow")
      .eq(0)
      .invoke("text")
      .then((text) => {
        expect(text.trim()).equal(coords2Text);
      });
    cy.get(cesc("#\\/c3"))
      .find(".mjx-mrow")
      .eq(0)
      .invoke("text")
      .then((text) => {
        expect(text.trim()).equal(coords1Text);
      });
    cy.get(cesc("#\\/c4"))
      .find(".mjx-mrow")
      .eq(0)
      .invoke("text")
      .then((text) => {
        expect(text.trim()).equal(coords3Text);
      });
    cy.get(cesc("#\\/c5"))
      .find(".mjx-mrow")
      .eq(0)
      .invoke("text")
      .then((text) => {
        expect(text.trim()).equal(coords2tText);
      });

    cy.get(cesc("#\\/x1"))
      .find(".mjx-mrow")
      .eq(0)
      .invoke("text")
      .then((text) => {
        expect(text.trim()).equal(String(x1).replace(/-/, "−"));
      });
    cy.get(cesc("#\\/x2"))
      .find(".mjx-mrow")
      .eq(0)
      .invoke("text")
      .then((text) => {
        expect(text.trim()).equal(String(x2).replace(/-/, "−"));
      });
    cy.get(cesc("#\\/x3"))
      .find(".mjx-mrow")
      .eq(0)
      .invoke("text")
      .then((text) => {
        expect(text.trim()).equal(String(x1).replace(/-/, "−"));
      });
    cy.get(cesc("#\\/x4"))
      .find(".mjx-mrow")
      .eq(0)
      .invoke("text")
      .then((text) => {
        expect(text.trim()).equal(String(x3).replace(/-/, "−"));
      });
    cy.get(cesc("#\\/x5"))
      .find(".mjx-mrow")
      .eq(0)
      .invoke("text")
      .then((text) => {
        expect(text.trim()).equal(String(y2).replace(/-/, "−"));
      });

    cy.get(cesc("#\\/xc1"))
      .find(".mjx-mrow")
      .eq(0)
      .invoke("text")
      .then((text) => {
        expect(text.trim()).equal(String(x1).replace(/-/, "−"));
      });
    cy.get(cesc("#\\/xc2"))
      .find(".mjx-mrow")
      .eq(0)
      .invoke("text")
      .then((text) => {
        expect(text.trim()).equal(String(x2).replace(/-/, "−"));
      });
    cy.get(cesc("#\\/xc3"))
      .find(".mjx-mrow")
      .eq(0)
      .invoke("text")
      .then((text) => {
        expect(text.trim()).equal(String(x1).replace(/-/, "−"));
      });
    cy.get(cesc("#\\/xc4"))
      .find(".mjx-mrow")
      .eq(0)
      .invoke("text")
      .then((text) => {
        expect(text.trim()).equal(String(x3).replace(/-/, "−"));
      });
    cy.get(cesc("#\\/xc5"))
      .find(".mjx-mrow")
      .eq(0)
      .invoke("text")
      .then((text) => {
        expect(text.trim()).equal(String(y2).replace(/-/, "−"));
      });

    cy.get(cesc("#\\/xe1"))
      .find(".mjx-mrow")
      .eq(0)
      .invoke("text")
      .then((text) => {
        expect(text.trim()).equal(String(x1).replace(/-/, "−"));
      });
    cy.get(cesc("#\\/xe2"))
      .find(".mjx-mrow")
      .eq(0)
      .invoke("text")
      .then((text) => {
        expect(text.trim()).equal(String(x2).replace(/-/, "−"));
      });
    cy.get(cesc("#\\/xe3"))
      .find(".mjx-mrow")
      .eq(0)
      .invoke("text")
      .then((text) => {
        expect(text.trim()).equal(String(x1).replace(/-/, "−"));
      });
    cy.get(cesc("#\\/xe4"))
      .find(".mjx-mrow")
      .eq(0)
      .invoke("text")
      .then((text) => {
        expect(text.trim()).equal(String(x3).replace(/-/, "−"));
      });
    cy.get(cesc("#\\/xe5"))
      .find(".mjx-mrow")
      .eq(0)
      .invoke("text")
      .then((text) => {
        expect(text.trim()).equal(String(y2).replace(/-/, "−"));
      });

    cy.get(cesc("#\\/mean"))
      .find(".mjx-mrow")
      .invoke("text")
      .then((text) => {
        expect(text.trim()).equal(String(meany).replace(/-/, "−"));
      });

    cy.window().then(async (win) => {
      let xs = [x1, x2, x1, x3, y2];
      let ys = [y1, y2, y1, y3, x2];
      let stateVariables = await win.returnAllStateVariables1();
      for (let i = 0; i < 5; i++) {
        expect(stateVariables[`/q${i + 1}`].stateValues.xs[0]).eq(xs[i]);
        expect(stateVariables[`/q${i + 1}`].stateValues.xs[1]).eq(ys[i]);
        expect(stateVariables[`/qa${i + 1}`].stateValues.xs[0]).eq(xs[i]);
        expect(stateVariables[`/qa${i + 1}`].stateValues.xs[1]).eq(ys[i]);
        expect(stateVariables[`/c${i + 1}`].stateValues.value).eqls([
          "vector",
          xs[i],
          ys[i],
        ]);
        expect(stateVariables[`/x${i + 1}`].stateValues.value).eq(xs[i]);
        expect(stateVariables[`/xc${i + 1}`].stateValues.value).eq(xs[i]);
        expect(stateVariables[`/xe${i + 1}`].stateValues.value).eq(xs[i]);
        expect(stateVariables[`/y${i + 1}`].stateValues.value).eq(ys[i]);
      }
      expect(stateVariables["/mean"].stateValues.value).eq(meany);
    });
  });

  it("collect from source that initially does not exist", () => {
    cy.window().then(async (win) => {
      win.postMessage(
        {
          doenetML: `
    <text>a</text>
    <booleaninput name="bi" />

    <conditionalContent assignNames="g" condition="$bi">
      <graph>
        <point>(1,2)</point>
        <point>(3,4)</point>
      </graph>
    </conditionalContent>
    
    <collect source="g" componentTypes="point" assignNames="P1 P2" />
    `,
        },
        "*",
      );
    });

    cy.get(cesc2("#/_text1")).should("have.text", "a"); // to wait for page to load

    cy.get(cesc2("#/bi")).click();

    cy.get(cesc2("#/P1") + " .mjx-mrow").should("contain.text", "(1,2");
    cy.get(cesc2("#/P2") + " .mjx-mrow").should("contain.text", "(3,4");
  });
});<|MERGE_RESOLUTION|>--- conflicted
+++ resolved
@@ -4034,16 +4034,11 @@
     );
   });
 
-<<<<<<< HEAD
   it("asList", () => {
-=======
-  it("collect warnings", () => {
->>>>>>> 2798801f
     cy.window().then(async (win) => {
       win.postMessage(
         {
           doenetML: `
-<<<<<<< HEAD
     <p name="p">We an <text>apple</text>, a <text>banana</text>, and a <text>cherry</text>.</p> 
 
     <p name="pdefault"><collect componentTypes="text" source="p" /></p>
@@ -4057,7 +4052,13 @@
 
     cy.get(cesc2("#/pdefault")).should("have.text", "apple, banana, cherry");
     cy.get(cesc2("#/pnolist")).should("have.text", "applebananacherry");
-=======
+  });
+
+  it("collect warnings", () => {
+    cy.window().then(async (win) => {
+      win.postMessage(
+        {
+          doenetML: `
     <text>a</text>
 
     <graph name="g" />
@@ -4095,7 +4096,6 @@
       expect(errorWarnings.warnings[1].doenetMLrange.lineEnd).eq(5);
       expect(errorWarnings.warnings[1].doenetMLrange.charEnd).eq(32);
     });
->>>>>>> 2798801f
   });
 
   // Not sure how to test with with core a web worker
