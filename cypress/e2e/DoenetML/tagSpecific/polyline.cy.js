--- conflicted
+++ resolved
@@ -3840,6 +3840,92 @@
     cy.get(cesc("#\\/xa") + " .mjx-mrow").should("not.exist");
   });
 
+  it("polyline from vector operations", () => {
+    cy.window().then(async (win) => {
+      win.postMessage(
+        {
+          doenetML: `
+    <text>a</text>
+    <math name="m" fixed>(-3,2)</math>
+    <graph>
+      <point name="P">(2,1)</point>
+      <polyline vertices="2(2,-3)+(3,4) 3$P $P+2$m" name="polyline" />
+    </graph>
+ 
+    <p><copy source="polyline.vertices" assignNames="P1 P2 P3" /></p>
+
+    `,
+        },
+        "*",
+      );
+    });
+
+    cy.get("#\\/m .mjx-mrow").eq(0).should("have.text", "(−3,2)");
+    cy.get("#\\/P1 .mjx-mrow").eq(0).should("have.text", "(7,−2)");
+    cy.get("#\\/P2 .mjx-mrow").eq(0).should("have.text", "(6,3)");
+    cy.get("#\\/P3 .mjx-mrow").eq(0).should("have.text", "(−4,5)");
+
+    cy.window().then(async (win) => {
+      let stateVariables = await win.returnAllStateVariables1();
+      expect(stateVariables["/polyline"].stateValues.vertices).eqls([
+        [7, -2],
+        [6, 3],
+        [-4, 5],
+      ]);
+    });
+
+    cy.window().then(async (win) => {
+      win.callAction1({
+        actionName: "movePolyline",
+        componentName: "/polyline",
+        args: {
+          pointCoords: { 0: [3, 5] },
+        },
+      });
+    });
+
+    cy.get("#\\/P1 .mjx-mrow").should("contain.text", "(3,5)");
+    cy.get("#\\/P2 .mjx-mrow").should("contain.text", "(6,3)");
+    cy.get("#\\/P3 .mjx-mrow").should("contain.text", "(−4,5)");
+
+    cy.window().then(async (win) => {
+      let stateVariables = await win.returnAllStateVariables1();
+      expect(stateVariables["/polyline"].stateValues.vertices).eqls([
+        [3, 5],
+        [6, 3],
+        [-4, 5],
+      ]);
+    });
+
+    cy.window().then(async (win) => {
+      win.callAction1({
+        actionName: "movePolyline",
+        componentName: "/polyline",
+        args: {
+          pointCoords: { 1: [-9, -6] },
+        },
+      });
+    });
+
+    cy.get("#\\/P1 .mjx-mrow").should("contain.text", "(3,5)");
+    cy.get("#\\/P2 .mjx-mrow").should("contain.text", "(−9,−6)");
+    cy.get("#\\/P3 .mjx-mrow").should("contain.text", "(−9,2)");
+
+    cy.window().then(async (win) => {
+      win.callAction1({
+        actionName: "movePolyline",
+        componentName: "/polyline",
+        args: {
+          pointCoords: { 2: [-3, 1] },
+        },
+      });
+    });
+
+    cy.get("#\\/P1 .mjx-mrow").should("contain.text", "(3,5)");
+    cy.get("#\\/P2 .mjx-mrow").should("contain.text", "(9,−9)");
+    cy.get("#\\/P3 .mjx-mrow").should("contain.text", "(−3,1)");
+  });
+
   it("draggable, vertices draggable", () => {
     cy.window().then(async (win) => {
       win.postMessage(
@@ -4369,90 +4455,6 @@
     });
   });
 
-<<<<<<< HEAD
-  it('polyline from vector operations', () => {
-    cy.window().then(async (win) => {
-      win.postMessage({
-        doenetML: `
-    <text>a</text>
-    <math name="m" fixed>(-3,2)</math>
-    <graph>
-      <point name="P">(2,1)</point>
-      <polyline vertices="2(2,-3)+(3,4) 3$P $P+2$m" name="polyline" />
-    </graph>
- 
-    <p><copy source="polyline.vertices" assignNames="P1 P2 P3" /></p>
-
-    `}, "*");
-    });
-
-
-    cy.get('#\\/m .mjx-mrow').eq(0).should('have.text', "(−3,2)");
-    cy.get('#\\/P1 .mjx-mrow').eq(0).should('have.text', "(7,−2)");
-    cy.get('#\\/P2 .mjx-mrow').eq(0).should('have.text', "(6,3)");
-    cy.get('#\\/P3 .mjx-mrow').eq(0).should('have.text', "(−4,5)");
-
-
-    cy.window().then(async (win) => {
-      let stateVariables = await win.returnAllStateVariables1();
-      expect(stateVariables['/polyline'].stateValues.vertices).eqls([[7, -2], [6, 3], [-4, 5]]);
-    })
-
-    cy.window().then(async (win) => {
-      win.callAction1({
-        actionName: "movePolyline",
-        componentName: "/polyline",
-        args: {
-          pointCoords: { 0: [3, 5] }
-        }
-      })
-    })
-
-    cy.get('#\\/P1 .mjx-mrow').should('contain.text', "(3,5)");
-    cy.get('#\\/P2 .mjx-mrow').should('contain.text', "(6,3)");
-    cy.get('#\\/P3 .mjx-mrow').should('contain.text', "(−4,5)");
-
-
-    cy.window().then(async (win) => {
-      let stateVariables = await win.returnAllStateVariables1();
-      expect(stateVariables['/polyline'].stateValues.vertices).eqls([[3, 5], [6, 3], [-4, 5]]);
-    })
-
-
-    cy.window().then(async (win) => {
-      win.callAction1({
-        actionName: "movePolyline",
-        componentName: "/polyline",
-        args: {
-          pointCoords: { 1: [-9, -6] }
-        }
-      })
-    })
-
-    cy.get('#\\/P1 .mjx-mrow').should('contain.text', "(3,5)");
-    cy.get('#\\/P2 .mjx-mrow').should('contain.text', "(−9,−6)");
-    cy.get('#\\/P3 .mjx-mrow').should('contain.text', "(−9,2)");
-
-
-    cy.window().then(async (win) => {
-      win.callAction1({
-        actionName: "movePolyline",
-        componentName: "/polyline",
-        args: {
-          pointCoords: { 2: [-3, 1] }
-        }
-      })
-    })
-
-
-    cy.get('#\\/P1 .mjx-mrow').should('contain.text', "(3,5)");
-    cy.get('#\\/P2 .mjx-mrow').should('contain.text', "(9,−9)");
-    cy.get('#\\/P3 .mjx-mrow').should('contain.text', "(−3,1)");
-
-
-  });
-
-=======
   it("Two vertices constrained to same grid", () => {
     cy.window().then(async (win) => {
       win.postMessage(
@@ -4691,5 +4693,4 @@
       testPolylineCopiedTwice({ vertices });
     });
   });
->>>>>>> c9a7aa27
 });