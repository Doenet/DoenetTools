import { cesc, cesc2 } from "../../../../src/_utils/url";

describe("MathList Tag Tests", function () {
  beforeEach(() => {
    cy.clearIndexedDB();
    cy.visit("/src/Tools/cypressTest/");
  });

  it("mathlist from string", () => {
    cy.window().then(async (win) => {
      win.postMessage(
        {
          doenetML: `
    <text>a</text>
    <mathlist>a 1+1 </mathlist>
    `,
        },
        "*",
      );
    });

    cy.get(cesc("#\\/_text1")).should("have.text", "a"); // to wait until loaded

    cy.window().then(async (win) => {
      let stateVariables = await win.returnAllStateVariables1();
      let child1Name =
        stateVariables["/_mathlist1"].activeChildren[0].componentName;
      let child1Anchor = cesc2("#" + child1Name);
      let child2Name =
        stateVariables["/_mathlist1"].activeChildren[1].componentName;
      let child2Anchor = cesc2("#" + child2Name);

      cy.log("Test value displayed in browser");
      cy.get(child1Anchor)
        .find(".mjx-mrow")
        .eq(0)
        .invoke("text")
        .then((text) => {
          expect(text.trim()).equal("a");
        });
      cy.get(child2Anchor)
        .find(".mjx-mrow")
        .eq(0)
        .invoke("text")
        .then((text) => {
          expect(text.trim()).equal("1+1");
        });

      cy.log("Test internal values are set to the correct values");
      cy.window().then(async (win) => {
        let stateVariables = await win.returnAllStateVariables1();
        expect(
          stateVariables[
            stateVariables["/_mathlist1"].activeChildren[0].componentName
          ].stateValues.value,
        ).eq("a");
        expect(
          stateVariables[
            stateVariables["/_mathlist1"].activeChildren[1].componentName
          ].stateValues.value,
        ).eqls(["+", 1, 1]);
        expect(stateVariables["/_mathlist1"].stateValues.maths[0]).eq("a");
        expect(stateVariables["/_mathlist1"].stateValues.maths[1]).eqls([
          "+",
          1,
          1,
        ]);
      });
    });
  });

  it("mathlist with error in string", () => {
    cy.window().then(async (win) => {
      win.postMessage(
        {
          doenetML: `
    <text>a</text>
<<<<<<< HEAD
    <mathlist>a @  1+1 </mathlist>
    ` }, "*");
=======
    <mathlist>a (  1+1 </mathlist>
    `,
        },
        "*",
      );
>>>>>>> c9a7aa27
    });

    cy.get(cesc("#\\/_text1")).should("have.text", "a"); // to wait until loaded

    cy.window().then(async (win) => {
      let stateVariables = await win.returnAllStateVariables1();
      let child1Name =
        stateVariables["/_mathlist1"].activeChildren[0].componentName;
      let child1Anchor = cesc2("#" + child1Name);
      let child2Name =
        stateVariables["/_mathlist1"].activeChildren[1].componentName;
      let child2Anchor = cesc2("#" + child2Name);
      let child3Name =
        stateVariables["/_mathlist1"].activeChildren[2].componentName;
      let child3Anchor = cesc2("#" + child3Name);

      cy.log("Test value displayed in browser");
      cy.get(child1Anchor)
        .find(".mjx-mrow")
        .eq(0)
        .invoke("text")
        .then((text) => {
          expect(text.trim()).equal("a");
        });
      cy.get(child2Anchor)
        .find(".mjx-mrow")
        .eq(0)
        .invoke("text")
        .then((text) => {
          expect(text.trim()).equal("＿");
        });
      cy.get(child3Anchor)
        .find(".mjx-mrow")
        .eq(0)
        .invoke("text")
        .then((text) => {
          expect(text.trim()).equal("1+1");
        });
      cy.log("Test internal values are set to the correct values");
      cy.window().then(async (win) => {
        let stateVariables = await win.returnAllStateVariables1();
        expect(
          stateVariables[
            stateVariables["/_mathlist1"].activeChildren[0].componentName
          ].stateValues.value,
        ).eq("a");
        expect(
          stateVariables[
            stateVariables["/_mathlist1"].activeChildren[1].componentName
          ].stateValues.value,
        ).eq("＿");
        expect(
          stateVariables[
            stateVariables["/_mathlist1"].activeChildren[2].componentName
          ].stateValues.value,
        ).eqls(["+", 1, 1]);
        expect(stateVariables["/_mathlist1"].stateValues.maths[0]).eq("a");
        expect(stateVariables["/_mathlist1"].stateValues.maths[1]).eq("＿");
        expect(stateVariables["/_mathlist1"].stateValues.maths[2]).eqls([
          "+",
          1,
          1,
        ]);
      });
    });
  });

  it("mathlist in attribute containing math and number macros", () => {
    cy.window().then(async (win) => {
      win.postMessage(
        {
          doenetML: `
    <text>a</text>
    <p><math name="m1">x</math>
    <math name="m2">3y</math>
    <number name="n1">7</number>
    <number name="n2">11</number></p>
    <p><point xs="$m1 $m2/$n1 $n1 $n1-$n2 $n1 -$n2 $n1 - $n2 $n1$m1$m2 ($n1+$m1)/($n2$m2)" /></p>
    <p><aslist><copy prop="xs" target="_point1" assignNames="x1 x2 x3 x4 x5 x6 x7 x8 x9 x10 x11" /></aslist></p>
    `,
        },
        "*",
      );
    });

    cy.get(cesc("#\\/_text1")).should("have.text", "a"); // to wait until loaded

    cy.log("Test value displayed in browser");
    cy.get(cesc("#\\/x1"))
      .find(".mjx-mrow")
      .eq(0)
      .invoke("text")
      .then((text) => {
        expect(text.trim()).equal("x");
      });
    cy.get(cesc("#\\/x2"))
      .find(".mjx-mrow")
      .eq(0)
      .invoke("text")
      .then((text) => {
        expect(text.trim()).equal("3y7");
      });
    cy.get(cesc("#\\/x3"))
      .find(".mjx-mrow")
      .eq(0)
      .invoke("text")
      .then((text) => {
        expect(text.trim()).equal("7");
      });
    cy.get(cesc("#\\/x4"))
      .find(".mjx-mrow")
      .eq(0)
      .invoke("text")
      .then((text) => {
        expect(text.trim()).equal("−4");
      });
    cy.get(cesc("#\\/x5"))
      .find(".mjx-mrow")
      .eq(0)
      .invoke("text")
      .then((text) => {
        expect(text.trim()).equal("7");
      });
    cy.get(cesc("#\\/x6"))
      .find(".mjx-mrow")
      .eq(0)
      .invoke("text")
      .then((text) => {
        expect(text.trim()).equal("−11");
      });
    cy.get(cesc("#\\/x7"))
      .find(".mjx-mrow")
      .eq(0)
      .invoke("text")
      .then((text) => {
        expect(text.trim()).equal("7");
      });
    cy.get(cesc("#\\/x8"))
      .find(".mjx-mrow")
      .eq(0)
      .invoke("text")
      .then((text) => {
        expect(text.trim()).equal("−");
      });
    cy.get(cesc("#\\/x9"))
      .find(".mjx-mrow")
      .eq(0)
      .invoke("text")
      .then((text) => {
        expect(text.trim()).equal("11");
      });
    cy.get(cesc("#\\/x10"))
      .find(".mjx-mrow")
      .eq(0)
      .invoke("text")
      .then((text) => {
        expect(text.trim()).equal("21xy");
      });
    cy.get(cesc("#\\/x11"))
      .find(".mjx-mrow")
      .eq(0)
      .invoke("text")
      .then((text) => {
        expect(text.trim()).equal("x+733y");
      });
    cy.log("Test internal values are set to the correct values");
    cy.window().then(async (win) => {
      let stateVariables = await win.returnAllStateVariables1();
      let xs = stateVariables["/_point1"].stateValues.xs;

      expect(xs.length).eq(11);
      expect(xs[0]).eq("x");
      expect(stateVariables["/x1"].stateValues.value).eq("x");
      expect(xs[1]).eqls(["/", ["*", 3, "y"], 7]);
      expect(stateVariables["/x2"].stateValues.value).eqls([
        "/",
        ["*", 3, "y"],
        7,
      ]);
      expect(xs[2]).eqls(7);
      expect(stateVariables["/x3"].stateValues.value).eqls(7);
      expect(xs[3]).eqls(-4);
      expect(stateVariables["/x4"].stateValues.value).eqls(-4);
      expect(xs[4]).eqls(7);
      expect(stateVariables["/x5"].stateValues.value).eqls(7);
      expect(xs[5]).eqls(-11);
      expect(stateVariables["/x6"].stateValues.value).eqls(-11);
      expect(xs[6]).eqls(7);
      expect(stateVariables["/x7"].stateValues.value).eqls(7);
      expect(xs[7]).eqls("-");
      expect(stateVariables["/x8"].stateValues.value).eqls("-");
      expect(xs[8]).eqls(11);
      expect(stateVariables["/x9"].stateValues.value).eqls(11);
      expect(xs[9]).eqls(["*", 21, "x", "y"]);
      expect(stateVariables["/x10"].stateValues.value).eqls([
        "*",
        21,
        "x",
        "y",
      ]);
      expect(xs[10]).eqls(["/", ["+", "x", 7], ["*", 33, "y"]]);
      expect(stateVariables["/x11"].stateValues.value).eqls([
        "/",
        ["+", "x", 7],
        ["*", 33, "y"],
      ]);
    });
  });

  it("mathlist with math children", () => {
    cy.window().then(async (win) => {
      win.postMessage(
        {
          doenetML: `
    <text>a</text>
    <mathlist>
      <math>a</math>
      <math>1+1</math>
    </mathlist>

    <mathlist>
      <math>a</math><math>1+1</math>
    </mathlist>
    `,
        },
        "*",
      );
    });

    cy.get(cesc("#\\/_text1")).should("have.text", "a"); // to wait until loaded

    cy.log("Test value displayed in browser");
    cy.window().then(async (win) => {
      let stateVariables = await win.returnAllStateVariables1();

      cy.get(cesc("#\\/_math1"))
        .find(".mjx-mrow")
        .eq(0)
        .invoke("text")
        .then((text) => {
          expect(text.trim()).equal("a");
        });
      cy.get(cesc("#\\/_math2"))
        .find(".mjx-mrow")
        .eq(0)
        .invoke("text")
        .then((text) => {
          expect(text.trim()).equal("1+1");
        });
      cy.get(cesc("#\\/_math3"))
        .find(".mjx-mrow")
        .eq(0)
        .invoke("text")
        .then((text) => {
          expect(text.trim()).equal("a");
        });
      cy.get(cesc("#\\/_math4"))
        .find(".mjx-mrow")
        .eq(0)
        .invoke("text")
        .then((text) => {
          expect(text.trim()).equal("1+1");
        });
      cy.log("Test internal values are set to the correct values");
      cy.window().then(async (win) => {
        let stateVariables = await win.returnAllStateVariables1();
        expect(stateVariables["/_mathlist1"].activeChildren.length).eq(2);
        expect(
          stateVariables[
            stateVariables["/_mathlist1"].activeChildren[0].componentName
          ].stateValues.value,
        ).eq("a");
        expect(
          stateVariables[
            stateVariables["/_mathlist1"].activeChildren[1].componentName
          ].stateValues.value,
        ).eqls(["+", 1, 1]);
        expect(stateVariables["/_mathlist1"].stateValues.maths.length).eq(2);
        expect(stateVariables["/_mathlist1"].stateValues.maths[0]).eq("a");
        expect(stateVariables["/_mathlist1"].stateValues.maths[1]).eqls([
          "+",
          1,
          1,
        ]);
        expect(stateVariables["/_mathlist2"].activeChildren.length).eq(2);
        expect(
          stateVariables[
            stateVariables["/_mathlist2"].activeChildren[0].componentName
          ].stateValues.value,
        ).eq("a");
        expect(
          stateVariables[
            stateVariables["/_mathlist2"].activeChildren[1].componentName
          ].stateValues.value,
        ).eqls(["+", 1, 1]);
        expect(stateVariables["/_mathlist2"].stateValues.maths.length).eq(2);
        expect(stateVariables["/_mathlist2"].stateValues.maths[0]).eq("a");
        expect(stateVariables["/_mathlist2"].stateValues.maths[1]).eqls([
          "+",
          1,
          1,
        ]);
      });
    });
  });

  it("mathlist with math and string children", () => {
    cy.window().then(async (win) => {
      win.postMessage(
        {
          doenetML: `
    <text>a</text>
    <mathlist>
      <math>a</math> q <math>1+1</math>h
    </mathlist>
    `,
        },
        "*",
      );
    });

    cy.get(cesc("#\\/_text1")).should("have.text", "a"); // to wait until loaded

    cy.window().then(async (win) => {
      let stateVariables = await win.returnAllStateVariables1();
      let matha = stateVariables["/_mathlist1"].activeChildren[1];
      let mathaAnchor = cesc2("#" + matha.componentName);
      let mathb = stateVariables["/_mathlist1"].activeChildren[3];
      let mathbAnchor = cesc2("#" + mathb.componentName);

      cy.log("Test value displayed in browser");
      cy.get(cesc("#\\/_math1"))
        .find(".mjx-mrow")
        .eq(0)
        .invoke("text")
        .then((text) => {
          expect(text.trim()).equal("a");
        });
      cy.get(mathaAnchor)
        .find(".mjx-mrow")
        .eq(0)
        .invoke("text")
        .then((text) => {
          expect(text.trim()).equal("q");
        });
      cy.get(cesc("#\\/_math2"))
        .find(".mjx-mrow")
        .eq(0)
        .invoke("text")
        .then((text) => {
          expect(text.trim()).equal("1+1");
        });
      cy.get(mathbAnchor)
        .find(".mjx-mrow")
        .eq(0)
        .invoke("text")
        .then((text) => {
          expect(text.trim()).equal("h");
        });
      cy.log("Test internal values are set to the correct values");
      cy.window().then(async (win) => {
        expect(
          stateVariables[
            stateVariables["/_mathlist1"].activeChildren[0].componentName
          ].stateValues.value,
        ).eq("a");
        expect(
          stateVariables[
            stateVariables["/_mathlist1"].activeChildren[1].componentName
          ].stateValues.value,
        ).eq("q");
        expect(
          stateVariables[
            stateVariables["/_mathlist1"].activeChildren[2].componentName
          ].stateValues.value,
        ).eqls(["+", 1, 1]);
        expect(
          stateVariables[
            stateVariables["/_mathlist1"].activeChildren[3].componentName
          ].stateValues.value,
        ).eq("h");
        expect(stateVariables["/_mathlist1"].stateValues.maths[0]).eq("a");
        expect(stateVariables["/_mathlist1"].stateValues.maths[1]).eq("q");
        expect(stateVariables["/_mathlist1"].stateValues.maths[2]).eqls([
          "+",
          1,
          1,
        ]);
        expect(stateVariables["/_mathlist1"].stateValues.maths[3]).eq("h");
      });
    });
  });

  it("mathlist with math and number children", () => {
    cy.window().then(async (win) => {
      win.postMessage(
        {
          doenetML: `
    <text>a</text>
    <mathlist>
      <math>a</math>
      <number>1+1</number>
    </mathlist>
    <mathlist>
      <math>a</math><number>1+1</number>
    </mathlist>
    `,
        },
        "*",
      );
    });

    cy.get(cesc("#\\/_text1")).should("have.text", "a"); // to wait until loaded

    cy.log("Test value displayed in browser");
    cy.get(cesc("#\\/_math1"))
      .find(".mjx-mrow")
      .eq(0)
      .invoke("text")
      .then((text) => {
        expect(text.trim()).equal("a");
      });
    cy.get(cesc("#\\/_number1"))
      .find(".mjx-mrow")
      .eq(0)
      .invoke("text")
      .then((text) => {
        expect(text.trim()).equal("2");
      });
    cy.get(cesc("#\\/_math2"))
      .find(".mjx-mrow")
      .eq(0)
      .invoke("text")
      .then((text) => {
        expect(text.trim()).equal("a");
      });
    cy.get(cesc("#\\/_number2"))
      .find(".mjx-mrow")
      .eq(0)
      .invoke("text")
      .then((text) => {
        expect(text.trim()).equal("2");
      });

    cy.log("Test internal values are set to the correct values");
    cy.window().then(async (win) => {
      let stateVariables = await win.returnAllStateVariables1();
      expect(stateVariables["/_mathlist1"].activeChildren.length).eq(2);
      expect(
        stateVariables[
          stateVariables["/_mathlist1"].activeChildren[0].componentName
        ].stateValues.value,
      ).eq("a");
      expect(
        stateVariables[
          stateVariables["/_mathlist1"].activeChildren[1].componentName
        ].stateValues.number,
      ).eq(2);
      expect(stateVariables["/_mathlist1"].stateValues.maths[0]).eq("a");
      expect(stateVariables["/_mathlist1"].stateValues.maths[1]).eq(2);
      expect(stateVariables["/_mathlist2"].activeChildren.length).eq(2);
      expect(
        stateVariables[
          stateVariables["/_mathlist2"].activeChildren[0].componentName
        ].stateValues.value,
      ).eq("a");
      expect(
        stateVariables[
          stateVariables["/_mathlist2"].activeChildren[1].componentName
        ].stateValues.number,
      ).eq(2);
      expect(stateVariables["/_mathlist2"].stateValues.maths[0]).eq("a");
      expect(stateVariables["/_mathlist2"].stateValues.maths[1]).eq(2);
    });
  });

  it("mathlist with mathlist children, test inverse", () => {
    cy.window().then(async (win) => {
      win.postMessage(
        {
          doenetML: `
    <text>a</text>
    <mathlist>
      <math>a</math>
      <mathlist>q r</mathlist>
      <math>h</math>
      <mathlist>
        <mathlist>
          <math>b</math>
          <mathlist>u v</mathlist>
        </mathlist>
        <mathlist>i j</mathlist>
      </mathlist>
    </mathlist>

    <mathinput bindValueTo="$(_mathlist1.math1)" />
    <mathinput bindValueTo="$(_mathlist1.math2)" />
    <mathinput bindValueTo="$(_mathlist1.math3)" />
    <mathinput bindValueTo="$(_mathlist1.math4)" />
    <mathinput bindValueTo="$(_mathlist1.math5)" />
    <mathinput bindValueTo="$(_mathlist1.math6)" />
    <mathinput bindValueTo="$(_mathlist1.math7)" />
    <mathinput bindValueTo="$(_mathlist1.math8)" />
    <mathinput bindValueTo="$(_mathlist1.math9)" />

    `,
        },
        "*",
      );
    });

    cy.get(cesc("#\\/_text1")).should("have.text", "a"); // to wait until loaded

    cy.window().then(async (win) => {
      let stateVariables = await win.returnAllStateVariables1();
      let child1Name =
        stateVariables["/_mathlist2"].activeChildren[0].componentName;
      let child1Anchor = cesc2("#" + child1Name);
      let child2Name =
        stateVariables["/_mathlist2"].activeChildren[1].componentName;
      let child2Anchor = cesc2("#" + child2Name);
      let child5Name =
        stateVariables["/_mathlist5"].activeChildren[0].componentName;
      let child5Anchor = cesc2("#" + child5Name);
      let child6Name =
        stateVariables["/_mathlist5"].activeChildren[1].componentName;
      let child6Anchor = cesc2("#" + child6Name);
      let child7Name =
        stateVariables["/_mathlist6"].activeChildren[0].componentName;
      let child7Anchor = cesc2("#" + child7Name);
      let child8Name =
        stateVariables["/_mathlist6"].activeChildren[1].componentName;
      let child8Anchor = cesc2("#" + child8Name);

      cy.log("Test value displayed in browser");
      cy.get(cesc("#\\/_math1"))
        .find(".mjx-mrow")
        .eq(0)
        .invoke("text")
        .then((text) => {
          expect(text.trim()).equal("a");
        });
      cy.get(child1Anchor)
        .find(".mjx-mrow")
        .eq(0)
        .invoke("text")
        .then((text) => {
          expect(text.trim()).equal("q");
        });
      cy.get(child2Anchor)
        .find(".mjx-mrow")
        .eq(0)
        .invoke("text")
        .then((text) => {
          expect(text.trim()).equal("r");
        });
      cy.get(cesc("#\\/_math2"))
        .find(".mjx-mrow")
        .eq(0)
        .invoke("text")
        .then((text) => {
          expect(text.trim()).equal("h");
        });
      cy.get(cesc("#\\/_math3"))
        .find(".mjx-mrow")
        .eq(0)
        .invoke("text")
        .then((text) => {
          expect(text.trim()).equal("b");
        });
      cy.get(child5Anchor)
        .find(".mjx-mrow")
        .eq(0)
        .invoke("text")
        .then((text) => {
          expect(text.trim()).equal("u");
        });
      cy.get(child6Anchor)
        .find(".mjx-mrow")
        .eq(0)
        .invoke("text")
        .then((text) => {
          expect(text.trim()).equal("v");
        });
      cy.get(child7Anchor)
        .find(".mjx-mrow")
        .eq(0)
        .invoke("text")
        .then((text) => {
          expect(text.trim()).equal("i");
        });
      cy.get(child8Anchor)
        .find(".mjx-mrow")
        .eq(0)
        .invoke("text")
        .then((text) => {
          expect(text.trim()).equal("j");
        });

      cy.log("Test internal values are set to the correct values");
      cy.window().then(async (win) => {
        let stateVariables = await win.returnAllStateVariables1();
        expect(stateVariables["/_mathlist1"].stateValues.maths[0]).eq("a");
        expect(stateVariables["/_mathlist1"].stateValues.maths[1]).eq("q");
        expect(stateVariables["/_mathlist1"].stateValues.maths[2]).eq("r");
        expect(stateVariables["/_mathlist1"].stateValues.maths[3]).eq("h");
        expect(stateVariables["/_mathlist1"].stateValues.maths[4]).eq("b");
        expect(stateVariables["/_mathlist1"].stateValues.maths[5]).eq("u");
        expect(stateVariables["/_mathlist1"].stateValues.maths[6]).eq("v");
        expect(stateVariables["/_mathlist1"].stateValues.maths[7]).eq("i");
        expect(stateVariables["/_mathlist1"].stateValues.maths[8]).eq("j");
        expect(stateVariables["/_mathlist2"].stateValues.maths[0]).eq("q");
        expect(stateVariables["/_mathlist2"].stateValues.maths[1]).eq("r");
        expect(stateVariables["/_mathlist3"].stateValues.maths[0]).eq("b");
        expect(stateVariables["/_mathlist3"].stateValues.maths[1]).eq("u");
        expect(stateVariables["/_mathlist3"].stateValues.maths[2]).eq("v");
        expect(stateVariables["/_mathlist3"].stateValues.maths[3]).eq("i");
        expect(stateVariables["/_mathlist3"].stateValues.maths[4]).eq("j");
        expect(stateVariables["/_mathlist4"].stateValues.maths[0]).eq("b");
        expect(stateVariables["/_mathlist4"].stateValues.maths[1]).eq("u");
        expect(stateVariables["/_mathlist4"].stateValues.maths[2]).eq("v");
        expect(stateVariables["/_mathlist5"].stateValues.maths[0]).eq("u");
        expect(stateVariables["/_mathlist5"].stateValues.maths[1]).eq("v");
        expect(stateVariables["/_mathlist6"].stateValues.maths[0]).eq("i");
        expect(stateVariables["/_mathlist6"].stateValues.maths[1]).eq("j");
      });

      cy.log("change values");

      cy.get(cesc("#\\/_mathinput1") + " textarea").type(
        "{end}{backspace}1{enter}",
        { force: true },
      );
      cy.get(cesc("#\\/_mathinput2") + " textarea").type(
        "{end}{backspace}2{enter}",
        { force: true },
      );
      cy.get(cesc("#\\/_mathinput3") + " textarea").type(
        "{end}{backspace}3{enter}",
        { force: true },
      );
      cy.get(cesc("#\\/_mathinput4") + " textarea").type(
        "{end}{backspace}4{enter}",
        { force: true },
      );
      cy.get(cesc("#\\/_mathinput5") + " textarea").type(
        "{end}{backspace}5{enter}",
        { force: true },
      );
      cy.get(cesc("#\\/_mathinput6") + " textarea").type(
        "{end}{backspace}6{enter}",
        { force: true },
      );
      cy.get(cesc("#\\/_mathinput7") + " textarea").type(
        "{end}{backspace}7{enter}",
        { force: true },
      );
      cy.get(cesc("#\\/_mathinput8") + " textarea").type(
        "{end}{backspace}8{enter}",
        { force: true },
      );
      cy.get(cesc("#\\/_mathinput9") + " textarea").type(
        "{end}{backspace}9{enter}",
        { force: true },
      );

      cy.get(child8Anchor).should("contain.text", "9");

      cy.log("Test value displayed in browser");
      cy.get(cesc("#\\/_math1"))
        .find(".mjx-mrow")
        .eq(0)
        .invoke("text")
        .then((text) => {
          expect(text.trim()).equal("1");
        });
      cy.get(child1Anchor)
        .find(".mjx-mrow")
        .eq(0)
        .invoke("text")
        .then((text) => {
          expect(text.trim()).equal("2");
        });
      cy.get(child2Anchor)
        .find(".mjx-mrow")
        .eq(0)
        .invoke("text")
        .then((text) => {
          expect(text.trim()).equal("3");
        });
      cy.get(cesc("#\\/_math2"))
        .find(".mjx-mrow")
        .eq(0)
        .invoke("text")
        .then((text) => {
          expect(text.trim()).equal("4");
        });
      cy.get(cesc("#\\/_math3"))
        .find(".mjx-mrow")
        .eq(0)
        .invoke("text")
        .then((text) => {
          expect(text.trim()).equal("5");
        });
      cy.get(child5Anchor)
        .find(".mjx-mrow")
        .eq(0)
        .invoke("text")
        .then((text) => {
          expect(text.trim()).equal("6");
        });
      cy.get(child6Anchor)
        .find(".mjx-mrow")
        .eq(0)
        .invoke("text")
        .then((text) => {
          expect(text.trim()).equal("7");
        });
      cy.get(child7Anchor)
        .find(".mjx-mrow")
        .eq(0)
        .invoke("text")
        .then((text) => {
          expect(text.trim()).equal("8");
        });
      cy.get(child8Anchor)
        .find(".mjx-mrow")
        .eq(0)
        .invoke("text")
        .then((text) => {
          expect(text.trim()).equal("9");
        });

      cy.log("Test internal values are set to the correct values");
      cy.window().then(async (win) => {
        let stateVariables = await win.returnAllStateVariables1();
        expect(stateVariables["/_mathlist1"].stateValues.maths[0]).eq(1);
        expect(stateVariables["/_mathlist1"].stateValues.maths[1]).eq(2);
        expect(stateVariables["/_mathlist1"].stateValues.maths[2]).eq(3);
        expect(stateVariables["/_mathlist1"].stateValues.maths[3]).eq(4);
        expect(stateVariables["/_mathlist1"].stateValues.maths[4]).eq(5);
        expect(stateVariables["/_mathlist1"].stateValues.maths[5]).eq(6);
        expect(stateVariables["/_mathlist1"].stateValues.maths[6]).eq(7);
        expect(stateVariables["/_mathlist1"].stateValues.maths[7]).eq(8);
        expect(stateVariables["/_mathlist1"].stateValues.maths[8]).eq(9);
        expect(stateVariables["/_mathlist2"].stateValues.maths[0]).eq(2);
        expect(stateVariables["/_mathlist2"].stateValues.maths[1]).eq(3);
        expect(stateVariables["/_mathlist3"].stateValues.maths[0]).eq(5);
        expect(stateVariables["/_mathlist3"].stateValues.maths[1]).eq(6);
        expect(stateVariables["/_mathlist3"].stateValues.maths[2]).eq(7);
        expect(stateVariables["/_mathlist3"].stateValues.maths[3]).eq(8);
        expect(stateVariables["/_mathlist3"].stateValues.maths[4]).eq(9);
        expect(stateVariables["/_mathlist4"].stateValues.maths[0]).eq(5);
        expect(stateVariables["/_mathlist4"].stateValues.maths[1]).eq(6);
        expect(stateVariables["/_mathlist4"].stateValues.maths[2]).eq(7);
        expect(stateVariables["/_mathlist5"].stateValues.maths[0]).eq(6);
        expect(stateVariables["/_mathlist5"].stateValues.maths[1]).eq(7);
        expect(stateVariables["/_mathlist6"].stateValues.maths[0]).eq(8);
        expect(stateVariables["/_mathlist6"].stateValues.maths[1]).eq(9);
      });
    });
  });

  it("mathlist with mathlist children and sugar, test inverse", () => {
    cy.window().then(async (win) => {
      win.postMessage(
        {
          doenetML: `
    <text>a</text>
    <mathlist>
      a
      <mathlist>q r</mathlist>  
      <math>h</math>
      <mathlist>
        <mathlist>
          b
          <mathlist>u v</mathlist>
        </mathlist>
        <mathlist>i  j</mathlist>
      </mathlist>
    </mathlist>

    <mathinput bindValueTo="$(_mathlist1.math1)" />
    <mathinput bindValueTo="$(_mathlist1.math2)" />
    <mathinput bindValueTo="$(_mathlist1.math3)" />
    <mathinput bindValueTo="$(_mathlist1.math4)" />
    <mathinput bindValueTo="$(_mathlist1.math5)" />
    <mathinput bindValueTo="$(_mathlist1.math6)" />
    <mathinput bindValueTo="$(_mathlist1.math7)" />
    <mathinput bindValueTo="$(_mathlist1.math8)" />
    <mathinput bindValueTo="$(_mathlist1.math9)" />

    `,
        },
        "*",
      );
    });

    cy.get(cesc("#\\/_text1")).should("have.text", "a"); // to wait until loaded

    cy.window().then(async (win) => {
      let stateVariables = await win.returnAllStateVariables1();
      let child0Name =
        stateVariables["/_mathlist1"].activeChildren[0].componentName;
      let child0Anchor = cesc2("#" + child0Name);
      let child1Name =
        stateVariables["/_mathlist2"].activeChildren[0].componentName;
      let child1Anchor = cesc2("#" + child1Name);
      let child2Name =
        stateVariables["/_mathlist2"].activeChildren[1].componentName;
      let child2Anchor = cesc2("#" + child2Name);
      let child4Name =
        stateVariables["/_mathlist4"].activeChildren[0].componentName;
      let child4Anchor = cesc2("#" + child4Name);
      let child5Name =
        stateVariables["/_mathlist5"].activeChildren[0].componentName;
      let child5Anchor = cesc2("#" + child5Name);
      let child6Name =
        stateVariables["/_mathlist5"].activeChildren[1].componentName;
      let child6Anchor = cesc2("#" + child6Name);
      let child7Name =
        stateVariables["/_mathlist6"].activeChildren[0].componentName;
      let child7Anchor = cesc2("#" + child7Name);
      let child8Name =
        stateVariables["/_mathlist6"].activeChildren[1].componentName;
      let child8Anchor = cesc2("#" + child8Name);

      cy.log("Test value displayed in browser");
      cy.get(child0Anchor)
        .find(".mjx-mrow")
        .eq(0)
        .invoke("text")
        .then((text) => {
          expect(text.trim()).equal("a");
        });
      cy.get(child1Anchor)
        .find(".mjx-mrow")
        .eq(0)
        .invoke("text")
        .then((text) => {
          expect(text.trim()).equal("q");
        });
      cy.get(child2Anchor)
        .find(".mjx-mrow")
        .eq(0)
        .invoke("text")
        .then((text) => {
          expect(text.trim()).equal("r");
        });
      cy.get(cesc("#\\/_math1"))
        .find(".mjx-mrow")
        .eq(0)
        .invoke("text")
        .then((text) => {
          expect(text.trim()).equal("h");
        });
      cy.get(child4Anchor)
        .find(".mjx-mrow")
        .eq(0)
        .invoke("text")
        .then((text) => {
          expect(text.trim()).equal("b");
        });
      cy.get(child5Anchor)
        .find(".mjx-mrow")
        .eq(0)
        .invoke("text")
        .then((text) => {
          expect(text.trim()).equal("u");
        });
      cy.get(child6Anchor)
        .find(".mjx-mrow")
        .eq(0)
        .invoke("text")
        .then((text) => {
          expect(text.trim()).equal("v");
        });
      cy.get(child7Anchor)
        .find(".mjx-mrow")
        .eq(0)
        .invoke("text")
        .then((text) => {
          expect(text.trim()).equal("i");
        });
      cy.get(child8Anchor)
        .find(".mjx-mrow")
        .eq(0)
        .invoke("text")
        .then((text) => {
          expect(text.trim()).equal("j");
        });

      cy.log("Test internal values are set to the correct values");
      cy.window().then(async (win) => {
        let stateVariables = await win.returnAllStateVariables1();
        expect(stateVariables["/_mathlist1"].stateValues.maths[0]).eq("a");
        expect(stateVariables["/_mathlist1"].stateValues.maths[1]).eq("q");
        expect(stateVariables["/_mathlist1"].stateValues.maths[2]).eq("r");
        expect(stateVariables["/_mathlist1"].stateValues.maths[3]).eq("h");
        expect(stateVariables["/_mathlist1"].stateValues.maths[4]).eq("b");
        expect(stateVariables["/_mathlist1"].stateValues.maths[5]).eq("u");
        expect(stateVariables["/_mathlist1"].stateValues.maths[6]).eq("v");
        expect(stateVariables["/_mathlist1"].stateValues.maths[7]).eq("i");
        expect(stateVariables["/_mathlist1"].stateValues.maths[8]).eq("j");
        expect(stateVariables["/_mathlist2"].stateValues.maths[0]).eq("q");
        expect(stateVariables["/_mathlist2"].stateValues.maths[1]).eq("r");
        expect(stateVariables["/_mathlist3"].stateValues.maths[0]).eq("b");
        expect(stateVariables["/_mathlist3"].stateValues.maths[1]).eq("u");
        expect(stateVariables["/_mathlist3"].stateValues.maths[2]).eq("v");
        expect(stateVariables["/_mathlist3"].stateValues.maths[3]).eq("i");
        expect(stateVariables["/_mathlist3"].stateValues.maths[4]).eq("j");
        expect(stateVariables["/_mathlist4"].stateValues.maths[0]).eq("b");
        expect(stateVariables["/_mathlist4"].stateValues.maths[1]).eq("u");
        expect(stateVariables["/_mathlist4"].stateValues.maths[2]).eq("v");
        expect(stateVariables["/_mathlist5"].stateValues.maths[0]).eq("u");
        expect(stateVariables["/_mathlist5"].stateValues.maths[1]).eq("v");
        expect(stateVariables["/_mathlist6"].stateValues.maths[0]).eq("i");
        expect(stateVariables["/_mathlist6"].stateValues.maths[1]).eq("j");
      });

      cy.log("change values");

      cy.get(cesc("#\\/_mathinput1") + " textarea").type(
        "{end}{backspace}1{enter}",
        { force: true },
      );
      cy.get(cesc("#\\/_mathinput2") + " textarea").type(
        "{end}{backspace}2{enter}",
        { force: true },
      );
      cy.get(cesc("#\\/_mathinput3") + " textarea").type(
        "{end}{backspace}3{enter}",
        { force: true },
      );
      cy.get(cesc("#\\/_mathinput4") + " textarea").type(
        "{end}{backspace}4{enter}",
        { force: true },
      );
      cy.get(cesc("#\\/_mathinput5") + " textarea").type(
        "{end}{backspace}5{enter}",
        { force: true },
      );
      cy.get(cesc("#\\/_mathinput6") + " textarea").type(
        "{end}{backspace}6{enter}",
        { force: true },
      );
      cy.get(cesc("#\\/_mathinput7") + " textarea").type(
        "{end}{backspace}7{enter}",
        { force: true },
      );
      cy.get(cesc("#\\/_mathinput8") + " textarea").type(
        "{end}{backspace}8{enter}",
        { force: true },
      );
      cy.get(cesc("#\\/_mathinput9") + " textarea").type(
        "{end}{backspace}9{enter}",
        { force: true },
      );

      cy.get(child8Anchor).should("contain.text", "9");

      cy.log("Test value displayed in browser");
      cy.get(child0Anchor)
        .find(".mjx-mrow")
        .eq(0)
        .invoke("text")
        .then((text) => {
          expect(text.trim()).equal("1");
        });
      cy.get(child1Anchor)
        .find(".mjx-mrow")
        .eq(0)
        .invoke("text")
        .then((text) => {
          expect(text.trim()).equal("2");
        });
      cy.get(child2Anchor)
        .find(".mjx-mrow")
        .eq(0)
        .invoke("text")
        .then((text) => {
          expect(text.trim()).equal("3");
        });
      cy.get(cesc("#\\/_math1"))
        .find(".mjx-mrow")
        .eq(0)
        .invoke("text")
        .then((text) => {
          expect(text.trim()).equal("4");
        });
      cy.get(child4Anchor)
        .find(".mjx-mrow")
        .eq(0)
        .invoke("text")
        .then((text) => {
          expect(text.trim()).equal("5");
        });
      cy.get(child5Anchor)
        .find(".mjx-mrow")
        .eq(0)
        .invoke("text")
        .then((text) => {
          expect(text.trim()).equal("6");
        });
      cy.get(child6Anchor)
        .find(".mjx-mrow")
        .eq(0)
        .invoke("text")
        .then((text) => {
          expect(text.trim()).equal("7");
        });
      cy.get(child7Anchor)
        .find(".mjx-mrow")
        .eq(0)
        .invoke("text")
        .then((text) => {
          expect(text.trim()).equal("8");
        });
      cy.get(child8Anchor)
        .find(".mjx-mrow")
        .eq(0)
        .invoke("text")
        .then((text) => {
          expect(text.trim()).equal("9");
        });

      cy.log("Test internal values are set to the correct values");
      cy.window().then(async (win) => {
        let stateVariables = await win.returnAllStateVariables1();
        expect(stateVariables["/_mathlist1"].stateValues.maths[0]).eq(1);
        expect(stateVariables["/_mathlist1"].stateValues.maths[1]).eq(2);
        expect(stateVariables["/_mathlist1"].stateValues.maths[2]).eq(3);
        expect(stateVariables["/_mathlist1"].stateValues.maths[3]).eq(4);
        expect(stateVariables["/_mathlist1"].stateValues.maths[4]).eq(5);
        expect(stateVariables["/_mathlist1"].stateValues.maths[5]).eq(6);
        expect(stateVariables["/_mathlist1"].stateValues.maths[6]).eq(7);
        expect(stateVariables["/_mathlist1"].stateValues.maths[7]).eq(8);
        expect(stateVariables["/_mathlist1"].stateValues.maths[8]).eq(9);
        expect(stateVariables["/_mathlist2"].stateValues.maths[0]).eq(2);
        expect(stateVariables["/_mathlist2"].stateValues.maths[1]).eq(3);
        expect(stateVariables["/_mathlist3"].stateValues.maths[0]).eq(5);
        expect(stateVariables["/_mathlist3"].stateValues.maths[1]).eq(6);
        expect(stateVariables["/_mathlist3"].stateValues.maths[2]).eq(7);
        expect(stateVariables["/_mathlist3"].stateValues.maths[3]).eq(8);
        expect(stateVariables["/_mathlist3"].stateValues.maths[4]).eq(9);
        expect(stateVariables["/_mathlist4"].stateValues.maths[0]).eq(5);
        expect(stateVariables["/_mathlist4"].stateValues.maths[1]).eq(6);
        expect(stateVariables["/_mathlist4"].stateValues.maths[2]).eq(7);
        expect(stateVariables["/_mathlist5"].stateValues.maths[0]).eq(6);
        expect(stateVariables["/_mathlist5"].stateValues.maths[1]).eq(7);
        expect(stateVariables["/_mathlist6"].stateValues.maths[0]).eq(8);
        expect(stateVariables["/_mathlist6"].stateValues.maths[1]).eq(9);
      });
    });
  });

  it("mathlist with self references", () => {
    cy.window().then(async (win) => {
      win.postMessage(
        {
          doenetML: `
    <text>a</text>
    <mathlist>
      <math>a</math>
      <mathlist>q r</mathlist>
      <copy prop="math3" target="_mathlist1" assignNames="m4" createComponentOfType="math" />
      <mathlist>
        <mathlist name="mid">
          <math><copy prop="math1" target="_mathlist1" createComponentOfType="math" /></math>
          <mathlist>u v</mathlist>
        </mathlist>
        <mathlist>
          <copy prop="math2" target="_mathlist1" assignNames="m8" createComponentOfType="math" />
          <copy prop="math5" target="_mathlist1" assignNames="m9" createComponentOfType="math" />
        </mathlist>
      </mathlist>
      <copy target="mid" assignNames="mid2" />
    </mathlist>

    <mathinput bindValueTo="$(_mathlist1.math1)" />
    <mathinput bindValueTo="$(_mathlist1.math2)" />
    <mathinput bindValueTo="$(_mathlist1.math3)" />
    <mathinput bindValueTo="$(_mathlist1.math4)" />
    <mathinput bindValueTo="$(_mathlist1.math5)" />
    <mathinput bindValueTo="$(_mathlist1.math6)" />
    <mathinput bindValueTo="$(_mathlist1.math7)" />
    <mathinput bindValueTo="$(_mathlist1.math8)" />
    <mathinput bindValueTo="$(_mathlist1.math9)" />
    <mathinput bindValueTo="$(_mathlist1.math10)" />
    <mathinput bindValueTo="$(_mathlist1.math11)" />
    <mathinput bindValueTo="$(_mathlist1.math12)" />

    `,
        },
        "*",
      );
    });

    cy.get(cesc("#\\/_text1")).should("have.text", "a"); // to wait until loaded

    cy.window().then(async (win) => {
      let stateVariables = await win.returnAllStateVariables1();
      let child0Name = "/_math1";
      let ca0 = cesc2("#" + child0Name);
      let child1Name =
        stateVariables["/_mathlist2"].activeChildren[0].componentName;
      let ca1 = cesc2("#" + child1Name);
      let child2Name =
        stateVariables["/_mathlist2"].activeChildren[1].componentName;
      let ca2 = cesc2("#" + child2Name);
      let child3Name = "/m4";
      let ca3 = cesc2("#" + child3Name);
      let child4Name = "/_math2";
      let ca4 = cesc2("#" + child4Name);
      let child5Name =
        stateVariables["/_mathlist5"].activeChildren[0].componentName;
      let ca5 = cesc2("#" + child5Name);
      let child6Name =
        stateVariables["/_mathlist5"].activeChildren[1].componentName;
      let ca6 = cesc2("#" + child6Name);
      let child7Name = "/m8";
      let ca7 = cesc2("#" + child7Name);
      let child8Name = "/m9";
      let ca8 = cesc2("#" + child8Name);
      let child9Name = stateVariables["/mid2"].activeChildren[0].componentName;
      let ca9 = cesc2("#" + child9Name);
      let child10Name =
        stateVariables[stateVariables["/mid2"].activeChildren[1].componentName]
          .activeChildren[0].componentName;
      let ca10 = cesc2("#" + child10Name);
      let child11Name =
        stateVariables[stateVariables["/mid2"].activeChildren[1].componentName]
          .activeChildren[1].componentName;
      let ca11 = cesc2("#" + child11Name);

      let childAnchors = [
        ca0,
        ca1,
        ca2,
        ca3,
        ca4,
        ca5,
        ca6,
        ca7,
        ca8,
        ca9,
        ca10,
        ca11,
      ];
      let vals = ["a", "q", "r", "u", "v"];
      let mapping = [0, 1, 2, 2, 0, 3, 4, 1, 0, 0, 3, 4];
      let mv = (i) => vals[mapping[i]];

      let maths = stateVariables["/_mathlist1"].stateValues.maths;

      let mathinputAnchors = [];
      for (let i in mapping) {
        mathinputAnchors.push(
          cesc(`#\\/_mathinput${Number(i) + 1}`) + ` textarea`,
        );
      }

      cy.log("Test value displayed in browser");

      for (let i in mapping) {
        cy.get(childAnchors[i])
          .find(".mjx-mrow")
          .eq(0)
          .invoke("text")
          .then((text) => {
            expect(text.trim()).equal(mv(i));
          });
      }

      cy.log("Test internal values are set to the correct values");
      cy.window().then(async (win) => {
        for (let i in mapping) {
          expect(maths[i]).eq(mv(i));
        }
      });

      cy.log("change values");

      for (let changeInd in mapping) {
        cy.window().then(async (win) => {
          vals[mapping[changeInd]] = Number(changeInd);
          cy.get(mathinputAnchors[changeInd]).type(
            "{end}{backspace}" + changeInd + "{enter}",
            { force: true },
          );
          cy.get(childAnchors[changeInd]).should(
            "contain.text",
            String(mv(changeInd)),
          );

          cy.log("Test value displayed in browser");

          for (let i in mapping) {
            cy.get(childAnchors[i])
              .find(".mjx-mrow")
              .eq(0)
              .invoke("text")
              .then((text) => {
                expect(text.trim()).equal(String(mv(i)));
              });
          }

          cy.log("Test internal values are set to the correct values");
          cy.window().then(async (win) => {
            let stateVariables = await win.returnAllStateVariables1();
            let maths = stateVariables["/_mathlist1"].stateValues.maths;

            for (let i in mapping) {
              expect(maths[i]).eq(mv(i));
            }
          });
        });
      }
    });
  });

  // TODO: address maximum number in rendered children of mathlist
  it("mathlist with maximum number", () => {
    cy.window().then(async (win) => {
      win.postMessage(
        {
          doenetML: `
    <text>a</text>
    <mathlist maximumnumber="7">
      <math>a</math>
      <mathlist maximumnumber="2">q r l k</mathlist>
      <math>h</math>
      <mathlist maximumnumber="4">
        <mathlist maximumnumber="2">
          <math>b</math>
          <mathlist>u v</mathlist>
        </mathlist>
        <mathlist>i j k</mathlist>
      </mathlist>
    </mathlist>
    `,
        },
        "*",
      );
    });

    cy.get(cesc("#\\/_text1")).should("have.text", "a"); // to wait until loaded

    cy.window().then(async (win) => {
      // let stateVariables = await win.returnAllStateVariables1();
      // let child1Name = stateVariables['/_mathlist2'].activeChildren[0].componentName;
      // let child1Anchor = cesc2('#' + child1Name);
      // let child2Name = stateVariables['/_mathlist2'].activeChildren[1].componentName;
      // let child2Anchor = cesc2('#' + child2Name);
      // let child5Name = stateVariables['/_mathlist5'].activeChildren[0].componentName;
      // let child5Anchor = cesc2('#' + child5Name);
      // let child6Name = stateVariables['/_mathlist6'].activeChildren[0].componentName;
      // let child6Anchor = cesc2('#' + child6Name);

      // cy.log('Test value displayed in browser')
      // cy.get(cesc('#\\/_math1')).find('.mjx-mrow').eq(0).invoke('text').then((text) => {
      //   expect(text.trim()).equal('a')
      // })
      // cy.get(child1Anchor).find('.mjx-mrow').eq(0).invoke('text').then((text) => {
      //   expect(text.trim()).equal('q')
      // })
      // cy.get(child2Anchor).find('.mjx-mrow').eq(0).invoke('text').then((text) => {
      //   expect(text.trim()).equal('r')
      // })
      // cy.get(cesc('#\\/_math2')).find('.mjx-mrow').eq(0).invoke('text').then((text) => {
      //   expect(text.trim()).equal('h')
      // })
      // cy.get(cesc('#\\/_math3')).find('.mjx-mrow').eq(0).invoke('text').then((text) => {
      //   expect(text.trim()).equal('b')
      // })
      // cy.get(child5Anchor).find('.mjx-mrow').eq(0).invoke('text').then((text) => {
      //   expect(text.trim()).equal('u')
      // })
      // cy.get(child6Anchor).find('.mjx-mrow').eq(0).invoke('text').then((text) => {
      //   expect(text.trim()).equal('i')
      // })

      cy.get(cesc("#\\/_document1"))
        .find(".mjx-mrow")
        .eq(0)
        .invoke("text")
        .then((text) => {
          expect(text.trim()).equal("a");
        });
      cy.get(cesc("#\\/_document1"))
        .find(".mjx-mrow")
        .eq(1)
        .invoke("text")
        .then((text) => {
          expect(text.trim()).equal("q");
        });
      cy.get(cesc("#\\/_document1"))
        .find(".mjx-mrow")
        .eq(2)
        .invoke("text")
        .then((text) => {
          expect(text.trim()).equal("r");
        });
      cy.get(cesc("#\\/_document1"))
        .find(".mjx-mrow")
        .eq(3)
        .invoke("text")
        .then((text) => {
          expect(text.trim()).equal("h");
        });
      cy.get(cesc("#\\/_document1"))
        .find(".mjx-mrow")
        .eq(4)
        .invoke("text")
        .then((text) => {
          expect(text.trim()).equal("b");
        });
      cy.get(cesc("#\\/_document1"))
        .find(".mjx-mrow")
        .eq(5)
        .invoke("text")
        .then((text) => {
          expect(text.trim()).equal("u");
        });
      cy.get(cesc("#\\/_document1"))
        .find(".mjx-mrow")
        .eq(6)
        .invoke("text")
        .then((text) => {
          expect(text.trim()).equal("i");
        });
      cy.get(cesc("#\\/_document1"))
        .find(".mjx-mrow")
        .eq(7)
        .should("not.exist");

      cy.log("Test internal values are set to the correct values");
      cy.window().then(async (win) => {
        let stateVariables = await win.returnAllStateVariables1();
        expect(stateVariables["/_mathlist1"].stateValues.maths.length).eq(7);
        expect(stateVariables["/_mathlist1"].stateValues.maths[0]).eq("a");
        expect(stateVariables["/_mathlist1"].stateValues.maths[1]).eq("q");
        expect(stateVariables["/_mathlist1"].stateValues.maths[2]).eq("r");
        expect(stateVariables["/_mathlist1"].stateValues.maths[3]).eq("h");
        expect(stateVariables["/_mathlist1"].stateValues.maths[4]).eq("b");
        expect(stateVariables["/_mathlist1"].stateValues.maths[5]).eq("u");
        expect(stateVariables["/_mathlist1"].stateValues.maths[6]).eq("i");
        expect(stateVariables["/_mathlist2"].stateValues.maths.length).eq(2);
        expect(stateVariables["/_mathlist2"].stateValues.maths[0]).eq("q");
        expect(stateVariables["/_mathlist2"].stateValues.maths[1]).eq("r");
        expect(stateVariables["/_mathlist3"].stateValues.maths.length).eq(4);
        expect(stateVariables["/_mathlist3"].stateValues.maths[0]).eq("b");
        expect(stateVariables["/_mathlist3"].stateValues.maths[1]).eq("u");
        expect(stateVariables["/_mathlist3"].stateValues.maths[2]).eq("i");
        expect(stateVariables["/_mathlist3"].stateValues.maths[3]).eq("j");
        expect(stateVariables["/_mathlist4"].stateValues.maths.length).eq(2);
        expect(stateVariables["/_mathlist4"].stateValues.maths[0]).eq("b");
        expect(stateVariables["/_mathlist4"].stateValues.maths[1]).eq("u");
        expect(stateVariables["/_mathlist5"].stateValues.maths.length).eq(2);
        expect(stateVariables["/_mathlist5"].stateValues.maths[0]).eq("u");
        expect(stateVariables["/_mathlist5"].stateValues.maths[1]).eq("v");
        expect(stateVariables["/_mathlist6"].stateValues.maths.length).eq(3);
        expect(stateVariables["/_mathlist6"].stateValues.maths[0]).eq("i");
        expect(stateVariables["/_mathlist6"].stateValues.maths[1]).eq("j");
        expect(stateVariables["/_mathlist6"].stateValues.maths[2]).eq("k");
      });
    });
  });

  it("copy mathlist and overwrite maximum number", () => {
    cy.window().then(async (win) => {
      win.postMessage(
        {
          doenetML: `
      <text>a</text>
      <p><mathlist name="ml1">a b c d e</mathlist></p>
      <p><copy target="ml1" maximumNumber="3" assignNames="ml2" /></p>
      <p><copy target="ml2" maximumNumber="" assignNames="ml3" /></p>

      <p><mathlist name="ml4" maximumNumber="3">a b c d e</mathlist></p>
      <p><copy target="ml4" maximumNumber="4" assignNames="ml5" /></p>
      <p><copy target="ml5" maximumNumber="" assignNames="ml6" /></p>

      `,
        },
        "*",
      );
    });

    cy.get(cesc("#\\/_text1")).should("have.text", "a"); // to wait until loaded

    cy.window().then(async (win) => {
      cy.get(cesc("#\\/_p1"))
        .find(".mjx-mrow")
        .eq(0)
        .invoke("text")
        .then((text) => {
          expect(text.trim()).equal("a");
        });
      cy.get(cesc("#\\/_p1"))
        .find(".mjx-mrow")
        .eq(1)
        .invoke("text")
        .then((text) => {
          expect(text.trim()).equal("b");
        });
      cy.get(cesc("#\\/_p1"))
        .find(".mjx-mrow")
        .eq(2)
        .invoke("text")
        .then((text) => {
          expect(text.trim()).equal("c");
        });
      cy.get(cesc("#\\/_p1"))
        .find(".mjx-mrow")
        .eq(3)
        .invoke("text")
        .then((text) => {
          expect(text.trim()).equal("d");
        });
      cy.get(cesc("#\\/_p1"))
        .find(".mjx-mrow")
        .eq(4)
        .invoke("text")
        .then((text) => {
          expect(text.trim()).equal("e");
        });
      cy.get(cesc("#\\/_p1")).find(".mjx-mrow").eq(5).should("not.exist");

      cy.get(cesc("#\\/_p2"))
        .find(".mjx-mrow")
        .eq(0)
        .invoke("text")
        .then((text) => {
          expect(text.trim()).equal("a");
        });
      cy.get(cesc("#\\/_p2"))
        .find(".mjx-mrow")
        .eq(1)
        .invoke("text")
        .then((text) => {
          expect(text.trim()).equal("b");
        });
      cy.get(cesc("#\\/_p2"))
        .find(".mjx-mrow")
        .eq(2)
        .invoke("text")
        .then((text) => {
          expect(text.trim()).equal("c");
        });
      cy.get(cesc("#\\/_p2")).find(".mjx-mrow").eq(3).should("not.exist");

      cy.get(cesc("#\\/_p3"))
        .find(".mjx-mrow")
        .eq(0)
        .invoke("text")
        .then((text) => {
          expect(text.trim()).equal("a");
        });
      cy.get(cesc("#\\/_p3"))
        .find(".mjx-mrow")
        .eq(1)
        .invoke("text")
        .then((text) => {
          expect(text.trim()).equal("b");
        });
      cy.get(cesc("#\\/_p3"))
        .find(".mjx-mrow")
        .eq(2)
        .invoke("text")
        .then((text) => {
          expect(text.trim()).equal("c");
        });
      cy.get(cesc("#\\/_p3"))
        .find(".mjx-mrow")
        .eq(3)
        .invoke("text")
        .then((text) => {
          expect(text.trim()).equal("d");
        });
      cy.get(cesc("#\\/_p3"))
        .find(".mjx-mrow")
        .eq(4)
        .invoke("text")
        .then((text) => {
          expect(text.trim()).equal("e");
        });
      cy.get(cesc("#\\/_p3")).find(".mjx-mrow").eq(5).should("not.exist");

      cy.get(cesc("#\\/_p4"))
        .find(".mjx-mrow")
        .eq(0)
        .invoke("text")
        .then((text) => {
          expect(text.trim()).equal("a");
        });
      cy.get(cesc("#\\/_p4"))
        .find(".mjx-mrow")
        .eq(1)
        .invoke("text")
        .then((text) => {
          expect(text.trim()).equal("b");
        });
      cy.get(cesc("#\\/_p4"))
        .find(".mjx-mrow")
        .eq(2)
        .invoke("text")
        .then((text) => {
          expect(text.trim()).equal("c");
        });
      cy.get(cesc("#\\/_p4")).find(".mjx-mrow").eq(3).should("not.exist");

      cy.get(cesc("#\\/_p5"))
        .find(".mjx-mrow")
        .eq(0)
        .invoke("text")
        .then((text) => {
          expect(text.trim()).equal("a");
        });
      cy.get(cesc("#\\/_p5"))
        .find(".mjx-mrow")
        .eq(1)
        .invoke("text")
        .then((text) => {
          expect(text.trim()).equal("b");
        });
      cy.get(cesc("#\\/_p5"))
        .find(".mjx-mrow")
        .eq(2)
        .invoke("text")
        .then((text) => {
          expect(text.trim()).equal("c");
        });
      cy.get(cesc("#\\/_p5"))
        .find(".mjx-mrow")
        .eq(3)
        .invoke("text")
        .then((text) => {
          expect(text.trim()).equal("d");
        });
      cy.get(cesc("#\\/_p5")).find(".mjx-mrow").eq(4).should("not.exist");

      cy.get(cesc("#\\/_p6"))
        .find(".mjx-mrow")
        .eq(0)
        .invoke("text")
        .then((text) => {
          expect(text.trim()).equal("a");
        });
      cy.get(cesc("#\\/_p6"))
        .find(".mjx-mrow")
        .eq(1)
        .invoke("text")
        .then((text) => {
          expect(text.trim()).equal("b");
        });
      cy.get(cesc("#\\/_p6"))
        .find(".mjx-mrow")
        .eq(2)
        .invoke("text")
        .then((text) => {
          expect(text.trim()).equal("c");
        });
      cy.get(cesc("#\\/_p6"))
        .find(".mjx-mrow")
        .eq(3)
        .invoke("text")
        .then((text) => {
          expect(text.trim()).equal("d");
        });
      cy.get(cesc("#\\/_p6"))
        .find(".mjx-mrow")
        .eq(4)
        .invoke("text")
        .then((text) => {
          expect(text.trim()).equal("e");
        });
      cy.get(cesc("#\\/_p6")).find(".mjx-mrow").eq(5).should("not.exist");

      cy.log("Test internal values are set to the correct values");
      cy.window().then(async (win) => {
        let stateVariables = await win.returnAllStateVariables1();
        expect(stateVariables["/ml1"].stateValues.maths).eqls([
          "a",
          "b",
          "c",
          "d",
          "e",
        ]);
        expect(stateVariables["/ml2"].stateValues.maths).eqls(["a", "b", "c"]);
        expect(stateVariables["/ml3"].stateValues.maths).eqls([
          "a",
          "b",
          "c",
          "d",
          "e",
        ]);
        expect(stateVariables["/ml4"].stateValues.maths).eqls(["a", "b", "c"]);
        expect(stateVariables["/ml5"].stateValues.maths).eqls([
          "a",
          "b",
          "c",
          "d",
        ]);
        expect(stateVariables["/ml6"].stateValues.maths).eqls([
          "a",
          "b",
          "c",
          "d",
          "e",
        ]);
      });
    });
  });

  it("dynamic maximum number", () => {
    cy.window().then(async (win) => {
      win.postMessage(
        {
          doenetML: `
      <text>a</text>
      <p><mathlist name="ml1" maximumNumber="$mn1" >x y z u v</mathlist></p>
      <p><copy target="ml1" maximumNumber="$mn2" assignNames="ml2" /></p>
      <p>Maximum number 1: <mathinput name="mn1" prefill="2" /></p>
      <p>Maximum number 2: <mathinput name="mn2" /></p>

      `,
        },
        "*",
      );
    });

    cy.get(cesc("#\\/_text1")).should("have.text", "a"); // to wait until loaded

    cy.get(cesc("#\\/_p1") + " .mjx-mrow")
      .eq(0)
      .should("contain.text", "x");
    cy.get(cesc("#\\/_p1") + " .mjx-mrow")
      .eq(1)
      .should("contain.text", "y");
    cy.get(cesc("#\\/_p1") + " .mjx-mrow")
      .eq(2)
      .should("not.exist");
    cy.get(cesc("#\\/_p2") + " .mjx-mrow")
      .eq(0)
      .should("contain.text", "x");
    cy.get(cesc("#\\/_p2") + " .mjx-mrow")
      .eq(1)
      .should("contain.text", "y");
    cy.get(cesc("#\\/_p2") + " .mjx-mrow")
      .eq(2)
      .should("contain.text", "z");
    cy.get(cesc("#\\/_p2") + " .mjx-mrow")
      .eq(3)
      .should("contain.text", "u");
    cy.get(cesc("#\\/_p2") + " .mjx-mrow")
      .eq(4)
      .should("contain.text", "v");
    cy.get(cesc("#\\/_p2") + " .mjx-mrow")
      .eq(5)
      .should("not.exist");

    cy.get(cesc("#\\/_p1") + " .mjx-mrow")
      .eq(0)
      .invoke("text")
      .then((text) => {
        expect(text.trim()).equal("x");
      });
    cy.get(cesc("#\\/_p1") + " .mjx-mrow")
      .eq(1)
      .invoke("text")
      .then((text) => {
        expect(text.trim()).equal("y");
      });
    cy.get(cesc("#\\/_p2") + " .mjx-mrow")
      .eq(0)
      .invoke("text")
      .then((text) => {
        expect(text.trim()).equal("x");
      });
    cy.get(cesc("#\\/_p2") + " .mjx-mrow")
      .eq(1)
      .invoke("text")
      .then((text) => {
        expect(text.trim()).equal("y");
      });
    cy.get(cesc("#\\/_p2") + " .mjx-mrow")
      .eq(2)
      .invoke("text")
      .then((text) => {
        expect(text.trim()).equal("z");
      });
    cy.get(cesc("#\\/_p2") + " .mjx-mrow")
      .eq(3)
      .invoke("text")
      .then((text) => {
        expect(text.trim()).equal("u");
      });
    cy.get(cesc("#\\/_p2") + " .mjx-mrow")
      .eq(4)
      .invoke("text")
      .then((text) => {
        expect(text.trim()).equal("v");
      });

    cy.window().then(async (win) => {
      let stateVariables = await win.returnAllStateVariables1();
      expect(stateVariables["/ml1"].stateValues.maths).eqls(["x", "y"]);
      expect(stateVariables["/ml2"].stateValues.maths).eqls([
        "x",
        "y",
        "z",
        "u",
        "v",
      ]);
    });

    cy.log("clear first maxnum");
    cy.get(cesc("#\\/mn1") + " textarea")
      .type("{end}{backspace}", { force: true })
      .blur();

    cy.get(cesc("#\\/_p1")).should("contain.text", "v");
    cy.get(cesc("#\\/_p1") + " .mjx-mrow")
      .eq(0)
      .should("contain.text", "x");
    cy.get(cesc("#\\/_p1") + " .mjx-mrow")
      .eq(1)
      .should("contain.text", "y");
    cy.get(cesc("#\\/_p1") + " .mjx-mrow")
      .eq(2)
      .should("contain.text", "z");
    cy.get(cesc("#\\/_p1") + " .mjx-mrow")
      .eq(3)
      .should("contain.text", "u");
    cy.get(cesc("#\\/_p1") + " .mjx-mrow")
      .eq(4)
      .should("contain.text", "v");
    cy.get(cesc("#\\/_p1") + " .mjx-mrow")
      .eq(5)
      .should("not.exist");
    cy.get(cesc("#\\/_p2") + " .mjx-mrow")
      .eq(0)
      .should("contain.text", "x");
    cy.get(cesc("#\\/_p2") + " .mjx-mrow")
      .eq(1)
      .should("contain.text", "y");
    cy.get(cesc("#\\/_p2") + " .mjx-mrow")
      .eq(2)
      .should("contain.text", "z");
    cy.get(cesc("#\\/_p2") + " .mjx-mrow")
      .eq(3)
      .should("contain.text", "u");
    cy.get(cesc("#\\/_p2") + " .mjx-mrow")
      .eq(4)
      .should("contain.text", "v");
    cy.get(cesc("#\\/_p2") + " .mjx-mrow")
      .eq(5)
      .should("not.exist");

    cy.get(cesc("#\\/_p1") + " .mjx-mrow")
      .eq(0)
      .invoke("text")
      .then((text) => {
        expect(text.trim()).equal("x");
      });
    cy.get(cesc("#\\/_p1") + " .mjx-mrow")
      .eq(1)
      .invoke("text")
      .then((text) => {
        expect(text.trim()).equal("y");
      });
    cy.get(cesc("#\\/_p1") + " .mjx-mrow")
      .eq(2)
      .invoke("text")
      .then((text) => {
        expect(text.trim()).equal("z");
      });
    cy.get(cesc("#\\/_p1") + " .mjx-mrow")
      .eq(3)
      .invoke("text")
      .then((text) => {
        expect(text.trim()).equal("u");
      });
    cy.get(cesc("#\\/_p1") + " .mjx-mrow")
      .eq(4)
      .invoke("text")
      .then((text) => {
        expect(text.trim()).equal("v");
      });
    cy.get(cesc("#\\/_p2") + " .mjx-mrow")
      .eq(0)
      .invoke("text")
      .then((text) => {
        expect(text.trim()).equal("x");
      });
    cy.get(cesc("#\\/_p2") + " .mjx-mrow")
      .eq(1)
      .invoke("text")
      .then((text) => {
        expect(text.trim()).equal("y");
      });
    cy.get(cesc("#\\/_p2") + " .mjx-mrow")
      .eq(2)
      .invoke("text")
      .then((text) => {
        expect(text.trim()).equal("z");
      });
    cy.get(cesc("#\\/_p2") + " .mjx-mrow")
      .eq(3)
      .invoke("text")
      .then((text) => {
        expect(text.trim()).equal("u");
      });
    cy.get(cesc("#\\/_p2") + " .mjx-mrow")
      .eq(4)
      .invoke("text")
      .then((text) => {
        expect(text.trim()).equal("v");
      });

    cy.window().then(async (win) => {
      let stateVariables = await win.returnAllStateVariables1();
      expect(stateVariables["/ml1"].stateValues.maths).eqls([
        "x",
        "y",
        "z",
        "u",
        "v",
      ]);
      expect(stateVariables["/ml2"].stateValues.maths).eqls([
        "x",
        "y",
        "z",
        "u",
        "v",
      ]);
    });

    cy.log("number in second maxnum");
    cy.get(cesc("#\\/mn2") + " textarea").type("3{enter}", { force: true });

    cy.get(cesc("#\\/_p2")).should("not.contain.text", "v");
    cy.get(cesc("#\\/_p2") + " .mjx-mrow")
      .eq(3)
      .should("not.exist");
    cy.get(cesc("#\\/_p1") + " .mjx-mrow")
      .eq(0)
      .should("contain.text", "x");
    cy.get(cesc("#\\/_p1") + " .mjx-mrow")
      .eq(1)
      .should("contain.text", "y");
    cy.get(cesc("#\\/_p1") + " .mjx-mrow")
      .eq(2)
      .should("contain.text", "z");
    cy.get(cesc("#\\/_p1") + " .mjx-mrow")
      .eq(3)
      .should("contain.text", "u");
    cy.get(cesc("#\\/_p1") + " .mjx-mrow")
      .eq(4)
      .should("contain.text", "v");
    cy.get(cesc("#\\/_p1") + " .mjx-mrow")
      .eq(5)
      .should("not.exist");
    cy.get(cesc("#\\/_p2") + " .mjx-mrow")
      .eq(0)
      .should("contain.text", "x");
    cy.get(cesc("#\\/_p2") + " .mjx-mrow")
      .eq(1)
      .should("contain.text", "y");
    cy.get(cesc("#\\/_p2") + " .mjx-mrow")
      .eq(2)
      .should("contain.text", "z");

    cy.get(cesc("#\\/_p1") + " .mjx-mrow")
      .eq(0)
      .invoke("text")
      .then((text) => {
        expect(text.trim()).equal("x");
      });
    cy.get(cesc("#\\/_p1") + " .mjx-mrow")
      .eq(1)
      .invoke("text")
      .then((text) => {
        expect(text.trim()).equal("y");
      });
    cy.get(cesc("#\\/_p1") + " .mjx-mrow")
      .eq(2)
      .invoke("text")
      .then((text) => {
        expect(text.trim()).equal("z");
      });
    cy.get(cesc("#\\/_p1") + " .mjx-mrow")
      .eq(3)
      .invoke("text")
      .then((text) => {
        expect(text.trim()).equal("u");
      });
    cy.get(cesc("#\\/_p1") + " .mjx-mrow")
      .eq(4)
      .invoke("text")
      .then((text) => {
        expect(text.trim()).equal("v");
      });
    cy.get(cesc("#\\/_p2") + " .mjx-mrow")
      .eq(0)
      .invoke("text")
      .then((text) => {
        expect(text.trim()).equal("x");
      });
    cy.get(cesc("#\\/_p2") + " .mjx-mrow")
      .eq(1)
      .invoke("text")
      .then((text) => {
        expect(text.trim()).equal("y");
      });
    cy.get(cesc("#\\/_p2") + " .mjx-mrow")
      .eq(2)
      .invoke("text")
      .then((text) => {
        expect(text.trim()).equal("z");
      });

    cy.window().then(async (win) => {
      let stateVariables = await win.returnAllStateVariables1();
      expect(stateVariables["/ml1"].stateValues.maths).eqls([
        "x",
        "y",
        "z",
        "u",
        "v",
      ]);
      expect(stateVariables["/ml2"].stateValues.maths).eqls(["x", "y", "z"]);
    });

    cy.log("number in first maxnum");
    cy.get(cesc("#\\/mn1") + " textarea").type("4{enter}", { force: true });

    cy.get(cesc("#\\/_p1")).should("not.contain.text", "v");
    cy.get(cesc("#\\/_p1") + " .mjx-mrow")
      .eq(4)
      .should("not.exist");
    cy.get(cesc("#\\/_p1") + " .mjx-mrow")
      .eq(0)
      .should("contain.text", "x");
    cy.get(cesc("#\\/_p1") + " .mjx-mrow")
      .eq(1)
      .should("contain.text", "y");
    cy.get(cesc("#\\/_p1") + " .mjx-mrow")
      .eq(2)
      .should("contain.text", "z");
    cy.get(cesc("#\\/_p1") + " .mjx-mrow")
      .eq(3)
      .should("contain.text", "u");
    cy.get(cesc("#\\/_p2") + " .mjx-mrow")
      .eq(0)
      .should("contain.text", "x");
    cy.get(cesc("#\\/_p2") + " .mjx-mrow")
      .eq(1)
      .should("contain.text", "y");
    cy.get(cesc("#\\/_p2") + " .mjx-mrow")
      .eq(2)
      .should("contain.text", "z");
    cy.get(cesc("#\\/_p2") + " .mjx-mrow")
      .eq(3)
      .should("not.exist");

    cy.get(cesc("#\\/_p1") + " .mjx-mrow")
      .eq(0)
      .invoke("text")
      .then((text) => {
        expect(text.trim()).equal("x");
      });
    cy.get(cesc("#\\/_p1") + " .mjx-mrow")
      .eq(1)
      .invoke("text")
      .then((text) => {
        expect(text.trim()).equal("y");
      });
    cy.get(cesc("#\\/_p1") + " .mjx-mrow")
      .eq(2)
      .invoke("text")
      .then((text) => {
        expect(text.trim()).equal("z");
      });
    cy.get(cesc("#\\/_p1") + " .mjx-mrow")
      .eq(3)
      .invoke("text")
      .then((text) => {
        expect(text.trim()).equal("u");
      });
    cy.get(cesc("#\\/_p2") + " .mjx-mrow")
      .eq(0)
      .invoke("text")
      .then((text) => {
        expect(text.trim()).equal("x");
      });
    cy.get(cesc("#\\/_p2") + " .mjx-mrow")
      .eq(1)
      .invoke("text")
      .then((text) => {
        expect(text.trim()).equal("y");
      });
    cy.get(cesc("#\\/_p2") + " .mjx-mrow")
      .eq(2)
      .invoke("text")
      .then((text) => {
        expect(text.trim()).equal("z");
      });

    cy.window().then(async (win) => {
      let stateVariables = await win.returnAllStateVariables1();
      expect(stateVariables["/ml1"].stateValues.maths).eqls([
        "x",
        "y",
        "z",
        "u",
      ]);
      expect(stateVariables["/ml2"].stateValues.maths).eqls(["x", "y", "z"]);
    });

    cy.log("change number in first maxnum");
    cy.get(cesc("#\\/mn1") + " textarea").type("{end}{backspace}1{enter}", {
      force: true,
    });

    cy.get(cesc("#\\/_p1")).should("not.contain.text", "y");
    cy.get(cesc("#\\/_p1") + " .mjx-mrow")
      .eq(1)
      .should("not.exist");
    cy.get(cesc("#\\/_p1") + " .mjx-mrow")
      .eq(0)
      .should("contain.text", "x");
    cy.get(cesc("#\\/_p2") + " .mjx-mrow")
      .eq(0)
      .should("contain.text", "x");
    cy.get(cesc("#\\/_p2") + " .mjx-mrow")
      .eq(1)
      .should("contain.text", "y");
    cy.get(cesc("#\\/_p2") + " .mjx-mrow")
      .eq(2)
      .should("contain.text", "z");
    cy.get(cesc("#\\/_p2") + " .mjx-mrow")
      .eq(3)
      .should("not.exist");

    cy.get(cesc("#\\/_p1") + " .mjx-mrow")
      .eq(0)
      .invoke("text")
      .then((text) => {
        expect(text.trim()).equal("x");
      });
    cy.get(cesc("#\\/_p2") + " .mjx-mrow")
      .eq(0)
      .invoke("text")
      .then((text) => {
        expect(text.trim()).equal("x");
      });
    cy.get(cesc("#\\/_p2") + " .mjx-mrow")
      .eq(1)
      .invoke("text")
      .then((text) => {
        expect(text.trim()).equal("y");
      });
    cy.get(cesc("#\\/_p2") + " .mjx-mrow")
      .eq(2)
      .invoke("text")
      .then((text) => {
        expect(text.trim()).equal("z");
      });

    cy.window().then(async (win) => {
      let stateVariables = await win.returnAllStateVariables1();
      expect(stateVariables["/ml1"].stateValues.maths).eqls(["x"]);
      expect(stateVariables["/ml2"].stateValues.maths).eqls(["x", "y", "z"]);
    });
  });

  it("mathlist with merge math list", () => {
    cy.window().then(async (win) => {
      win.postMessage(
        {
          doenetML: `
    <text>a</text>
    <mathlist mergeMathLists="$_booleaninput1">
      <math>a</math>
      <math>b,c,d</math>
      <math>e,f</math>
      <math>g</math>
    </mathlist>
    <p>Merge math lists: <booleaninput /></p>

    <p>Third math: <copy prop="math3" target="_mathlist1" /></p>
    <p>Fifth math: <copy prop="math5" target="_mathlist1" /></p>

    <p>Change values:
      <mathinput name="mi1" bindValueTo="$_mathlist1.math1" />
      <mathinput name="mi2" bindValueTo="$_mathlist1.math2" />
      <mathinput name="mi3" bindValueTo="$_mathlist1.math3" />
      <mathinput name="mi4" bindValueTo="$_mathlist1.math4" />
      <mathinput name="mi5" bindValueTo="$_mathlist1.math5" />
      <mathinput name="mi6" bindValueTo="$_mathlist1.math6" />
      <mathinput name="mi7" bindValueTo="$_mathlist1.math7" />
    </p>
    `,
        },
        "*",
      );
    });

    cy.get(cesc("#\\/_text1")).should("have.text", "a"); // to wait until loaded

    cy.log("Test value displayed in browser");
    cy.get(cesc("#\\/_math1"))
      .find(".mjx-mrow")
      .eq(0)
      .invoke("text")
      .then((text) => {
        expect(text.trim()).equal("a");
      });
    cy.get(cesc("#\\/_math2"))
      .find(".mjx-mrow")
      .eq(0)
      .invoke("text")
      .then((text) => {
        expect(text.trim()).equal("b,c,d");
      });
    cy.get(cesc("#\\/_math3"))
      .find(".mjx-mrow")
      .eq(0)
      .invoke("text")
      .then((text) => {
        expect(text.trim()).equal("e,f");
      });
    cy.get(cesc("#\\/_math4"))
      .find(".mjx-mrow")
      .eq(0)
      .invoke("text")
      .then((text) => {
        expect(text.trim()).equal("g");
      });
    cy.get(cesc("#\\/_p2"))
      .find(".mjx-mrow")
      .eq(0)
      .invoke("text")
      .then((text) => {
        expect(text.trim()).equal("e,f");
      });
    cy.get(cesc("#\\/_p3")).find(".mjx-mrow").should("not.exist");

    cy.log("Test internal values are set to the correct values");
    cy.window().then(async (win) => {
      let stateVariables = await win.returnAllStateVariables1();
      expect(stateVariables["/_mathlist1"].stateValues.maths.length).eq(4);
      expect(stateVariables["/_mathlist1"].stateValues.maths[0]).eq("a");
      expect(stateVariables["/_mathlist1"].stateValues.maths[1]).eqls([
        "list",
        "b",
        "c",
        "d",
      ]);
      expect(stateVariables["/_mathlist1"].stateValues.maths[2]).eqls([
        "list",
        "e",
        "f",
      ]);
      expect(stateVariables["/_mathlist1"].stateValues.maths[3]).eq("g");
      expect(stateVariables["/_mathlist1"].stateValues.math3).eqls([
        "list",
        "e",
        "f",
      ]);
      expect(stateVariables["/_mathlist1"].stateValues.math5).eq(undefined);
    });

    cy.log("change values");
    cy.get(cesc("#\\/mi1") + " textarea").type("{end}{backspace}h{enter}", {
      force: true,
    });
    cy.get(cesc("#\\/mi2") + " textarea").type("{end}{backspace}i{enter}", {
      force: true,
    });
    cy.get(cesc("#\\/mi3") + " textarea").type("{end}{backspace}j{enter}", {
      force: true,
    });
    cy.get(cesc("#\\/mi4") + " textarea").type("{end}{backspace}k{enter}", {
      force: true,
    });

    cy.log("Test value displayed in browser");

    cy.get(cesc("#\\/_math4") + " .mjx-mrow").should("contain.text", "k");

    cy.get(cesc("#\\/_math1"))
      .find(".mjx-mrow")
      .eq(0)
      .invoke("text")
      .then((text) => {
        expect(text.trim()).equal("h");
      });
    cy.get(cesc("#\\/_math2"))
      .find(".mjx-mrow")
      .eq(0)
      .invoke("text")
      .then((text) => {
        expect(text.trim()).equal("b,c,i");
      });
    cy.get(cesc("#\\/_math3"))
      .find(".mjx-mrow")
      .eq(0)
      .invoke("text")
      .then((text) => {
        expect(text.trim()).equal("e,j");
      });
    cy.get(cesc("#\\/_math4"))
      .find(".mjx-mrow")
      .eq(0)
      .invoke("text")
      .then((text) => {
        expect(text.trim()).equal("k");
      });
    cy.get(cesc("#\\/_p2"))
      .find(".mjx-mrow")
      .eq(0)
      .invoke("text")
      .then((text) => {
        expect(text.trim()).equal("e,j");
      });
    cy.get(cesc("#\\/_p3")).find(".mjx-mrow").should("not.exist");

    cy.log("Test internal values are set to the correct values");
    cy.window().then(async (win) => {
      let stateVariables = await win.returnAllStateVariables1();
      expect(stateVariables["/_mathlist1"].stateValues.maths.length).eq(4);
      expect(stateVariables["/_mathlist1"].stateValues.maths[0]).eq("h");
      expect(stateVariables["/_mathlist1"].stateValues.maths[1]).eqls([
        "list",
        "b",
        "c",
        "i",
      ]);
      expect(stateVariables["/_mathlist1"].stateValues.maths[2]).eqls([
        "list",
        "e",
        "j",
      ]);
      expect(stateVariables["/_mathlist1"].stateValues.maths[3]).eq("k");
      expect(stateVariables["/_mathlist1"].stateValues.math3).eqls([
        "list",
        "e",
        "j",
      ]);
      expect(stateVariables["/_mathlist1"].stateValues.math5).eq(undefined);
    });

    cy.log("merge math lists");
    cy.get(cesc("#\\/_booleaninput1")).click();

    cy.get(cesc("#\\/_p2") + " .mjx-mrow").should("contain.text", "c");

    cy.log("Test value displayed in browser");
    cy.get(cesc("#\\/_math1"))
      .find(".mjx-mrow")
      .eq(0)
      .invoke("text")
      .then((text) => {
        expect(text.trim()).equal("h");
      });
    cy.get(cesc("#\\/_math2"))
      .find(".mjx-mrow")
      .eq(0)
      .invoke("text")
      .then((text) => {
        expect(text.trim()).equal("b,c,i");
      });
    cy.get(cesc("#\\/_math3"))
      .find(".mjx-mrow")
      .eq(0)
      .invoke("text")
      .then((text) => {
        expect(text.trim()).equal("e,j");
      });
    cy.get(cesc("#\\/_math4"))
      .find(".mjx-mrow")
      .eq(0)
      .invoke("text")
      .then((text) => {
        expect(text.trim()).equal("k");
      });
    cy.get(cesc("#\\/_p2"))
      .find(".mjx-mrow")
      .eq(0)
      .invoke("text")
      .then((text) => {
        expect(text.trim()).equal("c");
      });
    cy.get(cesc("#\\/_p3"))
      .find(".mjx-mrow")
      .eq(0)
      .invoke("text")
      .then((text) => {
        expect(text.trim()).equal("e");
      });

    cy.log("Test internal values are set to the correct values");
    cy.window().then(async (win) => {
      let stateVariables = await win.returnAllStateVariables1();
      expect(stateVariables["/_mathlist1"].stateValues.maths.length).eq(7);
      expect(stateVariables["/_mathlist1"].stateValues.maths[0]).eq("h");
      expect(stateVariables["/_mathlist1"].stateValues.maths[1]).eq("b");
      expect(stateVariables["/_mathlist1"].stateValues.maths[2]).eq("c");
      expect(stateVariables["/_mathlist1"].stateValues.maths[3]).eq("i");
      expect(stateVariables["/_mathlist1"].stateValues.maths[4]).eq("e");
      expect(stateVariables["/_mathlist1"].stateValues.maths[5]).eq("j");
      expect(stateVariables["/_mathlist1"].stateValues.maths[6]).eq("k");
      expect(stateVariables["/_mathlist1"].stateValues.math3).eq("c");
      expect(stateVariables["/_mathlist1"].stateValues.math5).eq("e");
    });

    cy.log("change values");
    cy.get(cesc("#\\/mi1") + " textarea").type("{end}{backspace}l{enter}", {
      force: true,
    });
    cy.get(cesc("#\\/mi2") + " textarea").type("{end}{backspace}m{enter}", {
      force: true,
    });
    cy.get(cesc("#\\/mi3") + " textarea").type("{end}{backspace}n{enter}", {
      force: true,
    });
    cy.get(cesc("#\\/mi4") + " textarea").type("{end}{backspace}o{enter}", {
      force: true,
    });
    cy.get(cesc("#\\/mi5") + " textarea").type("{end}{backspace}p{enter}", {
      force: true,
    });
    cy.get(cesc("#\\/mi6") + " textarea").type("{end}{backspace}q{enter}", {
      force: true,
    });
    cy.get(cesc("#\\/mi7") + " textarea").type("{end}{backspace}r{enter}", {
      force: true,
    });

    cy.log("Test value displayed in browser");
    cy.get(cesc("#\\/_math4") + " .mjx-mrow").should("contain.text", "r");

    cy.get(cesc("#\\/_math1"))
      .find(".mjx-mrow")
      .eq(0)
      .invoke("text")
      .then((text) => {
        expect(text.trim()).equal("l");
      });
    cy.get(cesc("#\\/_math2"))
      .find(".mjx-mrow")
      .eq(0)
      .invoke("text")
      .then((text) => {
        expect(text.trim()).equal("m,n,o");
      });
    cy.get(cesc("#\\/_math3"))
      .find(".mjx-mrow")
      .eq(0)
      .invoke("text")
      .then((text) => {
        expect(text.trim()).equal("p,q");
      });
    cy.get(cesc("#\\/_math4"))
      .find(".mjx-mrow")
      .eq(0)
      .invoke("text")
      .then((text) => {
        expect(text.trim()).equal("r");
      });
    cy.get(cesc("#\\/_p2"))
      .find(".mjx-mrow")
      .eq(0)
      .invoke("text")
      .then((text) => {
        expect(text.trim()).equal("n");
      });
    cy.get(cesc("#\\/_p3"))
      .find(".mjx-mrow")
      .eq(0)
      .invoke("text")
      .then((text) => {
        expect(text.trim()).equal("p");
      });

    cy.log("Test internal values are set to the correct values");
    cy.window().then(async (win) => {
      let stateVariables = await win.returnAllStateVariables1();
      expect(stateVariables["/_mathlist1"].stateValues.maths.length).eq(7);
      expect(stateVariables["/_mathlist1"].stateValues.maths[0]).eq("l");
      expect(stateVariables["/_mathlist1"].stateValues.maths[1]).eq("m");
      expect(stateVariables["/_mathlist1"].stateValues.maths[2]).eq("n");
      expect(stateVariables["/_mathlist1"].stateValues.maths[3]).eq("o");
      expect(stateVariables["/_mathlist1"].stateValues.maths[4]).eq("p");
      expect(stateVariables["/_mathlist1"].stateValues.maths[5]).eq("q");
      expect(stateVariables["/_mathlist1"].stateValues.maths[6]).eq("r");
      expect(stateVariables["/_mathlist1"].stateValues.math3).eq("n");
      expect(stateVariables["/_mathlist1"].stateValues.math5).eq("p");
    });

    cy.log("stop merging again");
    cy.get(cesc("#\\/_booleaninput1")).click();
    cy.get(cesc("#\\/_p2") + " .mjx-mrow").should("contain.text", "p,q");

    cy.log("Test value displayed in browser");
    cy.get(cesc("#\\/_math1"))
      .find(".mjx-mrow")
      .eq(0)
      .invoke("text")
      .then((text) => {
        expect(text.trim()).equal("l");
      });
    cy.get(cesc("#\\/_math2"))
      .find(".mjx-mrow")
      .eq(0)
      .invoke("text")
      .then((text) => {
        expect(text.trim()).equal("m,n,o");
      });
    cy.get(cesc("#\\/_math3"))
      .find(".mjx-mrow")
      .eq(0)
      .invoke("text")
      .then((text) => {
        expect(text.trim()).equal("p,q");
      });
    cy.get(cesc("#\\/_math4"))
      .find(".mjx-mrow")
      .eq(0)
      .invoke("text")
      .then((text) => {
        expect(text.trim()).equal("r");
      });
    cy.get(cesc("#\\/_p2"))
      .find(".mjx-mrow")
      .eq(0)
      .invoke("text")
      .then((text) => {
        expect(text.trim()).equal("p,q");
      });
    cy.get(cesc("#\\/_p3")).find(".mjx-mrow").should("not.exist");

    cy.log("Test internal values are set to the correct values");
    cy.window().then(async (win) => {
      let stateVariables = await win.returnAllStateVariables1();
      expect(stateVariables["/_mathlist1"].stateValues.maths.length).eq(4);
      expect(stateVariables["/_mathlist1"].stateValues.maths[0]).eq("l");
      expect(stateVariables["/_mathlist1"].stateValues.maths[1]).eqls([
        "list",
        "m",
        "n",
        "o",
      ]);
      expect(stateVariables["/_mathlist1"].stateValues.maths[2]).eqls([
        "list",
        "p",
        "q",
      ]);
      expect(stateVariables["/_mathlist1"].stateValues.maths[3]).eq("r");
      expect(stateVariables["/_mathlist1"].stateValues.math3).eqls([
        "list",
        "p",
        "q",
      ]);
      expect(stateVariables["/_mathlist1"].stateValues.math5).eq(undefined);
    });
  });

  it("always merge math lists when have one math child", () => {
    cy.window().then(async (win) => {
      win.postMessage(
        {
          doenetML: `
    <text>a</text>
    <mathlist>
      <math>a,b,c,d,e</math>
    </mathlist>

    <p>Third math: <copy prop="math3" target="_mathlist1" /></p>
    <p>Fifth math: <copy prop="math5" target="_mathlist1" /></p>

    <p>Change values:
    <mathinput name="mi1" bindValueTo="$_mathlist1.math1" />
    <mathinput name="mi2" bindValueTo="$_mathlist1.math2" />
    <mathinput name="mi3" bindValueTo="$_mathlist1.math3" />
    <mathinput name="mi4" bindValueTo="$_mathlist1.math4" />
    <mathinput name="mi5" bindValueTo="$_mathlist1.math5" />
  </p>
    `,
        },
        "*",
      );
    });

    cy.get(cesc("#\\/_text1")).should("have.text", "a"); // to wait until loaded

    cy.log("Test value displayed in browser");
    cy.get(cesc("#\\/_math1"))
      .find(".mjx-mrow")
      .eq(0)
      .invoke("text")
      .then((text) => {
        expect(text.trim()).equal("a,b,c,d,e");
      });
    cy.get(cesc("#\\/_p1"))
      .find(".mjx-mrow")
      .eq(0)
      .invoke("text")
      .then((text) => {
        expect(text.trim()).equal("c");
      });
    cy.get(cesc("#\\/_p2"))
      .find(".mjx-mrow")
      .eq(0)
      .invoke("text")
      .then((text) => {
        expect(text.trim()).equal("e");
      });

    cy.log("Test internal values are set to the correct values");
    cy.window().then(async (win) => {
      let stateVariables = await win.returnAllStateVariables1();
      expect(stateVariables["/_mathlist1"].stateValues.maths.length).eq(5);
      expect(stateVariables["/_mathlist1"].stateValues.maths[0]).eq("a");
      expect(stateVariables["/_mathlist1"].stateValues.maths[1]).eq("b");
      expect(stateVariables["/_mathlist1"].stateValues.maths[2]).eq("c");
      expect(stateVariables["/_mathlist1"].stateValues.maths[3]).eq("d");
      expect(stateVariables["/_mathlist1"].stateValues.maths[4]).eq("e");
      expect(stateVariables["/_mathlist1"].stateValues.math3).eq("c");
      expect(stateVariables["/_mathlist1"].stateValues.math5).eq("e");
    });

    cy.log("change values");
    cy.get(cesc("#\\/mi1") + " textarea").type("{end}{backspace}f{enter}", {
      force: true,
    });
    cy.get(cesc("#\\/mi2") + " textarea").type("{end}{backspace}g{enter}", {
      force: true,
    });
    cy.get(cesc("#\\/mi3") + " textarea").type("{end}{backspace}h{enter}", {
      force: true,
    });
    cy.get(cesc("#\\/mi4") + " textarea").type("{end}{backspace}i{enter}", {
      force: true,
    });
    cy.get(cesc("#\\/mi5") + " textarea").type("{end}{backspace}j{enter}", {
      force: true,
    });

    cy.log("Test value displayed in browser");

    cy.get(cesc("#\\/_p2") + " .mjx-mrow").should("contain.text", "j");
    cy.get(cesc("#\\/_math1"))
      .find(".mjx-mrow")
      .eq(0)
      .invoke("text")
      .then((text) => {
        expect(text.trim()).equal("f,g,h,i,j");
      });
    cy.get(cesc("#\\/_p1"))
      .find(".mjx-mrow")
      .eq(0)
      .invoke("text")
      .then((text) => {
        expect(text.trim()).equal("h");
      });
    cy.get(cesc("#\\/_p2"))
      .find(".mjx-mrow")
      .eq(0)
      .invoke("text")
      .then((text) => {
        expect(text.trim()).equal("j");
      });

    cy.log("Test internal values are set to the correct values");
    cy.window().then(async (win) => {
      let stateVariables = await win.returnAllStateVariables1();
      expect(stateVariables["/_mathlist1"].stateValues.maths.length).eq(5);
      expect(stateVariables["/_mathlist1"].stateValues.maths[0]).eq("f");
      expect(stateVariables["/_mathlist1"].stateValues.maths[1]).eq("g");
      expect(stateVariables["/_mathlist1"].stateValues.maths[2]).eq("h");
      expect(stateVariables["/_mathlist1"].stateValues.maths[3]).eq("i");
      expect(stateVariables["/_mathlist1"].stateValues.maths[4]).eq("j");
      expect(stateVariables["/_mathlist1"].stateValues.math3).eq("h");
      expect(stateVariables["/_mathlist1"].stateValues.math5).eq("j");
    });
  });

  // TODO: deal with hidden children of a mathlist
  it("mathlist within mathlists, with child hide", () => {
    cy.window().then(async (win) => {
      win.postMessage(
        {
          doenetML: `
    <text>a</text>
    <p><mathlist hide="true">a b c</mathlist></p>

    <p><copy name="mathlist1a" hide="false" target="_mathlist1" /></p>

    <p><mathlist>
      <math>x</math>
      <copy target="_mathlist1" />
      <math hide>y</math>
      <copy target="mathlist1a" />
    </mathlist></p>

    <p><copy name="mathlist3" maximumnumber="6" target="_mathlist2" /></p>

    `,
        },
        "*",
      );
    });

    cy.get(cesc("#\\/_text1")).should("have.text", "a"); // to wait until loaded

    cy.log("Test value displayed in browser");

    cy.get(cesc("#\\/_p1")).should("have.text", "");

    cy.get(cesc("#\\/_p2"))
      .find(".mjx-mrow")
      .eq(0)
      .invoke("text")
      .then((text) => {
        expect(text.trim()).equal("a");
      });
    cy.get(cesc("#\\/_p2"))
      .find(".mjx-mrow")
      .eq(1)
      .invoke("text")
      .then((text) => {
        expect(text.trim()).equal("b");
      });
    cy.get(cesc("#\\/_p2"))
      .find(".mjx-mrow")
      .eq(2)
      .invoke("text")
      .then((text) => {
        expect(text.trim()).equal("c");
      });
    cy.get(cesc("#\\/_p2")).find(".mjx-mrow").eq(3).should("not.exist");

    cy.get(cesc("#\\/_p3"))
      .find(".mjx-mrow")
      .eq(0)
      .invoke("text")
      .then((text) => {
        expect(text.trim()).equal("x");
      });
    cy.get(cesc("#\\/_p3"))
      .find(".mjx-mrow")
      .eq(1)
      .invoke("text")
      .then((text) => {
        expect(text.trim()).equal("a");
      });
    cy.get(cesc("#\\/_p3"))
      .find(".mjx-mrow")
      .eq(2)
      .invoke("text")
      .then((text) => {
        expect(text.trim()).equal("b");
      });
    cy.get(cesc("#\\/_p3"))
      .find(".mjx-mrow")
      .eq(3)
      .invoke("text")
      .then((text) => {
        expect(text.trim()).equal("c");
      });
    cy.get(cesc("#\\/_p3"))
      .find(".mjx-mrow")
      .eq(4)
      .invoke("text")
      .then((text) => {
        expect(text.trim()).equal("a");
      });
    cy.get(cesc("#\\/_p3"))
      .find(".mjx-mrow")
      .eq(5)
      .invoke("text")
      .then((text) => {
        expect(text.trim()).equal("b");
      });
    cy.get(cesc("#\\/_p3"))
      .find(".mjx-mrow")
      .eq(6)
      .invoke("text")
      .then((text) => {
        expect(text.trim()).equal("c");
      });
    cy.get(cesc("#\\/_p3")).find(".mjx-mrow").eq(7).should("not.exist");

    cy.get(cesc("#\\/_p4"))
      .find(".mjx-mrow")
      .eq(0)
      .invoke("text")
      .then((text) => {
        expect(text.trim()).equal("x");
      });
    cy.get(cesc("#\\/_p4"))
      .find(".mjx-mrow")
      .eq(1)
      .invoke("text")
      .then((text) => {
        expect(text.trim()).equal("a");
      });
    cy.get(cesc("#\\/_p4"))
      .find(".mjx-mrow")
      .eq(2)
      .invoke("text")
      .then((text) => {
        expect(text.trim()).equal("b");
      });
    cy.get(cesc("#\\/_p4"))
      .find(".mjx-mrow")
      .eq(3)
      .invoke("text")
      .then((text) => {
        expect(text.trim()).equal("c");
      });
    cy.get(cesc("#\\/_p4"))
      .find(".mjx-mrow")
      .eq(4)
      .invoke("text")
      .then((text) => {
        expect(text.trim()).equal("a");
      });
    cy.get(cesc("#\\/_p4")).find(".mjx-mrow").eq(5).should("not.exist");

    cy.log("Test internal values are set to the correct values");
    cy.window().then(async (win) => {
      let stateVariables = await win.returnAllStateVariables1();
      let mathlist1a =
        stateVariables[
          stateVariables["/mathlist1a"].replacements[0].componentName
        ];
      let mathlist3 =
        stateVariables[
          stateVariables["/mathlist3"].replacements[0].componentName
        ];
      expect(stateVariables["/_mathlist1"].stateValues.maths.length).eq(3);
      expect(stateVariables["/_mathlist1"].stateValues.maths[0]).eq("a");
      expect(stateVariables["/_mathlist1"].stateValues.maths[1]).eq("b");
      expect(stateVariables["/_mathlist1"].stateValues.maths[2]).eq("c");
      expect((await mathlist1a.stateValues.maths).length).eq(3);
      expect((await mathlist1a.stateValues.maths)[0]).eq("a");
      expect((await mathlist1a.stateValues.maths)[1]).eq("b");
      expect((await mathlist1a.stateValues.maths)[2]).eq("c");
      expect(stateVariables["/_mathlist2"].stateValues.maths.length).eq(8);
      expect(stateVariables["/_mathlist2"].stateValues.maths[0]).eq("x");
      expect(stateVariables["/_mathlist2"].stateValues.maths[1]).eq("a");
      expect(stateVariables["/_mathlist2"].stateValues.maths[2]).eq("b");
      expect(stateVariables["/_mathlist2"].stateValues.maths[3]).eq("c");
      expect(stateVariables["/_mathlist2"].stateValues.maths[4]).eq("y");
      expect(stateVariables["/_mathlist2"].stateValues.maths[5]).eq("a");
      expect(stateVariables["/_mathlist2"].stateValues.maths[6]).eq("b");
      expect(stateVariables["/_mathlist2"].stateValues.maths[7]).eq("c");
      expect((await mathlist3.stateValues.maths).length).eq(6);
      expect((await mathlist3.stateValues.maths)[0]).eq("x");
      expect((await mathlist3.stateValues.maths)[1]).eq("a");
      expect((await mathlist3.stateValues.maths)[2]).eq("b");
      expect((await mathlist3.stateValues.maths)[3]).eq("c");
      expect((await mathlist3.stateValues.maths)[4]).eq("y");
      expect((await mathlist3.stateValues.maths)[5]).eq("a");
    });
  });

  it("mathlist does not force composite replacement, even in boolean", () => {
    cy.window().then(async (win) => {
      win.postMessage(
        {
          doenetML: `
    <text>a</text>
    <boolean>
      <mathlist>$nothing</mathlist> = <mathlist></mathlist>
    </boolean>
    `,
        },
        "*",
      );
    });

    cy.get(cesc("#\\/_text1")).should("have.text", "a"); // to wait until loaded

    cy.log("Test value displayed in browser");
    cy.get(cesc("#\\/_boolean1")).should("have.text", "true");
  });

  it("mathlist and rounding, from strings", () => {
    cy.window().then(async (win) => {
      win.postMessage(
        {
          doenetML: `
    <text>a</text>
    <p><mathlist displayDigits="3">2345.1535268 3.52343 0.5 0.00000000000052523 0.000000000000000000006</mathList></p>
    <p><mathlist displayDigits="3" padZeros>2345.1535268 3.52343 0.5 0.00000000000052523 0.000000000000000000006</mathList></p>
    <p><mathlist displayDecimals="3">2345.1535268 3.52343 0.5 0.00000000000052523 0.000000000000000000006</mathList></p>
    <p><mathlist displayDecimals="3" padZeros>2345.1535268 3.52343 0.5 0.00000000000052523 0.000000000000000000006</mathList></p>
    <p><mathlist displayDigits="3" displaySmallAsZero>2345.1535268 3.52343 0.5 0.00000000000052523 0.000000000000000000006</mathList></p>
    <p><mathlist displayDigits="3" displaySmallAsZero padZeros>2345.1535268 3.52343 0.5 0.00000000000052523 0.000000000000000000006</mathList></p>

    `,
        },
        "*",
      );
    });

    cy.get(cesc("#\\/_text1")).should("have.text", "a"); // to wait until loaded

    cy.window().then(async (win) => {
      let stateVariables = await win.returnAllStateVariables1();

      let maths1 = stateVariables["/_mathlist1"].activeChildren.map(
        (x) => x.componentName,
      );
      let maths2 = stateVariables["/_mathlist2"].activeChildren.map(
        (x) => x.componentName,
      );
      let maths3 = stateVariables["/_mathlist3"].activeChildren.map(
        (x) => x.componentName,
      );
      let maths4 = stateVariables["/_mathlist4"].activeChildren.map(
        (x) => x.componentName,
      );
      let maths5 = stateVariables["/_mathlist5"].activeChildren.map(
        (x) => x.componentName,
      );
      let maths6 = stateVariables["/_mathlist6"].activeChildren.map(
        (x) => x.componentName,
      );

      cy.get(cesc2("#" + maths1[0]) + " .mjx-mrow")
        .eq(0)
        .invoke("text")
        .then((text) => {
          expect(text).eq("2350");
        });
      cy.get(cesc2("#" + maths1[1]) + " .mjx-mrow")
        .eq(0)
        .invoke("text")
        .then((text) => {
          expect(text).eq("3.52");
        });
      cy.get(cesc2("#" + maths1[2]) + " .mjx-mrow")
        .eq(0)
        .invoke("text")
        .then((text) => {
          expect(text).eq("0.5");
        });
      cy.get(cesc2("#" + maths1[3]) + " .mjx-mrow")
        .eq(0)
        .invoke("text")
        .then((text) => {
          expect(text).eq("5.25⋅10−13");
        });
      cy.get(cesc2("#" + maths1[4]) + " .mjx-mrow")
        .eq(0)
        .invoke("text")
        .then((text) => {
          expect(text).eq("6⋅10−21");
        });

      cy.get(cesc2("#" + maths2[0]) + " .mjx-mrow")
        .eq(0)
        .invoke("text")
        .then((text) => {
          expect(text).eq("2350");
        });
      cy.get(cesc2("#" + maths2[1]) + " .mjx-mrow")
        .eq(0)
        .invoke("text")
        .then((text) => {
          expect(text).eq("3.52");
        });
      cy.get(cesc2("#" + maths2[2]) + " .mjx-mrow")
        .eq(0)
        .invoke("text")
        .then((text) => {
          expect(text).eq("0.500");
        });
      cy.get(cesc2("#" + maths2[3]) + " .mjx-mrow")
        .eq(0)
        .invoke("text")
        .then((text) => {
          expect(text).eq("5.25⋅10−13");
        });
      cy.get(cesc2("#" + maths2[4]) + " .mjx-mrow")
        .eq(0)
        .invoke("text")
        .then((text) => {
          expect(text).eq("6.00⋅10−21");
        });

      cy.get(cesc2("#" + maths3[0]) + " .mjx-mrow")
        .eq(0)
        .invoke("text")
        .then((text) => {
          expect(text).eq("2345.154");
        });
      cy.get(cesc2("#" + maths3[1]) + " .mjx-mrow")
        .eq(0)
        .invoke("text")
        .then((text) => {
          expect(text).eq("3.523");
        });
      cy.get(cesc2("#" + maths3[2]) + " .mjx-mrow")
        .eq(0)
        .invoke("text")
        .then((text) => {
          expect(text).eq("0.5");
        });
      cy.get(cesc2("#" + maths3[3]) + " .mjx-mrow")
        .eq(0)
        .invoke("text")
        .then((text) => {
          expect(text).eq("0");
        });
      cy.get(cesc2("#" + maths3[4]) + " .mjx-mrow")
        .eq(0)
        .invoke("text")
        .then((text) => {
          expect(text).eq("0");
        });

      cy.get(cesc2("#" + maths4[0]) + " .mjx-mrow")
        .eq(0)
        .invoke("text")
        .then((text) => {
          expect(text).eq("2345.154");
        });
      cy.get(cesc2("#" + maths4[1]) + " .mjx-mrow")
        .eq(0)
        .invoke("text")
        .then((text) => {
          expect(text).eq("3.523");
        });
      cy.get(cesc2("#" + maths4[2]) + " .mjx-mrow")
        .eq(0)
        .invoke("text")
        .then((text) => {
          expect(text).eq("0.500");
        });
      cy.get(cesc2("#" + maths4[3]) + " .mjx-mrow")
        .eq(0)
        .invoke("text")
        .then((text) => {
          expect(text).eq("0.000");
        });
      cy.get(cesc2("#" + maths4[4]) + " .mjx-mrow")
        .eq(0)
        .invoke("text")
        .then((text) => {
          expect(text).eq("0.000");
        });

      cy.get(cesc2("#" + maths5[0]) + " .mjx-mrow")
        .eq(0)
        .invoke("text")
        .then((text) => {
          expect(text).eq("2350");
        });
      cy.get(cesc2("#" + maths5[1]) + " .mjx-mrow")
        .eq(0)
        .invoke("text")
        .then((text) => {
          expect(text).eq("3.52");
        });
      cy.get(cesc2("#" + maths5[2]) + " .mjx-mrow")
        .eq(0)
        .invoke("text")
        .then((text) => {
          expect(text).eq("0.5");
        });
      cy.get(cesc2("#" + maths5[3]) + " .mjx-mrow")
        .eq(0)
        .invoke("text")
        .then((text) => {
          expect(text).eq("5.25⋅10−13");
        });
      cy.get(cesc2("#" + maths5[4]) + " .mjx-mrow")
        .eq(0)
        .invoke("text")
        .then((text) => {
          expect(text).eq("0");
        });

      cy.get(cesc2("#" + maths6[0]) + " .mjx-mrow")
        .eq(0)
        .invoke("text")
        .then((text) => {
          expect(text).eq("2350");
        });
      cy.get(cesc2("#" + maths6[1]) + " .mjx-mrow")
        .eq(0)
        .invoke("text")
        .then((text) => {
          expect(text).eq("3.52");
        });
      cy.get(cesc2("#" + maths6[2]) + " .mjx-mrow")
        .eq(0)
        .invoke("text")
        .then((text) => {
          expect(text).eq("0.500");
        });
      cy.get(cesc2("#" + maths6[3]) + " .mjx-mrow")
        .eq(0)
        .invoke("text")
        .then((text) => {
          expect(text).eq("5.25⋅10−13");
        });
      cy.get(cesc2("#" + maths6[4]) + " .mjx-mrow")
        .eq(0)
        .invoke("text")
        .then((text) => {
          expect(text).eq("0.00");
        });
    });
  });

  it("mathlist and rounding, override math children", () => {
    cy.window().then(async (win) => {
      win.postMessage(
        {
          doenetML: `
    <text>a</text>
    <p><mathlist name="ml1">
      <math displayDigits="5">2345.1535268</math>
      <math displayDecimals="5">3.52343</math>
      <math displayDigits="5" padZeros>5</math>
      <math>0.00000000000000052523</math>
      <math displaySmallAsZero>0.000000000000000000006</math>
    </mathList></p>
    <p><mathlist name="ml2" displayDigits="3">
      <math displayDigits="5">2345.1535268</math>
      <math displayDecimals="5">3.52343</math>
      <math displayDigits="5" padZeros>5</math>
      <math>0.00000000000000052523</math>
      <math displaySmallAsZero>0.000000000000000000006</math>
    </mathList></p>
    <p><mathlist name="ml3" displayDigits="3" padZeros>
      <math displayDigits="5">2345.1535268</math>
      <math displayDecimals="5">3.52343</math>
      <math displayDigits="5" padZeros>5</math>
      <math>0.00000000000000052523</math>
      <math displaySmallAsZero>0.000000000000000000006</math>
    </mathList></p>
    <p><mathlist name="ml4" displayDigits="3" padZeros="false">
      <math displayDigits="5">2345.1535268</math>
      <math displayDecimals="5">3.52343</math>
      <math displayDigits="5" padZeros>5</math>
      <math>0.00000000000000052523</math>
      <math displaySmallAsZero>0.000000000000000000006</math>
    </mathList></p>
    <p><mathlist name="ml5" displayDecimals="3">
      <math displayDigits="5">2345.1535268</math>
      <math displayDecimals="5">3.52343</math>
      <math displayDigits="5" padZeros>5</math>
      <math>0.00000000000000052523</math>
      <math displaySmallAsZero>0.000000000000000000006</math>
    </mathList></p>
    <p><mathlist name="ml6" displayDecimals="3" padZeros>
      <math displayDigits="5">2345.1535268</math>
      <math displayDecimals="5">3.52343</math>
      <math displayDigits="5" padZeros>5</math>
      <math>0.00000000000000052523</math>
      <math displaySmallAsZero>0.000000000000000000006</math>
    </mathList></p>
    <p><mathlist name="ml7" displayDecimals="3" padZeros="false">
      <math displayDigits="5">2345.1535268</math>
      <math displayDecimals="5">3.52343</math>
      <math displayDigits="5" padZeros>5</math>
      <math>0.00000000000000052523</math>
      <math displaySmallAsZero>0.000000000000000000006</math>
    </mathList></p>
    <p><mathlist name="ml8" displayDigits="3" displaySmallAsZero>
      <math displayDigits="5">2345.1535268</math>
      <math displayDecimals="5">3.52343</math>
      <math displayDigits="5" padZeros>5</math>
      <math>0.00000000000000052523</math>
      <math displaySmallAsZero>0.000000000000000000006</math>
    </mathList></p>
    <p><mathlist name="ml9" displayDigits="3" displaySmallAsZero="false">
      <math displayDigits="5">2345.1535268</math>
      <math displayDecimals="5">3.52343</math>
      <math displayDigits="5" padZeros>5</math>
      <math>0.00000000000000052523</math>
      <math displaySmallAsZero>0.000000000000000000006</math>
    </mathList></p>
    `,
        },
        "*",
      );
    });

    cy.get(cesc("#\\/_text1")).should("have.text", "a"); // to wait until loaded

    cy.window().then(async (win) => {
      let stateVariables = await win.returnAllStateVariables1();

      let maths1 = stateVariables["/ml1"].activeChildren.map(
        (x) => x.componentName,
      );
      let maths2 = stateVariables["/ml2"].activeChildren.map(
        (x) => x.componentName,
      );
      let maths3 = stateVariables["/ml3"].activeChildren.map(
        (x) => x.componentName,
      );
      let maths4 = stateVariables["/ml4"].activeChildren.map(
        (x) => x.componentName,
      );
      let maths5 = stateVariables["/ml5"].activeChildren.map(
        (x) => x.componentName,
      );
      let maths6 = stateVariables["/ml6"].activeChildren.map(
        (x) => x.componentName,
      );
      let maths7 = stateVariables["/ml7"].activeChildren.map(
        (x) => x.componentName,
      );
      let maths8 = stateVariables["/ml8"].activeChildren.map(
        (x) => x.componentName,
      );
      let maths9 = stateVariables["/ml9"].activeChildren.map(
        (x) => x.componentName,
      );

      cy.get(cesc2("#" + maths1[0]) + " .mjx-mrow")
        .eq(0)
        .invoke("text")
        .then((text) => {
          expect(text).eq("2345.2");
        });
      cy.get(cesc2("#" + maths1[1]) + " .mjx-mrow")
        .eq(0)
        .invoke("text")
        .then((text) => {
          expect(text).eq("3.52343");
        });
      cy.get(cesc2("#" + maths1[2]) + " .mjx-mrow")
        .eq(0)
        .invoke("text")
        .then((text) => {
          expect(text).eq("5.0000");
        });
      cy.get(cesc2("#" + maths1[3]) + " .mjx-mrow")
        .eq(0)
        .invoke("text")
        .then((text) => {
          expect(text).eq("5.2523⋅10−16");
        });
      cy.get(cesc2("#" + maths1[4]) + " .mjx-mrow")
        .eq(0)
        .invoke("text")
        .then((text) => {
          expect(text).eq("0");
        });

      cy.get(cesc2("#" + maths2[0]) + " .mjx-mrow")
        .eq(0)
        .invoke("text")
        .then((text) => {
          expect(text).eq("2350");
        });
      cy.get(cesc2("#" + maths2[1]) + " .mjx-mrow")
        .eq(0)
        .invoke("text")
        .then((text) => {
          expect(text).eq("3.52");
        });
      cy.get(cesc2("#" + maths2[2]) + " .mjx-mrow")
        .eq(0)
        .invoke("text")
        .then((text) => {
          expect(text).eq("5.00");
        });
      cy.get(cesc2("#" + maths2[3]) + " .mjx-mrow")
        .eq(0)
        .invoke("text")
        .then((text) => {
          expect(text).eq("5.25⋅10−16");
        });
      cy.get(cesc2("#" + maths2[4]) + " .mjx-mrow")
        .eq(0)
        .invoke("text")
        .then((text) => {
          expect(text).eq("0");
        });

      cy.get(cesc2("#" + maths3[0]) + " .mjx-mrow")
        .eq(0)
        .invoke("text")
        .then((text) => {
          expect(text).eq("2350");
        });
      cy.get(cesc2("#" + maths3[1]) + " .mjx-mrow")
        .eq(0)
        .invoke("text")
        .then((text) => {
          expect(text).eq("3.52");
        });
      cy.get(cesc2("#" + maths3[2]) + " .mjx-mrow")
        .eq(0)
        .invoke("text")
        .then((text) => {
          expect(text).eq("5.00");
        });
      cy.get(cesc2("#" + maths3[3]) + " .mjx-mrow")
        .eq(0)
        .invoke("text")
        .then((text) => {
          expect(text).eq("5.25⋅10−16");
        });
      cy.get(cesc2("#" + maths3[4]) + " .mjx-mrow")
        .eq(0)
        .invoke("text")
        .then((text) => {
          expect(text).eq("0.00");
        });

      cy.get(cesc2("#" + maths4[0]) + " .mjx-mrow")
        .eq(0)
        .invoke("text")
        .then((text) => {
          expect(text).eq("2350");
        });
      cy.get(cesc2("#" + maths4[1]) + " .mjx-mrow")
        .eq(0)
        .invoke("text")
        .then((text) => {
          expect(text).eq("3.52");
        });
      cy.get(cesc2("#" + maths4[2]) + " .mjx-mrow")
        .eq(0)
        .invoke("text")
        .then((text) => {
          expect(text).eq("5");
        });
      cy.get(cesc2("#" + maths4[3]) + " .mjx-mrow")
        .eq(0)
        .invoke("text")
        .then((text) => {
          expect(text).eq("5.25⋅10−16");
        });
      cy.get(cesc2("#" + maths4[4]) + " .mjx-mrow")
        .eq(0)
        .invoke("text")
        .then((text) => {
          expect(text).eq("0");
        });

      cy.get(cesc2("#" + maths5[0]) + " .mjx-mrow")
        .eq(0)
        .invoke("text")
        .then((text) => {
          expect(text).eq("2345.154");
        });
      cy.get(cesc2("#" + maths5[1]) + " .mjx-mrow")
        .eq(0)
        .invoke("text")
        .then((text) => {
          expect(text).eq("3.523");
        });
      cy.get(cesc2("#" + maths5[2]) + " .mjx-mrow")
        .eq(0)
        .invoke("text")
        .then((text) => {
          expect(text).eq("5.000");
        });
      cy.get(cesc2("#" + maths5[3]) + " .mjx-mrow")
        .eq(0)
        .invoke("text")
        .then((text) => {
          expect(text).eq("0");
        });
      cy.get(cesc2("#" + maths5[4]) + " .mjx-mrow")
        .eq(0)
        .invoke("text")
        .then((text) => {
          expect(text).eq("0");
        });

      cy.get(cesc2("#" + maths6[0]) + " .mjx-mrow")
        .eq(0)
        .invoke("text")
        .then((text) => {
          expect(text).eq("2345.154");
        });
      cy.get(cesc2("#" + maths6[1]) + " .mjx-mrow")
        .eq(0)
        .invoke("text")
        .then((text) => {
          expect(text).eq("3.523");
        });
      cy.get(cesc2("#" + maths6[2]) + " .mjx-mrow")
        .eq(0)
        .invoke("text")
        .then((text) => {
          expect(text).eq("5.000");
        });
      cy.get(cesc2("#" + maths6[3]) + " .mjx-mrow")
        .eq(0)
        .invoke("text")
        .then((text) => {
          expect(text).eq("0.000");
        });
      cy.get(cesc2("#" + maths6[4]) + " .mjx-mrow")
        .eq(0)
        .invoke("text")
        .then((text) => {
          expect(text).eq("0.000");
        });

      cy.get(cesc2("#" + maths7[0]) + " .mjx-mrow")
        .eq(0)
        .invoke("text")
        .then((text) => {
          expect(text).eq("2345.154");
        });
      cy.get(cesc2("#" + maths7[1]) + " .mjx-mrow")
        .eq(0)
        .invoke("text")
        .then((text) => {
          expect(text).eq("3.523");
        });
      cy.get(cesc2("#" + maths7[2]) + " .mjx-mrow")
        .eq(0)
        .invoke("text")
        .then((text) => {
          expect(text).eq("5");
        });
      cy.get(cesc2("#" + maths7[3]) + " .mjx-mrow")
        .eq(0)
        .invoke("text")
        .then((text) => {
          expect(text).eq("0");
        });
      cy.get(cesc2("#" + maths7[4]) + " .mjx-mrow")
        .eq(0)
        .invoke("text")
        .then((text) => {
          expect(text).eq("0");
        });

      cy.get(cesc2("#" + maths8[0]) + " .mjx-mrow")
        .eq(0)
        .invoke("text")
        .then((text) => {
          expect(text).eq("2350");
        });
      cy.get(cesc2("#" + maths8[1]) + " .mjx-mrow")
        .eq(0)
        .invoke("text")
        .then((text) => {
          expect(text).eq("3.52");
        });
      cy.get(cesc2("#" + maths8[2]) + " .mjx-mrow")
        .eq(0)
        .invoke("text")
        .then((text) => {
          expect(text).eq("5.00");
        });
      cy.get(cesc2("#" + maths8[3]) + " .mjx-mrow")
        .eq(0)
        .invoke("text")
        .then((text) => {
          expect(text).eq("0");
        });
      cy.get(cesc2("#" + maths8[4]) + " .mjx-mrow")
        .eq(0)
        .invoke("text")
        .then((text) => {
          expect(text).eq("0");
        });

      cy.get(cesc2("#" + maths9[0]) + " .mjx-mrow")
        .eq(0)
        .invoke("text")
        .then((text) => {
          expect(text).eq("2350");
        });
      cy.get(cesc2("#" + maths9[1]) + " .mjx-mrow")
        .eq(0)
        .invoke("text")
        .then((text) => {
          expect(text).eq("3.52");
        });
      cy.get(cesc2("#" + maths9[2]) + " .mjx-mrow")
        .eq(0)
        .invoke("text")
        .then((text) => {
          expect(text).eq("5.00");
        });
      cy.get(cesc2("#" + maths9[3]) + " .mjx-mrow")
        .eq(0)
        .invoke("text")
        .then((text) => {
          expect(text).eq("5.25⋅10−16");
        });
      cy.get(cesc2("#" + maths9[4]) + " .mjx-mrow")
        .eq(0)
        .invoke("text")
        .then((text) => {
          expect(text).eq("6⋅10−21");
        });
    });
  });

  it("mathlist and rounding, override number children", () => {
    cy.window().then(async (win) => {
      win.postMessage(
        {
          doenetML: `
    <text>a</text>
    <p><mathlist name="ml1">
      <number name="n11" displayDigits="5">2345.1535268</number>
      <number name="n12" displayDecimals="5">3.52343</number>
      <number name="n13" displayDigits="5" padZeros>5</number>
      <number name="n14">0.00000000000000052523</number>
      <number name="n15" displaySmallAsZero>0.000000000000000000006</number>
    </mathList></p>
    <p><mathlist name="ml2" displayDigits="3">
      <number name="n21" displayDigits="5">2345.1535268</number>
      <number name="n22" displayDecimals="5">3.52343</number>
      <number name="n23" displayDigits="5" padZeros>5</number>
      <number name="n24">0.00000000000000052523</number>
      <number name="n25" displaySmallAsZero>0.000000000000000000006</number>
    </mathList></p>
    <p><mathlist name="ml3" displayDigits="3" padZeros>
      <number name="n31" displayDigits="5">2345.1535268</number>
      <number name="n32" displayDecimals="5">3.52343</number>
      <number name="n33" displayDigits="5" padZeros>5</number>
      <number name="n34">0.00000000000000052523</number>
      <number name="n35" displaySmallAsZero>0.000000000000000000006</number>
    </mathList></p>
    <p><mathlist name="ml4" displayDigits="3" padZeros="false">
      <number name="n41" displayDigits="5">2345.1535268</number>
      <number name="n42" displayDecimals="5">3.52343</number>
      <number name="n43" displayDigits="5" padZeros>5</number>
      <number name="n44">0.00000000000000052523</number>
      <number name="n45" displaySmallAsZero>0.000000000000000000006</number>
    </mathList></p>
    <p><mathlist name="ml5" displayDecimals="3">
      <number name="n51" displayDigits="5">2345.1535268</number>
      <number name="n52" displayDecimals="5">3.52343</number>
      <number name="n53" displayDigits="5" padZeros>5</number>
      <number name="n54">0.00000000000000052523</number>
      <number name="n55" displaySmallAsZero>0.000000000000000000006</number>
    </mathList></p>
    <p><mathlist name="ml6" displayDecimals="3" padZeros>
      <number name="n61" displayDigits="5">2345.1535268</number>
      <number name="n62" displayDecimals="5">3.52343</number>
      <number name="n63" displayDigits="5" padZeros>5</number>
      <number name="n64">0.00000000000000052523</number>
      <number name="n65" displaySmallAsZero>0.000000000000000000006</number>
    </mathList></p>
    <p><mathlist name="ml7" displayDecimals="3" padZeros="false">
      <number name="n71" displayDigits="5">2345.1535268</number>
      <number name="n72" displayDecimals="5">3.52343</number>
      <number name="n73" displayDigits="5" padZeros>5</number>
      <number name="n74">0.00000000000000052523</number>
      <number name="n75" displaySmallAsZero>0.000000000000000000006</number>
    </mathList></p>
    <p><mathlist name="ml8" displayDigits="3" displaySmallAsZero>
      <number name="n81" displayDigits="5">2345.1535268</number>
      <number name="n82" displayDecimals="5">3.52343</number>
      <number name="n83" displayDigits="5" padZeros>5</number>
      <number name="n84">0.00000000000000052523</number>
      <number name="n85" displaySmallAsZero>0.000000000000000000006</number>
    </mathList></p>
    <p><mathlist name="ml9" displayDigits="3" displaySmallAsZero="false">
      <number name="n91" displayDigits="5">2345.1535268</number>
      <number name="n92" displayDecimals="5">3.52343</number>
      <number name="n93" displayDigits="5" padZeros>5</number>
      <number name="n94">0.00000000000000052523</number>
      <number name="n95" displaySmallAsZero>0.000000000000000000006</number>
    </mathList></p>
    `,
        },
        "*",
      );
    });

    cy.get(cesc("#\\/_text1")).should("have.text", "a"); // to wait until loaded

    cy.get(cesc2("#/n11") + " .mjx-mrow")
      .eq(0)
      .invoke("text")
      .then((text) => {
        expect(text).eq("2345.2");
      });
    cy.get(cesc2("#/n12") + " .mjx-mrow")
      .eq(0)
      .invoke("text")
      .then((text) => {
        expect(text).eq("3.52343");
      });
    cy.get(cesc2("#/n13") + " .mjx-mrow")
      .eq(0)
      .invoke("text")
      .then((text) => {
        expect(text).eq("5.0000");
      });
    cy.get(cesc2("#/n14") + " .mjx-mrow")
      .eq(0)
      .invoke("text")
      .then((text) => {
        expect(text).eq("5.2523⋅10−16");
      });
    cy.get(cesc2("#/n15") + " .mjx-mrow")
      .eq(0)
      .invoke("text")
      .then((text) => {
        expect(text).eq("0");
      });

    cy.get(cesc2("#/n21") + " .mjx-mrow")
      .eq(0)
      .invoke("text")
      .then((text) => {
        expect(text).eq("2350");
      });
    cy.get(cesc2("#/n22") + " .mjx-mrow")
      .eq(0)
      .invoke("text")
      .then((text) => {
        expect(text).eq("3.52");
      });
    cy.get(cesc2("#/n23") + " .mjx-mrow")
      .eq(0)
      .invoke("text")
      .then((text) => {
        expect(text).eq("5.00");
      });
    cy.get(cesc2("#/n24") + " .mjx-mrow")
      .eq(0)
      .invoke("text")
      .then((text) => {
        expect(text).eq("5.25⋅10−16");
      });
    cy.get(cesc2("#/n25") + " .mjx-mrow")
      .eq(0)
      .invoke("text")
      .then((text) => {
        expect(text).eq("0");
      });

    cy.get(cesc2("#/n31") + " .mjx-mrow")
      .eq(0)
      .invoke("text")
      .then((text) => {
        expect(text).eq("2350");
      });
    cy.get(cesc2("#/n32") + " .mjx-mrow")
      .eq(0)
      .invoke("text")
      .then((text) => {
        expect(text).eq("3.52");
      });
    cy.get(cesc2("#/n33") + " .mjx-mrow")
      .eq(0)
      .invoke("text")
      .then((text) => {
        expect(text).eq("5.00");
      });
    cy.get(cesc2("#/n34") + " .mjx-mrow")
      .eq(0)
      .invoke("text")
      .then((text) => {
        expect(text).eq("5.25⋅10−16");
      });
    cy.get(cesc2("#/n35") + " .mjx-mrow")
      .eq(0)
      .invoke("text")
      .then((text) => {
        expect(text).eq("0.00");
      });

    cy.get(cesc2("#/n41") + " .mjx-mrow")
      .eq(0)
      .invoke("text")
      .then((text) => {
        expect(text).eq("2350");
      });
    cy.get(cesc2("#/n42") + " .mjx-mrow")
      .eq(0)
      .invoke("text")
      .then((text) => {
        expect(text).eq("3.52");
      });
    cy.get(cesc2("#/n43") + " .mjx-mrow")
      .eq(0)
      .invoke("text")
      .then((text) => {
        expect(text).eq("5");
      });
    cy.get(cesc2("#/n44") + " .mjx-mrow")
      .eq(0)
      .invoke("text")
      .then((text) => {
        expect(text).eq("5.25⋅10−16");
      });
    cy.get(cesc2("#/n45") + " .mjx-mrow")
      .eq(0)
      .invoke("text")
      .then((text) => {
        expect(text).eq("0");
      });

    cy.get(cesc2("#/n51") + " .mjx-mrow")
      .eq(0)
      .invoke("text")
      .then((text) => {
        expect(text).eq("2345.154");
      });
    cy.get(cesc2("#/n52") + " .mjx-mrow")
      .eq(0)
      .invoke("text")
      .then((text) => {
        expect(text).eq("3.523");
      });
    cy.get(cesc2("#/n53") + " .mjx-mrow")
      .eq(0)
      .invoke("text")
      .then((text) => {
        expect(text).eq("5.000");
      });
    cy.get(cesc2("#/n54") + " .mjx-mrow")
      .eq(0)
      .invoke("text")
      .then((text) => {
        expect(text).eq("0");
      });
    cy.get(cesc2("#/n55") + " .mjx-mrow")
      .eq(0)
      .invoke("text")
      .then((text) => {
        expect(text).eq("0");
      });

    cy.get(cesc2("#/n61") + " .mjx-mrow")
      .eq(0)
      .invoke("text")
      .then((text) => {
        expect(text).eq("2345.154");
      });
    cy.get(cesc2("#/n62") + " .mjx-mrow")
      .eq(0)
      .invoke("text")
      .then((text) => {
        expect(text).eq("3.523");
      });
    cy.get(cesc2("#/n63") + " .mjx-mrow")
      .eq(0)
      .invoke("text")
      .then((text) => {
        expect(text).eq("5.000");
      });
    cy.get(cesc2("#/n64") + " .mjx-mrow")
      .eq(0)
      .invoke("text")
      .then((text) => {
        expect(text).eq("0.000");
      });
    cy.get(cesc2("#/n65") + " .mjx-mrow")
      .eq(0)
      .invoke("text")
      .then((text) => {
        expect(text).eq("0.000");
      });

    cy.get(cesc2("#/n71") + " .mjx-mrow")
      .eq(0)
      .invoke("text")
      .then((text) => {
        expect(text).eq("2345.154");
      });
    cy.get(cesc2("#/n72") + " .mjx-mrow")
      .eq(0)
      .invoke("text")
      .then((text) => {
        expect(text).eq("3.523");
      });
    cy.get(cesc2("#/n73") + " .mjx-mrow")
      .eq(0)
      .invoke("text")
      .then((text) => {
        expect(text).eq("5");
      });
    cy.get(cesc2("#/n74") + " .mjx-mrow")
      .eq(0)
      .invoke("text")
      .then((text) => {
        expect(text).eq("0");
      });
    cy.get(cesc2("#/n75") + " .mjx-mrow")
      .eq(0)
      .invoke("text")
      .then((text) => {
        expect(text).eq("0");
      });

    cy.get(cesc2("#/n81") + " .mjx-mrow")
      .eq(0)
      .invoke("text")
      .then((text) => {
        expect(text).eq("2350");
      });
    cy.get(cesc2("#/n82") + " .mjx-mrow")
      .eq(0)
      .invoke("text")
      .then((text) => {
        expect(text).eq("3.52");
      });
    cy.get(cesc2("#/n83") + " .mjx-mrow")
      .eq(0)
      .invoke("text")
      .then((text) => {
        expect(text).eq("5.00");
      });
    cy.get(cesc2("#/n84") + " .mjx-mrow")
      .eq(0)
      .invoke("text")
      .then((text) => {
        expect(text).eq("0");
      });
    cy.get(cesc2("#/n85") + " .mjx-mrow")
      .eq(0)
      .invoke("text")
      .then((text) => {
        expect(text).eq("0");
      });

    cy.get(cesc2("#/n91") + " .mjx-mrow")
      .eq(0)
      .invoke("text")
      .then((text) => {
        expect(text).eq("2350");
      });
    cy.get(cesc2("#/n92") + " .mjx-mrow")
      .eq(0)
      .invoke("text")
      .then((text) => {
        expect(text).eq("3.52");
      });
    cy.get(cesc2("#/n93") + " .mjx-mrow")
      .eq(0)
      .invoke("text")
      .then((text) => {
        expect(text).eq("5.00");
      });
    cy.get(cesc2("#/n94") + " .mjx-mrow")
      .eq(0)
      .invoke("text")
      .then((text) => {
        expect(text).eq("5.25⋅10−16");
      });
    cy.get(cesc2("#/n95") + " .mjx-mrow")
      .eq(0)
      .invoke("text")
      .then((text) => {
        expect(text).eq("6⋅10−21");
      });
  });

  it("mathlist and rounding, copy and override", () => {
    cy.window().then(async (win) => {
      win.postMessage(
        {
          doenetML: `
    <text>a</text>
    <p><mathList name="ml1">34.245023482352345 <math displayDigits="2">245.23823402358234234</math></mathList></p>
    <p><mathList name="ml1Dig4" copySource="ml1" displayDigits="4" /></p>
    <p><mathList name="ml1Dec6" copySource="ml1" displayDecimals="6" /></p>
    <p><mathList name="ml1Dig4a" copySource="ml1Dec6" displayDigits="4" /></p>
    <p><mathList name="ml1Dec6a" copySource="ml1Dig4" displayDecimals="6" /></p>
    `,
        },
        "*",
      );
    });

    cy.get(cesc("#\\/_text1")).should("have.text", "a"); // to wait until loaded

    cy.get(cesc("#\\/ml1") + " .mjx-mrow")
      .eq(0)
      .should("have.text", "34.24502348");
    cy.get(cesc("#\\/ml1") + " .mjx-mrow")
      .eq(1)
      .should("have.text", "250");

    cy.get(cesc("#\\/ml1Dig4") + " .mjx-mrow")
      .eq(0)
      .should("have.text", "34.25");
    cy.get(cesc("#\\/ml1Dig4") + " .mjx-mrow")
      .eq(1)
      .should("have.text", "245.2");
    cy.get(cesc("#\\/ml1Dig4a") + " .mjx-mrow")
      .eq(0)
      .should("have.text", "34.25");
    cy.get(cesc("#\\/ml1Dig4a") + " .mjx-mrow")
      .eq(1)
      .should("have.text", "245.2");

    cy.get(cesc("#\\/ml1Dec6") + " .mjx-mrow")
      .eq(0)
      .should("have.text", "34.245023");
    cy.get(cesc("#\\/ml1Dec6") + " .mjx-mrow")
      .eq(1)
      .should("have.text", "245.238234");
    cy.get(cesc("#\\/ml1Dec6a") + " .mjx-mrow")
      .eq(0)
      .should("have.text", "34.245023");
    cy.get(cesc("#\\/ml1Dec6a") + " .mjx-mrow")
      .eq(1)
      .should("have.text", "245.238234");
  });

  it("mathlist adapts to math and text", () => {
    cy.window().then(async (win) => {
      win.postMessage(
        {
          doenetML: `
    <text>a</text>
    <mathlist><math>a</math> <math>b</math><math>c</math></mathlist>

    <p>Math list as math: <math>$_mathlist1</math></p>
    <p>Math list as text: <text>$_mathlist1</text></p>

    `,
        },
        "*",
      );
    });

    cy.get(cesc("#\\/_text1")).should("have.text", "a"); // to wait until loaded

    cy.log("Test value displayed in browser");
    cy.get(cesc("#\\/_math1") + " .mjx-mrow")
      .eq(0)
      .invoke("text")
      .then((text) => {
        expect(text.trim()).equal("a");
      });
    cy.get(cesc("#\\/_math2") + " .mjx-mrow")
      .eq(0)
      .invoke("text")
      .then((text) => {
        expect(text.trim()).equal("b");
      });
    cy.get(cesc("#\\/_math3") + " .mjx-mrow")
      .eq(0)
      .invoke("text")
      .then((text) => {
        expect(text.trim()).equal("c");
      });
    cy.get(cesc("#\\/_math4") + " .mjx-mrow")
      .eq(0)
      .invoke("text")
      .then((text) => {
        expect(text.trim()).equal("a,b,c");
      });
    cy.get(cesc("#\\/_text2")).should("have.text", "a, b, c");

    cy.log("Test internal values are set to the correct values");
    cy.window().then(async (win) => {
      let stateVariables = await win.returnAllStateVariables1();
      expect(stateVariables["/_math4"].stateValues.value).eqls([
        "list",
        "a",
        "b",
        "c",
      ]);
      expect(stateVariables["/_text2"].stateValues.value).eq("a, b, c");
    });
  });
});<|MERGE_RESOLUTION|>--- conflicted
+++ resolved
@@ -75,16 +75,11 @@
         {
           doenetML: `
     <text>a</text>
-<<<<<<< HEAD
     <mathlist>a @  1+1 </mathlist>
-    ` }, "*");
-=======
-    <mathlist>a (  1+1 </mathlist>
     `,
         },
         "*",
       );
->>>>>>> c9a7aa27
     });
 
     cy.get(cesc("#\\/_text1")).should("have.text", "a"); // to wait until loaded
