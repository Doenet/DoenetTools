import me from "math-expressions";
import { createFunctionFromDefinition } from "../../../../src/Core/utils/function";
import { cesc, cesc2 } from "../../../../src/_utils/url";

function nInDOM(n) {
  if (n < 0) {
    return `−${Math.abs(n)}`;
  } else {
    return String(n);
  }
}

describe("Function Tag Tests", function () {
  beforeEach(() => {
    cy.clearIndexedDB();
    cy.visit("/src/Tools/cypressTest/");
  });

  it("function with nothing", () => {
    cy.window().then(async (win) => {
      win.postMessage(
        {
          doenetML: `
    <text>a</text>
    <graph>
    <function>
    </function>
    </graph>
    `,
        },
        "*",
      );
    });

    //wait for window to load
    cy.get(cesc("#\\/_text1")).should("have.text", "a");

    cy.window().then(async (win) => {
      let stateVariables = await win.returnAllStateVariables1();
      let f = createFunctionFromDefinition(
        stateVariables["/_function1"].stateValues.fDefinitions[0],
      );
      expect(f(0)).closeTo(0, 1e-12);
      expect(f(1)).closeTo(0, 1e-12);
      expect(f(2)).closeTo(0, 1e-12);
      expect(f(-1)).closeTo(0, 1e-12);
      expect(f(-2)).closeTo(0, 1e-12);
    });
  });

  it("function with single minimum as number", () => {
    cy.window().then(async (win) => {
      win.postMessage(
        {
          doenetML: `
    <text>a</text>
    <graph>
    <function minima="(2)" />
    </graph>
    `,
        },
        "*",
      );
    });

    //wait for window to load
    cy.get(cesc("#\\/_text1")).should("have.text", "a");

    cy.window().then(async (win) => {
      let stateVariables = await win.returnAllStateVariables1();
      let f = createFunctionFromDefinition(
        stateVariables["/_function1"].stateValues.fDefinitions[0],
      );
      expect(f(0)).closeTo(2, 1e-12);
      expect(f(1)).closeTo(2 + 1, 1e-12);
      expect(f(2)).closeTo(2 + 4, 1e-12);
      expect(f(-1)).closeTo(2 + 1, 1e-12);
      expect(f(-2)).closeTo(2 + 4, 1e-12);
    });
  });

  it("function with single minimum as half-empty tuple", () => {
    cy.window().then(async (win) => {
      win.postMessage(
        {
          doenetML: `
    <text>a</text>
    <graph>
    <function minima="( ,2)" />
    </graph>
    `,
        },
        "*",
      );
    });

    //wait for window to load
    cy.get(cesc("#\\/_text1")).should("have.text", "a");

    cy.window().then(async (win) => {
      let stateVariables = await win.returnAllStateVariables1();
      let f = createFunctionFromDefinition(
        stateVariables["/_function1"].stateValues.fDefinitions[0],
      );
      expect(f(0)).closeTo(2, 1e-12);
      expect(f(1)).closeTo(2 + 1, 1e-12);
      expect(f(2)).closeTo(2 + 4, 1e-12);
      expect(f(-1)).closeTo(2 + 1, 1e-12);
      expect(f(-2)).closeTo(2 + 4, 1e-12);
    });
  });

  it("function with single minimum as half-empty tuple (no space)", () => {
    cy.window().then(async (win) => {
      win.postMessage(
        {
          doenetML: `
    <text>a</text>
    <graph>
    <function minima="(,2)" />
    </graph>
    `,
        },
        "*",
      );
    });

    //wait for window to load
    cy.get(cesc("#\\/_text1")).should("have.text", "a");

    cy.window().then(async (win) => {
      let stateVariables = await win.returnAllStateVariables1();
      let f = createFunctionFromDefinition(
        stateVariables["/_function1"].stateValues.fDefinitions[0],
      );
      expect(f(0)).closeTo(2, 1e-12);
      expect(f(1)).closeTo(2 + 1, 1e-12);
      expect(f(2)).closeTo(2 + 4, 1e-12);
      expect(f(-1)).closeTo(2 + 1, 1e-12);
      expect(f(-2)).closeTo(2 + 4, 1e-12);
    });
  });

  it("function with single minimum, change x-scale", () => {
    cy.window().then(async (win) => {
      win.postMessage(
        {
          doenetML: `
    <text>a</text>
    <graph>
    <function xscale="3" minima="(2)" />
    </graph>
    `,
        },
        "*",
      );
    });

    //wait for window to load
    cy.get(cesc("#\\/_text1")).should("have.text", "a");

    cy.window().then(async (win) => {
      let stateVariables = await win.returnAllStateVariables1();
      let f = createFunctionFromDefinition(
        stateVariables["/_function1"].stateValues.fDefinitions[0],
      );
      expect(f(0)).closeTo(2, 1e-12);
      expect(f(3)).closeTo(2 + 1, 1e-12);
      expect(f(6)).closeTo(2 + 4, 1e-12);
      expect(f(-3)).closeTo(2 + 1, 1e-12);
      expect(f(-6)).closeTo(2 + 4, 1e-12);
    });
  });

  it("function with single minimum, change x-scale and y-scale", () => {
    cy.window().then(async (win) => {
      win.postMessage(
        {
          doenetML: `
    <text>a</text>
    <graph>
    <function xscale="3" yscale="5" minima="(2)" />
    </graph>
    `,
        },
        "*",
      );
    });

    //wait for window to load
    cy.get(cesc("#\\/_text1")).should("have.text", "a");

    cy.window().then(async (win) => {
      let stateVariables = await win.returnAllStateVariables1();
      let f = createFunctionFromDefinition(
        stateVariables["/_function1"].stateValues.fDefinitions[0],
      );
      expect(f(0)).closeTo(2, 1e-12);
      expect(f(3)).closeTo(2 + 1 * 5, 1e-12);
      expect(f(6)).closeTo(2 + 4 * 5, 1e-12);
      expect(f(-3)).closeTo(2 + 1 * 5, 1e-12);
      expect(f(-6)).closeTo(2 + 4 * 5, 1e-12);
    });
  });

  it("function with single maximum", () => {
    cy.window().then(async (win) => {
      win.postMessage(
        {
          doenetML: `
    <text>a</text>
    <graph>
    <function maxima="(3)" />
    </graph>
    `,
        },
        "*",
      );
    });

    //wait for window to load
    cy.get(cesc("#\\/_text1")).should("have.text", "a");

    cy.window().then(async (win) => {
      let stateVariables = await win.returnAllStateVariables1();
      let f = createFunctionFromDefinition(
        stateVariables["/_function1"].stateValues.fDefinitions[0],
      );
      expect(f(0)).closeTo(3, 1e-12);
      expect(f(1)).closeTo(3 - 1, 1e-12);
      expect(f(2)).closeTo(3 - 4, 1e-12);
      expect(f(-1)).closeTo(3 - 1, 1e-12);
      expect(f(-2)).closeTo(3 - 4, 1e-12);
    });
  });

  it("function with single maximum, change x-scale", () => {
    cy.window().then(async (win) => {
      win.postMessage(
        {
          doenetML: `
    <text>a</text>
    <graph>
    <function xscale="3" maxima="(3)" />
    </graph>
    `,
        },
        "*",
      );
    });

    //wait for window to load
    cy.get(cesc("#\\/_text1")).should("have.text", "a");

    cy.window().then(async (win) => {
      let stateVariables = await win.returnAllStateVariables1();
      let f = createFunctionFromDefinition(
        stateVariables["/_function1"].stateValues.fDefinitions[0],
      );
      expect(f(0)).closeTo(3, 1e-12);
      expect(f(3)).closeTo(3 - 1, 1e-12);
      expect(f(6)).closeTo(3 - 4, 1e-12);
      expect(f(-3)).closeTo(3 - 1, 1e-12);
      expect(f(-6)).closeTo(3 - 4, 1e-12);
    });
  });

  it("function with single maximum, change x-scale and y-scale", () => {
    cy.window().then(async (win) => {
      win.postMessage(
        {
          doenetML: `
    <text>a</text>
    <graph>
    <function xscale="3" yscale="5" maxima="(3)" />
    </graph>
    `,
        },
        "*",
      );
    });

    //wait for window to load
    cy.get(cesc("#\\/_text1")).should("have.text", "a");

    cy.window().then(async (win) => {
      let stateVariables = await win.returnAllStateVariables1();
      let f = createFunctionFromDefinition(
        stateVariables["/_function1"].stateValues.fDefinitions[0],
      );
      expect(f(0)).closeTo(3, 1e-12);
      expect(f(3)).closeTo(3 - 1 * 5, 1e-12);
      expect(f(6)).closeTo(3 - 4 * 5, 1e-12);
      expect(f(-3)).closeTo(3 - 1 * 5, 1e-12);
      expect(f(-6)).closeTo(3 - 4 * 5, 1e-12);
    });
  });

  it("function with single minimum, specify location as half-empty tuple", () => {
    cy.window().then(async (win) => {
      win.postMessage(
        {
          doenetML: `
    <text>a</text>
    <graph>
    <function minima="(2, )" />
    </graph>
    `,
        },
        "*",
      );
    });

    //wait for window to load
    cy.get(cesc("#\\/_text1")).should("have.text", "a");

    cy.window().then(async (win) => {
      let stateVariables = await win.returnAllStateVariables1();
      let f = createFunctionFromDefinition(
        stateVariables["/_function1"].stateValues.fDefinitions[0],
      );
      expect(f(0)).closeTo(4, 1e-12);
      expect(f(1)).closeTo(1, 1e-12);
      expect(f(2)).closeTo(0, 1e-12);
      expect(f(3)).closeTo(1, 1e-12);
      expect(f(4)).closeTo(4, 1e-12);
    });
  });

  it("function with single minimum, specify location as half-empty tuple (no space)", () => {
    cy.window().then(async (win) => {
      win.postMessage(
        {
          doenetML: `
    <text>a</text>
    <graph>
    <function minima="(2,)" />
    </graph>
    `,
        },
        "*",
      );
    });

    //wait for window to load
    cy.get(cesc("#\\/_text1")).should("have.text", "a");

    cy.window().then(async (win) => {
      let stateVariables = await win.returnAllStateVariables1();
      let f = createFunctionFromDefinition(
        stateVariables["/_function1"].stateValues.fDefinitions[0],
      );
      expect(f(0)).closeTo(4, 1e-12);
      expect(f(1)).closeTo(1, 1e-12);
      expect(f(2)).closeTo(0, 1e-12);
      expect(f(3)).closeTo(1, 1e-12);
      expect(f(4)).closeTo(4, 1e-12);
    });
  });

  it("function with single minimum, specify location and value as tuple", () => {
    cy.window().then(async (win) => {
      win.postMessage(
        {
          doenetML: `
    <text>a</text>
    <graph>
    <function minima="(2, -3)" />
    </graph>
    `,
        },
        "*",
      );
    });

    //wait for window to load
    cy.get(cesc("#\\/_text1")).should("have.text", "a");

    cy.window().then(async (win) => {
      let stateVariables = await win.returnAllStateVariables1();
      let f = createFunctionFromDefinition(
        stateVariables["/_function1"].stateValues.fDefinitions[0],
      );
      expect(f(0)).closeTo(4 - 3, 1e-12);
      expect(f(1)).closeTo(1 - 3, 1e-12);
      expect(f(2)).closeTo(0 - 3, 1e-12);
      expect(f(3)).closeTo(1 - 3, 1e-12);
      expect(f(4)).closeTo(4 - 3, 1e-12);
    });
  });

  it("function with single extremum, specify location and value as tuple", () => {
    cy.window().then(async (win) => {
      win.postMessage(
        {
          doenetML: `
    <text>a</text>
    <graph>
    <function extrema="(2, -3)" />
    </graph>
    `,
        },
        "*",
      );
    });

    //wait for window to load
    cy.get(cesc("#\\/_text1")).should("have.text", "a");

    cy.window().then(async (win) => {
      let stateVariables = await win.returnAllStateVariables1();
      let f = createFunctionFromDefinition(
        stateVariables["/_function1"].stateValues.fDefinitions[0],
      );
      expect(f(0)).closeTo(-4 - 3, 1e-12);
      expect(f(1)).closeTo(-1 - 3, 1e-12);
      expect(f(2)).closeTo(0 - 3, 1e-12);
      expect(f(3)).closeTo(-1 - 3, 1e-12);
      expect(f(4)).closeTo(-4 - 3, 1e-12);
    });
  });

  it("function with min and max", () => {
    cy.window().then(async (win) => {
      win.postMessage(
        {
          doenetML: `
    <text>a</text>
    <graph>
    <function minima="(0,0)" maxima="(1,1)" />
    </graph>
    `,
        },
        "*",
      );
    });

    //wait for window to load
    cy.get(cesc("#\\/_text1")).should("have.text", "a");

    cy.window().then(async (win) => {
      let stateVariables = await win.returnAllStateVariables1();
      let f = createFunctionFromDefinition(
        stateVariables["/_function1"].stateValues.fDefinitions[0],
      );
      expect(f(0)).closeTo(0, 1e-12);
      expect(f(1)).closeTo(1, 1e-12);
      expect(f(0.5)).closeTo(0.5, 1e-12);
      // like parabola to left of minimum
      expect(f(-1)).closeTo(1, 1e-12);
      expect(f(-2)).closeTo(4, 1e-12);
      expect(f(-3)).closeTo(9, 1e-12);
      // like parabola to right of maximum
      expect(f(2)).closeTo(0, 1e-12);
      expect(f(3)).closeTo(-3, 1e-12);
      expect(f(4)).closeTo(-8, 1e-12);
    });
  });

  it("function with min and extremum", () => {
    cy.window().then(async (win) => {
      win.postMessage(
        {
          doenetML: `
    <text>a</text>
    <graph>
    <function minima="(0,0)" extrema="(1,1)" />
    </graph>
    `,
        },
        "*",
      );
    });

    //wait for window to load
    cy.get(cesc("#\\/_text1")).should("have.text", "a");

    cy.window().then(async (win) => {
      let stateVariables = await win.returnAllStateVariables1();
      let f = createFunctionFromDefinition(
        stateVariables["/_function1"].stateValues.fDefinitions[0],
      );
      expect(f(0)).closeTo(0, 1e-12);
      expect(f(1)).closeTo(1, 1e-12);
      expect(f(0.5)).closeTo(0.5, 1e-12);
      // like parabola to left of minimum
      expect(f(-1)).closeTo(1, 1e-12);
      expect(f(-2)).closeTo(4, 1e-12);
      expect(f(-3)).closeTo(9, 1e-12);
      // like parabola to right of maximum
      expect(f(2)).closeTo(0, 1e-12);
      expect(f(3)).closeTo(-3, 1e-12);
      expect(f(4)).closeTo(-8, 1e-12);
    });
  });

  it("function with extremum and max", () => {
    cy.window().then(async (win) => {
      win.postMessage(
        {
          doenetML: `
    <text>a</text>
    <graph>
    <function extrema="(0,0)" maxima="(1,1)" />
    </graph>
    `,
        },
        "*",
      );
    });

    //wait for window to load
    cy.get(cesc("#\\/_text1")).should("have.text", "a");

    cy.window().then(async (win) => {
      let stateVariables = await win.returnAllStateVariables1();
      let f = createFunctionFromDefinition(
        stateVariables["/_function1"].stateValues.fDefinitions[0],
      );
      expect(f(0)).closeTo(0, 1e-12);
      expect(f(1)).closeTo(1, 1e-12);
      expect(f(0.5)).closeTo(0.5, 1e-12);
      // like parabola to left of minimum
      expect(f(-1)).closeTo(1, 1e-12);
      expect(f(-2)).closeTo(4, 1e-12);
      expect(f(-3)).closeTo(9, 1e-12);
      // like parabola to right of maximum
      expect(f(2)).closeTo(0, 1e-12);
      expect(f(3)).closeTo(-3, 1e-12);
      expect(f(4)).closeTo(-8, 1e-12);
    });
  });

  it("function two extrema, same height", () => {
    cy.window().then(async (win) => {
      win.postMessage(
        {
          doenetML: `
    <text>a</text>
    <graph>
    <function extrema="(0,0) (1,0)" />
    </graph>
    `,
        },
        "*",
      );
    });

    //wait for window to load
    cy.get(cesc("#\\/_text1")).should("have.text", "a");

    cy.window().then(async (win) => {
      let stateVariables = await win.returnAllStateVariables1();
      let f = createFunctionFromDefinition(
        stateVariables["/_function1"].stateValues.fDefinitions[0],
      );
      expect(f(0)).closeTo(0, 1e-12);
      expect(f(1)).closeTo(0, 1e-12);
      expect(f(0.5)).closeTo(-1, 1e-12);
      // like parabola to left of maximum
      expect(f(-1)).closeTo(-1, 1e-12);
      expect(f(-2)).closeTo(-4, 1e-12);
      expect(f(-3)).closeTo(-9, 1e-12);
      // like parabola to right of maximum
      expect(f(2)).closeTo(-1, 1e-12);
      expect(f(3)).closeTo(-4, 1e-12);
      expect(f(4)).closeTo(-9, 1e-12);
    });
  });

  it("function two extrema, second higher", () => {
    cy.window().then(async (win) => {
      win.postMessage(
        {
          doenetML: `
    <text>a</text>
    <graph>
    <function extrema="(0,0) (1,2)" />
    </graph>
    `,
        },
        "*",
      );
    });

    //wait for window to load
    cy.get(cesc("#\\/_text1")).should("have.text", "a");

    cy.window().then(async (win) => {
      let stateVariables = await win.returnAllStateVariables1();
      let f = createFunctionFromDefinition(
        stateVariables["/_function1"].stateValues.fDefinitions[0],
      );
      expect(f(0)).closeTo(0, 1e-12);
      expect(f(1)).closeTo(2, 1e-12);
      expect(f(0.5)).closeTo(1, 1e-12);
      // like parabola to left of minimum
      expect(f(-1)).closeTo(1, 1e-12);
      expect(f(-2)).closeTo(4, 1e-12);
      expect(f(-3)).closeTo(9, 1e-12);
      // like parabola to right of maximum
      expect(f(2)).closeTo(1, 1e-12);
      expect(f(3)).closeTo(-2, 1e-12);
      expect(f(4)).closeTo(-7, 1e-12);
    });
  });

  it("function two extrema, second lower", () => {
    cy.window().then(async (win) => {
      win.postMessage(
        {
          doenetML: `
    <text>a</text>
    <graph>
    <function extrema="(0,0) (1,-2)" />
    </graph>
    `,
        },
        "*",
      );
    });

    //wait for window to load
    cy.get(cesc("#\\/_text1")).should("have.text", "a");

    cy.window().then(async (win) => {
      let stateVariables = await win.returnAllStateVariables1();
      let f = createFunctionFromDefinition(
        stateVariables["/_function1"].stateValues.fDefinitions[0],
      );
      expect(f(0)).closeTo(0, 1e-12);
      expect(f(1)).closeTo(-2, 1e-12);
      expect(f(0.5)).closeTo(-1, 1e-12);
      // like parabola to left of maximum
      expect(f(-1)).closeTo(-1, 1e-12);
      expect(f(-2)).closeTo(-4, 1e-12);
      expect(f(-3)).closeTo(-9, 1e-12);
      // like parabola to right of minimum
      expect(f(2)).closeTo(-1, 1e-12);
      expect(f(3)).closeTo(2, 1e-12);
      expect(f(4)).closeTo(7, 1e-12);
    });
  });

  it("function with two minima", () => {
    cy.window().then(async (win) => {
      win.postMessage(
        {
          doenetML: `
    <text>a</text>
    <graph>
    <function minima='(-2, ) (2, 1)' />
    </graph>
    `,
        },
        "*",
      );
    });

    //wait for window to load
    cy.get(cesc("#\\/_text1")).should("have.text", "a");

    cy.window().then(async (win) => {
      let stateVariables = await win.returnAllStateVariables1();
      let f = createFunctionFromDefinition(
        stateVariables["/_function1"].stateValues.fDefinitions[0],
      );
      expect(f(-2)).closeTo(1, 1e-12);
      expect(f(2)).closeTo(1, 1e-12);
      expect(f(0)).closeTo(2, 1e-12);
      // like parabola to left of minimum
      expect(f(-3)).closeTo(1 + 1, 1e-12);
      expect(f(-4)).closeTo(4 + 1, 1e-12);
      expect(f(-5)).closeTo(9 + 1, 1e-12);
      // like parabola to right of minimum
      expect(f(3)).closeTo(1 + 1, 1e-12);
      expect(f(4)).closeTo(4 + 1, 1e-12);
      expect(f(5)).closeTo(9 + 1, 1e-12);
    });
  });

  it("function with two minima and maximum with specified height", () => {
    cy.window().then(async (win) => {
      win.postMessage(
        {
          doenetML: `
    <text>a</text>
    <graph>
    <function minima="(-2, )  (2,1)" maxima="( , 5)" />
    </graph>
    `,
        },
        "*",
      );
    });

    //wait for window to load
    cy.get(cesc("#\\/_text1")).should("have.text", "a");

    cy.window().then(async (win) => {
      let stateVariables = await win.returnAllStateVariables1();
      let f = createFunctionFromDefinition(
        stateVariables["/_function1"].stateValues.fDefinitions[0],
      );
      expect(f(-2)).closeTo(1, 1e-12);
      expect(f(2)).closeTo(1, 1e-12);
      expect(f(0)).closeTo(5, 1e-12);
      // like parabola to left of minimum
      expect(f(-3)).closeTo(1 + 1, 1e-12);
      expect(f(-4)).closeTo(4 + 1, 1e-12);
      expect(f(-5)).closeTo(9 + 1, 1e-12);
      // like parabola to right of minimum
      expect(f(3)).closeTo(1 + 1, 1e-12);
      expect(f(4)).closeTo(4 + 1, 1e-12);
      expect(f(5)).closeTo(9 + 1, 1e-12);
    });
  });

  it("function with two minima and extremum with specified height", () => {
    cy.window().then(async (win) => {
      win.postMessage(
        {
          doenetML: `
    <text>a</text>
    <graph>
    <function minima="(-2,) (2, 1) " extrema="(,5)" />
    </graph>
    `,
        },
        "*",
      );
    });

    //wait for window to load
    cy.get(cesc("#\\/_text1")).should("have.text", "a");

    cy.window().then(async (win) => {
      let stateVariables = await win.returnAllStateVariables1();
      let f = createFunctionFromDefinition(
        stateVariables["/_function1"].stateValues.fDefinitions[0],
      );
      expect(f(-2)).closeTo(1, 1e-12);
      expect(f(2)).closeTo(1, 1e-12);
      expect(f(0)).closeTo(5, 1e-12);
      // like parabola to left of minimum
      expect(f(-3)).closeTo(1 + 1, 1e-12);
      expect(f(-4)).closeTo(4 + 1, 1e-12);
      expect(f(-5)).closeTo(9 + 1, 1e-12);
      // like parabola to right of minimum
      expect(f(3)).closeTo(1 + 1, 1e-12);
      expect(f(4)).closeTo(4 + 1, 1e-12);
      expect(f(5)).closeTo(9 + 1, 1e-12);
    });
  });

  it("function with maximum and higher minimum", () => {
    cy.window().then(async (win) => {
      win.postMessage(
        {
          doenetML: `
    <text>a</text>
    <graph>
    <function maxima="(-2,1)" minima="(2,2)" />
    </graph>
    `,
        },
        "*",
      );
    });

    //wait for window to load
    cy.get(cesc("#\\/_text1")).should("have.text", "a");

    cy.window().then(async (win) => {
      let stateVariables = await win.returnAllStateVariables1();
      let f = createFunctionFromDefinition(
        stateVariables["/_function1"].stateValues.fDefinitions[0],
      );
      expect(f(-2)).closeTo(1, 1e-12);
      expect(f(-3)).closeTo(0, 1e-12);
      expect(f(-2 + 4 / 3)).closeTo(0, 1e-12);

      expect(f(2)).closeTo(2, 1e-12);
      expect(f(3)).closeTo(3, 1e-12);
      expect(f(2 - 4 / 3)).closeTo(3, 1e-12);

      expect(f(0)).closeTo(1.5, 1e-12);
    });
  });

  it("function with maximum and higher extremum", () => {
    cy.window().then(async (win) => {
      win.postMessage(
        {
          doenetML: `
    <text>a</text>
    <graph>
    <function maxima="(-2,1)" extrema="(2,2)" />
    </graph>
    `,
        },
        "*",
      );
    });

    //wait for window to load
    cy.get(cesc("#\\/_text1")).should("have.text", "a");

    cy.window().then(async (win) => {
      let stateVariables = await win.returnAllStateVariables1();
      let f = createFunctionFromDefinition(
        stateVariables["/_function1"].stateValues.fDefinitions[0],
      );
      expect(f(-2)).closeTo(1, 1e-12);
      expect(f(-3)).closeTo(0, 1e-12);
      expect(f(0)).closeTo(0, 1e-12);

      expect(f(2)).closeTo(2, 1e-12);
      expect(f(3)).closeTo(1, 1e-12);
    });
  });

  it("function with minimum and lower maximum", () => {
    cy.window().then(async (win) => {
      win.postMessage(
        {
          doenetML: `
    <text>a</text>
    <graph>
    <function minima="(-2,3)" maxima="(2,2)" />
    </graph>
    `,
        },
        "*",
      );
    });

    //wait for window to load
    cy.get(cesc("#\\/_text1")).should("have.text", "a");

    cy.window().then(async (win) => {
      let stateVariables = await win.returnAllStateVariables1();
      let f = createFunctionFromDefinition(
        stateVariables["/_function1"].stateValues.fDefinitions[0],
      );
      expect(f(-2)).closeTo(3, 1e-12);
      expect(f(-3)).closeTo(4, 1e-12);
      expect(f(-2 + 4 / 3)).closeTo(4, 1e-12);

      expect(f(2)).closeTo(2, 1e-12);
      expect(f(3)).closeTo(1, 1e-12);
      expect(f(2 - 4 / 3)).closeTo(1, 1e-12);

      expect(f(0)).closeTo(2.5, 1e-12);
    });
  });

  it("function with minimum and lower extremum", () => {
    cy.window().then(async (win) => {
      win.postMessage(
        {
          doenetML: `
    <text>a</text>
    <graph>
    <function minima="(-2,3)" extrema="(2,2)" />
    </graph>
    `,
        },
        "*",
      );
    });

    //wait for window to load
    cy.get(cesc("#\\/_text1")).should("have.text", "a");

    cy.window().then(async (win) => {
      let stateVariables = await win.returnAllStateVariables1();
      let f = createFunctionFromDefinition(
        stateVariables["/_function1"].stateValues.fDefinitions[0],
      );
      expect(f(-2)).closeTo(3, 1e-12);
      expect(f(-3)).closeTo(4, 1e-12);
      expect(f(0)).closeTo(4, 1e-12);

      expect(f(2)).closeTo(2, 1e-12);
      expect(f(3)).closeTo(3, 1e-12);
    });
  });

  it("function with extremum and lower maximum", () => {
    cy.window().then(async (win) => {
      win.postMessage(
        {
          doenetML: `
    <text>a</text>
    <graph>
    <function extrema="(-2,3)" maxima="(2,2)" />
    </graph>
    `,
        },
        "*",
      );
    });

    //wait for window to load
    cy.get(cesc("#\\/_text1")).should("have.text", "a");

    cy.window().then(async (win) => {
      let stateVariables = await win.returnAllStateVariables1();
      let f = createFunctionFromDefinition(
        stateVariables["/_function1"].stateValues.fDefinitions[0],
      );
      expect(f(-2)).closeTo(3, 1e-12);
      expect(f(-3)).closeTo(2, 1e-12);
      expect(f(0)).closeTo(1, 1e-12);

      expect(f(2)).closeTo(2, 1e-12);
      expect(f(3)).closeTo(1, 1e-12);
    });
  });

  it("functions with copied extrema that overwrite attributes", () => {
    cy.window().then(async (win) => {
      win.postMessage(
        {
          doenetML: `
    <text>a</text>
    <extremum name="ex1" location="3" value="-2" />
    <copy target="ex1" location="5" assignNames="ex2" />
    <copy target="ex1" value="2" assignNames="ex3" />
    
    <graph>
      <function extrema="$ex1 $ex2" />
      <function extrema="$ex2 $ex3" />
    </graph>
    `,
        },
        "*",
      );
    });

    //wait for window to load
    cy.get(cesc("#\\/_text1")).should("have.text", "a");

    cy.window().then(async (win) => {
      let stateVariables = await win.returnAllStateVariables1();
      let f = createFunctionFromDefinition(
        stateVariables["/_function1"].stateValues.fDefinitions[0],
      );
      expect(f(3)).closeTo(-2, 1e-12);
      expect(f(5)).closeTo(-2, 1e-12);

      expect(f(2)).closeTo(-3, 1e-12);
      expect(f(4)).closeTo(-3, 1e-12);
      expect(f(6)).closeTo(-3, 1e-12);

      let g = createFunctionFromDefinition(
        stateVariables["/_function2"].stateValues.fDefinitions[0],
      );
      expect(g(3)).closeTo(2, 1e-12);
      expect(g(5)).closeTo(-2, 1e-12);

      expect(g(2)).closeTo(1, 1e-12);
      expect(g(4)).closeTo(0, 1e-12);
      expect(g(6)).closeTo(-1, 1e-12);
    });
  });

  it("copy function and overwrite extrema", () => {
    cy.window().then(async (win) => {
      win.postMessage(
        {
          doenetML: `
    <text>a</text>
    <graph>
      <function minima="(2,3)" maxima="(4,4)" name="f" />
      <copy target="f" maxima="(0,4)" assignNames="g" styleNumber="2" />
      <copy target="f" minima="(6,3)" assignNames="h" styleNumber="3" />
    </graph>
    `,
        },
        "*",
      );
    });

    //wait for window to load
    cy.get(cesc("#\\/_text1")).should("have.text", "a");

    cy.window().then(async (win) => {
      let stateVariables = await win.returnAllStateVariables1();
      let f = createFunctionFromDefinition(
        stateVariables["/f"].stateValues.fDefinitions[0],
      );
      expect(f(2)).closeTo(3, 1e-12);
      expect(f(4)).closeTo(4, 1e-12);

      expect(f(1)).closeTo(4, 1e-12);
      expect(f(3)).closeTo(3.5, 1e-12);
      expect(f(5)).closeTo(3, 1e-12);

      let g = createFunctionFromDefinition(
        stateVariables["/g"].stateValues.fDefinitions[0],
      );
      expect(g(0)).closeTo(4, 1e-12);
      expect(g(2)).closeTo(3, 1e-12);

      expect(g(-1)).closeTo(3, 1e-12);
      expect(g(1)).closeTo(3.5, 1e-12);
      expect(g(3)).closeTo(4, 1e-12);

      let h = createFunctionFromDefinition(
        stateVariables["/h"].stateValues.fDefinitions[0],
      );
      expect(h(4)).closeTo(4, 1e-12);
      expect(h(6)).closeTo(3, 1e-12);

      expect(h(3)).closeTo(3, 1e-12);
      expect(h(5)).closeTo(3.5, 1e-12);
      expect(h(7)).closeTo(4, 1e-12);
    });
  });

  it("function with maximum through points", () => {
    cy.window().then(async (win) => {
      win.postMessage(
        {
          doenetML: `
    <text>a</text>
    <graph>
    <function maxima="(-2,2)" through="(-5,0) (-6,-1) (0, 0) (1, 0)" />
    </graph>
    `,
        },
        "*",
      );
    });

    //wait for window to load
    cy.get(cesc("#\\/_text1")).should("have.text", "a");

    cy.window().then(async (win) => {
      let stateVariables = await win.returnAllStateVariables1();
      let f = createFunctionFromDefinition(
        stateVariables["/_function1"].stateValues.fDefinitions[0],
      );
      expect(f(-2)).closeTo(2, 1e-12);
      expect(f(-5)).closeTo(0, 1e-12);
      expect(f(-6)).closeTo(-1, 1e-12);

      // extrapolates linearly
      let slope = f(-6) - f(-7);
      expect(f(-8)).closeTo(-1 - slope * 2, 1e-12);
      expect(f(-9)).closeTo(-1 - slope * 3, 1e-12);
      expect(f(-10)).closeTo(-1 - slope * 4, 1e-12);

      expect(f(0)).closeTo(0, 1e-12);
      expect(f(1)).closeTo(0, 1e-12);
      // extrapolates linearly
      expect(f(2)).closeTo(0, 1e-12);
      expect(f(3)).closeTo(0, 1e-12);
    });
  });

  it("function with single through point", () => {
    cy.window().then(async (win) => {
      win.postMessage(
        {
          doenetML: `
    <text>a</text>
    <graph>
    <function through="(-6,-1)" />
    </graph>
    `,
        },
        "*",
      );
    });

    //wait for window to load
    cy.get(cesc("#\\/_text1")).should("have.text", "a");

    cy.window().then(async (win) => {
      let stateVariables = await win.returnAllStateVariables1();
      let f = createFunctionFromDefinition(
        stateVariables["/_function1"].stateValues.fDefinitions[0],
      );
      expect(f(-6)).closeTo(-1, 1e-12);
      expect(f(-2)).closeTo(-1, 1e-12);
      expect(f(-12)).closeTo(-1, 1e-12);
      expect(f(12)).closeTo(-1, 1e-12);
    });
  });

  it("function with single through point with slope", () => {
    cy.window().then(async (win) => {
      win.postMessage(
        {
          doenetML: `
    <text>a</text>
    <graph>
    <function through="(-6,-1)" throughSlopes="3" />
    </graph>
    `,
        },
        "*",
      );
    });

    //wait for window to load
    cy.get(cesc("#\\/_text1")).should("have.text", "a");

    cy.window().then(async (win) => {
      let stateVariables = await win.returnAllStateVariables1();
      let f = createFunctionFromDefinition(
        stateVariables["/_function1"].stateValues.fDefinitions[0],
      );
      expect(f(-6)).closeTo(-1, 1e-12);
      expect(f(-2)).closeTo(-1 + 3 * (-2 + 6), 1e-12);
      expect(f(-12)).closeTo(-1 + 3 * (-12 + 6), 1e-12);
      expect(f(12)).closeTo(-1 + 3 * (12 + 6), 1e-12);
    });
  });

  it("function with single through point with dynamic slope", () => {
    cy.window().then(async (win) => {
      win.postMessage(
        {
          doenetML: `
    <text>a</text>
    <p>slope: <mathinput/></p>
    <graph>
    <function throughSlopes="$_mathinput1" through="(-6,-1)" />
    </graph>
    <p><copy prop="value" target="_mathinput1" assignNames="m1" /></p>
    `,
        },
        "*",
      );
    });

    //wait for window to load
    cy.get(cesc("#\\/_text1")).should("have.text", "a");

    cy.get(cesc("#\\/m1")).should("contain.text", "\uff3f");

    cy.window().then(async (win) => {
      let stateVariables = await win.returnAllStateVariables1();
      let f = createFunctionFromDefinition(
        stateVariables["/_function1"].stateValues.fDefinitions[0],
      );
      expect(f(-6)).closeTo(-1, 1e-12);
      expect(f(-2)).closeTo(-1 + 0 * (-2 + 6), 1e-12);
      expect(f(-12)).closeTo(-1 + 0 * (-12 + 6), 1e-12);
      expect(f(12)).closeTo(-1 + 0 * (12 + 6), 1e-12);
    });

    cy.get(cesc("#\\/_mathinput1") + " textarea").type("2{enter}", {
      force: true,
    });
    cy.get(cesc("#\\/m1")).should("contain.text", "2");
    cy.window().then(async (win) => {
      let stateVariables = await win.returnAllStateVariables1();
      let f = createFunctionFromDefinition(
        stateVariables["/_function1"].stateValues.fDefinitions[0],
      );
      expect(f(-6)).closeTo(-1, 1e-12);
      expect(f(-2)).closeTo(-1 + 2 * (-2 + 6), 1e-12);
      expect(f(-12)).closeTo(-1 + 2 * (-12 + 6), 1e-12);
      expect(f(12)).closeTo(-1 + 2 * (12 + 6), 1e-12);
    });

    cy.get(cesc("#\\/_mathinput1") + " textarea").type(
      "{end}{backspace}-3{enter}",
      { force: true },
    );
    cy.get(cesc("#\\/m1")).should("contain.text", "−3");
    cy.window().then(async (win) => {
      let stateVariables = await win.returnAllStateVariables1();
      let f = createFunctionFromDefinition(
        stateVariables["/_function1"].stateValues.fDefinitions[0],
      );
      expect(f(-6)).closeTo(-1, 1e-12);
      expect(f(-2)).closeTo(-1 - 3 * (-2 + 6), 1e-12);
      expect(f(-12)).closeTo(-1 - 3 * (-12 + 6), 1e-12);
      expect(f(12)).closeTo(-1 - 3 * (12 + 6), 1e-12);
    });

    cy.get(cesc("#\\/_mathinput1") + " textarea")
      .type("{end}{backspace}{backspace}", { force: true })
      .blur();
    cy.get(cesc("#\\/m1")).should("contain.text", "＿");
    cy.wait(100);
    cy.window().then(async (win) => {
      let stateVariables = await win.returnAllStateVariables1();
      let f = createFunctionFromDefinition(
        stateVariables["/_function1"].stateValues.fDefinitions[0],
      );
      expect(f(-6)).closeTo(-1, 1e-12);
      expect(f(-2)).closeTo(-1 + 0 * (-2 + 6), 1e-12);
      expect(f(-12)).closeTo(-1 + 0 * (-12 + 6), 1e-12);
      expect(f(12)).closeTo(-1 + 0 * (12 + 6), 1e-12);
    });
  });

  it("function with two through points with dynamic slope", () => {
    cy.window().then(async (win) => {
      win.postMessage(
        {
          doenetML: `
    <text>a</text>
    <p>slope: <mathinput/></p>
    <graph>
    <function throughSlopes="$_mathinput1 $_mathinput1" through="(-6,-1) (3,8)" />
    </graph>
    <p><copy prop="value" target="_mathinput1" assignNames="m1" /></p>
    `,
        },
        "*",
      );
    });

    //wait for window to load
    cy.get(cesc("#\\/_text1")).should("have.text", "a");

    cy.log("with undefined slope, get line through points");
    cy.window().then(async (win) => {
      let stateVariables = await win.returnAllStateVariables1();
      let f = createFunctionFromDefinition(
        stateVariables["/_function1"].stateValues.fDefinitions[0],
      );
      expect(f(-6)).closeTo(-1, 1e-12);
      expect(f(-2)).closeTo(-1 + 1 * (-2 + 6), 1e-12);
      expect(f(-12)).closeTo(-1 + 1 * (-12 + 6), 1e-12);
      expect(f(12)).closeTo(-1 + 1 * (12 + 6), 1e-12);
    });

    cy.get(cesc("#\\/_mathinput1") + " textarea").type("2{enter}", {
      force: true,
    });
    cy.get(cesc("#\\/m1")).should("contain.text", "2");
    cy.window().then(async (win) => {
      let stateVariables = await win.returnAllStateVariables1();
      let f = createFunctionFromDefinition(
        stateVariables["/_function1"].stateValues.fDefinitions[0],
      );
      expect(f(-6 - 0.01)).closeTo(-1 - 0.01 * 2, 1e-3);
      expect(f(-6)).closeTo(-1, 1e-12);
      expect(f(-6 + 0.01)).closeTo(-1 + 0.01 * 2, 1e-3);

      expect(f(3 - 0.01)).closeTo(8 - 0.01 * 2, 1e-3);
      expect(f(3)).closeTo(8, 1e-12);
      expect(f(3 + 0.01)).closeTo(8 + 0.01 * 2, 1e-3);

      // extrapolate linearly
      expect(f(-6 - 3)).closeTo(-1 - 3 * 2, 1e-12);
      expect(f(3 + 3)).closeTo(8 + 3 * 2, 1e-12);
    });

    cy.get(cesc("#\\/_mathinput1") + " textarea").type(
      "{end}{backspace}-3{enter}",
      { force: true },
    );
    cy.get(cesc("#\\/m1")).should("contain.text", "−3");
    cy.window().then(async (win) => {
      let stateVariables = await win.returnAllStateVariables1();
      let f = createFunctionFromDefinition(
        stateVariables["/_function1"].stateValues.fDefinitions[0],
      );
      expect(f(-6 - 0.01)).closeTo(-1 - 0.01 * -3, 1e-3);
      expect(f(-6)).closeTo(-1, 1e-12);
      expect(f(-6 + 0.01)).closeTo(-1 + 0.01 * -3, 1e-3);

      expect(f(3 - 0.01)).closeTo(8 - 0.01 * -3, 1e-3);
      expect(f(3)).closeTo(8, 1e-12);
      expect(f(3 + 0.01)).closeTo(8 + 0.01 * -3, 1e-3);

      // extrapolate linearly
      expect(f(-6 - 3)).closeTo(-1 - 3 * -3, 1e-12);
      expect(f(3 + 3)).closeTo(8 + 3 * -3, 1e-12);
    });

    cy.get(cesc("#\\/_mathinput1") + " textarea")
      .type("{end}{backspace}{backspace}", { force: true })
      .blur();
    cy.get(cesc("#\\/m1")).should("contain.text", "＿");
    cy.window().then(async (win) => {
      let stateVariables = await win.returnAllStateVariables1();
      let f = createFunctionFromDefinition(
        stateVariables["/_function1"].stateValues.fDefinitions[0],
      );
      expect(f(-6)).closeTo(-1, 1e-12);
      expect(f(-2)).closeTo(-1 + 1 * (-2 + 6), 1e-12);
      expect(f(-12)).closeTo(-1 + 1 * (-12 + 6), 1e-12);
      expect(f(12)).closeTo(-1 + 1 * (12 + 6), 1e-12);
    });
  });

  it("function through three points", () => {
    cy.window().then(async (win) => {
      win.postMessage(
        {
          doenetML: `
    <text>a</text>
    <graph>
    <function through="(0,2) (2,1) (3,2)" />
    </graph>
    `,
        },
        "*",
      );
    });

    //wait for window to load
    cy.get(cesc("#\\/_text1")).should("have.text", "a");

    cy.window().then(async (win) => {
      let stateVariables = await win.returnAllStateVariables1();
      let f = createFunctionFromDefinition(
        stateVariables["/_function1"].stateValues.fDefinitions[0],
      );
      expect(f(0)).closeTo(2, 1e-12);
      expect(f(2)).closeTo(1, 1e-12);
      expect(f(3)).closeTo(2, 1e-12);
      // extrapolate linearly
      let slope = f(4) - f(3);
      expect(f(5)).closeTo(2 + slope * 2, 1e-12);
      expect(f(6)).closeTo(2 + slope * 3, 1e-12);
      expect(f(7)).closeTo(2 + slope * 4, 1e-12);
      slope = f(0) - f(-1);
      expect(f(-2)).closeTo(2 - slope * 2, 1e-12);
      expect(f(-3)).closeTo(2 - slope * 3, 1e-12);
      expect(f(-4)).closeTo(2 - slope * 4, 1e-12);
    });
  });

  it("function through three points, label with math", () => {
    cy.window().then(async (win) => {
      win.postMessage(
        {
          doenetML: `
    <text>a</text>
    <graph>
    <function through="(0,2) (2,1) (3,2)" >
      <label><m>\\int f</m></label>
    </function>
    </graph>
    `,
        },
        "*",
      );
    });

    //wait for window to load
    cy.get(cesc("#\\/_text1")).should("have.text", "a");

    cy.window().then(async (win) => {
      let stateVariables = await win.returnAllStateVariables1();
      let f = createFunctionFromDefinition(
        stateVariables["/_function1"].stateValues.fDefinitions[0],
      );
      expect(f(0)).closeTo(2, 1e-12);
      expect(f(2)).closeTo(1, 1e-12);
      expect(f(3)).closeTo(2, 1e-12);
      // extrapolate linearly
      let slope = f(4) - f(3);
      expect(f(5)).closeTo(2 + slope * 2, 1e-12);
      expect(f(6)).closeTo(2 + slope * 3, 1e-12);
      expect(f(7)).closeTo(2 + slope * 4, 1e-12);
      slope = f(0) - f(-1);
      expect(f(-2)).closeTo(2 - slope * 2, 1e-12);
      expect(f(-3)).closeTo(2 - slope * 3, 1e-12);
      expect(f(-4)).closeTo(2 - slope * 4, 1e-12);

      expect(stateVariables["/_function1"].stateValues.label).eq(
        "\\(\\int f\\)",
      );
    });
  });

  it("function through three points with slopes", () => {
    cy.window().then(async (win) => {
      win.postMessage(
        {
          doenetML: `
    <text>a</text>
    <graph>
    <point>(2,1)</point>
    <function through="(0,2) (2,1) (3,2)" throughSlopes="0.5 2 -1" />
    </graph>
    `,
        },
        "*",
      );
    });

    //wait for window to load
    cy.get(cesc("#\\/_text1")).should("have.text", "a");

    cy.window().then(async (win) => {
      let stateVariables = await win.returnAllStateVariables1();
      let f = createFunctionFromDefinition(
        stateVariables["/_function1"].stateValues.fDefinitions[0],
      );
      expect(f(-0.01)).closeTo(2 - 0.01 * 0.5, 1e-3);
      expect(f(0)).closeTo(2, 1e-12);
      expect(f(0.01)).closeTo(2 + 0.01 * 0.5, 1e-3);

      expect(f(2 - 0.01)).closeTo(1 - 0.01 * 2, 1e-3);
      expect(f(2)).closeTo(1, 1e-12);
      expect(f(2 + 0.01)).closeTo(1 + 0.01 * 2, 1e-3);

      expect(f(3 - 0.01)).closeTo(2 - 0.01 * -1, 1e-3);
      expect(f(3)).closeTo(2, 1e-12);
      expect(f(3 + 0.01)).closeTo(2 + 0.01 * -1, 1e-3);

      // extrapolate linearly
      let slope = -1;
      expect(f(5)).closeTo(2 + slope * 2, 1e-12);
      expect(f(6)).closeTo(2 + slope * 3, 1e-12);
      expect(f(7)).closeTo(2 + slope * 4, 1e-12);
      slope = 0.5;
      expect(f(-2)).closeTo(2 - slope * 2, 1e-12);
      expect(f(-3)).closeTo(2 - slope * 3, 1e-12);
      expect(f(-4)).closeTo(2 - slope * 4, 1e-12);
    });
  });

  it("function with conflicting points", () => {
    cy.window().then(async (win) => {
      win.postMessage(
        {
          doenetML: `
    <text>a</text>
    <graph>
    <function through="(0,2) (2,1) (2,2)" />
    </graph>
    `,
        },
        "*",
      );
    });

    //wait for window to load
    cy.get(cesc("#\\/_text1")).should("have.text", "a");

    cy.window().then(async (win) => {
      let stateVariables = await win.returnAllStateVariables1();
      let f = createFunctionFromDefinition(
        stateVariables["/_function1"].stateValues.fDefinitions[0],
      );
      assert.isNaN(f(0));
      assert.isNaN(f(1));
      assert.isNaN(f(2));
    });
  });

  it("copy function and overwrite through points and slopes", () => {
    cy.window().then(async (win) => {
      win.postMessage(
        {
          doenetML: `
    <text>a</text>
    <graph>
    <function through="(0,2) (2,1) (3,2)" name="f" styleNumber="1" />
    <copy target="f" through="(1,5) (4,2)" assignNames="g" styleNumber="2" />
    <copy target="f" throughslopes="1 2 -3" assignNames="h" styleNumber="3" />
    </graph>
    `,
        },
        "*",
      );
    });

    //wait for window to load
    cy.get(cesc("#\\/_text1")).should("have.text", "a");

    cy.window().then(async (win) => {
      let stateVariables = await win.returnAllStateVariables1();
      let f = createFunctionFromDefinition(
        stateVariables["/f"].stateValues.fDefinitions[0],
      );
      expect(f(0)).closeTo(2, 1e-12);
      expect(f(2)).closeTo(1, 1e-12);
      expect(f(3)).closeTo(2, 1e-12);
      // extrapolate linearly
      let slope = f(4) - f(3);
      expect(f(5)).closeTo(2 + slope * 2, 1e-12);
      expect(f(6)).closeTo(2 + slope * 3, 1e-12);
      expect(f(7)).closeTo(2 + slope * 4, 1e-12);
      slope = f(0) - f(-1);
      expect(f(-2)).closeTo(2 - slope * 2, 1e-12);
      expect(f(-3)).closeTo(2 - slope * 3, 1e-12);
      expect(f(-4)).closeTo(2 - slope * 4, 1e-12);

      let g = createFunctionFromDefinition(
        stateVariables["/g"].stateValues.fDefinitions[0],
      );
      expect(g(1)).closeTo(5, 1e-12);
      expect(g(4)).closeTo(2, 1e-12);
      // linear function
      slope = g(1) - g(0);
      expect(g(2)).closeTo(5 + slope * 1, 1e-12);
      expect(g(3)).closeTo(5 + slope * 2, 1e-12);
      expect(g(4)).closeTo(5 + slope * 3, 1e-12);
      expect(g(0)).closeTo(5 + slope * -1, 1e-12);
      expect(g(-1)).closeTo(5 + slope * -2, 1e-12);
      expect(g(-2)).closeTo(5 + slope * -3, 1e-12);

      let h = createFunctionFromDefinition(
        stateVariables["/h"].stateValues.fDefinitions[0],
      );
      expect(h(0)).closeTo(2, 1e-12);
      expect(h(2)).closeTo(1, 1e-12);
      expect(h(3)).closeTo(2, 1e-12);
      // extrapolate linearly at given slopes
      slope = -3;
      expect(h(5)).closeTo(2 + slope * 2, 1e-12);
      expect(h(6)).closeTo(2 + slope * 3, 1e-12);
      expect(h(7)).closeTo(2 + slope * 4, 1e-12);
      slope = 1;
      expect(h(-2)).closeTo(2 - slope * 2, 1e-12);
      expect(h(-3)).closeTo(2 - slope * 3, 1e-12);
      expect(h(-4)).closeTo(2 - slope * 4, 1e-12);
      // close to given slope near middle point
      slope = 2;
      expect(h(2.0001)).closeTo(1 + slope * 0.0001, 1e-7);
      expect(h(1.9999)).closeTo(1 + slope * -0.0001, 1e-7);
    });
  });

  it("check monotonicity", () => {
    cy.window().then(async (win) => {
      win.postMessage(
        {
          doenetML: `
    <text>a</text>
    <graph>
    <function through="(-5,0) (-4,0.1) (-3,0.3) (-2,3) (-1,3.1) (0,3.2) (1,5)" maxima="(6,6)" />
    </graph>
    `,
        },
        "*",
      );
    });

    //wait for window to load
    cy.get(cesc("#\\/_text1")).should("have.text", "a");

    cy.window().then(async (win) => {
      let stateVariables = await win.returnAllStateVariables1();
      let f = createFunctionFromDefinition(
        stateVariables["/_function1"].stateValues.fDefinitions[0],
      );
      for (let x = -5; x <= 6; x += 0.1) {
        expect(f(x - 0.1)).lessThan(f(x));
      }
      expect(f(-5)).closeTo(0, 1e-12);
      expect(f(-4)).closeTo(0.1, 1e-12);
      expect(f(-3)).closeTo(0.3, 1e-12);
      expect(f(-2)).closeTo(3, 1e-12);
      expect(f(-1)).closeTo(3.1, 1e-12);
      expect(f(0)).closeTo(3.2, 1e-12);
      expect(f(1)).closeTo(5, 1e-12);
      expect(f(6)).closeTo(6, 1e-12);
      expect(f(7)).closeTo(5, 1e-12);
      expect(f(8)).closeTo(2, 1e-12);
    });
  });

  it("point constrained to function", () => {
    cy.window().then(async (win) => {
      win.postMessage(
        {
          doenetML: `
    <text>a</text>
    <graph>
    <function maxima="(5,6)" through="(0,5) (8,4)" />

    <point x="1" y="2">
      <constraints>
        <constrainTo><copy target="_function1" /></constrainTo>
      </constraints>
    </point>
    </graph>
    `,
        },
        "*",
      );
    });

    //wait for window to load
    cy.get(cesc("#\\/_text1")).should("have.text", "a");

    cy.window().then(async (win) => {
      let stateVariables = await win.returnAllStateVariables1();

      let p = stateVariables["/_point1"];

      let x = me.fromAst(p.stateValues.xs[0]).evaluate_to_constant();
      let y = me.fromAst(p.stateValues.xs[1]).evaluate_to_constant();

      expect(6 - ((x - 5) * (x - 5)) / 25).closeTo(y, 1e-5);

      await win.callAction1({
        actionName: "movePoint",
        componentName: "/_point1",
        args: { x: -8, y: 8 },
      });

      stateVariables = await win.returnAllStateVariables1();

      p = stateVariables["/_point1"];

      x = me.fromAst(p.stateValues.xs[0]).evaluate_to_constant();
      y = me.fromAst(p.stateValues.xs[1]).evaluate_to_constant();

      expect(6 - ((x - 5) * (x - 5)) / 25).closeTo(y, 1e-5);

      await win.callAction1({
        actionName: "movePoint",
        componentName: "/_point1",
        args: { x: 8, y: 8 },
      });

      stateVariables = await win.returnAllStateVariables1();

      p = stateVariables["/_point1"];

      x = me.fromAst(p.stateValues.xs[0]).evaluate_to_constant();
      y = me.fromAst(p.stateValues.xs[1]).evaluate_to_constant();

      expect(6 - (x - 5) * (x - 5) * (2 / 9)).closeTo(y, 1e-5);
    });
  });

  it("point constrained to function, symbolic initial x", () => {
    cy.window().then(async (win) => {
      win.postMessage(
        {
          doenetML: `
    <text>a</text>
    <graph>
    <function name="f">x^2</function>
    <point x="sqrt(2)" y="1" >
      <constraints>
        <constrainTo>
          $f
        </constrainTo>
      </constraints>
    </point>
    </graph>
    `,
        },
        "*",
      );
    });

    //wait for window to load
    cy.get(cesc("#\\/_text1")).should("have.text", "a");

    cy.window().then(async (win) => {
      let stateVariables = await win.returnAllStateVariables1();

      let p = stateVariables["/_point1"];

      expect(me.fromAst(p.stateValues.xs[0]).evaluate_to_constant()).closeTo(
        Math.sqrt(2),
        1e-6,
      );
      expect(me.fromAst(p.stateValues.xs[1]).evaluate_to_constant()).closeTo(
        2,
        1e-6,
      );

      await win.callAction1({
        actionName: "movePoint",
        componentName: "/_point1",
        args: { x: -2, y: 2 },
      });

      stateVariables = await win.returnAllStateVariables1();

      p = stateVariables["/_point1"];

      expect(me.fromAst(p.stateValues.xs[0]).evaluate_to_constant()).closeTo(
        -2,
        1e-6,
      );
      expect(me.fromAst(p.stateValues.xs[1]).evaluate_to_constant()).closeTo(
        4,
        1e-6,
      );
    });
  });

  it("point constrained to function, restrict to closed domain", () => {
    cy.window().then(async (win) => {
      win.postMessage(
        {
          doenetML: `
    <text>a</text>
    <graph>
    <function maxima="(5,6)" through="(0,5) (8,4)" domain="[-4,7]" />

    <point x="1" y="2">
      <constraints>
        <constrainTo><copy target="_function1" /></constrainTo>
      </constraints>
    </point>
    </graph>
    `,
        },
        "*",
      );
    });

    //wait for window to load
    cy.get(cesc("#\\/_text1")).should("have.text", "a");

    cy.window().then(async (win) => {
      let stateVariables = await win.returnAllStateVariables1();

      let p = stateVariables["/_point1"];

      let x = me.fromAst(p.stateValues.xs[0]).evaluate_to_constant();
      let y = me.fromAst(p.stateValues.xs[1]).evaluate_to_constant();

      expect(x).closeTo(1, 1e-12);
      expect(6 - ((x - 5) * (x - 5)) / 25).closeTo(y, 1e-5);

      await win.callAction1({
        actionName: "movePoint",
        componentName: "/_point1",
        args: { x: -8, y: 8 },
      });

      stateVariables = await win.returnAllStateVariables1();

      p = stateVariables["/_point1"];

      x = me.fromAst(p.stateValues.xs[0]).evaluate_to_constant();
      y = me.fromAst(p.stateValues.xs[1]).evaluate_to_constant();

      expect(x).closeTo(-4, 1e-12);
      expect(6 - ((x - 5) * (x - 5)) / 25).closeTo(y, 1e-5);

      await win.callAction1({
        actionName: "movePoint",
        componentName: "/_point1",
        args: { x: 6, y: 8 },
      });

      stateVariables = await win.returnAllStateVariables1();

      p = stateVariables["/_point1"];

      x = me.fromAst(p.stateValues.xs[0]).evaluate_to_constant();
      y = me.fromAst(p.stateValues.xs[1]).evaluate_to_constant();

      expect(x).closeTo(6, 1e-12);
      expect(6 - (x - 5) * (x - 5) * (2 / 9)).closeTo(y, 1e-5);

      await win.callAction1({
        actionName: "movePoint",
        componentName: "/_point1",
        args: { x: 8, y: -4 },
      });

      stateVariables = await win.returnAllStateVariables1();

      p = stateVariables["/_point1"];

      x = me.fromAst(p.stateValues.xs[0]).evaluate_to_constant();
      y = me.fromAst(p.stateValues.xs[1]).evaluate_to_constant();

      expect(x).closeTo(7, 1e-12);
      expect(6 - (x - 5) * (x - 5) * (2 / 9)).closeTo(y, 1e-5);
    });
  });

  it("point constrained to function, restrict to open domain", () => {
    cy.window().then(async (win) => {
      win.postMessage(
        {
          doenetML: `
    <text>a</text>
    <graph>
    <function maxima="(5,6)" through="(0,5) (8,4)" domain="(-4,7)" />

    <point x="1" y="2">
      <constraints>
        <constrainTo><copy target="_function1" /></constrainTo>
      </constraints>
    </point>
    </graph>
    `,
        },
        "*",
      );
    });

    //wait for window to load
    cy.get(cesc("#\\/_text1")).should("have.text", "a");

    cy.window().then(async (win) => {
      let stateVariables = await win.returnAllStateVariables1();

      let p = stateVariables["/_point1"];

      let x = me.fromAst(p.stateValues.xs[0]).evaluate_to_constant();
      let y = me.fromAst(p.stateValues.xs[1]).evaluate_to_constant();

      expect(x).closeTo(1, 1e-12);
      expect(6 - ((x - 5) * (x - 5)) / 25).closeTo(y, 1e-5);

      await win.callAction1({
        actionName: "movePoint",
        componentName: "/_point1",
        args: { x: -8, y: 8 },
      });

      stateVariables = await win.returnAllStateVariables1();

      p = stateVariables["/_point1"];

      x = me.fromAst(p.stateValues.xs[0]).evaluate_to_constant();
      y = me.fromAst(p.stateValues.xs[1]).evaluate_to_constant();

      expect(x).greaterThan(-4 + 1e-12);
      expect(x).lessThan(-4 + 1e-3);
      expect(6 - ((x - 5) * (x - 5)) / 25).closeTo(y, 1e-5);

      await win.callAction1({
        actionName: "movePoint",
        componentName: "/_point1",
        args: { x: 6, y: 8 },
      });

      stateVariables = await win.returnAllStateVariables1();

      p = stateVariables["/_point1"];

      x = me.fromAst(p.stateValues.xs[0]).evaluate_to_constant();
      y = me.fromAst(p.stateValues.xs[1]).evaluate_to_constant();

      expect(x).closeTo(6, 1e-12);
      expect(6 - (x - 5) * (x - 5) * (2 / 9)).closeTo(y, 1e-5);

      await win.callAction1({
        actionName: "movePoint",
        componentName: "/_point1",
        args: { x: 8, y: -4 },
      });

      stateVariables = await win.returnAllStateVariables1();

      p = stateVariables["/_point1"];

      x = me.fromAst(p.stateValues.xs[0]).evaluate_to_constant();
      y = me.fromAst(p.stateValues.xs[1]).evaluate_to_constant();

      expect(x).lessThan(7 - 1e-12);
      expect(x).greaterThan(7 - 1e-3);
      expect(6 - (x - 5) * (x - 5) * (2 / 9)).closeTo(y, 1e-5);
    });
  });

  it("point constrained to function with restricted domain, not explicit", () => {
    cy.window().then(async (win) => {
      win.postMessage(
        {
          doenetML: `
    <text>a</text>
    <graph>
    <function name="f">sqrt(x)sqrt(5-x)</function>
    <point x="1" y="2">
      <constraints>
        <constrainTo>
          $f
        </constrainTo>
      </constraints>
    </point>
    </graph>
    `,
        },
        "*",
      );
    });

    //wait for window to load
    cy.get(cesc("#\\/_text1")).should("have.text", "a");
    let f = (x) => Math.sqrt(x) * Math.sqrt(5 - x);

    cy.window().then(async (win) => {
      let stateVariables = await win.returnAllStateVariables1();

      let p = stateVariables["/_point1"];
      expect(me.fromAst(p.stateValues.xs[0]).evaluate_to_constant()).closeTo(
        1,
        1e-6,
      );
      expect(me.fromAst(p.stateValues.xs[1]).evaluate_to_constant()).closeTo(
        f(1),
        1e-6,
      );

      await win.callAction1({
        actionName: "movePoint",
        componentName: "/_point1",
        args: { x: -1, y: 8 },
      });

      stateVariables = await win.returnAllStateVariables1();

      p = stateVariables["/_point1"];

      let x = me.fromAst(p.stateValues.xs[0]).evaluate_to_constant();
      let y = me.fromAst(p.stateValues.xs[1]).evaluate_to_constant();

      expect(y).closeTo(f(x), 1e-6);

      await win.callAction1({
        actionName: "movePoint",
        componentName: "/_point1",
        args: { x: 6, y: 8 },
      });

      stateVariables = await win.returnAllStateVariables1();

      p = stateVariables["/_point1"];

      x = me.fromAst(p.stateValues.xs[0]).evaluate_to_constant();
      y = me.fromAst(p.stateValues.xs[1]).evaluate_to_constant();

      expect(y).closeTo(f(x), 1e-6);

      await win.callAction1({
        actionName: "movePoint",
        componentName: "/_point1",
        args: { x: 8, y: -4 },
      });

      stateVariables = await win.returnAllStateVariables1();

      p = stateVariables["/_point1"];

      x = me.fromAst(p.stateValues.xs[0]).evaluate_to_constant();
      y = me.fromAst(p.stateValues.xs[1]).evaluate_to_constant();

      expect(y).closeTo(f(x), 1e-6);

      await win.callAction1({
        actionName: "movePoint",
        componentName: "/_point1",
        args: { x: -1, y: -6 },
      });

      stateVariables = await win.returnAllStateVariables1();

      p = stateVariables["/_point1"];

      x = me.fromAst(p.stateValues.xs[0]).evaluate_to_constant();
      y = me.fromAst(p.stateValues.xs[1]).evaluate_to_constant();

      expect(y).closeTo(f(x), 1e-6);
    });
  });

  it("function determined by formula via sugar", () => {
    cy.window().then(async (win) => {
      win.postMessage(
        {
          doenetML: `
    <text>a</text>
    <graph>
    <function>
    3/(1+e^(-x/2))
    </function>
    </graph>
    `,
        },
        "*",
      );
    });

    //wait for window to load
    cy.get(cesc("#\\/_text1")).should("have.text", "a");

    cy.window().then(async (win) => {
      let stateVariables = await win.returnAllStateVariables1();
      expect(stateVariables["/_function1"].stateValues.numInputs).eq(1);

      let f = createFunctionFromDefinition(
        stateVariables["/_function1"].stateValues.fDefinitions[0],
      );
      // let numericalf = (stateVariables['/_function1'].stateValues.numericalfs)[0];
      // let symbolicf = (stateVariables['/_function1'].stateValues.symbolicfs)[0];

      expect(f(-5)).closeTo(3 / (1 + Math.exp(5 / 2)), 1e-12);
      expect(f(1)).closeTo(3 / (1 + Math.exp(-1 / 2)), 1e-12);
      // expect(numericalf(-5)).closeTo(3 / (1 + Math.exp(5 / 2)), 1E-12);
      // expect(numericalf(1)).closeTo(3 / (1 + Math.exp(-1 / 2)), 1E-12);
      // expect(symbolicf(-5).equals(me.fromText('3/(1+e^(5/2))'))).eq(true)
      // expect(symbolicf(1).equals(me.fromText('3/(1+e^(-1/2))'))).eq(true)
      // expect(symbolicf('z').equals(me.fromText('3/(1+e^(-z/2))'))).eq(true)
    });
  });

  it("function determined by formula via sugar, label with math", () => {
    cy.window().then(async (win) => {
      win.postMessage(
        {
          doenetML: `
    <text>a</text>
    <graph>
    <function>
    3/(1+e^(-x/2))
    <label>Hello <copy prop="formula" target="_function1" /></label>
    </function>
    </graph>
    `,
        },
        "*",
      );
    });

    //wait for window to load
    cy.get(cesc("#\\/_text1")).should("have.text", "a");

    cy.window().then(async (win) => {
      let stateVariables = await win.returnAllStateVariables1();
      expect(stateVariables["/_function1"].stateValues.numInputs).eq(1);

      let f = createFunctionFromDefinition(
        stateVariables["/_function1"].stateValues.fDefinitions[0],
      );

      expect(f(-5)).closeTo(3 / (1 + Math.exp(5 / 2)), 1e-12);
      expect(f(1)).closeTo(3 / (1 + Math.exp(-1 / 2)), 1e-12);

      expect(stateVariables["/_function1"].stateValues.label).eq(
        "Hello \\(\\frac{3}{1 + e^{-\\frac{x}{2}}}\\)",
      );
    });
  });

  it("function determined by formula via sugar, with strings and macros", () => {
    cy.window().then(async (win) => {
      win.postMessage(
        {
          doenetML: `
    <text>a</text>
    <graph>
    <function>
    $a/(1+e^(-x/$b))
    </function>
    </graph>
    <number name="a">3</number>
    <math name="b">2</math>
    `,
        },
        "*",
      );
    });

    //wait for window to load
    cy.get(cesc("#\\/_text1")).should("have.text", "a");

    cy.window().then(async (win) => {
      let stateVariables = await win.returnAllStateVariables1();
      expect(stateVariables["/_function1"].stateValues.numInputs).eq(1);

      let f = createFunctionFromDefinition(
        stateVariables["/_function1"].stateValues.fDefinitions[0],
      );
      // let numericalf = (stateVariables['/_function1'].stateValues.numericalfs)[0];
      // let symbolicf = (stateVariables['/_function1'].stateValues.symbolicfs)[0];

      expect(f(-5)).closeTo(3 / (1 + Math.exp(5 / 2)), 1e-12);
      expect(f(1)).closeTo(3 / (1 + Math.exp(-1 / 2)), 1e-12);
      // expect(numericalf(-5)).closeTo(3 / (1 + Math.exp(5 / 2)), 1E-12);
      // expect(numericalf(1)).closeTo(3 / (1 + Math.exp(-1 / 2)), 1E-12);
      // expect(symbolicf(-5).equals(me.fromText('3/(1+e^(5/2))'))).eq(true)
      // expect(symbolicf(1).equals(me.fromText('3/(1+e^(-1/2))'))).eq(true)
      // expect(symbolicf('z').equals(me.fromText('3/(1+e^(-z/2))'))).eq(true)
    });
  });

  it("function determined by formula via sugar, with strings and maths", () => {
    cy.window().then(async (win) => {
      win.postMessage(
        {
          doenetML: `
    <text>a</text>
    <graph>
    <function>
    <number>3</number>/(1+e^(-x/<math>2</math>))
    </function>
    </graph>
    `,
        },
        "*",
      );
    });

    //wait for window to load
    cy.get(cesc("#\\/_text1")).should("have.text", "a");

    cy.window().then(async (win) => {
      let stateVariables = await win.returnAllStateVariables1();
      expect(stateVariables["/_function1"].stateValues.numInputs).eq(1);

      let f = createFunctionFromDefinition(
        stateVariables["/_function1"].stateValues.fDefinitions[0],
      );
      // let numericalf = (stateVariables['/_function1'].stateValues.numericalfs)[0];
      // let symbolicf = (stateVariables['/_function1'].stateValues.symbolicfs)[0];

      expect(f(-5)).closeTo(3 / (1 + Math.exp(5 / 2)), 1e-12);
      expect(f(1)).closeTo(3 / (1 + Math.exp(-1 / 2)), 1e-12);
      // expect(numericalf(-5)).closeTo(3 / (1 + Math.exp(5 / 2)), 1E-12);
      // expect(numericalf(1)).closeTo(3 / (1 + Math.exp(-1 / 2)), 1E-12);
      // expect(symbolicf(-5).equals(me.fromText('3/(1+e^(5/2))'))).eq(true)
      // expect(symbolicf(1).equals(me.fromText('3/(1+e^(-1/2))'))).eq(true)
      // expect(symbolicf('z').equals(me.fromText('3/(1+e^(-z/2))'))).eq(true)
    });
  });

  it("function determined by formula via sugar, with strings and copies", () => {
    cy.window().then(async (win) => {
      win.postMessage(
        {
          doenetML: `
    <text>a</text>
    <graph>
    <function>
    <copy target="a" />/(1+e^(-x/<copy target="b" />))
    </function>
    </graph>
    <number name="a">3</number>
    <math name="b">2</math>
    `,
        },
        "*",
      );
    });

    //wait for window to load
    cy.get(cesc("#\\/_text1")).should("have.text", "a");

    cy.window().then(async (win) => {
      let stateVariables = await win.returnAllStateVariables1();
      expect(stateVariables["/_function1"].stateValues.numInputs).eq(1);

      let f = createFunctionFromDefinition(
        stateVariables["/_function1"].stateValues.fDefinitions[0],
      );
      // let numericalf = (stateVariables['/_function1'].stateValues.numericalfs)[0];
      // let symbolicf = (stateVariables['/_function1'].stateValues.symbolicfs)[0];

      expect(f(-5)).closeTo(3 / (1 + Math.exp(5 / 2)), 1e-12);
      expect(f(1)).closeTo(3 / (1 + Math.exp(-1 / 2)), 1e-12);
      // expect(numericalf(-5)).closeTo(3 / (1 + Math.exp(5 / 2)), 1E-12);
      // expect(numericalf(1)).closeTo(3 / (1 + Math.exp(-1 / 2)), 1E-12);
      // expect(symbolicf(-5).equals(me.fromText('3/(1+e^(5/2))'))).eq(true)
      // expect(symbolicf(1).equals(me.fromText('3/(1+e^(-1/2))'))).eq(true)
      // expect(symbolicf('z').equals(me.fromText('3/(1+e^(-z/2))'))).eq(true)
    });
  });

  it("function determined by math formula", () => {
    cy.window().then(async (win) => {
      win.postMessage(
        {
          doenetML: `
    <text>a</text>
    <graph>
    <function><math>3/(1+e^(-x/2))</math></function>
    </graph>
    `,
        },
        "*",
      );
    });

    //wait for window to load
    cy.get(cesc("#\\/_text1")).should("have.text", "a");

    cy.window().then(async (win) => {
      let stateVariables = await win.returnAllStateVariables1();
      expect(stateVariables["/_function1"].stateValues.numInputs).eq(1);

      let f = createFunctionFromDefinition(
        stateVariables["/_function1"].stateValues.fDefinitions[0],
      );
      // let numericalf = (stateVariables['/_function1'].stateValues.numericalfs)[0];
      // let symbolicf = (stateVariables['/_function1'].stateValues.symbolicfs)[0];

      expect(f(-5)).closeTo(3 / (1 + Math.exp(5 / 2)), 1e-12);
      expect(f(1)).closeTo(3 / (1 + Math.exp(-1 / 2)), 1e-12);
      // expect(numericalf(-5)).closeTo(3 / (1 + Math.exp(5 / 2)), 1E-12);
      // expect(numericalf(1)).closeTo(3 / (1 + Math.exp(-1 / 2)), 1E-12);
      // expect(symbolicf(-5).equals(me.fromText('3/(1+e^(5/2))'))).eq(true)
      // expect(symbolicf(1).equals(me.fromText('3/(1+e^(-1/2))'))).eq(true)
      // expect(symbolicf('z').equals(me.fromText('3/(1+e^(-z/2))'))).eq(true)
    });
  });

  it("function determined by math formula, label with math", () => {
    cy.window().then(async (win) => {
      win.postMessage(
        {
          doenetML: `
    <text>a</text>
    <graph>
    <function>
      <label>Hello <copy prop="formula" target="_function1" /></label>
      <math>3/(1+e^(-x/2))</math>
    </function>
    </graph>
    `,
        },
        "*",
      );
    });

    //wait for window to load
    cy.get(cesc("#\\/_text1")).should("have.text", "a");

    cy.window().then(async (win) => {
      let stateVariables = await win.returnAllStateVariables1();
      expect(stateVariables["/_function1"].stateValues.numInputs).eq(1);

      let f = createFunctionFromDefinition(
        stateVariables["/_function1"].stateValues.fDefinitions[0],
      );

      expect(f(-5)).closeTo(3 / (1 + Math.exp(5 / 2)), 1e-12);
      expect(f(1)).closeTo(3 / (1 + Math.exp(-1 / 2)), 1e-12);

      expect(stateVariables["/_function1"].stateValues.label).eq(
        "Hello \\(\\frac{3}{1 + e^{-\\frac{x}{2}}}\\)",
      );
    });
  });

  it("function determined by math formula, with explicit copy tags", () => {
    cy.window().then(async (win) => {
      win.postMessage(
        {
          doenetML: `
    <text>a</text>
    <graph>
    <function>
    <math><copy target="a"/>/(1+e^(-x/<copy target="b"/>))</math>
    </function>
    </graph>
    <number name="a">3</number>
    <math name="b">2</math>
    `,
        },
        "*",
      );
    });

    //wait for window to load
    cy.get(cesc("#\\/_text1")).should("have.text", "a");

    cy.window().then(async (win) => {
      let stateVariables = await win.returnAllStateVariables1();
      expect(stateVariables["/_function1"].stateValues.numInputs).eq(1);

      let f = createFunctionFromDefinition(
        stateVariables["/_function1"].stateValues.fDefinitions[0],
      );
      // let numericalf = (stateVariables['/_function1'].stateValues.numericalfs)[0];
      // let symbolicf = (stateVariables['/_function1'].stateValues.symbolicfs)[0];

      expect(f(-5)).closeTo(3 / (1 + Math.exp(5 / 2)), 1e-12);
      expect(f(1)).closeTo(3 / (1 + Math.exp(-1 / 2)), 1e-12);
      // expect(numericalf(-5)).closeTo(3 / (1 + Math.exp(5 / 2)), 1E-12);
      // expect(numericalf(1)).closeTo(3 / (1 + Math.exp(-1 / 2)), 1E-12);
      // expect(symbolicf(-5).equals(me.fromText('3/(1+e^(5/2))'))).eq(true)
      // expect(symbolicf(1).equals(me.fromText('3/(1+e^(-1/2))'))).eq(true)
      // expect(symbolicf('z').equals(me.fromText('3/(1+e^(-z/2))'))).eq(true)
    });
  });

  it("symbolic function determined by formula via sugar", () => {
    cy.window().then(async (win) => {
      win.postMessage(
        {
          doenetML: `
    <text>a</text>
    <graph>
    <function symbolic>
    3/(1+e^(-x/2))
    </function>
    </graph>
    <evaluate function="$_function1" input="z" name="fz" />
    `,
        },
        "*",
      );
    });

    //wait for window to load
    cy.get(cesc("#\\/_text1")).should("have.text", "a");

    cy.window().then(async (win) => {
      let stateVariables = await win.returnAllStateVariables1();
      let numericalf = createFunctionFromDefinition(
        stateVariables["/_function1"].stateValues.fDefinitions[0],
      );
      // let numericalf = (stateVariables['/_function1'].stateValues.numericalfs)[0];
      // let symbolicf = (stateVariables['/_function1'].stateValues.symbolicfs)[0];

      // expect(f(-5).equals(me.fromText('3/(1+e^(5/2))'))).eq(true)
      // expect(f(1).equals(me.fromText('3/(1+e^(-1/2))'))).eq(true)
      // expect(f('z').equals(me.fromText('3/(1+e^(-z/2))'))).eq(true)
      expect(
        me
          .fromAst(stateVariables["/fz"].stateValues.value)
          .equals(me.fromText("3/(1+e^(-z/2))")),
      ).eq(true);
      expect(numericalf(-5)).closeTo(3 / (1 + Math.exp(5 / 2)), 1e-12);
      expect(numericalf(1)).closeTo(3 / (1 + Math.exp(-1 / 2)), 1e-12);
      // expect(symbolicf(-5).equals(me.fromText('3/(1+e^(5/2))'))).eq(true)
      // expect(symbolicf(1).equals(me.fromText('3/(1+e^(-1/2))'))).eq(true)
      // expect(symbolicf('z').equals(me.fromText('3/(1+e^(-z/2))'))).eq(true)
    });
  });

  it("symbolic function determined by formula via sugar, with strings and macro", () => {
    cy.window().then(async (win) => {
      win.postMessage(
        {
          doenetML: `
    <text>a</text>
    <graph>
    <function symbolic>
    3/(1+e^(-$var/2))
    </function>
    </graph>
    <math name="var">x</math>
    <evaluate function="$_function1" input="z" name="fz" />
    `,
        },
        "*",
      );
    });

    //wait for window to load
    cy.get(cesc("#\\/_text1")).should("have.text", "a");

    cy.window().then(async (win) => {
      let stateVariables = await win.returnAllStateVariables1();
      let numericalf = createFunctionFromDefinition(
        stateVariables["/_function1"].stateValues.fDefinitions[0],
      );
      // let numericalf = (stateVariables['/_function1'].stateValues.numericalfs)[0];
      // let symbolicf = (stateVariables['/_function1'].stateValues.symbolicfs)[0];

      // expect(f(-5).equals(me.fromText('3/(1+e^(5/2))'))).eq(true)
      // expect(f(1).equals(me.fromText('3/(1+e^(-1/2))'))).eq(true)
      // expect(f('z').equals(me.fromText('3/(1+e^(-z/2))'))).eq(true)
      expect(
        me
          .fromAst(stateVariables["/fz"].stateValues.value)
          .equals(me.fromText("3/(1+e^(-z/2))")),
      ).eq(true);
      expect(numericalf(-5)).closeTo(3 / (1 + Math.exp(5 / 2)), 1e-12);
      expect(numericalf(1)).closeTo(3 / (1 + Math.exp(-1 / 2)), 1e-12);
      // expect(symbolicf(-5).equals(me.fromText('3/(1+e^(5/2))'))).eq(true)
      // expect(symbolicf(1).equals(me.fromText('3/(1+e^(-1/2))'))).eq(true)
      // expect(symbolicf('z').equals(me.fromText('3/(1+e^(-z/2))'))).eq(true)
    });
  });

  it("symbolic function determined by math formula", () => {
    cy.window().then(async (win) => {
      win.postMessage(
        {
          doenetML: `
    <text>a</text>
    <graph>
    <function symbolic><math>3/(1+e^(-x/2))</math></function>
    </graph>
    <evaluate function="$_function1" input="z" name="fz" />
    `,
        },
        "*",
      );
    });

    //wait for window to load
    cy.get(cesc("#\\/_text1")).should("have.text", "a");

    cy.window().then(async (win) => {
      let stateVariables = await win.returnAllStateVariables1();
      let numericalf = createFunctionFromDefinition(
        stateVariables["/_function1"].stateValues.fDefinitions[0],
      );
      // let numericalf = (stateVariables['/_function1'].stateValues.numericalfs)[0];
      // let symbolicf = (stateVariables['/_function1'].stateValues.symbolicfs)[0];

      // expect(f(-5).equals(me.fromText('3/(1+e^(5/2))'))).eq(true)
      // expect(f(1).equals(me.fromText('3/(1+e^(-1/2))'))).eq(true)
      // expect(f('z').equals(me.fromText('3/(1+e^(-z/2))'))).eq(true)
      expect(
        me
          .fromAst(stateVariables["/fz"].stateValues.value)
          .equals(me.fromText("3/(1+e^(-z/2))")),
      ).eq(true);
      expect(numericalf(-5)).closeTo(3 / (1 + Math.exp(5 / 2)), 1e-12);
      expect(numericalf(1)).closeTo(3 / (1 + Math.exp(-1 / 2)), 1e-12);
      // expect(symbolicf(-5).equals(me.fromText('3/(1+e^(5/2))'))).eq(true)
      // expect(symbolicf(1).equals(me.fromText('3/(1+e^(-1/2))'))).eq(true)
    });
  });

  it("function determined by sugar formula in different variable", () => {
    cy.window().then(async (win) => {
      win.postMessage(
        {
          doenetML: `
    <text>a</text>
    <graph>
    <function variables="q">
      q^2 sin(pi q/2)/100
    </function>

    </graph>
    `,
        },
        "*",
      );
    });

    //wait for window to load
    cy.get(cesc("#\\/_text1")).should("have.text", "a");

    cy.window().then(async (win) => {
      let stateVariables = await win.returnAllStateVariables1();
      let f = createFunctionFromDefinition(
        stateVariables["/_function1"].stateValues.fDefinitions[0],
      );
      // let numericalf = (stateVariables['/_function1'].stateValues.numericalfs)[0];
      // let symbolicf = (stateVariables['/_function1'].stateValues.symbolicfs)[0];

      expect(f(-5)).closeTo((25 * Math.sin(0.5 * Math.PI * -5)) / 100, 1e-12);
      expect(f(3)).closeTo((9 * Math.sin(0.5 * Math.PI * 3)) / 100, 1e-12);
      // expect(numericalf(-5)).closeTo(25 * Math.sin(0.5 * Math.PI * (-5)) / 100, 1E-12);
      // expect(numericalf(3)).closeTo(9 * Math.sin(0.5 * Math.PI * (3)) / 100, 1E-12);
      // expect(symbolicf(-5).equals(me.fromText('(-5)^2sin(pi(-5)/2)/100'))).eq(true)
      // expect(symbolicf(3).equals(me.fromText('(3)^2sin(pi(3)/2)/100'))).eq(true)
      // expect(symbolicf('p').equals(me.fromText('p^2sin(pi p/2)/100'))).eq(true)
    });
  });

  it("function determined by sugar formula in different variable, with strings and macros", () => {
    cy.window().then(async (win) => {
      win.postMessage(
        {
          doenetML: `
    <text>a</text>
    <graph>
    <function variable="$var">
      $var^$c sin(pi $var/$c)/$d
    </function>

    </graph>
    <math name="var">q</math>
    <number name="c">2</number>
    <number name="d">100</number>
    `,
        },
        "*",
      );
    });

    //wait for window to load
    cy.get(cesc("#\\/_text1")).should("have.text", "a");

    cy.window().then(async (win) => {
      let stateVariables = await win.returnAllStateVariables1();
      let f = createFunctionFromDefinition(
        stateVariables["/_function1"].stateValues.fDefinitions[0],
      );
      // let numericalf = (stateVariables['/_function1'].stateValues.numericalfs)[0];
      // let symbolicf = (stateVariables['/_function1'].stateValues.symbolicfs)[0];

      expect(f(-5)).closeTo((25 * Math.sin(0.5 * Math.PI * -5)) / 100, 1e-12);
      expect(f(3)).closeTo((9 * Math.sin(0.5 * Math.PI * 3)) / 100, 1e-12);
      // expect(numericalf(-5)).closeTo(25 * Math.sin(0.5 * Math.PI * (-5)) / 100, 1E-12);
      // expect(numericalf(3)).closeTo(9 * Math.sin(0.5 * Math.PI * (3)) / 100, 1E-12);
      // expect(symbolicf(-5).equals(me.fromText('(-5)^2sin(pi(-5)/2)/100'))).eq(true)
      // expect(symbolicf(3).equals(me.fromText('(3)^2sin(pi(3)/2)/100'))).eq(true)
      // expect(symbolicf('p').equals(me.fromText('p^2sin(pi p/2)/100'))).eq(true)
    });
  });

  it("function determined by math formula in different variable", () => {
    cy.window().then(async (win) => {
      win.postMessage(
        {
          doenetML: `
    <text>a</text>
    <graph>
      <function variables="q"><math>q^2 sin(pi q/2)/100</math></function>
    </graph>
    `,
        },
        "*",
      );
    });

    //wait for window to load
    cy.get(cesc("#\\/_text1")).should("have.text", "a");

    cy.window().then(async (win) => {
      let stateVariables = await win.returnAllStateVariables1();
      let f = createFunctionFromDefinition(
        stateVariables["/_function1"].stateValues.fDefinitions[0],
      );
      // let numericalf = (stateVariables['/_function1'].stateValues.numericalfs)[0];
      // let symbolicf = (stateVariables['/_function1'].stateValues.symbolicfs)[0];

      expect(f(-5)).closeTo((25 * Math.sin(0.5 * Math.PI * -5)) / 100, 1e-12);
      expect(f(3)).closeTo((9 * Math.sin(0.5 * Math.PI * 3)) / 100, 1e-12);
      // expect(numericalf(-5)).closeTo(25 * Math.sin(0.5 * Math.PI * (-5)) / 100, 1E-12);
      // expect(numericalf(3)).closeTo(9 * Math.sin(0.5 * Math.PI * (3)) / 100, 1E-12);
      // expect(symbolicf(-5).equals(me.fromText('(-5)^2sin(pi(-5)/2)/100'))).eq(true)
      // expect(symbolicf(3).equals(me.fromText('(3)^2sin(pi(3)/2)/100'))).eq(true)
      // expect(symbolicf('p').equals(me.fromText('p^2sin(pi p/2)/100'))).eq(true)
    });
  });

  it("function with empty variables attribute", () => {
    cy.window().then(async (win) => {
      win.postMessage(
        {
          doenetML: `
    <text>a</text>
    <graph>
    <function variables="">
      x^2 sin(pi x/2)/100
    </function>

    </graph>
    `,
        },
        "*",
      );
    });

    //wait for window to load
    cy.get(cesc("#\\/_text1")).should("have.text", "a");

    cy.window().then(async (win) => {
      let stateVariables = await win.returnAllStateVariables1();
      let f = createFunctionFromDefinition(
        stateVariables["/_function1"].stateValues.fDefinitions[0],
      );
      // let numericalf = (stateVariables['/_function1'].stateValues.numericalfs)[0];
      // let symbolicf = (stateVariables['/_function1'].stateValues.symbolicfs)[0];

      expect(f(-5)).closeTo((25 * Math.sin(0.5 * Math.PI * -5)) / 100, 1e-12);
      expect(f(3)).closeTo((9 * Math.sin(0.5 * Math.PI * 3)) / 100, 1e-12);
      // expect(numericalf(-5)).closeTo(25 * Math.sin(0.5 * Math.PI * (-5)) / 100, 1E-12);
      // expect(numericalf(3)).closeTo(9 * Math.sin(0.5 * Math.PI * (3)) / 100, 1E-12);
      // expect(symbolicf(-5).equals(me.fromText('(-5)^2sin(pi(-5)/2)/100'))).eq(true)
      // expect(symbolicf(3).equals(me.fromText('(3)^2sin(pi(3)/2)/100'))).eq(true)
      // expect(symbolicf('p').equals(me.fromText('p^2sin(pi p/2)/100'))).eq(true)
    });
  });

  it("function determined by function", () => {
    cy.window().then(async (win) => {
      win.postMessage(
        {
          doenetML: `
    <text>a</text>
    <function variable="q"><math>q^2 sin(pi q/2)/100</math></function>
    <graph>
      <function>
        $_function1
      </function>
    </graph>
    `,
        },
        "*",
      );
    });

    //wait for window to load
    cy.get(cesc("#\\/_text1")).should("have.text", "a");

    cy.window().then(async (win) => {
      let stateVariables = await win.returnAllStateVariables1();
      let f = createFunctionFromDefinition(
        stateVariables["/_function2"].stateValues.fDefinitions[0],
      );
      // let numericalf = (stateVariables['/_function2'].stateValues.numericalfs)[0];
      // let symbolicf = (stateVariables['/_function2'].stateValues.symbolicfs)[0];

      expect(f(-5)).closeTo((25 * Math.sin(0.5 * Math.PI * -5)) / 100, 1e-12);
      expect(f(3)).closeTo((9 * Math.sin(0.5 * Math.PI * 3)) / 100, 1e-12);
      // expect(numericalf(-5)).closeTo(25 * Math.sin(0.5 * Math.PI * (-5)) / 100, 1E-12);
      // expect(numericalf(3)).closeTo(9 * Math.sin(0.5 * Math.PI * (3)) / 100, 1E-12);
      // expect(symbolicf(-5).equals(me.fromText('(-5)^2sin(pi(-5)/2)/100'))).eq(true)
      // expect(symbolicf(3).equals(me.fromText('(3)^2sin(pi(3)/2)/100'))).eq(true)
      // expect(symbolicf('p').equals(me.fromText('p^2sin(pi p/2)/100'))).eq(true)
    });
  });

  it("function determined by function, label with math", () => {
    cy.window().then(async (win) => {
      win.postMessage(
        {
          doenetML: `
    <text>a</text>
    <function variables="q"><math>q^2 sin(pi q/2)/100</math></function>
    <graph>
      <function>
        $_function1
        <label><copy prop="formula" target="_function2" /></label>
      </function>
    </graph>
    `,
        },
        "*",
      );
    });

    //wait for window to load
    cy.get(cesc("#\\/_text1")).should("have.text", "a");

    cy.window().then(async (win) => {
      let stateVariables = await win.returnAllStateVariables1();
      let f = createFunctionFromDefinition(
        stateVariables["/_function2"].stateValues.fDefinitions[0],
      );

      expect(f(-5)).closeTo((25 * Math.sin(0.5 * Math.PI * -5)) / 100, 1e-12);
      expect(f(3)).closeTo((9 * Math.sin(0.5 * Math.PI * 3)) / 100, 1e-12);

      expect(
        stateVariables["/_function2"].stateValues.label
          .replaceAll("\\,", "")
          .replaceAll(" ", ""),
      ).eq("\\(\\frac{q^{2}\\sin\\left(\\frac{\\piq}{2}\\right)}{100}\\)");
    });
  });

  it("point constrained to function in different variable", () => {
    cy.window().then(async (win) => {
      win.postMessage(
        {
          doenetML: `
    <text>a</text>
    <graph>
    <function variable="u">
      log(2u)
    </function>
    <point x="-3" y="5">
      <constraints>
        <constrainTo><copy target="_function1" /></constrainTo>
      </constraints>
    </point>

    </graph>
    `,
        },
        "*",
      );
    });

    //wait for window to load
    cy.get(cesc("#\\/_text1")).should("have.text", "a");

    cy.window().then(async (win) => {
      let stateVariables = await win.returnAllStateVariables1();

      let p = stateVariables["/_point1"];

      let x = me.fromAst(p.stateValues.xs[0]).evaluate_to_constant();
      let y = me.fromAst(p.stateValues.xs[1]).evaluate_to_constant();

      expect(Math.log(2 * x)).closeTo(y, 1e-5);

      await win.callAction1({
        actionName: "movePoint",
        componentName: "/_point1",
        args: { x: 8, y: 8 },
      });

      stateVariables = await win.returnAllStateVariables1();

      p = stateVariables["/_point1"];

      x = me.fromAst(p.stateValues.xs[0]).evaluate_to_constant();
      y = me.fromAst(p.stateValues.xs[1]).evaluate_to_constant();

      expect(Math.log(2 * x)).closeTo(y, 1e-5);

      await win.callAction1({
        actionName: "movePoint",
        componentName: "/_point1",
        args: { x: -8, y: -8 },
      });

      stateVariables = await win.returnAllStateVariables1();

      p = stateVariables["/_point1"];

      x = me.fromAst(p.stateValues.xs[0]).evaluate_to_constant();
      y = me.fromAst(p.stateValues.xs[1]).evaluate_to_constant();

      expect(Math.log(2 * x)).closeTo(y, 1e-5);
    });
  });

  it("point constrained to function in different variable, restrict left-open domain", () => {
    cy.window().then(async (win) => {
      win.postMessage(
        {
          doenetML: `
    <text>a</text>
    <graph>
    <function variables="u" domain="(0.1, 6]" >
      log(2u)
    </function>
    <point x="-3" y="5">
      <constraints>
        <constrainTo><copy target="_function1" /></constrainTo>
      </constraints>
    </point>

    </graph>
    `,
        },
        "*",
      );
    });

    //wait for window to load
    cy.get(cesc("#\\/_text1")).should("have.text", "a");

    cy.window().then(async (win) => {
      let stateVariables = await win.returnAllStateVariables1();

      let p = stateVariables["/_point1"];

      let x = me.fromAst(p.stateValues.xs[0]).evaluate_to_constant();
      let y = me.fromAst(p.stateValues.xs[1]).evaluate_to_constant();

      expect(x).greaterThan(0.1 + 1e-12);
      expect(x).lessThan(0.1 + 1e-3);
      expect(Math.log(2 * x)).closeTo(y, 1e-5);

      await win.callAction1({
        actionName: "movePoint",
        componentName: "/_point1",
        args: { x: 4, y: 6 },
      });

      stateVariables = await win.returnAllStateVariables1();

      p = stateVariables["/_point1"];

      x = me.fromAst(p.stateValues.xs[0]).evaluate_to_constant();
      y = me.fromAst(p.stateValues.xs[1]).evaluate_to_constant();

      expect(x).closeTo(4, 1e-12);
      expect(Math.log(2 * x)).closeTo(y, 1e-5);

      await win.callAction1({
        actionName: "movePoint",
        componentName: "/_point1",
        args: { x: 8, y: 8 },
      });

      stateVariables = await win.returnAllStateVariables1();

      p = stateVariables["/_point1"];

      x = me.fromAst(p.stateValues.xs[0]).evaluate_to_constant();
      y = me.fromAst(p.stateValues.xs[1]).evaluate_to_constant();

      expect(x).closeTo(6, 1e-12);
      expect(Math.log(2 * x)).closeTo(y, 1e-5);

      await win.callAction1({
        actionName: "movePoint",
        componentName: "/_point1",
        args: { x: -8, y: -8 },
      });

      stateVariables = await win.returnAllStateVariables1();

      p = stateVariables["/_point1"];

      x = me.fromAst(p.stateValues.xs[0]).evaluate_to_constant();
      y = me.fromAst(p.stateValues.xs[1]).evaluate_to_constant();

      expect(x).greaterThan(0.1 + 1e-12);
      expect(x).lessThan(0.1 + 1e-3);
      expect(Math.log(2 * x)).closeTo(y, 1e-5);
    });
  });

  it("point constrained to function in different variable, restrict right-open domain", () => {
    cy.window().then(async (win) => {
      win.postMessage(
        {
          doenetML: `
    <text>a</text>
    <graph>
    <function variable="u" domain="[0.1, 6)" >
      log(2u)
    </function>
    <point x="-3" y="5">
      <constraints>
        <constrainTo><copy target="_function1" /></constrainTo>
      </constraints>
    </point>

    </graph>
    `,
        },
        "*",
      );
    });

    //wait for window to load
    cy.get(cesc("#\\/_text1")).should("have.text", "a");

    cy.window().then(async (win) => {
      let stateVariables = await win.returnAllStateVariables1();

      let p = stateVariables["/_point1"];

      let x = me.fromAst(p.stateValues.xs[0]).evaluate_to_constant();
      let y = me.fromAst(p.stateValues.xs[1]).evaluate_to_constant();

      expect(x).eq(0.1);
      expect(Math.log(2 * x)).closeTo(y, 1e-5);

      await win.callAction1({
        actionName: "movePoint",
        componentName: "/_point1",
        args: { x: 4, y: 6 },
      });

      stateVariables = await win.returnAllStateVariables1();

      p = stateVariables["/_point1"];

      x = me.fromAst(p.stateValues.xs[0]).evaluate_to_constant();
      y = me.fromAst(p.stateValues.xs[1]).evaluate_to_constant();

      expect(x).closeTo(4, 1e-12);
      expect(Math.log(2 * x)).closeTo(y, 1e-5);

      await win.callAction1({
        actionName: "movePoint",
        componentName: "/_point1",
        args: { x: 8, y: 8 },
      });

      stateVariables = await win.returnAllStateVariables1();

      p = stateVariables["/_point1"];

      x = me.fromAst(p.stateValues.xs[0]).evaluate_to_constant();
      y = me.fromAst(p.stateValues.xs[1]).evaluate_to_constant();

      expect(x).lessThan(6 - 1e-12);
      expect(x).greaterThan(6 - 1e-3);
      expect(Math.log(2 * x)).closeTo(y, 1e-5);

      await win.callAction1({
        actionName: "movePoint",
        componentName: "/_point1",
        args: { x: -8, y: -8 },
      });

      stateVariables = await win.returnAllStateVariables1();

      p = stateVariables["/_point1"];

      x = me.fromAst(p.stateValues.xs[0]).evaluate_to_constant();
      y = me.fromAst(p.stateValues.xs[1]).evaluate_to_constant();

      expect(x).closeTo(0.1, 1e-12);
      expect(Math.log(2 * x)).closeTo(y, 1e-5);
    });
  });

  it("calculated extrema from spline", () => {
    cy.window().then(async (win) => {
      win.postMessage(
        {
          doenetML: `
    <text>a</text>
    <graph>
    <point>(0.7, 5.43)</point>
    <point>(3,4)</point>
    <point>(5,6)</point>
    <point>(-5,6)</point>
    <function through="$_point1 $_point2" maxima="$_point3" minima="$_point4" />
    <copy prop="maxima" target="_function1" />
    <copy prop="minima" target="_function1" />
    </graph>

    <p>Number of maxima: <copy prop="numMaxima" assignNames="numMaxima" target="_function1" /></p>
    <p>Maxima: <math simplify="none"><copy prop="maxima" target="_function1" /></math></p>
    <p>Number of minima: <copy prop="numMinima" assignNames="numMinima" target="_function1" /></p>
    <p>Minima: <math simplify="none"><copy prop="minima" target="_function1" /></math></p>
    <p>Number of extrema: <copy prop="numExtrema" assignNames="numExtrema" target="_function1" /></p>
    <p>Extrema: <math simplify="none"><copy prop="extrema" target="_function1" /></math></p>
    <p>Global maximum: <copy prop="globalMaximumValue" assignNames="globalmax" target="_function1" /></p>
    <p>Global minimum: <copy prop="globalMinimumValue" assignNames="globalmin" target="_function1" /></p>
    <p>Global supremum: <copy prop="globalSupremumValue" assignNames="globalsup" target="_function1" /></p>
    <p>Global infimum: <copy prop="globalInfimumValue" assignNames="globalinf" target="_function1" /></p>
    `,
        },
        "*",
      );
    });

    //wait for window to load
    cy.get(cesc("#\\/_text1")).should("have.text", "a");

    cy.get(cesc("#\\/numMaxima")).should("have.text", "2");
    cy.get(cesc("#\\/_math1"))
      .find(".mjx-mrow")
      .eq(0)
      .invoke("text")
      .then((text) => {
        expect(text.trim()).equal("((−2.15,7),(5,6))");
      });
    cy.get(cesc("#\\/numMinima")).should("have.text", "2");
    cy.get(cesc("#\\/_math2"))
      .find(".mjx-mrow")
      .eq(0)
      .invoke("text")
      .then((text) => {
        expect(text.trim()).equal("((−5,6),(3,4))");
      });
    cy.get(cesc("#\\/numExtrema")).should("have.text", "4");

    cy.get(cesc("#\\/_math3"))
      .find(".mjx-mrow")
      .eq(0)
      .invoke("text")
      .then((text) => {
        expect(text.trim()).equal("((−5,6),(−2.15,7),(3,4),(5,6))");
      });
    cy.get(cesc2("#/globalmax")).should("have.text", "NaN");
    cy.get(cesc2("#/globalsup")).should("have.text", "∞");
    cy.get(cesc2("#/globalmin")).should("have.text", "NaN");
    cy.get(cesc2("#/globalinf")).should("have.text", "-∞");

    cy.window().then(async (win) => {
      await win.callAction1({
        actionName: "movePoint",
        componentName: "/_point1",
        args: { x: 2, y: 2 },
      });

      cy.get(cesc("#\\/numMaxima")).should("have.text", "2");
      cy.get(cesc("#\\/_math1"))
        .find(".mjx-mrow")
        .eq(0)
        .invoke("text")
        .then((text) => {
          expect(text.trim()).equal("((−1.5,7),(5,6))");
        });
      cy.get(cesc("#\\/numMinima")).should("have.text", "2");
      cy.get(cesc("#\\/_math2"))
        .find(".mjx-mrow")
        .eq(0)
        .invoke("text")
        .then((text) => {
          expect(text.trim()).equal("((−5,6),(2,2))");
        });
      cy.get(cesc("#\\/numExtrema")).should("have.text", "4");
      cy.get(cesc("#\\/_math3"))
        .find(".mjx-mrow")
        .eq(0)
        .invoke("text")
        .then((text) => {
          expect(text.trim()).equal("((−5,6),(−1.5,7),(2,2),(5,6))");
        });
      cy.get(cesc2("#/globalmax")).should("have.text", "NaN");
      cy.get(cesc2("#/globalsup")).should("have.text", "∞");
      cy.get(cesc2("#/globalmin")).should("have.text", "NaN");
      cy.get(cesc2("#/globalinf")).should("have.text", "-∞");
    });

    cy.window().then(async (win) => {
      await win.callAction1({
        actionName: "movePoint",
        componentName: "/_point1",
        args: { x: 3.6, y: 5.1 },
      });

      cy.get(cesc("#\\/numMaxima")).should("have.text", "3");
      cy.get(cesc("#\\/_math1"))
        .find(".mjx-mrow")
        .eq(0)
        .invoke("text")
        .then((text) => {
          expect(text.trim()).equal("((−1,7),(3.6,5.1),(5,6))");
        });
      cy.get(cesc("#\\/numMinima")).should("have.text", "3");
      cy.get(cesc("#\\/_math2"))
        .find(".mjx-mrow")
        .eq(0)
        .invoke("text")
        .then((text) => {
          expect(text.trim()).equal("((−5,6),(3,4),(4.3,5))");
        });
      cy.get(cesc("#\\/numExtrema")).should("have.text", "6");
      cy.get(cesc("#\\/_math3"))
        .find(".mjx-mrow")
        .eq(0)
        .invoke("text")
        .then((text) => {
          expect(text.trim()).equal(
            "((−5,6),(−1,7),(3,4),(3.6,5.1),(4.3,5),(5,6))",
          );
        });
      cy.get(cesc2("#/globalmax")).should("have.text", "NaN");
      cy.get(cesc2("#/globalsup")).should("have.text", "∞");
      cy.get(cesc2("#/globalmin")).should("have.text", "NaN");
      cy.get(cesc2("#/globalinf")).should("have.text", "-∞");
    });

    cy.window().then(async (win) => {
      await win.callAction1({
        actionName: "movePoint",
        componentName: "/_point1",
        args: { x: 8, y: 9 },
      });

      cy.get(cesc("#\\/numMaxima")).should("have.text", "2");
      cy.get(cesc("#\\/_math1"))
        .find(".mjx-mrow")
        .eq(0)
        .invoke("text")
        .then((text) => {
          expect(text.trim()).equal("((−1,7),(5,6))");
        });
      cy.get(cesc("#\\/numMinima")).should("have.text", "3");
      cy.get(cesc("#\\/_math2"))
        .find(".mjx-mrow")
        .eq(0)
        .invoke("text")
        .then((text) => {
          expect(text.trim()).equal("((−5,6),(3,4),(6.5,5))");
        });
      cy.get(cesc("#\\/numExtrema")).should("have.text", "5");
      cy.get(cesc("#\\/_math3"))
        .find(".mjx-mrow")
        .eq(0)
        .invoke("text")
        .then((text) => {
          expect(text.trim()).equal("((−5,6),(−1,7),(3,4),(5,6),(6.5,5))");
        });
      cy.get(cesc2("#/globalmax")).should("have.text", "NaN");
      cy.get(cesc2("#/globalsup")).should("have.text", "∞");
      cy.get(cesc2("#/globalmin")).should("have.text", "4");
      cy.get(cesc2("#/globalinf")).should("have.text", "4");
    });

    cy.window().then(async (win) => {
      await win.callAction1({
        actionName: "movePoint",
        componentName: "/_point1",
        args: { x: 5, y: 2 },
      });

      cy.get(cesc("#\\/numMaxima")).should("have.text", "0");
      cy.get(cesc("#\\/_math1"))
        .find(".mjx-mrow")
        .eq(0)
        .invoke("text")
        .then((text) => {
          expect(text.trim()).equal("＿");
        });
      cy.get(cesc("#\\/numMinima")).should("have.text", "0");
      cy.get(cesc("#\\/_math2"))
        .find(".mjx-mrow")
        .eq(0)
        .invoke("text")
        .then((text) => {
          expect(text.trim()).equal("＿");
        });
      cy.get(cesc("#\\/numExtrema")).should("have.text", "0");
      cy.get(cesc("#\\/_math3"))
        .find(".mjx-mrow")
        .eq(0)
        .invoke("text")
        .then((text) => {
          expect(text.trim()).equal("＿");
        });
      cy.get(cesc2("#/globalmax")).should("have.text", "NaN");
      cy.get(cesc2("#/globalsup")).should("have.text", "NaN");
      cy.get(cesc2("#/globalmin")).should("have.text", "NaN");
      cy.get(cesc2("#/globalinf")).should("have.text", "NaN");
    });

    cy.window().then(async (win) => {
      await win.callAction1({
        actionName: "movePoint",
        componentName: "/_point1",
        args: { x: -9, y: 0 },
      });

      cy.get(cesc("#\\/numMaxima")).should("have.text", "3");
      cy.get(cesc("#\\/_math1"))
        .find(".mjx-mrow")
        .eq(0)
        .invoke("text")
        .then((text) => {
          expect(text.trim()).equal("((−7,7),(−1,7),(5,6))");
        });
      cy.get(cesc("#\\/numMinima")).should("have.text", "2");
      cy.get(cesc("#\\/_math2"))
        .find(".mjx-mrow")
        .eq(0)
        .invoke("text")
        .then((text) => {
          expect(text.trim()).equal("((−5,6),(3,4))");
        });
      cy.get(cesc("#\\/numExtrema")).should("have.text", "5");
      cy.get(cesc("#\\/_math3"))
        .find(".mjx-mrow")
        .eq(0)
        .invoke("text")
        .then((text) => {
          expect(text.trim()).equal("((−7,7),(−5,6),(−1,7),(3,4),(5,6))");
        });
      cy.get(cesc2("#/globalmax")).should("have.text", "7");
      cy.get(cesc2("#/globalsup")).should("have.text", "7");
      cy.get(cesc2("#/globalmin")).should("have.text", "NaN");
      cy.get(cesc2("#/globalinf")).should("have.text", "-∞");
    });

    cy.window().then(async (win) => {
      await win.callAction1({
        actionName: "movePoint",
        componentName: "/_point4",
        args: { x: 8, y: 3 },
      });

      cy.get(cesc("#\\/numMaxima")).should("have.text", "1");
      cy.get(cesc("#\\/_math1"))
        .find(".mjx-mrow")
        .eq(0)
        .invoke("text")
        .then((text) => {
          expect(text.trim()).equal("(5,6)");
        });
      cy.get(cesc("#\\/numMinima")).should("have.text", "1");
      cy.get(cesc("#\\/_math2"))
        .find(".mjx-mrow")
        .eq(0)
        .invoke("text")
        .then((text) => {
          expect(text.trim()).equal("(8,3)");
        });
      cy.get(cesc("#\\/numExtrema")).should("have.text", "2");
      cy.get(cesc("#\\/_math3"))
        .find(".mjx-mrow")
        .eq(0)
        .invoke("text")
        .then((text) => {
          expect(text.trim()).equal("((5,6),(8,3))");
        });
      cy.get(cesc2("#/globalmax")).should("have.text", "NaN");
      cy.get(cesc2("#/globalsup")).should("have.text", "∞");
      cy.get(cesc2("#/globalmin")).should("have.text", "0");
      cy.get(cesc2("#/globalinf")).should("have.text", "0");
    });

    cy.window().then(async (win) => {
      await win.callAction1({
        actionName: "movePoint",
        componentName: "/_point4",
        args: { x: 8, y: 6 },
      });

      cy.get(cesc("#\\/numMaxima")).should("have.text", "2");
      cy.get(cesc("#\\/_math1"))
        .find(".mjx-mrow")
        .eq(0)
        .invoke("text")
        .then((text) => {
          expect(text.trim()).equal("((5,6),(7,7))");
        });
      cy.get(cesc("#\\/numMinima")).should("have.text", "2");
      cy.get(cesc("#\\/_math2"))
        .find(".mjx-mrow")
        .eq(0)
        .invoke("text")
        .then((text) => {
          expect(text.trim()).equal("((6,5),(8,6))");
        });
      cy.get(cesc("#\\/numExtrema")).should("have.text", "4");
      cy.get(cesc("#\\/_math3"))
        .find(".mjx-mrow")
        .eq(0)
        .invoke("text")
        .then((text) => {
          expect(text.trim()).equal("((5,6),(6,5),(7,7),(8,6))");
        });
      cy.get(cesc2("#/globalmax")).should("have.text", "NaN");
      cy.get(cesc2("#/globalsup")).should("have.text", "∞");
      cy.get(cesc2("#/globalmin")).should("have.text", "0");
      cy.get(cesc2("#/globalinf")).should("have.text", "0");
    });
  });

  it("calculated extrema from spline, restrict to right-open domain", () => {
    cy.window().then(async (win) => {
      win.postMessage(
        {
          doenetML: `
    <text>a</text>
    <p>xmin = <mathinput name="xmin" prefill="-4" />
    xmax = <mathinput name="xmax" prefill="7" /></p>
    <graph>
    <point>(0.7, 5.43)</point>
    <point>(3,4)</point>
    <point>(5,6)</point>
    <point>(-5,6)</point>
    <function through="$_point1 $_point2" maxima="$_point3" minima="$_point4" domain="[$xmin, $xmax)" />
    <copy prop="maxima" target="_function1" />
    <copy prop="minima" target="_function1" />
    </graph>

    <p>Number of maxima: <copy prop="numMaxima" assignNames="numMaxima" target="_function1" /></p>
    <p>Maxima: <math simplify="none"><copy prop="maxima" target="_function1" /></math></p>
    <p>Number of minima: <copy prop="numMinima" assignNames="numMinima" target="_function1" /></p>
    <p>Minima: <math simplify="none"><copy prop="minima" target="_function1" /></math></p>
    <p>Number of extrema: <copy prop="numExtrema" assignNames="numExtrema" target="_function1" /></p>
    <p>Extrema: <math simplify="none"><copy prop="extrema" target="_function1" /></math></p>
    <p>Global maximum: <copy prop="globalMaximumValue" assignNames="globalmax" target="_function1" /></p>
    <p>Global minimum: <copy prop="globalMinimumValue" assignNames="globalmin" target="_function1" /></p>
    <p>Global supremum: <copy prop="globalSupremumValue" assignNames="globalsup" target="_function1" /></p>
    <p>Global infimum: <copy prop="globalInfimumValue" assignNames="globalinf" target="_function1" /></p>
    `,
        },
        "*",
      );
    });

    //wait for window to load
    cy.get(cesc("#\\/_text1")).should("have.text", "a");

    cy.get(cesc("#\\/numMaxima")).should("have.text", "2");
    cy.get(cesc("#\\/_math1"))
      .find(".mjx-mrow")
      .eq(0)
      .invoke("text")
      .then((text) => {
        expect(text.trim()).equal("((−2.15,7),(5,6))");
      });
    cy.get(cesc("#\\/numMinima")).should("have.text", "1");
    cy.get(cesc("#\\/_math2"))
      .find(".mjx-mrow")
      .eq(0)
      .invoke("text")
      .then((text) => {
        expect(text.trim()).equal("(3,4)");
      });
    cy.get(cesc("#\\/numExtrema")).should("have.text", "3");

    cy.get(cesc("#\\/_math3"))
      .find(".mjx-mrow")
      .eq(0)
      .invoke("text")
      .then((text) => {
        expect(text.trim()).equal("((−2.15,7),(3,4),(5,6))");
      });
    cy.get(cesc2("#/globalmax")).should("have.text", "7");
    cy.get(cesc2("#/globalsup")).should("have.text", "7");
    cy.get(cesc2("#/globalmin")).should("have.text", "NaN");
    cy.get(cesc2("#/globalinf")).should("have.text", "2");

    cy.get(cesc("#\\/xmin") + " textarea").type("{end}{backspace}2{enter}", {
      force: true,
    });
    cy.get(cesc("#\\/xmax") + " textarea").type("{end}{backspace}4{enter}", {
      force: true,
    });

    cy.get(cesc("#\\/numMaxima")).should("have.text", "0");
    cy.get(cesc("#\\/_math1"))
      .find(".mjx-mrow")
      .eq(0)
      .invoke("text")
      .then((text) => {
        expect(text.trim()).equal("＿");
      });
    cy.get(cesc("#\\/numMinima")).should("have.text", "1");
    cy.get(cesc("#\\/_math2"))
      .find(".mjx-mrow")
      .eq(0)
      .invoke("text")
      .then((text) => {
        expect(text.trim()).equal("(3,4)");
      });
    cy.get(cesc("#\\/numExtrema")).should("have.text", "1");

    cy.get(cesc("#\\/_math3"))
      .find(".mjx-mrow")
      .eq(0)
      .invoke("text")
      .then((text) => {
        expect(text.trim()).equal("(3,4)");
      });
    cy.get(cesc2("#/globalmax")).should("have.text", "6.99");
    cy.get(cesc2("#/globalsup")).should("have.text", "6.99");
    cy.get(cesc2("#/globalmin")).should("have.text", "4");
    cy.get(cesc2("#/globalinf")).should("have.text", "4");

    cy.window().then(async (win) => {
      await win.callAction1({
        actionName: "movePoint",
        componentName: "/_point1",
        args: { x: 2, y: 2 },
      });

      cy.get(cesc("#\\/numMaxima")).should("have.text", "1");
      cy.get(cesc("#\\/_math1"))
        .find(".mjx-mrow")
        .eq(0)
        .invoke("text")
        .then((text) => {
          expect(text.trim()).equal("(−1.5,7)");
        });
      cy.get(cesc("#\\/numMinima")).should("have.text", "1");
      cy.get(cesc("#\\/_math2"))
        .find(".mjx-mrow")
        .eq(0)
        .invoke("text")
        .then((text) => {
          expect(text.trim()).equal("(2,2)");
        });
      cy.get(cesc("#\\/numExtrema")).should("have.text", "2");
      cy.get(cesc("#\\/_math3"))
        .find(".mjx-mrow")
        .eq(0)
        .invoke("text")
        .then((text) => {
          expect(text.trim()).equal("((−1.5,7),(2,2))");
        });
      cy.get(cesc2("#/globalmax")).should("have.text", "7");
      cy.get(cesc2("#/globalsup")).should("have.text", "7");
      cy.get(cesc2("#/globalmin")).should("have.text", "2");
      cy.get(cesc2("#/globalinf")).should("have.text", "2");

      cy.get(cesc("#\\/xmin") + " textarea").type("{end}{backspace}6{enter}", {
        force: true,
      });
      cy.get(cesc("#\\/xmax") + " textarea").type("{end}{backspace}8{enter}", {
        force: true,
      });

      cy.get(cesc("#\\/numMaxima")).should("have.text", "2");
      cy.get(cesc("#\\/_math1"))
        .find(".mjx-mrow")
        .eq(0)
        .invoke("text")
        .then((text) => {
          expect(text.trim()).equal("((−1.5,7),(5,6))");
        });
      cy.get(cesc("#\\/numMinima")).should("have.text", "2");
      cy.get(cesc("#\\/_math2"))
        .find(".mjx-mrow")
        .eq(0)
        .invoke("text")
        .then((text) => {
          expect(text.trim()).equal("((−5,6),(2,2))");
        });
      cy.get(cesc("#\\/numExtrema")).should("have.text", "4");
      cy.get(cesc("#\\/_math3"))
        .find(".mjx-mrow")
        .eq(0)
        .invoke("text")
        .then((text) => {
          expect(text.trim()).equal("((−5,6),(−1.5,7),(2,2),(5,6))");
        });
      cy.get(cesc2("#/globalmax")).should("have.text", "7");
      cy.get(cesc2("#/globalsup")).should("have.text", "7");
      cy.get(cesc2("#/globalmin")).should("have.text", "NaN");
      cy.get(cesc2("#/globalinf")).should("have.text", "-3");
    });

    cy.window().then(async (win) => {
      await win.callAction1({
        actionName: "movePoint",
        componentName: "/_point1",
        args: { x: 3.6, y: 5.1 },
      });

      cy.get(cesc("#\\/numMaxima")).should("have.text", "3");
      cy.get(cesc("#\\/_math1"))
        .find(".mjx-mrow")
        .eq(0)
        .invoke("text")
        .then((text) => {
          expect(text.trim()).equal("((−1,7),(3.6,5.1),(5,6))");
        });
      cy.get(cesc("#\\/numMinima")).should("have.text", "3");
      cy.get(cesc("#\\/_math2"))
        .find(".mjx-mrow")
        .eq(0)
        .invoke("text")
        .then((text) => {
          expect(text.trim()).equal("((−5,6),(3,4),(4.3,5))");
        });
      cy.get(cesc("#\\/numExtrema")).should("have.text", "6");
      cy.get(cesc("#\\/_math3"))
        .find(".mjx-mrow")
        .eq(0)
        .invoke("text")
        .then((text) => {
          expect(text.trim()).equal(
            "((−5,6),(−1,7),(3,4),(3.6,5.1),(4.3,5),(5,6))",
          );
        });
      cy.get(cesc2("#/globalmax")).should("have.text", "7");
      cy.get(cesc2("#/globalsup")).should("have.text", "7");
      cy.get(cesc2("#/globalmin")).should("have.text", "NaN");
      cy.get(cesc2("#/globalinf")).should("have.text", "-3");

      cy.get(cesc("#\\/xmin") + " textarea").type("{end}{backspace}1{enter}", {
        force: true,
      });
      cy.get(cesc("#\\/xmax") + " textarea").type("{end}{backspace}4{enter}", {
        force: true,
      });

      cy.get(cesc("#\\/numMaxima")).should("have.text", "2");
      cy.get(cesc("#\\/_math1"))
        .find(".mjx-mrow")
        .eq(0)
        .invoke("text")
        .then((text) => {
          expect(text.trim()).equal("((−1,7),(3.6,5.1))");
        });
      cy.get(cesc("#\\/numMinima")).should("have.text", "1");
      cy.get(cesc("#\\/_math2"))
        .find(".mjx-mrow")
        .eq(0)
        .invoke("text")
        .then((text) => {
          expect(text.trim()).equal("(3,4)");
        });
      cy.get(cesc("#\\/numExtrema")).should("have.text", "3");
      cy.get(cesc("#\\/_math3"))
        .find(".mjx-mrow")
        .eq(0)
        .invoke("text")
        .then((text) => {
          expect(text.trim()).equal("((−1,7),(3,4),(3.6,5.1))");
        });
      cy.get(cesc2("#/globalmax")).should("have.text", "7");
      cy.get(cesc2("#/globalsup")).should("have.text", "7");
      cy.get(cesc2("#/globalmin")).should("have.text", "4");
      cy.get(cesc2("#/globalinf")).should("have.text", "4");
    });
  });

  it("calculated extrema from spline, restrict to left-open domain", () => {
    cy.window().then(async (win) => {
      win.postMessage(
        {
          doenetML: `
    <text>a</text>
    <p>xmin = <mathinput name="xmin" prefill="-4" />
    xmax = <mathinput name="xmax" prefill="7" /></p>
    <graph>
    <point>(0.7, 5.43)</point>
    <point>(3,4)</point>
    <point>(5,6)</point>
    <point>(-5,6)</point>
    <function through="$_point1 $_point2" maxima="$_point3" minima="$_point4" domain="($xmin, $xmax]" />
    <copy prop="maxima" target="_function1" />
    <copy prop="minima" target="_function1" />
    </graph>

    <p>Number of maxima: <copy prop="numMaxima" assignNames="numMaxima" target="_function1" /></p>
    <p>Maxima: <math simplify="none"><copy prop="maxima" target="_function1" /></math></p>
    <p>Number of minima: <copy prop="numMinima" assignNames="numMinima" target="_function1" /></p>
    <p>Minima: <math simplify="none"><copy prop="minima" target="_function1" /></math></p>
    <p>Number of extrema: <copy prop="numExtrema" assignNames="numExtrema" target="_function1" /></p>
    <p>Extrema: <math simplify="none"><copy prop="extrema" target="_function1" /></math></p>
    <p>Global maximum: <copy prop="globalMaximumValue" assignNames="globalmax" target="_function1" /></p>
    <p>Global minimum: <copy prop="globalMinimumValue" assignNames="globalmin" target="_function1" /></p>
    <p>Global supremum: <copy prop="globalSupremumValue" assignNames="globalsup" target="_function1" /></p>
    <p>Global infimum: <copy prop="globalInfimumValue" assignNames="globalinf" target="_function1" /></p>
    `,
        },
        "*",
      );
    });

    //wait for window to load
    cy.get(cesc("#\\/_text1")).should("have.text", "a");

    cy.get(cesc("#\\/numMaxima")).should("have.text", "2");
    cy.get(cesc("#\\/_math1"))
      .find(".mjx-mrow")
      .eq(0)
      .invoke("text")
      .then((text) => {
        expect(text.trim()).equal("((−2.15,7),(5,6))");
      });
    cy.get(cesc("#\\/numMinima")).should("have.text", "1");
    cy.get(cesc("#\\/_math2"))
      .find(".mjx-mrow")
      .eq(0)
      .invoke("text")
      .then((text) => {
        expect(text.trim()).equal("(3,4)");
      });
    cy.get(cesc("#\\/numExtrema")).should("have.text", "3");

    cy.get(cesc("#\\/_math3"))
      .find(".mjx-mrow")
      .eq(0)
      .invoke("text")
      .then((text) => {
        expect(text.trim()).equal("((−2.15,7),(3,4),(5,6))");
      });
    cy.get(cesc2("#/globalmax")).should("have.text", "7");
    cy.get(cesc2("#/globalsup")).should("have.text", "7");
    cy.get(cesc2("#/globalmin")).should("have.text", "2");
    cy.get(cesc2("#/globalinf")).should("have.text", "2");

    cy.get(cesc("#\\/xmin") + " textarea").type("{end}{backspace}2{enter}", {
      force: true,
    });
    cy.get(cesc("#\\/xmax") + " textarea").type("{end}{backspace}4{enter}", {
      force: true,
    });

    cy.get(cesc("#\\/numMaxima")).should("have.text", "0");
    cy.get(cesc("#\\/_math1"))
      .find(".mjx-mrow")
      .eq(0)
      .invoke("text")
      .then((text) => {
        expect(text.trim()).equal("＿");
      });
    cy.get(cesc("#\\/numMinima")).should("have.text", "1");
    cy.get(cesc("#\\/_math2"))
      .find(".mjx-mrow")
      .eq(0)
      .invoke("text")
      .then((text) => {
        expect(text.trim()).equal("(3,4)");
      });
    cy.get(cesc("#\\/numExtrema")).should("have.text", "1");

    cy.get(cesc("#\\/_math3"))
      .find(".mjx-mrow")
      .eq(0)
      .invoke("text")
      .then((text) => {
        expect(text.trim()).equal("(3,4)");
      });
    cy.get(cesc2("#/globalmax")).should("have.text", "NaN");
    cy.get(cesc2("#/globalsup")).should("have.text", "6.99");
    cy.get(cesc2("#/globalmin")).should("have.text", "4");
    cy.get(cesc2("#/globalinf")).should("have.text", "4");

    cy.window().then(async (win) => {
      await win.callAction1({
        actionName: "movePoint",
        componentName: "/_point1",
        args: { x: 2, y: 2 },
      });

      cy.get(cesc("#\\/numMaxima")).should("have.text", "1");
      cy.get(cesc("#\\/_math1"))
        .find(".mjx-mrow")
        .eq(0)
        .invoke("text")
        .then((text) => {
          expect(text.trim()).equal("(−1.5,7)");
        });
      cy.get(cesc("#\\/numMinima")).should("have.text", "1");
      cy.get(cesc("#\\/_math2"))
        .find(".mjx-mrow")
        .eq(0)
        .invoke("text")
        .then((text) => {
          expect(text.trim()).equal("(2,2)");
        });
      cy.get(cesc("#\\/numExtrema")).should("have.text", "2");
      cy.get(cesc("#\\/_math3"))
        .find(".mjx-mrow")
        .eq(0)
        .invoke("text")
        .then((text) => {
          expect(text.trim()).equal("((−1.5,7),(2,2))");
        });
      cy.get(cesc2("#/globalmax")).should("have.text", "7");
      cy.get(cesc2("#/globalsup")).should("have.text", "7");
      cy.get(cesc2("#/globalmin")).should("have.text", "2");
      cy.get(cesc2("#/globalinf")).should("have.text", "2");

      cy.get(cesc("#\\/xmin") + " textarea").type("{end}{backspace}6{enter}", {
        force: true,
      });
      cy.get(cesc("#\\/xmax") + " textarea").type("{end}{backspace}8{enter}", {
        force: true,
      });

      cy.get(cesc("#\\/numMaxima")).should("have.text", "2");
      cy.get(cesc("#\\/_math1"))
        .find(".mjx-mrow")
        .eq(0)
        .invoke("text")
        .then((text) => {
          expect(text.trim()).equal("((−1.5,7),(5,6))");
        });
      cy.get(cesc("#\\/numMinima")).should("have.text", "2");
      cy.get(cesc("#\\/_math2"))
        .find(".mjx-mrow")
        .eq(0)
        .invoke("text")
        .then((text) => {
          expect(text.trim()).equal("((−5,6),(2,2))");
        });
      cy.get(cesc("#\\/numExtrema")).should("have.text", "4");
      cy.get(cesc("#\\/_math3"))
        .find(".mjx-mrow")
        .eq(0)
        .invoke("text")
        .then((text) => {
          expect(text.trim()).equal("((−5,6),(−1.5,7),(2,2),(5,6))");
        });
      cy.get(cesc2("#/globalmax")).should("have.text", "7");
      cy.get(cesc2("#/globalsup")).should("have.text", "7");
      cy.get(cesc2("#/globalmin")).should("have.text", "-3");
      cy.get(cesc2("#/globalinf")).should("have.text", "-3");
    });

    cy.window().then(async (win) => {
      await win.callAction1({
        actionName: "movePoint",
        componentName: "/_point1",
        args: { x: 3.6, y: 5.1 },
      });

      cy.get(cesc("#\\/numMaxima")).should("have.text", "3");
      cy.get(cesc("#\\/_math1"))
        .find(".mjx-mrow")
        .eq(0)
        .invoke("text")
        .then((text) => {
          expect(text.trim()).equal("((−1,7),(3.6,5.1),(5,6))");
        });
      cy.get(cesc("#\\/numMinima")).should("have.text", "3");
      cy.get(cesc("#\\/_math2"))
        .find(".mjx-mrow")
        .eq(0)
        .invoke("text")
        .then((text) => {
          expect(text.trim()).equal("((−5,6),(3,4),(4.3,5))");
        });
      cy.get(cesc("#\\/numExtrema")).should("have.text", "6");
      cy.get(cesc("#\\/_math3"))
        .find(".mjx-mrow")
        .eq(0)
        .invoke("text")
        .then((text) => {
          expect(text.trim()).equal(
            "((−5,6),(−1,7),(3,4),(3.6,5.1),(4.3,5),(5,6))",
          );
        });
      cy.get(cesc2("#/globalmax")).should("have.text", "7");
      cy.get(cesc2("#/globalsup")).should("have.text", "7");
      cy.get(cesc2("#/globalmin")).should("have.text", "-3");
      cy.get(cesc2("#/globalinf")).should("have.text", "-3");

      cy.get(cesc("#\\/xmin") + " textarea").type("{end}{backspace}1{enter}", {
        force: true,
      });
      cy.get(cesc("#\\/xmax") + " textarea").type("{end}{backspace}4{enter}", {
        force: true,
      });

      cy.get(cesc("#\\/numMaxima")).should("have.text", "1");
      cy.get(cesc("#\\/_math1"))
        .find(".mjx-mrow")
        .eq(0)
        .invoke("text")
        .then((text) => {
          expect(text.trim()).equal("(3.6,5.1)");
        });
      cy.get(cesc("#\\/numMinima")).should("have.text", "1");
      cy.get(cesc("#\\/_math2"))
        .find(".mjx-mrow")
        .eq(0)
        .invoke("text")
        .then((text) => {
          expect(text.trim()).equal("(3,4)");
        });
      cy.get(cesc("#\\/numExtrema")).should("have.text", "2");
      cy.get(cesc("#\\/_math3"))
        .find(".mjx-mrow")
        .eq(0)
        .invoke("text")
        .then((text) => {
          expect(text.trim()).equal("((3,4),(3.6,5.1))");
        });
      cy.get(cesc2("#/globalmax")).should("have.text", "NaN");
      cy.get(cesc2("#/globalsup")).should("have.text", "7");
      cy.get(cesc2("#/globalmin")).should("have.text", "4");
      cy.get(cesc2("#/globalinf")).should("have.text", "4");
    });
  });

  it("calculated extrema from spline, restrict domain, just through points", () => {
    cy.window().then(async (win) => {
      win.postMessage(
        {
          doenetML: `
    <text>a</text>
    <graph>
    <point>(0, 0)</point>
    <point>(2, -1.8)</point>
    <point>(5,-4)</point>
    <point>(7,0)</point>
    <point>(8,1)</point>
    <function through="$_point1 $_point2 $_point3 $_point4 $_point5" domain="(0,10)" />
    <copy prop="maxima" target="_function1" />
    <copy prop="minima" target="_function1" />
    </graph>

    <p>Number of maxima: <copy prop="numMaxima" assignNames="numMaxima" target="_function1" /></p>
    <p>Maxima: <math simplify="none"><copy prop="maxima" target="_function1" /></math></p>
    <p>Number of minima: <copy prop="numMinima" assignNames="numMinima" target="_function1" /></p>
    <p>Minima: <math simplify="none"><copy prop="minima" target="_function1" /></math></p>
    <p>Number of extrema: <copy prop="numExtrema" assignNames="numExtrema" target="_function1" /></p>
    <p>Extrema: <math simplify="none"><copy prop="extrema" target="_function1" /></math></p>
    <p>Global maximum: <copy prop="globalMaximumValue" assignNames="globalmax" target="_function1" /></p>
    <p>Global minimum: <copy prop="globalMinimumValue" assignNames="globalmin" target="_function1" /></p>
    <p>Global supremum: <copy prop="globalSupremumValue" assignNames="globalsup" target="_function1" /></p>
    <p>Global infimum: <copy prop="globalInfimumValue" assignNames="globalinf" target="_function1" /></p>
    `,
        },
        "*",
      );
    });

    //wait for window to load
    cy.get(cesc("#\\/_text1")).should("have.text", "a");

    // it is set up so that minimum of quadratic interpolating between first two points
    // is past maximum of domain
    // check for bug where this stopped looking for minima
    cy.get(cesc("#\\/numMaxima")).should("have.text", "0");
    cy.get(cesc("#\\/numMinima")).should("have.text", "1");
    cy.get(cesc("#\\/_math2"))
      .find(".mjx-mrow")
      .eq(0)
      .invoke("text")
      .then((text) => {
        expect(text.trim()).equal("(5,−4)");
      });
    cy.get(cesc("#\\/numExtrema")).should("have.text", "1");

    cy.get(cesc("#\\/_math3"))
      .find(".mjx-mrow")
      .eq(0)
      .invoke("text")
      .then((text) => {
        expect(text.trim()).equal("(5,−4)");
      });

    cy.get(cesc2("#/globalmax")).should("have.text", "NaN");
    cy.get(cesc2("#/globalsup")).should("have.text", "2.33");
    cy.get(cesc2("#/globalmin")).should("have.text", "-4");
    cy.get(cesc2("#/globalinf")).should("have.text", "-4");

    cy.window().then(async (win) => {
      // now move points so that the minimum of the cubic interpolating between
      // the first two points is past maximum of the domain
      // check for bug where this stopped looking for minima

      await win.callAction1({
        actionName: "movePoint",
        componentName: "/_point1",
        args: { x: 0, y: -0.35 },
      });
      await win.callAction1({
        actionName: "movePoint",
        componentName: "/_point2",
        args: { x: 1.8, y: -1.36 },
      });
      await win.callAction1({
        actionName: "movePoint",
        componentName: "/_point5",
        args: { x: 1, y: -0.866 },
      });

      cy.get(cesc("#\\/numMaxima")).should("have.text", "0");
      cy.get(cesc("#\\/numMinima")).should("have.text", "1");
      cy.get(cesc("#\\/_math2"))
        .find(".mjx-mrow")
        .eq(0)
        .invoke("text")
        .then((text) => {
          expect(text.trim()).equal("(5,−4)");
        });
      cy.get(cesc("#\\/numExtrema")).should("have.text", "1");
      cy.get(cesc("#\\/_math3"))
        .find(".mjx-mrow")
        .eq(0)
        .invoke("text")
        .then((text) => {
          expect(text.trim()).equal("(5,−4)");
        });
      cy.get(cesc2("#/globalmax")).should("have.text", "NaN");
      cy.get(cesc2("#/globalsup")).should("have.text", "12");
      cy.get(cesc2("#/globalmin")).should("have.text", "-4");
      cy.get(cesc2("#/globalinf")).should("have.text", "-4");
    });

    cy.window().then(async (win) => {
      // now move points so that maximum of quadratic interpolating between first two points
      // is past maximum of domain
      // check for bug where this stopped looking for maxima

      await win.callAction1({
        actionName: "movePoint",
        componentName: "/_point1",
        args: { x: 0, y: 0 },
      });
      await win.callAction1({
        actionName: "movePoint",
        componentName: "/_point2",
        args: { x: 2, y: 1.8 },
      });
      await win.callAction1({
        actionName: "movePoint",
        componentName: "/_point3",
        args: { x: 5, y: 4 },
      });
      await win.callAction1({
        actionName: "movePoint",
        componentName: "/_point5",
        args: { x: 8, y: -1 },
      });

      cy.get(cesc("#\\/numMaxima")).should("have.text", "1");
      cy.get(cesc("#\\/_math1"))
        .find(".mjx-mrow")
        .eq(0)
        .invoke("text")
        .then((text) => {
          expect(text.trim()).equal("(5,4)");
        });
      cy.get(cesc("#\\/numMinima")).should("have.text", "0");
      cy.get(cesc("#\\/numExtrema")).should("have.text", "1");
      cy.get(cesc("#\\/_math3"))
        .find(".mjx-mrow")
        .eq(0)
        .invoke("text")
        .then((text) => {
          expect(text.trim()).equal("(5,4)");
        });
      cy.get(cesc2("#/globalmax")).should("have.text", "4");
      cy.get(cesc2("#/globalsup")).should("have.text", "4");
      cy.get(cesc2("#/globalmin")).should("have.text", "NaN");
      cy.get(cesc2("#/globalinf")).should("have.text", "-2.33");
    });

    cy.window().then(async (win) => {
      // now move points so that the maximum of the cubic interpolating between
      // the first two points is past maximum of the domain
      // check for bug where this stopped looking for maximum

      await win.callAction1({
        actionName: "movePoint",
        componentName: "/_point1",
        args: { x: 0, y: 0.35 },
      });
      await win.callAction1({
        actionName: "movePoint",
        componentName: "/_point2",
        args: { x: 1.8, y: 1.36 },
      });
      await win.callAction1({
        actionName: "movePoint",
        componentName: "/_point5",
        args: { x: 1, y: 0.866 },
      });

      cy.get(cesc("#\\/numMaxima")).should("have.text", "1");
      cy.get(cesc("#\\/_math1"))
        .find(".mjx-mrow")
        .eq(0)
        .invoke("text")
        .then((text) => {
          expect(text.trim()).equal("(5,4)");
        });
      cy.get(cesc("#\\/numMinima")).should("have.text", "0");
      cy.get(cesc("#\\/numExtrema")).should("have.text", "1");
      cy.get(cesc("#\\/_math3"))
        .find(".mjx-mrow")
        .eq(0)
        .invoke("text")
        .then((text) => {
          expect(text.trim()).equal("(5,4)");
        });
      cy.get(cesc2("#/globalmax")).should("have.text", "4");
      cy.get(cesc2("#/globalsup")).should("have.text", "4");
      cy.get(cesc2("#/globalmin")).should("have.text", "NaN");
      cy.get(cesc2("#/globalinf")).should("have.text", "-12");
    });
  });

  it("calculated extrema from gaussians", () => {
    cy.window().then(async (win) => {
      win.postMessage(
        {
          doenetML: `
    <text>a</text>
    <graph>
    <point layer="2">(0,1)</point>
    <point layer="2">(3,1)</point>
    <function>$_point1.y exp(-(x-$_point1.x)^2)+$_point2.y exp(-(x-$_point2.x)^2)</function>
    <copy prop="extrema" target="_function1" />
    </graph>
    
    <p>Number of maxima: <copy prop="numMaxima" assignNames="numMaxima" target="_function1" /></p>
    <p>Maximum locations: <copy prop="maximumlocation1" assignNames="maximumlocation1" target="_function1" />,
    <copy prop="maximumlocation2" assignNames="maximumlocation2" target="_function1" /></p>
    <p>Maximum values: <copy prop="maximumvalue1" assignNames="maximumvalue1" target="_function1" />,
    <copy prop="maximumvalue2" assignNames="maximumvalue2" target="_function1" /></p>
    <p>Number of minima: <copy prop="numMinima" assignNames="numMinima" target="_function1" /></p>
    <p>Minimum locations: <copy prop="minimumlocation1" assignNames="minimumlocation1" target="_function1" />,
    <copy prop="minimumlocation2" assignNames="minimumlocation2" target="_function1" /></p>
    <p>Minimum values: <copy prop="minimumvalue1" assignNames="minimumvalue1" target="_function1" />,
    <copy prop="minimumvalue2" assignNames="minimumvalue2" target="_function1" /></p>
    <p>Number of extrema: <copy prop="numExtrema" assignNames="numExtrema" target="_function1" /></p>
    <p>Extremum locations: <copy prop="extremumlocation1" assignNames="extremumlocation1" target="_function1" />,
    <copy prop="extremumlocation2" assignNames="extremumlocation2" target="_function1" />,
    <copy prop="extremumlocation3" assignNames="extremumlocation3" target="_function1" /></p>
    <p>Extremum values: <copy prop="extremumvalue1" assignNames="extremumvalue1" target="_function1" />,
    <copy prop="extremumvalue2" assignNames="extremumvalue2" target="_function1" />,
    <copy prop="extremumvalue3" assignNames="extremumvalue3" target="_function1" /></p>
    <p>Global maximum: <copy prop="globalMaximumValue" assignNames="globalmax" target="_function1" /></p>
    <p>Global minimum: <copy prop="globalMinimumValue" assignNames="globalmin" target="_function1" /></p>
    `,
        },
        "*",
      );
    });

    //wait for window to load
    cy.get(cesc("#\\/_text1")).should("have.text", "a");

    cy.get(cesc("#\\/numMaxima")).should("have.text", "2");
    cy.get(cesc("#\\/maximumlocation1"))
      .invoke("text")
      .then((text) => {
        expect(Number(text.replace(/−/, "-"))).closeTo(0, 0.01);
      });
    cy.get(cesc("#\\/maximumlocation2"))
      .invoke("text")
      .then((text) => {
        expect(Number(text.replace(/−/, "-"))).closeTo(3, 0.01);
      });
    cy.get(cesc("#\\/maximumvalue1"))
      .invoke("text")
      .then((text) => {
        expect(Number(text.replace(/−/, "-"))).closeTo(1, 0.01);
      });
    cy.get(cesc("#\\/maximumvalue2"))
      .invoke("text")
      .then((text) => {
        expect(Number(text.replace(/−/, "-"))).closeTo(1, 0.01);
      });

    cy.get(cesc("#\\/numMinima")).should("have.text", "1");
    cy.get(cesc("#\\/minimumlocation1"))
      .invoke("text")
      .then((text) => {
        expect(Number(text.replace(/−/, "-"))).closeTo(1.5, 0.01);
      });
    cy.get(cesc("#\\/minimumvalue1"))
      .invoke("text")
      .then((text) => {
        expect(Number(text.replace(/−/, "-"))).closeTo(0.21, 0.01);
      });

    cy.get(cesc("#\\/numExtrema")).should("have.text", "3");
    cy.get(cesc("#\\/extremumlocation1"))
      .invoke("text")
      .then((text) => {
        expect(Number(text.replace(/−/, "-"))).closeTo(0, 0.01);
      });
    cy.get(cesc("#\\/extremumlocation2"))
      .invoke("text")
      .then((text) => {
        expect(Number(text.replace(/−/, "-"))).closeTo(1.5, 0.01);
      });
    cy.get(cesc("#\\/extremumlocation3"))
      .invoke("text")
      .then((text) => {
        expect(Number(text.replace(/−/, "-"))).closeTo(3, 0.01);
      });
    cy.get(cesc("#\\/extremumvalue1"))
      .invoke("text")
      .then((text) => {
        expect(Number(text.replace(/−/, "-"))).closeTo(1, 0.01);
      });
    cy.get(cesc("#\\/extremumvalue2"))
      .invoke("text")
      .then((text) => {
        expect(Number(text.replace(/−/, "-"))).closeTo(0.21, 0.01);
      });
    cy.get(cesc("#\\/extremumvalue3"))
      .invoke("text")
      .then((text) => {
        expect(Number(text.replace(/−/, "-"))).closeTo(1, 0.01);
      });
    cy.get(cesc2("#/globalmax")).should("have.text", "1");
    cy.get(cesc2("#/globalmin")).should("have.text", "0");

    cy.window().then(async (win) => {
      let stateVariables = await win.returnAllStateVariables1();

      await win.callAction1({
        actionName: "movePoint",
        componentName: "/_point2",
        args: { x: 3, y: -1 },
      });

      cy.get(cesc("#\\/numMaxima")).should("have.text", "1");
      cy.get(cesc("#\\/maximumlocation1"))
        .invoke("text")
        .then((text) => {
          expect(Number(text.replace(/−/, "-"))).closeTo(0, 0.01);
        });
      cy.get(cesc("#\\/maximumlocation2")).should("not.exist");
      cy.get(cesc("#\\/maximumvalue1"))
        .invoke("text")
        .then((text) => {
          expect(Number(text.replace(/−/, "-"))).closeTo(1, 0.01);
        });
      cy.get(cesc("#\\/maximumvalue2")).should("not.exist");

      cy.get(cesc("#\\/numMinima")).should("have.text", "1");
      cy.get(cesc("#\\/minimumlocation1"))
        .invoke("text")
        .then((text) => {
          expect(Number(text.replace(/−/, "-"))).closeTo(3, 0.01);
        });
      cy.get(cesc("#\\/minimumvalue1"))
        .invoke("text")
        .then((text) => {
          expect(Number(text.replace(/−/, "-"))).closeTo(-1, 0.01);
        });

      cy.get(cesc("#\\/numExtrema")).should("have.text", "2");
      cy.get(cesc("#\\/extremumlocation1"))
        .invoke("text")
        .then((text) => {
          expect(Number(text.replace(/−/, "-"))).closeTo(0, 0.01);
        });
      cy.get(cesc("#\\/extremumlocation2"))
        .invoke("text")
        .then((text) => {
          expect(Number(text.replace(/−/, "-"))).closeTo(3, 0.01);
        });
      cy.get(cesc("#\\/extremumlocation3")).should("not.exist");
      cy.get(cesc("#\\/extremumvalue1"))
        .invoke("text")
        .then((text) => {
          expect(Number(text.replace(/−/, "-"))).closeTo(1, 0.01);
        });
      cy.get(cesc("#\\/extremumvalue2"))
        .invoke("text")
        .then((text) => {
          expect(Number(text.replace(/−/, "-"))).closeTo(-1, 0.01);
        });
      cy.get(cesc("#\\/extremumvalue3")).should("not.exist");
      cy.get(cesc2("#/globalmax")).should("have.text", "1");
      cy.get(cesc2("#/globalmin")).should("have.text", "-1");
    });

    cy.window().then(async (win) => {
      await win.callAction1({
        actionName: "movePoint",
        componentName: "/_point1",
        args: { x: 0, y: -1 },
      });

      cy.get(cesc("#\\/numMaxima")).should("have.text", "1");
      cy.get(cesc("#\\/maximumlocation1"))
        .invoke("text")
        .then((text) => {
          expect(Number(text.replace(/−/, "-"))).closeTo(1.5, 0.01);
        });
      cy.get(cesc("#\\/maximumlocation2")).should("not.exist");
      cy.get(cesc("#\\/maximumvalue1"))
        .invoke("text")
        .then((text) => {
          expect(Number(text.replace(/−/, "-"))).closeTo(-0.21, 0.01);
        });
      cy.get(cesc("#\\/maximumvalue2")).should("not.exist");

      cy.get(cesc("#\\/numMinima")).should("have.text", "2");
      cy.get(cesc("#\\/minimumlocation1"))
        .invoke("text")
        .then((text) => {
          expect(Number(text.replace(/−/, "-"))).closeTo(0, 0.01);
        });
      cy.get(cesc("#\\/minimumlocation2"))
        .invoke("text")
        .then((text) => {
          expect(Number(text.replace(/−/, "-"))).closeTo(3, 0.01);
        });
      cy.get(cesc("#\\/minimumvalue1"))
        .invoke("text")
        .then((text) => {
          expect(Number(text.replace(/−/, "-"))).closeTo(-1, 0.01);
        });
      cy.get(cesc("#\\/minimumvalue2"))
        .invoke("text")
        .then((text) => {
          expect(Number(text.replace(/−/, "-"))).closeTo(-1, 0.01);
        });

      cy.get(cesc("#\\/numExtrema")).should("have.text", "3");
      cy.get(cesc("#\\/extremumlocation1"))
        .invoke("text")
        .then((text) => {
          expect(Number(text.replace(/−/, "-"))).closeTo(0, 0.01);
        });
      cy.get(cesc("#\\/extremumlocation2"))
        .invoke("text")
        .then((text) => {
          expect(Number(text.replace(/−/, "-"))).closeTo(1.5, 0.01);
        });
      cy.get(cesc("#\\/extremumlocation3"))
        .invoke("text")
        .then((text) => {
          expect(Number(text.replace(/−/, "-"))).closeTo(3, 0.01);
        });
      cy.get(cesc("#\\/extremumvalue1"))
        .invoke("text")
        .then((text) => {
          expect(Number(text.replace(/−/, "-"))).closeTo(-1, 0.01);
        });
      cy.get(cesc("#\\/extremumvalue2"))
        .invoke("text")
        .then((text) => {
          expect(Number(text.replace(/−/, "-"))).closeTo(-0.21, 0.01);
        });
      cy.get(cesc("#\\/extremumvalue3"))
        .invoke("text")
        .then((text) => {
          expect(Number(text.replace(/−/, "-"))).closeTo(-1, 0.01);
        });
      cy.get(cesc2("#/globalmax")).should("have.text", "0");
      cy.get(cesc2("#/globalmin")).should("have.text", "-1");
    });
  });

  it("calculated extrema from sinusoid", () => {
    cy.window().then(async (win) => {
      win.postMessage(
        {
          doenetML: `
    <text>a</text>
    Period: <mathinput />
    <graph>
    <function>sin(2*pi*x/$_mathinput1)</function>
    <copy prop="extrema" target="_function1" />
    </graph>
    <p><aslist><copy prop="maximumLocations" target="_function1" /></aslist></p>
    <p><aslist><copy prop="maximumValues" target="_function1" /></aslist></p>
    <p><aslist><copy prop="minimumLocations" target="_function1" /></aslist></p>
    <p><aslist><copy prop="minimumValues" target="_function1" /></aslist></p>
    <p><aslist><copy prop="extremumLocations" target="_function1" /></aslist></p>
    <p><aslist><copy prop="extremumValues" target="_function1" /></aslist></p>
    <p><copy prop="value" target="_mathinput1" assignNames="m1" /></p>
    `,
        },
        "*",
      );
    });

    //wait for window to load
    cy.get(cesc("#\\/_text1")).should("have.text", "a");

    cy.window().then(async (win) => {
      let stateVariables = await win.returnAllStateVariables1();

      let f = stateVariables["/_function1"];

      expect(f.stateValues.numMaxima).eq(0);
      expect(f.stateValues.numMinima).eq(0);
      expect(f.stateValues.numExtrema).eq(0);

      expect(f.stateValues.globalMaximum).eqls([]);
      expect(f.stateValues.globalSupremum).eqls([]);
      expect(f.stateValues.globalMinimum).eqls([]);
      expect(f.stateValues.globalInfimum).eqls([]);
    });

    cy.get(cesc("#\\/_mathinput1") + " textarea").type("10{enter}", {
      force: true,
    });
    cy.get(cesc("#\\/m1")).should("contain.text", "10");

    cy.window().then(async (win) => {
      let stateVariables = await win.returnAllStateVariables1();

      let period = 10;

      let f = stateVariables["/_function1"];

      expect(f.stateValues.numMaxima).eq(200 / period);

      let maximumLocations = f.stateValues.maximumLocations;
      for (let m of maximumLocations) {
        expect(((m % period) + period) % period).closeTo(period / 4, 0.0001);
      }

      let maximumValues = f.stateValues.maximumValues;
      for (let m of maximumValues) {
        expect(m).closeTo(1, 0.0001);
      }

      expect(f.stateValues.numMinima).eq(200 / period);

      let minimumLocations = f.stateValues.minimumLocations;
      for (let m of minimumLocations) {
        expect(((m % period) + period) % period).closeTo(
          (3 * period) / 4,
          0.0001,
        );
      }

      let minimumValues = f.stateValues.minimumValues;
      for (let m of minimumValues) {
        expect(m).closeTo(-1, 0.0001);
      }

      expect(f.stateValues.numExtrema).eq(400 / period);

      let extremumLocations = f.stateValues.minimumLocations;
      for (let m of extremumLocations) {
        expect(((m % (period / 2)) + period / 2) % (period / 2)).closeTo(
          period / 4,
          0.0001,
        );
      }

      let extremumValues = f.stateValues.minimumValues;
      for (let m of extremumValues) {
        expect(Math.abs(m)).closeTo(1, 0.0001);
      }

      expect(f.stateValues.globalMaximum[1]).eq(1);
      expect(f.stateValues.globalSupremum[1]).eq(1);
      expect(f.stateValues.globalMinimum[1]).eq(-1);
      expect(f.stateValues.globalInfimum[1]).eq(-1);
    });

    cy.get(cesc("#\\/_mathinput1") + " textarea").type(
      "{end}{backspace}{backspace}5{enter}",
      { force: true },
    );
    cy.get(cesc("#\\/m1")).should("contain.text", "5");

    cy.window().then(async (win) => {
      let stateVariables = await win.returnAllStateVariables1();

      let period = 5;

      let f = stateVariables["/_function1"];

      expect(f.stateValues.numMaxima).eq(200 / period);

      let maximumLocations = f.stateValues.maximumLocations;
      for (let m of maximumLocations) {
        expect(((m % period) + period) % period).closeTo(period / 4, 0.0001);
      }

      let maximumValues = f.stateValues.maximumValues;
      for (let m of maximumValues) {
        expect(m).closeTo(1, 0.0001);
      }

      expect(f.stateValues.numMinima).eq(200 / period);

      let minimumLocations = f.stateValues.minimumLocations;
      for (let m of minimumLocations) {
        expect(((m % period) + period) % period).closeTo(
          (3 * period) / 4,
          0.0001,
        );
      }

      let minimumValues = f.stateValues.minimumValues;
      for (let m of minimumValues) {
        expect(m).closeTo(-1, 0.0001);
      }

      expect(f.stateValues.numExtrema).eq(400 / period);

      let extremumLocations = f.stateValues.minimumLocations;
      for (let m of extremumLocations) {
        expect(((m % (period / 2)) + period / 2) % (period / 2)).closeTo(
          period / 4,
          0.0001,
        );
      }

      let extremumValues = f.stateValues.minimumValues;
      for (let m of extremumValues) {
        expect(Math.abs(m)).closeTo(1, 0.0001);
      }

      expect(f.stateValues.globalMaximum[1]).closeTo(1, 1e-10);
      expect(f.stateValues.globalSupremum[1]).closeTo(1, 1e-10);
      expect(f.stateValues.globalMinimum[1]).closeTo(-1, 1e-10);
      expect(f.stateValues.globalInfimum[1]).closeTo(-1, 1e-10);
    });
  });

  it("calculated extrema from sinusoid, restrict domain", () => {
    cy.window().then(async (win) => {
      win.postMessage(
        {
          doenetML: `
    <text>a</text>
    <p>Period: <mathinput /></p>
    <p>xmin = <mathinput name="xmin" prefill="-10" />
    xmax = <mathinput name="xmax" prefill="10" /></p>
    <graph>
    <function domain="($xmin, $xmax)">sin(2*pi*x/$_mathinput1)</function>
    <copy prop="extrema" target="_function1" />
    </graph>
    <p><aslist><copy prop="maximumLocations" target="_function1" /></aslist></p>
    <p><aslist><copy prop="maximumValues" target="_function1" /></aslist></p>
    <p><aslist><copy prop="minimumLocations" target="_function1" /></aslist></p>
    <p><aslist><copy prop="minimumValues" target="_function1" /></aslist></p>
    <p><aslist><copy prop="extremumLocations" target="_function1" /></aslist></p>
    <p><aslist><copy prop="extremumValues" target="_function1" /></aslist></p>
    <p><copy prop="value" target="_mathinput1" assignNames="m1" /></p>
    <p><copy prop="value" target="xmax" assignNames="xmax2" /></p>

    `,
        },
        "*",
      );
    });

    //wait for window to load
    cy.get(cesc("#\\/_text1")).should("have.text", "a");

    cy.window().then(async (win) => {
      let stateVariables = await win.returnAllStateVariables1();

      let f = stateVariables["/_function1"];

      expect(f.stateValues.numMaxima).eq(0);
      expect(f.stateValues.numMinima).eq(0);
      expect(f.stateValues.numExtrema).eq(0);
      expect(f.stateValues.globalMaximum).eqls([]);
      expect(f.stateValues.globalSupremum).eqls([]);
      expect(f.stateValues.globalMinimum).eqls([]);
      expect(f.stateValues.globalInfimum).eqls([]);
    });

    cy.get(cesc("#\\/_mathinput1") + " textarea").type("10{enter}", {
      force: true,
    });
    cy.get(cesc("#\\/m1")).should("contain.text", "10");

    cy.window().then(async (win) => {
      let stateVariables = await win.returnAllStateVariables1();

      let period = 10;

      let f = stateVariables["/_function1"];

      expect(f.stateValues.numMaxima).eq(20 / period);

      let maximumLocations = f.stateValues.maximumLocations;
      for (let m of maximumLocations) {
        expect(((m % period) + period) % period).closeTo(period / 4, 0.0001);
      }

      let maximumValues = f.stateValues.maximumValues;
      for (let m of maximumValues) {
        expect(m).closeTo(1, 0.0001);
      }

      expect(f.stateValues.numMinima).eq(20 / period);

      let minimumLocations = f.stateValues.minimumLocations;
      for (let m of minimumLocations) {
        expect(((m % period) + period) % period).closeTo(
          (3 * period) / 4,
          0.0001,
        );
      }

      let minimumValues = f.stateValues.minimumValues;
      for (let m of minimumValues) {
        expect(m).closeTo(-1, 0.0001);
      }

      expect(f.stateValues.numExtrema).eq(40 / period);

      let extremumLocations = f.stateValues.minimumLocations;
      for (let m of extremumLocations) {
        expect(((m % (period / 2)) + period / 2) % (period / 2)).closeTo(
          period / 4,
          0.0001,
        );
      }

      let extremumValues = f.stateValues.minimumValues;
      for (let m of extremumValues) {
        expect(Math.abs(m)).closeTo(1, 0.0001);
      }

      expect(f.stateValues.globalMaximum[1]).eq(1);
      expect(f.stateValues.globalSupremum[1]).eq(1);
      expect(f.stateValues.globalMinimum[1]).eq(-1);
      expect(f.stateValues.globalInfimum[1]).eq(-1);
    });

    cy.get(cesc("#\\/xmin") + " textarea").type(
      "{end}{backspace}{backspace}5{enter}",
      { force: true },
    );
    cy.get(cesc("#\\/xmax") + " textarea").type(
      "{end}{backspace}{backspace}25{enter}",
      { force: true },
    );
    cy.get(cesc("#\\/xmax2")).should("contain.text", "25");

    cy.window().then(async (win) => {
      let stateVariables = await win.returnAllStateVariables1();

      let period = 10;

      let f = stateVariables["/_function1"];

      expect(f.stateValues.numMaxima).eq(30 / period);

      let maximumLocations = f.stateValues.maximumLocations;
      for (let m of maximumLocations) {
        expect(((m % period) + period) % period).closeTo(period / 4, 0.0001);
      }

      let maximumValues = f.stateValues.maximumValues;
      for (let m of maximumValues) {
        expect(m).closeTo(1, 0.0001);
      }

      expect(f.stateValues.numMinima).eq(30 / period);

      let minimumLocations = f.stateValues.minimumLocations;
      for (let m of minimumLocations) {
        expect(((m % period) + period) % period).closeTo(
          (3 * period) / 4,
          0.0001,
        );
      }

      let minimumValues = f.stateValues.minimumValues;
      for (let m of minimumValues) {
        expect(m).closeTo(-1, 0.0001);
      }

      expect(f.stateValues.numExtrema).eq(60 / period);

      let extremumLocations = f.stateValues.minimumLocations;
      for (let m of extremumLocations) {
        expect(((m % (period / 2)) + period / 2) % (period / 2)).closeTo(
          period / 4,
          0.0001,
        );
      }

      let extremumValues = f.stateValues.minimumValues;
      for (let m of extremumValues) {
        expect(Math.abs(m)).closeTo(1, 0.0001);
      }

      expect(f.stateValues.globalMaximum[1]).eq(1);
      expect(f.stateValues.globalSupremum[1]).eq(1);
      expect(f.stateValues.globalMinimum[1]).eq(-1);
      expect(f.stateValues.globalInfimum[1]).eq(-1);
    });

    cy.get(cesc("#\\/_mathinput1") + " textarea").type(
      "{end}{backspace}{backspace}5{enter}",
      { force: true },
    );
    cy.get(cesc("#\\/m1")).should("contain.text", "5");

    cy.window().then(async (win) => {
      let stateVariables = await win.returnAllStateVariables1();

      let period = 5;

      let f = stateVariables["/_function1"];

      expect(f.stateValues.numMaxima).eq(30 / period);

      let maximumLocations = f.stateValues.maximumLocations;
      for (let m of maximumLocations) {
        expect(((m % period) + period) % period).closeTo(period / 4, 0.0001);
      }

      let maximumValues = f.stateValues.maximumValues;
      for (let m of maximumValues) {
        expect(m).closeTo(1, 0.0001);
      }

      expect(f.stateValues.numMinima).eq(30 / period);

      let minimumLocations = f.stateValues.minimumLocations;
      for (let m of minimumLocations) {
        expect(((m % period) + period) % period).closeTo(
          (3 * period) / 4,
          0.0001,
        );
      }

      let minimumValues = f.stateValues.minimumValues;
      for (let m of minimumValues) {
        expect(m).closeTo(-1, 0.0001);
      }

      expect(f.stateValues.numExtrema).eq(60 / period);

      let extremumLocations = f.stateValues.minimumLocations;
      for (let m of extremumLocations) {
        expect(((m % (period / 2)) + period / 2) % (period / 2)).closeTo(
          period / 4,
          0.0001,
        );
      }

      let extremumValues = f.stateValues.minimumValues;
      for (let m of extremumValues) {
        expect(Math.abs(m)).closeTo(1, 0.0001);
      }

      expect(f.stateValues.globalMaximum[1]).eq(1);
      expect(f.stateValues.globalSupremum[1]).eq(1);
      expect(f.stateValues.globalMinimum[1]).eq(-1);
      expect(f.stateValues.globalInfimum[1]).eq(-1);
    });

    cy.get(cesc("#\\/xmin") + " textarea").type("{end}{backspace}1{enter}", {
      force: true,
    });
    cy.get(cesc("#\\/xmax") + " textarea").type(
      "{end}{backspace}{backspace}9{enter}",
      { force: true },
    );
    cy.get(cesc("#\\/xmax2")).should("contain.text", "9");

    cy.window().then(async (win) => {
      let stateVariables = await win.returnAllStateVariables1();

      let period = 5;

      let f = stateVariables["/_function1"];

      expect(f.stateValues.numMaxima).eq(10 / period);

      let maximumLocations = f.stateValues.maximumLocations;
      for (let m of maximumLocations) {
        expect(((m % period) + period) % period).closeTo(period / 4, 0.0001);
      }

      let maximumValues = f.stateValues.maximumValues;
      for (let m of maximumValues) {
        expect(m).closeTo(1, 0.0001);
      }

      expect(f.stateValues.numMinima).eq(10 / period);

      let minimumLocations = f.stateValues.minimumLocations;
      for (let m of minimumLocations) {
        expect(((m % period) + period) % period).closeTo(
          (3 * period) / 4,
          0.0001,
        );
      }

      let minimumValues = f.stateValues.minimumValues;
      for (let m of minimumValues) {
        expect(m).closeTo(-1, 0.0001);
      }

      expect(f.stateValues.numExtrema).eq(20 / period);

      let extremumLocations = f.stateValues.minimumLocations;
      for (let m of extremumLocations) {
        expect(((m % (period / 2)) + period / 2) % (period / 2)).closeTo(
          period / 4,
          0.0001,
        );
      }

      let extremumValues = f.stateValues.minimumValues;
      for (let m of extremumValues) {
        expect(Math.abs(m)).closeTo(1, 0.0001);
      }

      expect(f.stateValues.globalMaximum[1]).eq(1);
      expect(f.stateValues.globalSupremum[1]).eq(1);
      expect(f.stateValues.globalMinimum[1]).eq(-1);
      expect(f.stateValues.globalInfimum[1]).eq(-1);
    });
  });

  it("no extrema with horizontal asymptote", () => {
    cy.window().then(async (win) => {
      win.postMessage(
        {
          doenetML: `
    <text>a</text>
    <graph>
    <function>
      1/(1+exp(-10*x))
    </function>
    <copy prop="minima" target="_function1" />
    <copy prop="maxima" target="_function1" />
    </graph>
    `,
        },
        "*",
      );
    });

    //wait for window to load
    cy.get(cesc("#\\/_text1")).should("have.text", "a");
    cy.window().then(async (win) => {
      let stateVariables = await win.returnAllStateVariables1();

      let f = stateVariables["/_function1"];

      expect(f.stateValues.numMaxima).eq(0);
      expect(f.stateValues.numMinima).eq(0);
      expect(f.stateValues.numExtrema).eq(0);
      expect(f.stateValues.globalMaximum[1]).eq(1);
      expect(f.stateValues.globalSupremum[1]).eq(1);
      expect(f.stateValues.globalMinimum[1]).eq(0);
      expect(f.stateValues.globalInfimum[1]).eq(0);
    });
  });

  it("extrema of rational function", () => {
    cy.window().then(async (win) => {
      win.postMessage(
        {
          doenetML: `
    <text>a</text>
    <graph>
    <function>
      (x+8)(x-8)/((x-2)(x+4)(x-5)^2)
    </function>
    <copy prop="extrema" target="_function1" />
    </graph>
    <p><aslist><copy prop="maximumLocations" target="_function1" /></aslist></p>
    <p><aslist><copy prop="maximumValues" target="_function1" /></aslist></p>
    <p><aslist><copy prop="minimumLocations" target="_function1" /></aslist></p>
    <p><aslist><copy prop="minimumValues" target="_function1" /></aslist></p>
    <p><aslist><copy prop="extremumLocations" target="_function1" /></aslist></p>
    <p><aslist><copy prop="extremumValues" target="_function1" /></aslist></p>
    <p>$_function1.globalMaximum, $_function1.globalSupremum, $_function1.globalMinimum, $_function1.globalInfimum</p>

    `,
        },
        "*",
      );
    });

    //wait for window to load
    cy.get(cesc("#\\/_text1")).should("have.text", "a");

    cy.window().then(async (win) => {
      let stateVariables = await win.returnAllStateVariables1();

      let f = stateVariables["/_function1"];

      // values of extrema computed in Sage
      let minimumLocations = [-2.29152990292159];
      let minimumValues = [0.150710261517204];
      let maximumLocations = [
        -11.6660173492088, 3.18454272065031, 9.77300453148004,
      ];
      let maximumValues = [
        0.00247762462709702, -1.9201441781587, 0.012920204644976,
      ];

      expect(f.stateValues.numMaxima).eq(3);
      expect(f.stateValues.numMinima).eq(1);
      expect(f.stateValues.numExtrema).eq(4);

      // Note: since just one value, the arrayEntries minimumValues and minimumLocations
      // are not arrays.
      expect(f.stateValues.minimumValues).closeTo(minimumValues[0], 0.000001);
      expect(f.stateValues.minimumLocations).closeTo(
        minimumLocations[0],
        0.000001,
      );
      for (let i in maximumLocations) {
        expect(f.stateValues.maximumValues[i]).closeTo(
          maximumValues[i],
          0.000001,
        );
        expect(f.stateValues.maximumLocations[i]).closeTo(
          maximumLocations[i],
          0.000001,
        );
      }
      expect(f.stateValues.globalMaximum[1]).greaterThan(1e5);
      expect(f.stateValues.globalSupremum).eqls(f.stateValues.globalMaximum);
      expect(f.stateValues.globalMinimum[1]).lessThan(-1e5);
      expect(f.stateValues.globalInfimum).eqls(f.stateValues.globalMinimum);
    });
  });

  it("intervals of extrema are not counted", () => {
    cy.window().then(async (win) => {
      win.postMessage(
        {
          doenetML: `
    <text>a</text>
    <graph>
    <function name="f1" through="(-8,7) (-7,2) (-6,2) (-4,3) (-2,5) (8,5) (10,4)" />
    <copy prop="extrema" target="f1" />
    <function name="f2" styleNumber="2" through="(-8,2) (-7,2) (-6,2) (-4,3) (-2,5) (2,5) (6,4) (8,4)" />
    <copy prop="extrema" target="f2" />
    <function name="f3" copySource="f1" domain="(-7.5, 10)" />
    <copy prop="extrema" target="f3" />
    <function name="f4" copySource="f1" domain="(-9, 14)" />
    <copy prop="extrema" target="f4" />
    <function name="f5" styleNumber="3" through="(-8,2) (-2,5) (2,5) (6,1)" throughSlopes="0 0 0 0" />
    <copy prop="extrema" target="f5" />
    <function name="f6" styleNumber="4" through="(-8,2) (-2,5) (2,5) (6,7)" throughSlopes="0 0 0 0" />
    <copy prop="extrema" target="f6" />

    </graph>
    `,
        },
        "*",
      );
    });

    //wait for window to load
    cy.get(cesc("#\\/_text1")).should("have.text", "a");

    cy.window().then(async (win) => {
      let stateVariables = await win.returnAllStateVariables1();

      let f1 = stateVariables["/f1"];
      let f2 = stateVariables["/f2"];
      let f3 = stateVariables["/f3"];
      let f4 = stateVariables["/f4"];
      let f4fun = createFunctionFromDefinition(f4.stateValues.fDefinitions[0]);
      let f5 = stateVariables["/f5"];
      let f6 = stateVariables["/f6"];

      expect(f1.stateValues.numMaxima).eq(0);
      expect(f1.stateValues.numMinima).eq(0);
      expect(f1.stateValues.numExtrema).eq(0);
      expect(f1.stateValues.globalMinimum).eqls([]);
      expect(f1.stateValues.globalInfimum).eqls([Infinity, -Infinity]);
      expect(f1.stateValues.globalMaximum).eqls([]);
      expect(f1.stateValues.globalSupremum).eqls([-Infinity, Infinity]);
      expect(f2.stateValues.numMaxima).eq(0);
      expect(f2.stateValues.numMinima).eq(0);
      expect(f2.stateValues.numExtrema).eq(0);
      expect(f2.stateValues.globalMinimum).eqls([-8, 2]);
      expect(f2.stateValues.globalInfimum).eqls([-8, 2]);
      expect(f2.stateValues.globalMaximum).eqls([-2, 5]);
      expect(f2.stateValues.globalSupremum).eqls([-2, 5]);
      expect(f3.stateValues.numMaxima).eq(0);
      expect(f3.stateValues.numMinima).eq(0);
      expect(f3.stateValues.numExtrema).eq(0);
      expect(f3.stateValues.globalMinimum).eqls([-7, 2]);
      expect(f3.stateValues.globalInfimum).eqls([-7, 2]);
      expect(f3.stateValues.globalMaximum).eqls([-2, 5]);
      expect(f3.stateValues.globalSupremum).eqls([-2, 5]);
      expect(f4.stateValues.numMaxima).eq(0);
      expect(f4.stateValues.numMinima).eq(0);
      expect(f4.stateValues.numExtrema).eq(0);
      expect(f4.stateValues.globalMinimum).eqls([]);
      expect(f4.stateValues.globalInfimum).eqls([14, f4fun(14, true)]);
      expect(f4.stateValues.globalMaximum).eqls([]);
      expect(f4.stateValues.globalSupremum).eqls([-9, f4fun(-9, true)]);
      expect(f5.stateValues.numMaxima).eq(0);
      expect(f5.stateValues.numMinima).eq(0);
      expect(f5.stateValues.numExtrema).eq(0);
      expect(f5.stateValues.globalMinimum).eqls([6, 1]);
      expect(f5.stateValues.globalInfimum).eqls([6, 1]);
      expect(f5.stateValues.globalMaximum).eqls([-2, 5]);
      expect(f5.stateValues.globalSupremum).eqls([-2, 5]);
      expect(f6.stateValues.numMaxima).eq(0);
      expect(f6.stateValues.numMinima).eq(0);
      expect(f6.stateValues.numExtrema).eq(0);
      expect(f6.stateValues.globalMinimum).eqls([-8, 2]);
      expect(f6.stateValues.globalInfimum).eqls([-8, 2]);
      expect(f6.stateValues.globalMaximum).eqls([6, 7]);
      expect(f6.stateValues.globalSupremum).eqls([6, 7]);
    });
  });

  it("extrema of function with restricted domain, not explicit", () => {
    cy.window().then(async (win) => {
      win.postMessage(
        {
          doenetML: `
    <text>a</text>
    <graph>
    <function>
      log(x^2-1)*sqrt((x-5)^2-1)
    </function>
    <copy prop="extrema" target="_function1" />
    </graph>

    <p><aslist><copy prop="maximumLocations" target="_function1" /></aslist></p>
    <p><aslist><copy prop="maximumValues" target="_function1" /></aslist></p>
    <p><aslist><copy prop="minimumLocations" target="_function1" /></aslist></p>
    <p><aslist><copy prop="minimumValues" target="_function1" /></aslist></p>
    <p><aslist><copy prop="extremumLocations" target="_function1" /></aslist></p>
    <p><aslist><copy prop="extremumValues" target="_function1" /></aslist></p>

    `,
        },
        "*",
      );
    });

    //wait for window to load
    cy.get(cesc("#\\/_text1")).should("have.text", "a");

    cy.window().then(async (win) => {
      let stateVariables = await win.returnAllStateVariables1();

      let f = stateVariables["/_function1"];
      let ffun = createFunctionFromDefinition(f.stateValues.fDefinitions[0]);

      expect(f.stateValues.numMaxima).eq(1);
      expect(f.stateValues.numMinima).eq(0);
      expect(f.stateValues.numExtrema).eq(1);

      expect(f.stateValues.maximumLocations).closeTo(2.614, 0.001);
      expect(f.stateValues.maximumValues).closeTo(3.82, 0.001);

      expect(f.stateValues.globalMaximum).eqls([]);
      expect(f.stateValues.globalSupremum).eqls([-100, ffun(-100)]);
      expect(f.stateValues.globalMinimum[0]).closeTo(-1, 1e-5);
      expect(f.stateValues.globalMinimum[1]).eq(
        ffun(f.stateValues.globalMinimum[0]),
      );
      expect(f.stateValues.globalInfimum).eqls(f.stateValues.globalMinimum);
    });
  });

  it("extrema in flat regions of functions", () => {
    cy.window().then(async (win) => {
      win.postMessage(
        {
          doenetML: `
    <text>a</text>
    <graph>
    <function name="f1">2-(x-1.0131)^10</function>
    <function name="f2">3+(x+pi)^20</function>
    <function name="f3" domain="(1,5)">-8+3/(1+exp(-100sin(3x)))</function>

    <copy prop="extrema" target="f1" />
    <copy prop="extrema" target="f2" />
    <copy prop="extrema" target="f3" />
    </graph>


    `,
        },
        "*",
      );
    });

    //wait for window to load
    cy.get(cesc("#\\/_text1")).should("have.text", "a");

    cy.window().then(async (win) => {
      let stateVariables = await win.returnAllStateVariables1();

      let f1 = stateVariables["/f1"];
      let f2 = stateVariables["/f2"];
      let f3 = stateVariables["/f3"];
      let f1fun = createFunctionFromDefinition(f1.stateValues.fDefinitions[0]);
      let f2fun = createFunctionFromDefinition(f2.stateValues.fDefinitions[0]);
      expect(f1.stateValues.numMaxima).eq(1);
      expect(f1.stateValues.numMinima).eq(0);
      expect(f1.stateValues.numExtrema).eq(1);
      expect(f1.stateValues.maxima[0][0]).closeTo(1.0131, 1e-6);
      expect(f1.stateValues.maxima[0][1]).eq(2);
      expect(f1.stateValues.extrema[0][0]).closeTo(1.0131, 1e-6);
      expect(f1.stateValues.extrema[0][1]).eq(2);
      expect(f1.stateValues.globalMaximum).eqls(f1.stateValues.maxima[0]);
      expect(f1.stateValues.globalSupremum).eqls(f1.stateValues.maxima[0]);
      expect(f1.stateValues.globalMinimum).eqls([]);
      expect(f1.stateValues.globalInfimum).eqls([-100, f1fun(-100)]);

      expect(f2.stateValues.numMaxima).eq(0);
      expect(f2.stateValues.numMinima).eq(1);
      expect(f2.stateValues.numExtrema).eq(1);
      expect(f2.stateValues.minima[0][0]).closeTo(-Math.PI, 1e-6);
      expect(f2.stateValues.minima[0][1]).eq(3);
      expect(f2.stateValues.extrema[0][0]).closeTo(-Math.PI, 1e-6);
      expect(f2.stateValues.extrema[0][1]).eq(3);
      expect(f2.stateValues.globalMinimum).eqls(f2.stateValues.minima[0]);
      expect(f2.stateValues.globalInfimum).eqls(f2.stateValues.minima[0]);
      expect(f2.stateValues.globalMaximum).eqls([]);
      expect(f2.stateValues.globalSupremum).eqls([100, f2fun(100)]);

      expect(f3.stateValues.numMaxima).eq(2);
      expect(f3.stateValues.numMinima).eq(2);
      expect(f3.stateValues.numExtrema).eq(4);
      expect(f3.stateValues.minima[0][0]).closeTo((3 * Math.PI) / 6, 1e-6);
      expect(f3.stateValues.minima[0][1]).eq(-8);
      expect(f3.stateValues.minima[1][0]).closeTo((7 * Math.PI) / 6, 1e-6);
      expect(f3.stateValues.minima[1][1]).eq(-8);
      expect(f3.stateValues.maxima[0][0]).closeTo((5 * Math.PI) / 6, 1e-6);
      expect(f3.stateValues.maxima[0][1]).eq(-5);
      expect(f3.stateValues.maxima[1][0]).closeTo((9 * Math.PI) / 6, 1e-6);
      expect(f3.stateValues.maxima[1][1]).eq(-5);
      expect(f3.stateValues.extrema[0][0]).closeTo((3 * Math.PI) / 6, 1e-6);
      expect(f3.stateValues.extrema[0][1]).eq(-8);
      expect(f3.stateValues.extrema[1][0]).closeTo((5 * Math.PI) / 6, 1e-6);
      expect(f3.stateValues.extrema[1][1]).eq(-5);
      expect(f3.stateValues.extrema[2][0]).closeTo((7 * Math.PI) / 6, 1e-6);
      expect(f3.stateValues.extrema[2][1]).eq(-8);
      expect(f3.stateValues.extrema[3][0]).closeTo((9 * Math.PI) / 6, 1e-6);
      expect(f3.stateValues.extrema[3][1]).eq(-5);
      expect(f3.stateValues.globalMinimum).eqls(f3.stateValues.minima[0]);
      expect(f3.stateValues.globalInfimum).eqls(f3.stateValues.minima[0]);
      expect(f3.stateValues.globalMaximum).eqls(f3.stateValues.maxima[0]);
      expect(f3.stateValues.globalSupremum).eqls(f3.stateValues.maxima[0]);
    });
  });

  it("global extrema, in flat regions too flat for local extrema", () => {
    cy.window().then(async (win) => {
      win.postMessage(
        {
          doenetML: `
    <text>a</text>
    <graph>
    <function name="f1">2-(x-1.0131)^100</function>
    <function name="f2">3+(x+pi)^200</function>
    <function name="f3" domain="(1,5)">-8+3/(1+exp(-1000sin(3x)))</function>

    <copy prop="extrema" target="f1" />
    <copy prop="extrema" target="f2" />
    <copy prop="extrema" target="f3" />
    </graph>


    `,
        },
        "*",
      );
    });

    //wait for window to load
    cy.get(cesc("#\\/_text1")).should("have.text", "a");

    cy.window().then(async (win) => {
      let stateVariables = await win.returnAllStateVariables1();

      let f1 = stateVariables["/f1"];
      let f2 = stateVariables["/f2"];
      let f3 = stateVariables["/f3"];
      let f1fun = createFunctionFromDefinition(f1.stateValues.fDefinitions[0]);
      expect(f1.stateValues.numMaxima).eq(0);
      expect(f1.stateValues.numMinima).eq(0);
      expect(f1.stateValues.numExtrema).eq(0);
      expect(f1.stateValues.globalMaximum[0]).within(0.0131, 2.0131);
      expect(f1.stateValues.globalMaximum[1]).eqls(2);
      expect(f1.stateValues.globalSupremum).eqls(f1.stateValues.globalMaximum);
      expect(f1.stateValues.globalMinimum).eqls([]);
      expect(f1.stateValues.globalInfimum).eqls([-100, f1fun(-100)]);

      expect(f2.stateValues.numMaxima).eq(0);
      expect(f2.stateValues.numMinima).eq(0);
      expect(f2.stateValues.numExtrema).eq(0);
      expect(f2.stateValues.globalMinimum[0]).within(
        -Math.PI - 1,
        -Math.PI + 1,
      );
      expect(f2.stateValues.globalMinimum[1]).eqls(3);
      expect(f2.stateValues.globalInfimum).eqls(f2.stateValues.globalMinimum);
      expect(f2.stateValues.globalMaximum).eqls([]);
      expect(f2.stateValues.globalSupremum[1]).eq(Infinity);

      expect(f3.stateValues.numMaxima).eq(0);
      expect(f3.stateValues.numMinima).eq(0);
      expect(f3.stateValues.numExtrema).eq(0);
      expect(f3.stateValues.globalMinimum[0]).within(
        Math.PI / 3,
        (2 * Math.PI) / 3,
      );
      expect(f3.stateValues.globalMinimum[1]).eqls(-8);
      expect(f3.stateValues.globalInfimum).eqls(f3.stateValues.globalMinimum);
      expect(f3.stateValues.globalMaximum[0]).within(1, Math.PI / 3);
      expect(f3.stateValues.globalMaximum[1]).eqls(-5);
      expect(f3.stateValues.globalSupremum).eqls(f3.stateValues.globalMaximum);
    });
  });

  it("extrema at domain endpoints, function from formula", () => {
    cy.window().then(async (win) => {
      win.postMessage(
        {
          doenetML: `
    <text>a</text>
    <graph>
      <function name="f1" domain="(-pi,2pi)" displayDecimals="5" displaySmallAsZero="10^(-6)">cos(x)</function>
      <function name="f2" domain="[-pi,2pi]" displayDecimals="5" displaySmallAsZero="10^(-6)">cos(x)+1</function>
      <function name="f3" domain="(-3pi/2,3pi/2]" displayDecimals="5" displaySmallAsZero="10^(-6)">sin(x)+2</function>
      <function name="f4" domain="[-3pi/2,3pi/2)" displayDecimals="5" displaySmallAsZero="10^(-6)">sin(x)+3</function>
    </graph>
    <p><copy prop="extrema" target="f1" assignNames="f1e1 f1e2 f1e3" /></p>
    <p><copy prop="extrema" target="f2" assignNames="f2e1 f2e2 f2e3 f2e4 f2e5" /></p>
    <p><copy prop="extrema" target="f3" assignNames="f3e1 f3e2 f3e3 f3e4" /></p>
    <p><copy prop="extrema" target="f4" assignNames="f4e1 f4e2 f4e3 f4e4" /></p>

    <graph>
      <function name="f1a" domain="[-pi+10^(-6),2pi-10^(-6)]" displayDecimals="5" displaySmallAsZero="10^(-6)">cos(x)</function>
      <function name="f3a" domain="[-3pi/2+10^(-6),3pi/2]" displayDecimals="5" displaySmallAsZero="10^(-6)">sin(x)+2</function>
      <function name="f4a" domain="[-3pi/2,3pi/2-10^(-6)]" displayDecimals="5" displaySmallAsZero="10^(-6)">sin(x)+3</function>
    </graph>
    <p><copy prop="extrema" target="f1a" assignNames="f1ae1 f1ae2 f1ae3" /></p>
    <p><copy prop="extrema" target="f3a" assignNames="f3ae1 f3ae2 f3ae3 f3ae4" /></p>
    <p><copy prop="extrema" target="f4a" assignNames="f4ae1 f4ae2 f4ae3 f4ae4" /></p>

    <graph>
      <function name="f5" domain="(0,3pi)" displayDecimals="5" displaySmallAsZero="10^(-6)">cos(x)</function>
      <function name="f6" domain="[0,3pi]" displayDecimals="5" displaySmallAsZero="10^(-6)">cos(x)+1</function>
      <function name="f7" domain="(0,3pi]" displayDecimals="5" displaySmallAsZero="10^(-6)">cos(x-pi)+4</function>
      <function name="f8" domain="[0,3pi)" displayDecimals="5" displaySmallAsZero="10^(-6)">cos(x-pi)+5</function>
      
    </graph>
    <p><copy prop="extrema" target="f5" assignNames="f5e1 f5e2 f5e3" /></p>
    <p><copy prop="extrema" target="f6" assignNames="f6e1 f6e2 f6e3 f6e4 f6e5" /></p>
    <p><copy prop="extrema" target="f7" assignNames="f7e1 f7e2 f7e3 f7e4" /></p>
    <p><copy prop="extrema" target="f8" assignNames="f8e1 f8e2 f8e3 f8e4" /></p>

    <graph>
      <function name="f9" domain="(-3pi, 0)" displayDecimals="5" displaySmallAsZero="10^(-6)">cos(x)</function>
      <function name="f10" domain="[-3pi, 0]" displayDecimals="5" displaySmallAsZero="10^(-6)">cos(x)+1</function>
      <function name="f11" domain="(-3pi, 0]" displayDecimals="5" displaySmallAsZero="10^(-6)">cos(x-pi)+4</function>
      <function name="f12" domain="[-3pi, 0)" displayDecimals="5" displaySmallAsZero="10^(-6)">cos(x-pi)+5</function>
      
    </graph>
    <p><copy prop="extrema" target="f9" assignNames="f9e1 f9e2 f9e3" /></p>
    <p><copy prop="extrema" target="f10" assignNames="f10e1 f10e2 f10e3 f10e4 f10e5" /></p>
    <p><copy prop="extrema" target="f11" assignNames="f11e1 f11e2 f11e3 f11e4" /></p>
    <p><copy prop="extrema" target="f12" assignNames="f12e1 f12e2 f12e3 f12e4" /></p>


    `,
        },
        "*",
      );
    });

    //wait for window to load
    cy.get(cesc("#\\/_text1")).should("have.text", "a");

    cy.get(cesc("#\\/f1e1") + " .mjx-mrow")
      .eq(0)
      .invoke("text")
      .then((text) => {
        expect(text).eq(`(0,1)`);
      });
    cy.get(cesc("#\\/f1e2") + " .mjx-mrow")
      .eq(0)
      .invoke("text")
      .then((text) => {
        expect(text).eq(
          `(${nInDOM(Math.round(Math.PI * 10 ** 5) / 10 ** 5)},${nInDOM(-1)})`,
        );
      });
    cy.get(cesc("#\\/f1e3")).should("not.exist");

    cy.get(cesc("#\\/f2e1") + " .mjx-mrow")
      .eq(0)
      .invoke("text")
      .then((text) => {
        expect(text).eq(
          `(${nInDOM(Math.round(-Math.PI * 10 ** 5) / 10 ** 5)},0)`,
        );
      });
    cy.get(cesc("#\\/f2e2") + " .mjx-mrow")
      .eq(0)
      .invoke("text")
      .then((text) => {
        expect(text).eq(`(0,2)`);
      });
    cy.get(cesc("#\\/f2e3") + " .mjx-mrow")
      .eq(0)
      .invoke("text")
      .then((text) => {
        expect(text).eq(
          `(${nInDOM(Math.round(Math.PI * 10 ** 5) / 10 ** 5)},0)`,
        );
      });
    cy.get(cesc("#\\/f2e4") + " .mjx-mrow")
      .eq(0)
      .invoke("text")
      .then((text) => {
        expect(text).eq(
          `(${nInDOM(Math.round(2 * Math.PI * 10 ** 5) / 10 ** 5)},2)`,
        );
      });
    cy.get(cesc("#\\/f2e5")).should("not.exist");

    cy.get(cesc("#\\/f3e1") + " .mjx-mrow")
      .eq(0)
      .invoke("text")
      .then((text) => {
        expect(text).eq(
          `(${nInDOM(Math.round(-0.5 * Math.PI * 10 ** 5) / 10 ** 5)},1)`,
        );
      });
    cy.get(cesc("#\\/f3e2") + " .mjx-mrow")
      .eq(0)
      .invoke("text")
      .then((text) => {
        expect(text).eq(
          `(${nInDOM(Math.round(0.5 * Math.PI * 10 ** 5) / 10 ** 5)},3)`,
        );
      });
    cy.get(cesc("#\\/f3e3") + " .mjx-mrow")
      .eq(0)
      .invoke("text")
      .then((text) => {
        expect(text).eq(
          `(${nInDOM(Math.round(1.5 * Math.PI * 10 ** 5) / 10 ** 5)},1)`,
        );
      });
    cy.get(cesc("#\\/f3e4")).should("not.exist");

    cy.get(cesc("#\\/f4e1") + " .mjx-mrow")
      .eq(0)
      .invoke("text")
      .then((text) => {
        expect(text).eq(
          `(${nInDOM(Math.round(-1.5 * Math.PI * 10 ** 5) / 10 ** 5)},4)`,
        );
      });
    cy.get(cesc("#\\/f4e2") + " .mjx-mrow")
      .eq(0)
      .invoke("text")
      .then((text) => {
        expect(text).eq(
          `(${nInDOM(Math.round(-0.5 * Math.PI * 10 ** 5) / 10 ** 5)},2)`,
        );
      });
    cy.get(cesc("#\\/f4e3") + " .mjx-mrow")
      .eq(0)
      .invoke("text")
      .then((text) => {
        expect(text).eq(
          `(${nInDOM(Math.round(0.5 * Math.PI * 10 ** 5) / 10 ** 5)},4)`,
        );
      });
    cy.get(cesc("#\\/f4e4")).should("not.exist");

    cy.get(cesc("#\\/f1ae1") + " .mjx-mrow")
      .eq(0)
      .invoke("text")
      .then((text) => {
        expect(text).eq(`(0,1)`);
      });
    cy.get(cesc("#\\/f1ae2") + " .mjx-mrow")
      .eq(0)
      .invoke("text")
      .then((text) => {
        expect(text).eq(
          `(${nInDOM(Math.round(Math.PI * 10 ** 5) / 10 ** 5)},${nInDOM(-1)})`,
        );
      });
    cy.get(cesc("#\\/f1ae3")).should("not.exist");

    cy.get(cesc("#\\/f3ae1") + " .mjx-mrow")
      .eq(0)
      .invoke("text")
      .then((text) => {
        expect(text).eq(
          `(${nInDOM(Math.round(-0.5 * Math.PI * 10 ** 5) / 10 ** 5)},1)`,
        );
      });
    cy.get(cesc("#\\/f3ae2") + " .mjx-mrow")
      .eq(0)
      .invoke("text")
      .then((text) => {
        expect(text).eq(
          `(${nInDOM(Math.round(0.5 * Math.PI * 10 ** 5) / 10 ** 5)},3)`,
        );
      });
    cy.get(cesc("#\\/f3ae3") + " .mjx-mrow")
      .eq(0)
      .invoke("text")
      .then((text) => {
        expect(text).eq(
          `(${nInDOM(Math.round(1.5 * Math.PI * 10 ** 5) / 10 ** 5)},1)`,
        );
      });
    cy.get(cesc("#\\/f3ae4")).should("not.exist");

    cy.get(cesc("#\\/f4ae1") + " .mjx-mrow")
      .eq(0)
      .invoke("text")
      .then((text) => {
        expect(text).eq(
          `(${nInDOM(Math.round(-1.5 * Math.PI * 10 ** 5) / 10 ** 5)},4)`,
        );
      });
    cy.get(cesc("#\\/f4ae2") + " .mjx-mrow")
      .eq(0)
      .invoke("text")
      .then((text) => {
        expect(text).eq(
          `(${nInDOM(Math.round(-0.5 * Math.PI * 10 ** 5) / 10 ** 5)},2)`,
        );
      });
    cy.get(cesc("#\\/f4ae3") + " .mjx-mrow")
      .eq(0)
      .invoke("text")
      .then((text) => {
        expect(text).eq(
          `(${nInDOM(Math.round(0.5 * Math.PI * 10 ** 5) / 10 ** 5)},4)`,
        );
      });
    cy.get(cesc("#\\/f4ae4")).should("not.exist");

    cy.get(cesc("#\\/f5e1") + " .mjx-mrow")
      .eq(0)
      .invoke("text")
      .then((text) => {
        expect(text).eq(
          `(${nInDOM(Math.round(Math.PI * 10 ** 5) / 10 ** 5)},${nInDOM(-1)})`,
        );
      });
    cy.get(cesc("#\\/f5e2") + " .mjx-mrow")
      .eq(0)
      .invoke("text")
      .then((text) => {
        expect(text).eq(
          `(${nInDOM(Math.round(2 * Math.PI * 10 ** 5) / 10 ** 5)},${nInDOM(
            1,
          )})`,
        );
      });
    cy.get(cesc("#\\/f5e3")).should("not.exist");

    cy.get(cesc("#\\/f6e1") + " .mjx-mrow")
      .eq(0)
      .invoke("text")
      .then((text) => {
        expect(text).eq(`(0,2)`);
      });
    cy.get(cesc("#\\/f6e2") + " .mjx-mrow")
      .eq(0)
      .invoke("text")
      .then((text) => {
        expect(text).eq(
          `(${nInDOM(Math.round(Math.PI * 10 ** 5) / 10 ** 5)},0)`,
        );
      });
    cy.get(cesc("#\\/f6e3") + " .mjx-mrow")
      .eq(0)
      .invoke("text")
      .then((text) => {
        expect(text).eq(
          `(${nInDOM(Math.round(2 * Math.PI * 10 ** 5) / 10 ** 5)},2)`,
        );
      });
    cy.get(cesc("#\\/f6e4") + " .mjx-mrow")
      .eq(0)
      .invoke("text")
      .then((text) => {
        expect(text).eq(
          `(${nInDOM(Math.round(3 * Math.PI * 10 ** 5) / 10 ** 5)},0)`,
        );
      });
    cy.get(cesc("#\\/f6e5")).should("not.exist");

    cy.get(cesc("#\\/f7e1") + " .mjx-mrow")
      .eq(0)
      .invoke("text")
      .then((text) => {
        expect(text).eq(
          `(${nInDOM(Math.round(Math.PI * 10 ** 5) / 10 ** 5)},5)`,
        );
      });
    cy.get(cesc("#\\/f7e2") + " .mjx-mrow")
      .eq(0)
      .invoke("text")
      .then((text) => {
        expect(text).eq(
          `(${nInDOM(Math.round(2 * Math.PI * 10 ** 5) / 10 ** 5)},3)`,
        );
      });
    cy.get(cesc("#\\/f7e3") + " .mjx-mrow")
      .eq(0)
      .invoke("text")
      .then((text) => {
        expect(text).eq(
          `(${nInDOM(Math.round(3 * Math.PI * 10 ** 5) / 10 ** 5)},5)`,
        );
      });
    cy.get(cesc("#\\/f7e4")).should("not.exist");

    cy.get(cesc("#\\/f8e1") + " .mjx-mrow")
      .eq(0)
      .invoke("text")
      .then((text) => {
        expect(text).eq(`(0,4)`);
      });
    cy.get(cesc("#\\/f8e2") + " .mjx-mrow")
      .eq(0)
      .invoke("text")
      .then((text) => {
        expect(text).eq(
          `(${nInDOM(Math.round(Math.PI * 10 ** 5) / 10 ** 5)},6)`,
        );
      });
    cy.get(cesc("#\\/f8e3") + " .mjx-mrow")
      .eq(0)
      .invoke("text")
      .then((text) => {
        expect(text).eq(
          `(${nInDOM(Math.round(2 * Math.PI * 10 ** 5) / 10 ** 5)},4)`,
        );
      });
    cy.get(cesc("#\\/f8e4")).should("not.exist");

    cy.get(cesc("#\\/f9e1") + " .mjx-mrow")
      .eq(0)
      .invoke("text")
      .then((text) => {
        expect(text).eq(
          `(${nInDOM(Math.round(-2 * Math.PI * 10 ** 5) / 10 ** 5)},${nInDOM(
            1,
          )})`,
        );
      });
    cy.get(cesc("#\\/f9e2") + " .mjx-mrow")
      .eq(0)
      .invoke("text")
      .then((text) => {
        expect(text).eq(
          `(${nInDOM(Math.round(-Math.PI * 10 ** 5) / 10 ** 5)},${nInDOM(-1)})`,
        );
      });
    cy.get(cesc("#\\/f9e3")).should("not.exist");

    cy.get(cesc("#\\/f10e1") + " .mjx-mrow")
      .eq(0)
      .invoke("text")
      .then((text) => {
        expect(text).eq(
          `(${nInDOM(Math.round(-3 * Math.PI * 10 ** 5) / 10 ** 5)},0)`,
        );
      });
    cy.get(cesc("#\\/f10e2") + " .mjx-mrow")
      .eq(0)
      .invoke("text")
      .then((text) => {
        expect(text).eq(
          `(${nInDOM(Math.round(-2 * Math.PI * 10 ** 5) / 10 ** 5)},2)`,
        );
      });
    cy.get(cesc("#\\/f10e3") + " .mjx-mrow")
      .eq(0)
      .invoke("text")
      .then((text) => {
        expect(text).eq(
          `(${nInDOM(Math.round(-Math.PI * 10 ** 5) / 10 ** 5)},0)`,
        );
      });
    cy.get(cesc("#\\/f10e4") + " .mjx-mrow")
      .eq(0)
      .invoke("text")
      .then((text) => {
        expect(text).eq(`(0,2)`);
      });
    cy.get(cesc("#\\/f10e5")).should("not.exist");

    cy.get(cesc("#\\/f11e1") + " .mjx-mrow")
      .eq(0)
      .invoke("text")
      .then((text) => {
        expect(text).eq(
          `(${nInDOM(Math.round(-2 * Math.PI * 10 ** 5) / 10 ** 5)},3)`,
        );
      });
    cy.get(cesc("#\\/f11e2") + " .mjx-mrow")
      .eq(0)
      .invoke("text")
      .then((text) => {
        expect(text).eq(
          `(${nInDOM(Math.round(-Math.PI * 10 ** 5) / 10 ** 5)},5)`,
        );
      });
    cy.get(cesc("#\\/f11e3") + " .mjx-mrow")
      .eq(0)
      .invoke("text")
      .then((text) => {
        expect(text).eq(`(0,3)`);
      });
    cy.get(cesc("#\\/f11e4")).should("not.exist");

    cy.get(cesc("#\\/f12e1") + " .mjx-mrow")
      .eq(0)
      .invoke("text")
      .then((text) => {
        expect(text).eq(
          `(${nInDOM(Math.round(-3 * Math.PI * 10 ** 5) / 10 ** 5)},6)`,
        );
      });
    cy.get(cesc("#\\/f12e2") + " .mjx-mrow")
      .eq(0)
      .invoke("text")
      .then((text) => {
        expect(text).eq(
          `(${nInDOM(Math.round(-2 * Math.PI * 10 ** 5) / 10 ** 5)},4)`,
        );
      });
    cy.get(cesc("#\\/f12e3") + " .mjx-mrow")
      .eq(0)
      .invoke("text")
      .then((text) => {
        expect(text).eq(
          `(${nInDOM(Math.round(-Math.PI * 10 ** 5) / 10 ** 5)},6)`,
        );
      });
    cy.get(cesc("#\\/f12e4")).should("not.exist");

    cy.window().then(async (win) => {
      let stateVariables = await win.returnAllStateVariables1();

      let f1 = stateVariables["/f1"];
      let f2 = stateVariables["/f2"];
      let f3 = stateVariables["/f3"];
      let f4 = stateVariables["/f4"];
      expect(f1.stateValues.numMaxima).eq(1);
      expect(f1.stateValues.numMinima).eq(1);
      expect(f1.stateValues.numExtrema).eq(2);
      expect(f1.stateValues.minima[0][0]).closeTo(Math.PI, 1e-6);
      expect(f1.stateValues.minima[0][1]).eq(-1);
      expect(f1.stateValues.maxima[0][0]).closeTo(0, 1e-6);
      expect(f1.stateValues.maxima[0][1]).eq(1);
      expect(f1.stateValues.extrema[0][0]).closeTo(0, 1e-6);
      expect(f1.stateValues.extrema[0][1]).eq(1);
      expect(f1.stateValues.extrema[1][0]).closeTo(Math.PI, 1e-6);
      expect(f1.stateValues.extrema[1][1]).eq(-1);

      expect(f2.stateValues.numMaxima).eq(2);
      expect(f2.stateValues.numMinima).eq(2);
      expect(f2.stateValues.numExtrema).eq(4);
      expect(f2.stateValues.minima[0][0]).closeTo(-Math.PI, 1e-6);
      expect(f2.stateValues.minima[0][1]).eq(0);
      expect(f2.stateValues.minima[1][0]).closeTo(Math.PI, 1e-6);
      expect(f2.stateValues.minima[1][1]).eq(0);
      expect(f2.stateValues.maxima[0][0]).closeTo(0, 1e-6);
      expect(f2.stateValues.maxima[0][1]).eq(2);
      expect(f2.stateValues.maxima[1][0]).closeTo(2 * Math.PI, 1e-6);
      expect(f2.stateValues.maxima[1][1]).eq(2);
      expect(f2.stateValues.extrema[0][0]).closeTo(-Math.PI, 1e-6);
      expect(f2.stateValues.extrema[0][1]).eq(0);
      expect(f2.stateValues.extrema[1][0]).closeTo(0, 1e-6);
      expect(f2.stateValues.extrema[1][1]).eq(2);
      expect(f2.stateValues.extrema[2][0]).closeTo(Math.PI, 1e-6);
      expect(f2.stateValues.extrema[2][1]).eq(0);
      expect(f2.stateValues.extrema[3][0]).closeTo(2 * Math.PI, 1e-6);
      expect(f2.stateValues.extrema[3][1]).eq(2);

      expect(f3.stateValues.numMaxima).eq(1);
      expect(f3.stateValues.numMinima).eq(2);
      expect(f3.stateValues.numExtrema).eq(3);
      expect(f3.stateValues.minima[0][0]).closeTo(-0.5 * Math.PI, 1e-6);
      expect(f3.stateValues.minima[0][1]).eq(1);
      expect(f3.stateValues.minima[1][0]).closeTo(1.5 * Math.PI, 1e-6);
      expect(f3.stateValues.minima[1][1]).eq(1);
      expect(f3.stateValues.maxima[0][0]).closeTo(0.5 * Math.PI, 1e-6);
      expect(f3.stateValues.maxima[0][1]).eq(3);
      expect(f3.stateValues.extrema[0][0]).closeTo(-0.5 * Math.PI, 1e-6);
      expect(f3.stateValues.extrema[0][1]).eq(1);
      expect(f3.stateValues.extrema[1][0]).closeTo(0.5 * Math.PI, 1e-6);
      expect(f3.stateValues.extrema[1][1]).eq(3);
      expect(f3.stateValues.extrema[2][0]).closeTo(1.5 * Math.PI, 1e-6);
      expect(f3.stateValues.extrema[2][1]).eq(1);

      expect(f4.stateValues.numMaxima).eq(2);
      expect(f4.stateValues.numMinima).eq(1);
      expect(f4.stateValues.numExtrema).eq(3);
      expect(f4.stateValues.minima[0][0]).closeTo(-0.5 * Math.PI, 1e-6);
      expect(f4.stateValues.minima[0][1]).eq(2);
      expect(f4.stateValues.maxima[0][0]).closeTo(-1.5 * Math.PI, 1e-6);
      expect(f4.stateValues.maxima[0][1]).eq(4);
      expect(f4.stateValues.maxima[1][0]).closeTo(0.5 * Math.PI, 1e-6);
      expect(f4.stateValues.maxima[1][1]).eq(4);
      expect(f4.stateValues.extrema[0][0]).closeTo(-1.5 * Math.PI, 1e-6);
      expect(f4.stateValues.extrema[0][1]).eq(4);
      expect(f4.stateValues.extrema[1][0]).closeTo(-0.5 * Math.PI, 1e-6);
      expect(f4.stateValues.extrema[1][1]).eq(2);
      expect(f4.stateValues.extrema[2][0]).closeTo(0.5 * Math.PI, 1e-6);
      expect(f4.stateValues.extrema[2][1]).eq(4);

      let f1a = stateVariables["/f1a"];
      let f2a = stateVariables["/f2a"];
      let f3a = stateVariables["/f3a"];
      let f4a = stateVariables["/f4a"];
      expect(f1a.stateValues.numMaxima).eq(1);
      expect(f1a.stateValues.numMinima).eq(1);
      expect(f1a.stateValues.numExtrema).eq(2);
      expect(f1a.stateValues.minima[0][0]).closeTo(Math.PI, 1e-6);
      expect(f1a.stateValues.minima[0][1]).eq(-1);
      expect(f1a.stateValues.maxima[0][0]).closeTo(0, 1e-6);
      expect(f1a.stateValues.maxima[0][1]).eq(1);
      expect(f1a.stateValues.extrema[0][0]).closeTo(0, 1e-6);
      expect(f1a.stateValues.extrema[0][1]).eq(1);
      expect(f1a.stateValues.extrema[1][0]).closeTo(Math.PI, 1e-6);
      expect(f1a.stateValues.extrema[1][1]).eq(-1);

      expect(f3a.stateValues.numMaxima).eq(1);
      expect(f3a.stateValues.numMinima).eq(2);
      expect(f3a.stateValues.numExtrema).eq(3);
      expect(f3a.stateValues.minima[0][0]).closeTo(-0.5 * Math.PI, 1e-6);
      expect(f3a.stateValues.minima[0][1]).eq(1);
      expect(f3a.stateValues.minima[1][0]).closeTo(1.5 * Math.PI, 1e-6);
      expect(f3a.stateValues.minima[1][1]).eq(1);
      expect(f3a.stateValues.maxima[0][0]).closeTo(0.5 * Math.PI, 1e-6);
      expect(f3a.stateValues.maxima[0][1]).eq(3);
      expect(f3a.stateValues.extrema[0][0]).closeTo(-0.5 * Math.PI, 1e-6);
      expect(f3a.stateValues.extrema[0][1]).eq(1);
      expect(f3a.stateValues.extrema[1][0]).closeTo(0.5 * Math.PI, 1e-6);
      expect(f3a.stateValues.extrema[1][1]).eq(3);
      expect(f3a.stateValues.extrema[2][0]).closeTo(1.5 * Math.PI, 1e-6);
      expect(f3a.stateValues.extrema[2][1]).eq(1);

      expect(f4a.stateValues.numMaxima).eq(2);
      expect(f4a.stateValues.numMinima).eq(1);
      expect(f4a.stateValues.numExtrema).eq(3);
      expect(f4a.stateValues.minima[0][0]).closeTo(-0.5 * Math.PI, 1e-6);
      expect(f4a.stateValues.minima[0][1]).eq(2);
      expect(f4a.stateValues.maxima[0][0]).closeTo(-1.5 * Math.PI, 1e-6);
      expect(f4a.stateValues.maxima[0][1]).eq(4);
      expect(f4a.stateValues.maxima[1][0]).closeTo(0.5 * Math.PI, 1e-6);
      expect(f4a.stateValues.maxima[1][1]).eq(4);
      expect(f4a.stateValues.extrema[0][0]).closeTo(-1.5 * Math.PI, 1e-6);
      expect(f4a.stateValues.extrema[0][1]).eq(4);
      expect(f4a.stateValues.extrema[1][0]).closeTo(-0.5 * Math.PI, 1e-6);
      expect(f4a.stateValues.extrema[1][1]).eq(2);
      expect(f4a.stateValues.extrema[2][0]).closeTo(0.5 * Math.PI, 1e-6);
      expect(f4a.stateValues.extrema[2][1]).eq(4);

      let f5 = stateVariables["/f5"];
      let f6 = stateVariables["/f6"];
      let f7 = stateVariables["/f7"];
      let f8 = stateVariables["/f8"];
      expect(f5.stateValues.numMaxima).eq(1);
      expect(f5.stateValues.numMinima).eq(1);
      expect(f5.stateValues.numExtrema).eq(2);
      expect(f5.stateValues.minima[0][0]).closeTo(Math.PI, 1e-6);
      expect(f5.stateValues.minima[0][1]).eq(-1);
      expect(f5.stateValues.maxima[0][0]).closeTo(2 * Math.PI, 1e-6);
      expect(f5.stateValues.maxima[0][1]).eq(1);
      expect(f5.stateValues.extrema[0][0]).closeTo(Math.PI, 1e-6);
      expect(f5.stateValues.extrema[0][1]).eq(-1);
      expect(f5.stateValues.extrema[1][0]).closeTo(2 * Math.PI, 1e-6);
      expect(f5.stateValues.extrema[1][1]).eq(1);

      expect(f6.stateValues.numMaxima).eq(2);
      expect(f6.stateValues.numMinima).eq(2);
      expect(f6.stateValues.numExtrema).eq(4);
      expect(f6.stateValues.minima[0][0]).closeTo(Math.PI, 1e-6);
      expect(f6.stateValues.minima[0][1]).eq(0);
      expect(f6.stateValues.minima[1][0]).closeTo(3 * Math.PI, 1e-6);
      expect(f6.stateValues.minima[1][1]).eq(0);
      expect(f6.stateValues.maxima[0][0]).closeTo(0, 1e-6);
      expect(f6.stateValues.maxima[0][1]).eq(2);
      expect(f6.stateValues.maxima[1][0]).closeTo(2 * Math.PI, 1e-6);
      expect(f6.stateValues.maxima[1][1]).eq(2);
      expect(f6.stateValues.extrema[0][0]).closeTo(0, 1e-6);
      expect(f6.stateValues.extrema[0][1]).eq(2);
      expect(f6.stateValues.extrema[1][0]).closeTo(Math.PI, 1e-6);
      expect(f6.stateValues.extrema[1][1]).eq(0);
      expect(f6.stateValues.extrema[2][0]).closeTo(2 * Math.PI, 1e-6);
      expect(f6.stateValues.extrema[2][1]).eq(2);
      expect(f6.stateValues.extrema[3][0]).closeTo(3 * Math.PI, 1e-6);
      expect(f6.stateValues.extrema[3][1]).eq(0);

      expect(f7.stateValues.numMaxima).eq(2);
      expect(f7.stateValues.numMinima).eq(1);
      expect(f7.stateValues.numExtrema).eq(3);
      expect(f7.stateValues.minima[0][0]).closeTo(2 * Math.PI, 1e-6);
      expect(f7.stateValues.minima[0][1]).eq(3);
      expect(f7.stateValues.maxima[0][0]).closeTo(Math.PI, 1e-6);
      expect(f7.stateValues.maxima[0][1]).eq(5);
      expect(f7.stateValues.maxima[1][0]).closeTo(3 * Math.PI, 1e-6);
      expect(f7.stateValues.maxima[1][1]).eq(5);
      expect(f7.stateValues.extrema[0][0]).closeTo(Math.PI, 1e-6);
      expect(f7.stateValues.extrema[0][1]).eq(5);
      expect(f7.stateValues.extrema[1][0]).closeTo(2 * Math.PI, 1e-6);
      expect(f7.stateValues.extrema[1][1]).eq(3);
      expect(f7.stateValues.extrema[2][0]).closeTo(3 * Math.PI, 1e-6);
      expect(f7.stateValues.extrema[2][1]).eq(5);

      expect(f8.stateValues.numMaxima).eq(1);
      expect(f8.stateValues.numMinima).eq(2);
      expect(f8.stateValues.numExtrema).eq(3);
      expect(f8.stateValues.minima[0][0]).closeTo(0, 1e-6);
      expect(f8.stateValues.minima[0][1]).eq(4);
      expect(f8.stateValues.minima[1][0]).closeTo(2 * Math.PI, 1e-6);
      expect(f8.stateValues.minima[1][1]).eq(4);
      expect(f8.stateValues.maxima[0][0]).closeTo(Math.PI, 1e-6);
      expect(f8.stateValues.maxima[0][1]).eq(6);
      expect(f8.stateValues.extrema[0][0]).closeTo(0, 1e-6);
      expect(f8.stateValues.extrema[0][1]).eq(4);
      expect(f8.stateValues.extrema[1][0]).closeTo(Math.PI, 1e-6);
      expect(f8.stateValues.extrema[1][1]).eq(6);
      expect(f8.stateValues.extrema[2][0]).closeTo(2 * Math.PI, 1e-6);
      expect(f8.stateValues.extrema[2][1]).eq(4);

      let f9 = stateVariables["/f9"];
      let f10 = stateVariables["/f10"];
      let f11 = stateVariables["/f11"];
      let f12 = stateVariables["/f12"];
      expect(f9.stateValues.numMaxima).eq(1);
      expect(f9.stateValues.numMinima).eq(1);
      expect(f9.stateValues.numExtrema).eq(2);
      expect(f9.stateValues.minima[0][0]).closeTo(-Math.PI, 1e-6);
      expect(f9.stateValues.minima[0][1]).eq(-1);
      expect(f9.stateValues.maxima[0][0]).closeTo(-2 * Math.PI, 1e-6);
      expect(f9.stateValues.maxima[0][1]).eq(1);
      expect(f9.stateValues.extrema[0][0]).closeTo(-2 * Math.PI, 1e-6);
      expect(f9.stateValues.extrema[0][1]).eq(1);
      expect(f9.stateValues.extrema[1][0]).closeTo(-Math.PI, 1e-6);
      expect(f9.stateValues.extrema[1][1]).eq(-1);

      expect(f10.stateValues.numMaxima).eq(2);
      expect(f10.stateValues.numMinima).eq(2);
      expect(f10.stateValues.numExtrema).eq(4);
      expect(f10.stateValues.minima[0][0]).closeTo(-3 * Math.PI, 1e-6);
      expect(f10.stateValues.minima[0][1]).eq(0);
      expect(f10.stateValues.minima[1][0]).closeTo(-Math.PI, 1e-6);
      expect(f10.stateValues.minima[1][1]).eq(0);
      expect(f10.stateValues.maxima[0][0]).closeTo(-2 * Math.PI, 1e-6);
      expect(f10.stateValues.maxima[0][1]).eq(2);
      expect(f10.stateValues.maxima[1][0]).closeTo(0, 1e-6);
      expect(f10.stateValues.maxima[1][1]).eq(2);
      expect(f10.stateValues.extrema[0][0]).closeTo(-3 * Math.PI, 1e-6);
      expect(f10.stateValues.extrema[0][1]).eq(0);
      expect(f10.stateValues.extrema[1][0]).closeTo(-2 * Math.PI, 1e-6);
      expect(f10.stateValues.extrema[1][1]).eq(2);
      expect(f10.stateValues.extrema[2][0]).closeTo(-Math.PI, 1e-6);
      expect(f10.stateValues.extrema[2][1]).eq(0);
      expect(f10.stateValues.extrema[3][0]).closeTo(0, 1e-6);
      expect(f10.stateValues.extrema[3][1]).eq(2);

      expect(f11.stateValues.numMaxima).eq(1);
      expect(f11.stateValues.numMinima).eq(2);
      expect(f11.stateValues.numExtrema).eq(3);
      expect(f11.stateValues.minima[0][0]).closeTo(-2 * Math.PI, 1e-6);
      expect(f11.stateValues.minima[0][1]).eq(3);
      expect(f11.stateValues.minima[1][0]).closeTo(0, 1e-6);
      expect(f11.stateValues.minima[1][1]).eq(3);
      expect(f11.stateValues.maxima[0][0]).closeTo(-Math.PI, 1e-6);
      expect(f11.stateValues.maxima[0][1]).eq(5);
      expect(f11.stateValues.extrema[0][0]).closeTo(-2 * Math.PI, 1e-6);
      expect(f11.stateValues.extrema[0][1]).eq(3);
      expect(f11.stateValues.extrema[1][0]).closeTo(-Math.PI, 1e-6);
      expect(f11.stateValues.extrema[1][1]).eq(5);
      expect(f11.stateValues.extrema[2][0]).closeTo(0, 1e-6);
      expect(f11.stateValues.extrema[2][1]).eq(3);

      expect(f12.stateValues.numMaxima).eq(2);
      expect(f12.stateValues.numMinima).eq(1);
      expect(f12.stateValues.numExtrema).eq(3);
      expect(f12.stateValues.minima[0][0]).closeTo(-2 * Math.PI, 1e-6);
      expect(f12.stateValues.minima[0][1]).eq(4);
      expect(f12.stateValues.maxima[0][0]).closeTo(-3 * Math.PI, 1e-6);
      expect(f12.stateValues.maxima[0][1]).eq(6);
      expect(f12.stateValues.maxima[1][0]).closeTo(-Math.PI, 1e-6);
      expect(f12.stateValues.maxima[1][1]).eq(6);
      expect(f12.stateValues.extrema[0][0]).closeTo(-3 * Math.PI, 1e-6);
      expect(f12.stateValues.extrema[0][1]).eq(6);
      expect(f12.stateValues.extrema[1][0]).closeTo(-2 * Math.PI, 1e-6);
      expect(f12.stateValues.extrema[1][1]).eq(4);
      expect(f12.stateValues.extrema[2][0]).closeTo(-Math.PI, 1e-6);
      expect(f12.stateValues.extrema[2][1]).eq(6);
    });
  });

  it("extrema at domain endpoints, function from formula, link=false", () => {
    // Note: checking to see if rounding attributes are properly copied
    // for wrapped array state variables when link="false"
    cy.window().then(async (win) => {
      win.postMessage(
        {
          doenetML: `
    <text>a</text>
    <graph>
      <function name="f1" domain="(-pi,2pi)" displayDecimals="5" displaySmallAsZero="10^(-6)">cos(x)</function>
      <function name="f2" domain="[-pi,2pi]" displayDecimals="5" displaySmallAsZero="10^(-6)">cos(x)+1</function>
      <function name="f3" domain="(-3pi/2,3pi/2]" displayDecimals="5" displaySmallAsZero="10^(-6)">sin(x)+2</function>
      <function name="f4" domain="[-3pi/2,3pi/2)" displayDecimals="5" displaySmallAsZero="10^(-6)">sin(x)+3</function>
    </graph>
    <p><copy prop="extrema" target="f1" assignNames="f1e1 f1e2 f1e3" link="false" /></p>
    <p><copy prop="extrema" target="f2" assignNames="f2e1 f2e2 f2e3 f2e4 f2e5" link="false" /></p>
    <p><copy prop="extrema" target="f3" assignNames="f3e1 f3e2 f3e3 f3e4" link="false" /></p>
    <p><copy prop="extrema" target="f4" assignNames="f4e1 f4e2 f4e3 f4e4" link="false" /></p>

    <graph>
      <function name="f1a" domain="[-pi+10^(-6),2pi-10^(-6)]" displayDecimals="5" displaySmallAsZero="10^(-6)">cos(x)</function>
      <function name="f3a" domain="[-3pi/2+10^(-6),3pi/2]" displayDecimals="5" displaySmallAsZero="10^(-6)">sin(x)+2</function>
      <function name="f4a" domain="[-3pi/2,3pi/2-10^(-6)]" displayDecimals="5" displaySmallAsZero="10^(-6)">sin(x)+3</function>
    </graph>
    <p><copy prop="extrema" target="f1a" assignNames="f1ae1 f1ae2 f1ae3" link="false" /></p>
    <p><copy prop="extrema" target="f3a" assignNames="f3ae1 f3ae2 f3ae3 f3ae4" link="false" /></p>
    <p><copy prop="extrema" target="f4a" assignNames="f4ae1 f4ae2 f4ae3 f4ae4" link="false" /></p>

    <graph>
      <function name="f5" domain="(0,3pi)" displayDecimals="5" displaySmallAsZero="10^(-6)">cos(x)</function>
      <function name="f6" domain="[0,3pi]" displayDecimals="5" displaySmallAsZero="10^(-6)">cos(x)+1</function>
      <function name="f7" domain="(0,3pi]" displayDecimals="5" displaySmallAsZero="10^(-6)">cos(x-pi)+4</function>
      <function name="f8" domain="[0,3pi)" displayDecimals="5" displaySmallAsZero="10^(-6)">cos(x-pi)+5</function>
      
    </graph>
    <p><copy prop="extrema" target="f5" assignNames="f5e1 f5e2 f5e3" link="false" /></p>
    <p><copy prop="extrema" target="f6" assignNames="f6e1 f6e2 f6e3 f6e4 f6e5" link="false" /></p>
    <p><copy prop="extrema" target="f7" assignNames="f7e1 f7e2 f7e3 f7e4" link="false" /></p>
    <p><copy prop="extrema" target="f8" assignNames="f8e1 f8e2 f8e3 f8e4" link="false" /></p>

    <graph>
      <function name="f9" domain="(-3pi, 0)" displayDecimals="5" displaySmallAsZero="10^(-6)">cos(x)</function>
      <function name="f10" domain="[-3pi, 0]" displayDecimals="5" displaySmallAsZero="10^(-6)">cos(x)+1</function>
      <function name="f11" domain="(-3pi, 0]" displayDecimals="5" displaySmallAsZero="10^(-6)">cos(x-pi)+4</function>
      <function name="f12" domain="[-3pi, 0)" displayDecimals="5" displaySmallAsZero="10^(-6)">cos(x-pi)+5</function>
      
    </graph>
    <p><copy prop="extrema" target="f9" assignNames="f9e1 f9e2 f9e3" link="false" /></p>
    <p><copy prop="extrema" target="f10" assignNames="f10e1 f10e2 f10e3 f10e4 f10e5" link="false" /></p>
    <p><copy prop="extrema" target="f11" assignNames="f11e1 f11e2 f11e3 f11e4" link="false" /></p>
    <p><copy prop="extrema" target="f12" assignNames="f12e1 f12e2 f12e3 f12e4" link="false" /></p>


    `,
        },
        "*",
      );
    });

    //wait for window to load
    cy.get(cesc("#\\/_text1")).should("have.text", "a");

    cy.get(cesc("#\\/f1e1") + " .mjx-mrow")
      .eq(0)
      .invoke("text")
      .then((text) => {
        expect(text).eq(`(0,1)`);
      });
    cy.get(cesc("#\\/f1e2") + " .mjx-mrow")
      .eq(0)
      .invoke("text")
      .then((text) => {
        expect(text).eq(
          `(${nInDOM(Math.round(Math.PI * 10 ** 5) / 10 ** 5)},${nInDOM(-1)})`,
        );
      });
    cy.get(cesc("#\\/f1e3")).should("not.exist");

    cy.get(cesc("#\\/f2e1") + " .mjx-mrow")
      .eq(0)
      .invoke("text")
      .then((text) => {
        expect(text).eq(
          `(${nInDOM(Math.round(-Math.PI * 10 ** 5) / 10 ** 5)},0)`,
        );
      });
    cy.get(cesc("#\\/f2e2") + " .mjx-mrow")
      .eq(0)
      .invoke("text")
      .then((text) => {
        expect(text).eq(`(0,2)`);
      });
    cy.get(cesc("#\\/f2e3") + " .mjx-mrow")
      .eq(0)
      .invoke("text")
      .then((text) => {
        expect(text).eq(
          `(${nInDOM(Math.round(Math.PI * 10 ** 5) / 10 ** 5)},0)`,
        );
      });
    cy.get(cesc("#\\/f2e4") + " .mjx-mrow")
      .eq(0)
      .invoke("text")
      .then((text) => {
        expect(text).eq(
          `(${nInDOM(Math.round(2 * Math.PI * 10 ** 5) / 10 ** 5)},2)`,
        );
      });
    cy.get(cesc("#\\/f2e5")).should("not.exist");

    cy.get(cesc("#\\/f3e1") + " .mjx-mrow")
      .eq(0)
      .invoke("text")
      .then((text) => {
        expect(text).eq(
          `(${nInDOM(Math.round(-0.5 * Math.PI * 10 ** 5) / 10 ** 5)},1)`,
        );
      });
    cy.get(cesc("#\\/f3e2") + " .mjx-mrow")
      .eq(0)
      .invoke("text")
      .then((text) => {
        expect(text).eq(
          `(${nInDOM(Math.round(0.5 * Math.PI * 10 ** 5) / 10 ** 5)},3)`,
        );
      });
    cy.get(cesc("#\\/f3e3") + " .mjx-mrow")
      .eq(0)
      .invoke("text")
      .then((text) => {
        expect(text).eq(
          `(${nInDOM(Math.round(1.5 * Math.PI * 10 ** 5) / 10 ** 5)},1)`,
        );
      });
    cy.get(cesc("#\\/f3e4")).should("not.exist");

    cy.get(cesc("#\\/f4e1") + " .mjx-mrow")
      .eq(0)
      .invoke("text")
      .then((text) => {
        expect(text).eq(
          `(${nInDOM(Math.round(-1.5 * Math.PI * 10 ** 5) / 10 ** 5)},4)`,
        );
      });
    cy.get(cesc("#\\/f4e2") + " .mjx-mrow")
      .eq(0)
      .invoke("text")
      .then((text) => {
        expect(text).eq(
          `(${nInDOM(Math.round(-0.5 * Math.PI * 10 ** 5) / 10 ** 5)},2)`,
        );
      });
    cy.get(cesc("#\\/f4e3") + " .mjx-mrow")
      .eq(0)
      .invoke("text")
      .then((text) => {
        expect(text).eq(
          `(${nInDOM(Math.round(0.5 * Math.PI * 10 ** 5) / 10 ** 5)},4)`,
        );
      });
    cy.get(cesc("#\\/f4e4")).should("not.exist");

    cy.get(cesc("#\\/f1ae1") + " .mjx-mrow")
      .eq(0)
      .invoke("text")
      .then((text) => {
        expect(text).eq(`(0,1)`);
      });
    cy.get(cesc("#\\/f1ae2") + " .mjx-mrow")
      .eq(0)
      .invoke("text")
      .then((text) => {
        expect(text).eq(
          `(${nInDOM(Math.round(Math.PI * 10 ** 5) / 10 ** 5)},${nInDOM(-1)})`,
        );
      });
    cy.get(cesc("#\\/f1ae3")).should("not.exist");

    cy.get(cesc("#\\/f3ae1") + " .mjx-mrow")
      .eq(0)
      .invoke("text")
      .then((text) => {
        expect(text).eq(
          `(${nInDOM(Math.round(-0.5 * Math.PI * 10 ** 5) / 10 ** 5)},1)`,
        );
      });
    cy.get(cesc("#\\/f3ae2") + " .mjx-mrow")
      .eq(0)
      .invoke("text")
      .then((text) => {
        expect(text).eq(
          `(${nInDOM(Math.round(0.5 * Math.PI * 10 ** 5) / 10 ** 5)},3)`,
        );
      });
    cy.get(cesc("#\\/f3ae3") + " .mjx-mrow")
      .eq(0)
      .invoke("text")
      .then((text) => {
        expect(text).eq(
          `(${nInDOM(Math.round(1.5 * Math.PI * 10 ** 5) / 10 ** 5)},1)`,
        );
      });
    cy.get(cesc("#\\/f3ae4")).should("not.exist");

    cy.get(cesc("#\\/f4ae1") + " .mjx-mrow")
      .eq(0)
      .invoke("text")
      .then((text) => {
        expect(text).eq(
          `(${nInDOM(Math.round(-1.5 * Math.PI * 10 ** 5) / 10 ** 5)},4)`,
        );
      });
    cy.get(cesc("#\\/f4ae2") + " .mjx-mrow")
      .eq(0)
      .invoke("text")
      .then((text) => {
        expect(text).eq(
          `(${nInDOM(Math.round(-0.5 * Math.PI * 10 ** 5) / 10 ** 5)},2)`,
        );
      });
    cy.get(cesc("#\\/f4ae3") + " .mjx-mrow")
      .eq(0)
      .invoke("text")
      .then((text) => {
        expect(text).eq(
          `(${nInDOM(Math.round(0.5 * Math.PI * 10 ** 5) / 10 ** 5)},4)`,
        );
      });
    cy.get(cesc("#\\/f4ae4")).should("not.exist");

    cy.get(cesc("#\\/f5e1") + " .mjx-mrow")
      .eq(0)
      .invoke("text")
      .then((text) => {
        expect(text).eq(
          `(${nInDOM(Math.round(Math.PI * 10 ** 5) / 10 ** 5)},${nInDOM(-1)})`,
        );
      });
    cy.get(cesc("#\\/f5e2") + " .mjx-mrow")
      .eq(0)
      .invoke("text")
      .then((text) => {
        expect(text).eq(
          `(${nInDOM(Math.round(2 * Math.PI * 10 ** 5) / 10 ** 5)},${nInDOM(
            1,
          )})`,
        );
      });
    cy.get(cesc("#\\/f5e3")).should("not.exist");

    cy.get(cesc("#\\/f6e1") + " .mjx-mrow")
      .eq(0)
      .invoke("text")
      .then((text) => {
        expect(text).eq(`(0,2)`);
      });
    cy.get(cesc("#\\/f6e2") + " .mjx-mrow")
      .eq(0)
      .invoke("text")
      .then((text) => {
        expect(text).eq(
          `(${nInDOM(Math.round(Math.PI * 10 ** 5) / 10 ** 5)},0)`,
        );
      });
    cy.get(cesc("#\\/f6e3") + " .mjx-mrow")
      .eq(0)
      .invoke("text")
      .then((text) => {
        expect(text).eq(
          `(${nInDOM(Math.round(2 * Math.PI * 10 ** 5) / 10 ** 5)},2)`,
        );
      });
    cy.get(cesc("#\\/f6e4") + " .mjx-mrow")
      .eq(0)
      .invoke("text")
      .then((text) => {
        expect(text).eq(
          `(${nInDOM(Math.round(3 * Math.PI * 10 ** 5) / 10 ** 5)},0)`,
        );
      });
    cy.get(cesc("#\\/f6e5")).should("not.exist");

    cy.get(cesc("#\\/f7e1") + " .mjx-mrow")
      .eq(0)
      .invoke("text")
      .then((text) => {
        expect(text).eq(
          `(${nInDOM(Math.round(Math.PI * 10 ** 5) / 10 ** 5)},5)`,
        );
      });
    cy.get(cesc("#\\/f7e2") + " .mjx-mrow")
      .eq(0)
      .invoke("text")
      .then((text) => {
        expect(text).eq(
          `(${nInDOM(Math.round(2 * Math.PI * 10 ** 5) / 10 ** 5)},3)`,
        );
      });
    cy.get(cesc("#\\/f7e3") + " .mjx-mrow")
      .eq(0)
      .invoke("text")
      .then((text) => {
        expect(text).eq(
          `(${nInDOM(Math.round(3 * Math.PI * 10 ** 5) / 10 ** 5)},5)`,
        );
      });
    cy.get(cesc("#\\/f7e4")).should("not.exist");

    cy.get(cesc("#\\/f8e1") + " .mjx-mrow")
      .eq(0)
      .invoke("text")
      .then((text) => {
        expect(text).eq(`(0,4)`);
      });
    cy.get(cesc("#\\/f8e2") + " .mjx-mrow")
      .eq(0)
      .invoke("text")
      .then((text) => {
        expect(text).eq(
          `(${nInDOM(Math.round(Math.PI * 10 ** 5) / 10 ** 5)},6)`,
        );
      });
    cy.get(cesc("#\\/f8e3") + " .mjx-mrow")
      .eq(0)
      .invoke("text")
      .then((text) => {
        expect(text).eq(
          `(${nInDOM(Math.round(2 * Math.PI * 10 ** 5) / 10 ** 5)},4)`,
        );
      });
    cy.get(cesc("#\\/f8e4")).should("not.exist");

    cy.get(cesc("#\\/f9e1") + " .mjx-mrow")
      .eq(0)
      .invoke("text")
      .then((text) => {
        expect(text).eq(
          `(${nInDOM(Math.round(-2 * Math.PI * 10 ** 5) / 10 ** 5)},${nInDOM(
            1,
          )})`,
        );
      });
    cy.get(cesc("#\\/f9e2") + " .mjx-mrow")
      .eq(0)
      .invoke("text")
      .then((text) => {
        expect(text).eq(
          `(${nInDOM(Math.round(-Math.PI * 10 ** 5) / 10 ** 5)},${nInDOM(-1)})`,
        );
      });
    cy.get(cesc("#\\/f9e3")).should("not.exist");

    cy.get(cesc("#\\/f10e1") + " .mjx-mrow")
      .eq(0)
      .invoke("text")
      .then((text) => {
        expect(text).eq(
          `(${nInDOM(Math.round(-3 * Math.PI * 10 ** 5) / 10 ** 5)},0)`,
        );
      });
    cy.get(cesc("#\\/f10e2") + " .mjx-mrow")
      .eq(0)
      .invoke("text")
      .then((text) => {
        expect(text).eq(
          `(${nInDOM(Math.round(-2 * Math.PI * 10 ** 5) / 10 ** 5)},2)`,
        );
      });
    cy.get(cesc("#\\/f10e3") + " .mjx-mrow")
      .eq(0)
      .invoke("text")
      .then((text) => {
        expect(text).eq(
          `(${nInDOM(Math.round(-Math.PI * 10 ** 5) / 10 ** 5)},0)`,
        );
      });
    cy.get(cesc("#\\/f10e4") + " .mjx-mrow")
      .eq(0)
      .invoke("text")
      .then((text) => {
        expect(text).eq(`(0,2)`);
      });
    cy.get(cesc("#\\/f10e5")).should("not.exist");

    cy.get(cesc("#\\/f11e1") + " .mjx-mrow")
      .eq(0)
      .invoke("text")
      .then((text) => {
        expect(text).eq(
          `(${nInDOM(Math.round(-2 * Math.PI * 10 ** 5) / 10 ** 5)},3)`,
        );
      });
    cy.get(cesc("#\\/f11e2") + " .mjx-mrow")
      .eq(0)
      .invoke("text")
      .then((text) => {
        expect(text).eq(
          `(${nInDOM(Math.round(-Math.PI * 10 ** 5) / 10 ** 5)},5)`,
        );
      });
    cy.get(cesc("#\\/f11e3") + " .mjx-mrow")
      .eq(0)
      .invoke("text")
      .then((text) => {
        expect(text).eq(`(0,3)`);
      });
    cy.get(cesc("#\\/f11e4")).should("not.exist");

    cy.get(cesc("#\\/f12e1") + " .mjx-mrow")
      .eq(0)
      .invoke("text")
      .then((text) => {
        expect(text).eq(
          `(${nInDOM(Math.round(-3 * Math.PI * 10 ** 5) / 10 ** 5)},6)`,
        );
      });
    cy.get(cesc("#\\/f12e2") + " .mjx-mrow")
      .eq(0)
      .invoke("text")
      .then((text) => {
        expect(text).eq(
          `(${nInDOM(Math.round(-2 * Math.PI * 10 ** 5) / 10 ** 5)},4)`,
        );
      });
    cy.get(cesc("#\\/f12e3") + " .mjx-mrow")
      .eq(0)
      .invoke("text")
      .then((text) => {
        expect(text).eq(
          `(${nInDOM(Math.round(-Math.PI * 10 ** 5) / 10 ** 5)},6)`,
        );
      });
    cy.get(cesc("#\\/f12e4")).should("not.exist");

    cy.window().then(async (win) => {
      let stateVariables = await win.returnAllStateVariables1();

      let f1 = stateVariables["/f1"];
      let f2 = stateVariables["/f2"];
      let f3 = stateVariables["/f3"];
      let f4 = stateVariables["/f4"];
      expect(f1.stateValues.numMaxima).eq(1);
      expect(f1.stateValues.numMinima).eq(1);
      expect(f1.stateValues.numExtrema).eq(2);
      expect(f1.stateValues.minima[0][0]).closeTo(Math.PI, 1e-6);
      expect(f1.stateValues.minima[0][1]).eq(-1);
      expect(f1.stateValues.maxima[0][0]).closeTo(0, 1e-6);
      expect(f1.stateValues.maxima[0][1]).eq(1);
      expect(f1.stateValues.extrema[0][0]).closeTo(0, 1e-6);
      expect(f1.stateValues.extrema[0][1]).eq(1);
      expect(f1.stateValues.extrema[1][0]).closeTo(Math.PI, 1e-6);
      expect(f1.stateValues.extrema[1][1]).eq(-1);

      expect(f2.stateValues.numMaxima).eq(2);
      expect(f2.stateValues.numMinima).eq(2);
      expect(f2.stateValues.numExtrema).eq(4);
      expect(f2.stateValues.minima[0][0]).closeTo(-Math.PI, 1e-6);
      expect(f2.stateValues.minima[0][1]).eq(0);
      expect(f2.stateValues.minima[1][0]).closeTo(Math.PI, 1e-6);
      expect(f2.stateValues.minima[1][1]).eq(0);
      expect(f2.stateValues.maxima[0][0]).closeTo(0, 1e-6);
      expect(f2.stateValues.maxima[0][1]).eq(2);
      expect(f2.stateValues.maxima[1][0]).closeTo(2 * Math.PI, 1e-6);
      expect(f2.stateValues.maxima[1][1]).eq(2);
      expect(f2.stateValues.extrema[0][0]).closeTo(-Math.PI, 1e-6);
      expect(f2.stateValues.extrema[0][1]).eq(0);
      expect(f2.stateValues.extrema[1][0]).closeTo(0, 1e-6);
      expect(f2.stateValues.extrema[1][1]).eq(2);
      expect(f2.stateValues.extrema[2][0]).closeTo(Math.PI, 1e-6);
      expect(f2.stateValues.extrema[2][1]).eq(0);
      expect(f2.stateValues.extrema[3][0]).closeTo(2 * Math.PI, 1e-6);
      expect(f2.stateValues.extrema[3][1]).eq(2);

      expect(f3.stateValues.numMaxima).eq(1);
      expect(f3.stateValues.numMinima).eq(2);
      expect(f3.stateValues.numExtrema).eq(3);
      expect(f3.stateValues.minima[0][0]).closeTo(-0.5 * Math.PI, 1e-6);
      expect(f3.stateValues.minima[0][1]).eq(1);
      expect(f3.stateValues.minima[1][0]).closeTo(1.5 * Math.PI, 1e-6);
      expect(f3.stateValues.minima[1][1]).eq(1);
      expect(f3.stateValues.maxima[0][0]).closeTo(0.5 * Math.PI, 1e-6);
      expect(f3.stateValues.maxima[0][1]).eq(3);
      expect(f3.stateValues.extrema[0][0]).closeTo(-0.5 * Math.PI, 1e-6);
      expect(f3.stateValues.extrema[0][1]).eq(1);
      expect(f3.stateValues.extrema[1][0]).closeTo(0.5 * Math.PI, 1e-6);
      expect(f3.stateValues.extrema[1][1]).eq(3);
      expect(f3.stateValues.extrema[2][0]).closeTo(1.5 * Math.PI, 1e-6);
      expect(f3.stateValues.extrema[2][1]).eq(1);

      expect(f4.stateValues.numMaxima).eq(2);
      expect(f4.stateValues.numMinima).eq(1);
      expect(f4.stateValues.numExtrema).eq(3);
      expect(f4.stateValues.minima[0][0]).closeTo(-0.5 * Math.PI, 1e-6);
      expect(f4.stateValues.minima[0][1]).eq(2);
      expect(f4.stateValues.maxima[0][0]).closeTo(-1.5 * Math.PI, 1e-6);
      expect(f4.stateValues.maxima[0][1]).eq(4);
      expect(f4.stateValues.maxima[1][0]).closeTo(0.5 * Math.PI, 1e-6);
      expect(f4.stateValues.maxima[1][1]).eq(4);
      expect(f4.stateValues.extrema[0][0]).closeTo(-1.5 * Math.PI, 1e-6);
      expect(f4.stateValues.extrema[0][1]).eq(4);
      expect(f4.stateValues.extrema[1][0]).closeTo(-0.5 * Math.PI, 1e-6);
      expect(f4.stateValues.extrema[1][1]).eq(2);
      expect(f4.stateValues.extrema[2][0]).closeTo(0.5 * Math.PI, 1e-6);
      expect(f4.stateValues.extrema[2][1]).eq(4);

      let f1a = stateVariables["/f1a"];
      let f2a = stateVariables["/f2a"];
      let f3a = stateVariables["/f3a"];
      let f4a = stateVariables["/f4a"];
      expect(f1a.stateValues.numMaxima).eq(1);
      expect(f1a.stateValues.numMinima).eq(1);
      expect(f1a.stateValues.numExtrema).eq(2);
      expect(f1a.stateValues.minima[0][0]).closeTo(Math.PI, 1e-6);
      expect(f1a.stateValues.minima[0][1]).eq(-1);
      expect(f1a.stateValues.maxima[0][0]).closeTo(0, 1e-6);
      expect(f1a.stateValues.maxima[0][1]).eq(1);
      expect(f1a.stateValues.extrema[0][0]).closeTo(0, 1e-6);
      expect(f1a.stateValues.extrema[0][1]).eq(1);
      expect(f1a.stateValues.extrema[1][0]).closeTo(Math.PI, 1e-6);
      expect(f1a.stateValues.extrema[1][1]).eq(-1);

      expect(f3a.stateValues.numMaxima).eq(1);
      expect(f3a.stateValues.numMinima).eq(2);
      expect(f3a.stateValues.numExtrema).eq(3);
      expect(f3a.stateValues.minima[0][0]).closeTo(-0.5 * Math.PI, 1e-6);
      expect(f3a.stateValues.minima[0][1]).eq(1);
      expect(f3a.stateValues.minima[1][0]).closeTo(1.5 * Math.PI, 1e-6);
      expect(f3a.stateValues.minima[1][1]).eq(1);
      expect(f3a.stateValues.maxima[0][0]).closeTo(0.5 * Math.PI, 1e-6);
      expect(f3a.stateValues.maxima[0][1]).eq(3);
      expect(f3a.stateValues.extrema[0][0]).closeTo(-0.5 * Math.PI, 1e-6);
      expect(f3a.stateValues.extrema[0][1]).eq(1);
      expect(f3a.stateValues.extrema[1][0]).closeTo(0.5 * Math.PI, 1e-6);
      expect(f3a.stateValues.extrema[1][1]).eq(3);
      expect(f3a.stateValues.extrema[2][0]).closeTo(1.5 * Math.PI, 1e-6);
      expect(f3a.stateValues.extrema[2][1]).eq(1);

      expect(f4a.stateValues.numMaxima).eq(2);
      expect(f4a.stateValues.numMinima).eq(1);
      expect(f4a.stateValues.numExtrema).eq(3);
      expect(f4a.stateValues.minima[0][0]).closeTo(-0.5 * Math.PI, 1e-6);
      expect(f4a.stateValues.minima[0][1]).eq(2);
      expect(f4a.stateValues.maxima[0][0]).closeTo(-1.5 * Math.PI, 1e-6);
      expect(f4a.stateValues.maxima[0][1]).eq(4);
      expect(f4a.stateValues.maxima[1][0]).closeTo(0.5 * Math.PI, 1e-6);
      expect(f4a.stateValues.maxima[1][1]).eq(4);
      expect(f4a.stateValues.extrema[0][0]).closeTo(-1.5 * Math.PI, 1e-6);
      expect(f4a.stateValues.extrema[0][1]).eq(4);
      expect(f4a.stateValues.extrema[1][0]).closeTo(-0.5 * Math.PI, 1e-6);
      expect(f4a.stateValues.extrema[1][1]).eq(2);
      expect(f4a.stateValues.extrema[2][0]).closeTo(0.5 * Math.PI, 1e-6);
      expect(f4a.stateValues.extrema[2][1]).eq(4);

      let f5 = stateVariables["/f5"];
      let f6 = stateVariables["/f6"];
      let f7 = stateVariables["/f7"];
      let f8 = stateVariables["/f8"];
      expect(f5.stateValues.numMaxima).eq(1);
      expect(f5.stateValues.numMinima).eq(1);
      expect(f5.stateValues.numExtrema).eq(2);
      expect(f5.stateValues.minima[0][0]).closeTo(Math.PI, 1e-6);
      expect(f5.stateValues.minima[0][1]).eq(-1);
      expect(f5.stateValues.maxima[0][0]).closeTo(2 * Math.PI, 1e-6);
      expect(f5.stateValues.maxima[0][1]).eq(1);
      expect(f5.stateValues.extrema[0][0]).closeTo(Math.PI, 1e-6);
      expect(f5.stateValues.extrema[0][1]).eq(-1);
      expect(f5.stateValues.extrema[1][0]).closeTo(2 * Math.PI, 1e-6);
      expect(f5.stateValues.extrema[1][1]).eq(1);

      expect(f6.stateValues.numMaxima).eq(2);
      expect(f6.stateValues.numMinima).eq(2);
      expect(f6.stateValues.numExtrema).eq(4);
      expect(f6.stateValues.minima[0][0]).closeTo(Math.PI, 1e-6);
      expect(f6.stateValues.minima[0][1]).eq(0);
      expect(f6.stateValues.minima[1][0]).closeTo(3 * Math.PI, 1e-6);
      expect(f6.stateValues.minima[1][1]).eq(0);
      expect(f6.stateValues.maxima[0][0]).closeTo(0, 1e-6);
      expect(f6.stateValues.maxima[0][1]).eq(2);
      expect(f6.stateValues.maxima[1][0]).closeTo(2 * Math.PI, 1e-6);
      expect(f6.stateValues.maxima[1][1]).eq(2);
      expect(f6.stateValues.extrema[0][0]).closeTo(0, 1e-6);
      expect(f6.stateValues.extrema[0][1]).eq(2);
      expect(f6.stateValues.extrema[1][0]).closeTo(Math.PI, 1e-6);
      expect(f6.stateValues.extrema[1][1]).eq(0);
      expect(f6.stateValues.extrema[2][0]).closeTo(2 * Math.PI, 1e-6);
      expect(f6.stateValues.extrema[2][1]).eq(2);
      expect(f6.stateValues.extrema[3][0]).closeTo(3 * Math.PI, 1e-6);
      expect(f6.stateValues.extrema[3][1]).eq(0);

      expect(f7.stateValues.numMaxima).eq(2);
      expect(f7.stateValues.numMinima).eq(1);
      expect(f7.stateValues.numExtrema).eq(3);
      expect(f7.stateValues.minima[0][0]).closeTo(2 * Math.PI, 1e-6);
      expect(f7.stateValues.minima[0][1]).eq(3);
      expect(f7.stateValues.maxima[0][0]).closeTo(Math.PI, 1e-6);
      expect(f7.stateValues.maxima[0][1]).eq(5);
      expect(f7.stateValues.maxima[1][0]).closeTo(3 * Math.PI, 1e-6);
      expect(f7.stateValues.maxima[1][1]).eq(5);
      expect(f7.stateValues.extrema[0][0]).closeTo(Math.PI, 1e-6);
      expect(f7.stateValues.extrema[0][1]).eq(5);
      expect(f7.stateValues.extrema[1][0]).closeTo(2 * Math.PI, 1e-6);
      expect(f7.stateValues.extrema[1][1]).eq(3);
      expect(f7.stateValues.extrema[2][0]).closeTo(3 * Math.PI, 1e-6);
      expect(f7.stateValues.extrema[2][1]).eq(5);

      expect(f8.stateValues.numMaxima).eq(1);
      expect(f8.stateValues.numMinima).eq(2);
      expect(f8.stateValues.numExtrema).eq(3);
      expect(f8.stateValues.minima[0][0]).closeTo(0, 1e-6);
      expect(f8.stateValues.minima[0][1]).eq(4);
      expect(f8.stateValues.minima[1][0]).closeTo(2 * Math.PI, 1e-6);
      expect(f8.stateValues.minima[1][1]).eq(4);
      expect(f8.stateValues.maxima[0][0]).closeTo(Math.PI, 1e-6);
      expect(f8.stateValues.maxima[0][1]).eq(6);
      expect(f8.stateValues.extrema[0][0]).closeTo(0, 1e-6);
      expect(f8.stateValues.extrema[0][1]).eq(4);
      expect(f8.stateValues.extrema[1][0]).closeTo(Math.PI, 1e-6);
      expect(f8.stateValues.extrema[1][1]).eq(6);
      expect(f8.stateValues.extrema[2][0]).closeTo(2 * Math.PI, 1e-6);
      expect(f8.stateValues.extrema[2][1]).eq(4);

      let f9 = stateVariables["/f9"];
      let f10 = stateVariables["/f10"];
      let f11 = stateVariables["/f11"];
      let f12 = stateVariables["/f12"];
      expect(f9.stateValues.numMaxima).eq(1);
      expect(f9.stateValues.numMinima).eq(1);
      expect(f9.stateValues.numExtrema).eq(2);
      expect(f9.stateValues.minima[0][0]).closeTo(-Math.PI, 1e-6);
      expect(f9.stateValues.minima[0][1]).eq(-1);
      expect(f9.stateValues.maxima[0][0]).closeTo(-2 * Math.PI, 1e-6);
      expect(f9.stateValues.maxima[0][1]).eq(1);
      expect(f9.stateValues.extrema[0][0]).closeTo(-2 * Math.PI, 1e-6);
      expect(f9.stateValues.extrema[0][1]).eq(1);
      expect(f9.stateValues.extrema[1][0]).closeTo(-Math.PI, 1e-6);
      expect(f9.stateValues.extrema[1][1]).eq(-1);

      expect(f10.stateValues.numMaxima).eq(2);
      expect(f10.stateValues.numMinima).eq(2);
      expect(f10.stateValues.numExtrema).eq(4);
      expect(f10.stateValues.minima[0][0]).closeTo(-3 * Math.PI, 1e-6);
      expect(f10.stateValues.minima[0][1]).eq(0);
      expect(f10.stateValues.minima[1][0]).closeTo(-Math.PI, 1e-6);
      expect(f10.stateValues.minima[1][1]).eq(0);
      expect(f10.stateValues.maxima[0][0]).closeTo(-2 * Math.PI, 1e-6);
      expect(f10.stateValues.maxima[0][1]).eq(2);
      expect(f10.stateValues.maxima[1][0]).closeTo(0, 1e-6);
      expect(f10.stateValues.maxima[1][1]).eq(2);
      expect(f10.stateValues.extrema[0][0]).closeTo(-3 * Math.PI, 1e-6);
      expect(f10.stateValues.extrema[0][1]).eq(0);
      expect(f10.stateValues.extrema[1][0]).closeTo(-2 * Math.PI, 1e-6);
      expect(f10.stateValues.extrema[1][1]).eq(2);
      expect(f10.stateValues.extrema[2][0]).closeTo(-Math.PI, 1e-6);
      expect(f10.stateValues.extrema[2][1]).eq(0);
      expect(f10.stateValues.extrema[3][0]).closeTo(0, 1e-6);
      expect(f10.stateValues.extrema[3][1]).eq(2);

      expect(f11.stateValues.numMaxima).eq(1);
      expect(f11.stateValues.numMinima).eq(2);
      expect(f11.stateValues.numExtrema).eq(3);
      expect(f11.stateValues.minima[0][0]).closeTo(-2 * Math.PI, 1e-6);
      expect(f11.stateValues.minima[0][1]).eq(3);
      expect(f11.stateValues.minima[1][0]).closeTo(0, 1e-6);
      expect(f11.stateValues.minima[1][1]).eq(3);
      expect(f11.stateValues.maxima[0][0]).closeTo(-Math.PI, 1e-6);
      expect(f11.stateValues.maxima[0][1]).eq(5);
      expect(f11.stateValues.extrema[0][0]).closeTo(-2 * Math.PI, 1e-6);
      expect(f11.stateValues.extrema[0][1]).eq(3);
      expect(f11.stateValues.extrema[1][0]).closeTo(-Math.PI, 1e-6);
      expect(f11.stateValues.extrema[1][1]).eq(5);
      expect(f11.stateValues.extrema[2][0]).closeTo(0, 1e-6);
      expect(f11.stateValues.extrema[2][1]).eq(3);

      expect(f12.stateValues.numMaxima).eq(2);
      expect(f12.stateValues.numMinima).eq(1);
      expect(f12.stateValues.numExtrema).eq(3);
      expect(f12.stateValues.minima[0][0]).closeTo(-2 * Math.PI, 1e-6);
      expect(f12.stateValues.minima[0][1]).eq(4);
      expect(f12.stateValues.maxima[0][0]).closeTo(-3 * Math.PI, 1e-6);
      expect(f12.stateValues.maxima[0][1]).eq(6);
      expect(f12.stateValues.maxima[1][0]).closeTo(-Math.PI, 1e-6);
      expect(f12.stateValues.maxima[1][1]).eq(6);
      expect(f12.stateValues.extrema[0][0]).closeTo(-3 * Math.PI, 1e-6);
      expect(f12.stateValues.extrema[0][1]).eq(6);
      expect(f12.stateValues.extrema[1][0]).closeTo(-2 * Math.PI, 1e-6);
      expect(f12.stateValues.extrema[1][1]).eq(4);
      expect(f12.stateValues.extrema[2][0]).closeTo(-Math.PI, 1e-6);
      expect(f12.stateValues.extrema[2][1]).eq(6);
    });
  });

  it("extrema at domain endpoints, interpolated function", () => {
    cy.window().then(async (win) => {
      win.postMessage(
        {
          doenetML: `
    <text>a</text>
    <graph>
      <function name="f1" domain="(-sqrt(2),sqrt(10))" maxima="(-sqrt(2),sqrt(3))" minima="(sqrt(10), sqrt(11))" displayDecimals="5"/>
      <function name="f2" domain="[-sqrt(2),sqrt(10)]" maxima="(-sqrt(2),sqrt(3)+1)" minima="(sqrt(10), sqrt(11)+1)" displayDecimals="5"/>
      <function name="f3" domain="[-sqrt(2)+10^(-12),sqrt(10)-10^(-12)]" maxima="(-sqrt(2),sqrt(3)+2)" minima="(sqrt(10), sqrt(11)+2)" displayDecimals="5"/>
    </graph>
    <p><copy prop="extrema" target="f1" assignNames="f1e1 f1e2 f1e3" /></p>
    <p><copy prop="extrema" target="f2" assignNames="f2e1 f2e2 f2e3 f2e4 f2e5" /></p>
    <p><copy prop="extrema" target="f3" assignNames="f3e1 f3e2 f3e3" /></p>

    <graph>
      <function name="f4" domain="(0,sqrt(10))" maxima="(0,sqrt(3))" minima="(sqrt(10), sqrt(11))" displayDecimals="5"/>
      <function name="f5" domain="[0,sqrt(10)]" maxima="(0,sqrt(3)+1)" minima="(sqrt(10), sqrt(11)+1)" displayDecimals="5"/>
      <function name="f6" domain="[0+10^(-12),sqrt(10)-10^(-12)]" maxima="(0,sqrt(3)+2)" minima="(sqrt(10), sqrt(11)+2)" displayDecimals="5"/>
    </graph>
    <p><copy prop="extrema" target="f4" assignNames="f4e1 f4e2 f4e3" /></p>
    <p><copy prop="extrema" target="f5" assignNames="f5e1 f5e2 f5e3 f5e4 f5e5" /></p>
    <p><copy prop="extrema" target="f6" assignNames="f6e1 f6e2 f6e3" /></p>

    <graph>
      <function name="f7" domain="(-sqrt(2),0)" maxima="(-sqrt(2),sqrt(3))" minima="(0, sqrt(11))" displayDecimals="5"/>
      <function name="f8" domain="[-sqrt(2),0]" maxima="(-sqrt(2),sqrt(3)+1)" minima="(0, sqrt(11)+1)" displayDecimals="5"/>
      <function name="f9" domain="[-sqrt(2)+10^(-12),0-10^(-12)]" maxima="(-sqrt(2),sqrt(3)+2)" minima="(0, sqrt(11)+2)" displayDecimals="5"/>
    </graph>
    <p><copy prop="extrema" target="f7" assignNames="f7e1 f7e2 f7e3" /></p>
    <p><copy prop="extrema" target="f8" assignNames="f8e1 f8e2 f8e3 f8e4 f8e5" /></p>
    <p><copy prop="extrema" target="f9" assignNames="f9e1 f9e2 f9e3" /></p>

    `,
        },
        "*",
      );
    });

    let extremax1 = [0, 1 / 3, 2 / 3, 1].map(
      (a) => -Math.sqrt(2) * (1 - a) + Math.sqrt(10) * a,
    );
    let extremax2 = [0, 1 / 3, 2 / 3, 1].map((a) => Math.sqrt(10) * a);
    let extremax3 = [0, 1 / 3, 2 / 3, 1].map((a) => -Math.sqrt(2) * (1 - a));

    //wait for window to load
    cy.get(cesc("#\\/_text1")).should("have.text", "a");

    cy.get(cesc("#\\/f1e1") + " .mjx-mrow")
      .eq(0)
      .invoke("text")
      .then((text) => {
        expect(text).eq(
          `(${nInDOM(Math.round(extremax1[1] * 10 ** 5) / 10 ** 5)},${nInDOM(
            Math.round((Math.sqrt(3) - 1) * 10 ** 5) / 10 ** 5,
          )})`,
        );
      });
    cy.get(cesc("#\\/f1e2") + " .mjx-mrow")
      .eq(0)
      .invoke("text")
      .then((text) => {
        expect(text).eq(
          `(${nInDOM(Math.round(extremax1[2] * 10 ** 5) / 10 ** 5)},${nInDOM(
            Math.round((Math.sqrt(11) + 1) * 10 ** 5) / 10 ** 5,
          )})`,
        );
      });
    cy.get(cesc("#\\/f1e3")).should("not.exist");

    cy.get(cesc("#\\/f2e1") + " .mjx-mrow")
      .eq(0)
      .invoke("text")
      .then((text) => {
        expect(text).eq(
          `(${nInDOM(Math.round(extremax1[0] * 10 ** 5) / 10 ** 5)},${nInDOM(
            Math.round((Math.sqrt(3) + 1) * 10 ** 5) / 10 ** 5,
          )})`,
        );
      });
    cy.get(cesc("#\\/f2e2") + " .mjx-mrow")
      .eq(0)
      .invoke("text")
      .then((text) => {
        expect(text).eq(
          `(${nInDOM(Math.round(extremax1[1] * 10 ** 5) / 10 ** 5)},${nInDOM(
            Math.round(Math.sqrt(3) * 10 ** 5) / 10 ** 5,
          )})`,
        );
      });
    cy.get(cesc("#\\/f2e3") + " .mjx-mrow")
      .eq(0)
      .invoke("text")
      .then((text) => {
        expect(text).eq(
          `(${nInDOM(Math.round(extremax1[2] * 10 ** 5) / 10 ** 5)},${nInDOM(
            Math.round((Math.sqrt(11) + 2) * 10 ** 5) / 10 ** 5,
          )})`,
        );
      });
    cy.get(cesc("#\\/f2e4") + " .mjx-mrow")
      .eq(0)
      .invoke("text")
      .then((text) => {
        expect(text).eq(
          `(${nInDOM(Math.round(extremax1[3] * 10 ** 5) / 10 ** 5)},${nInDOM(
            Math.round((Math.sqrt(11) + 1) * 10 ** 5) / 10 ** 5,
          )})`,
        );
      });
    cy.get(cesc("#\\/f2e5")).should("not.exist");

    cy.get(cesc("#\\/f3e1") + " .mjx-mrow")
      .eq(0)
      .invoke("text")
      .then((text) => {
        expect(text).eq(
          `(${nInDOM(Math.round(extremax1[1] * 10 ** 5) / 10 ** 5)},${nInDOM(
            Math.round((Math.sqrt(3) + 1) * 10 ** 5) / 10 ** 5,
          )})`,
        );
      });
    cy.get(cesc("#\\/f3e2") + " .mjx-mrow")
      .eq(0)
      .invoke("text")
      .then((text) => {
        expect(text).eq(
          `(${nInDOM(Math.round(extremax1[2] * 10 ** 5) / 10 ** 5)},${nInDOM(
            Math.round((Math.sqrt(11) + 3) * 10 ** 5) / 10 ** 5,
          )})`,
        );
      });
    cy.get(cesc("#\\/f3e3")).should("not.exist");

    cy.get(cesc("#\\/f4e1") + " .mjx-mrow")
      .eq(0)
      .invoke("text")
      .then((text) => {
        expect(text).eq(
          `(${nInDOM(Math.round(extremax2[1] * 10 ** 5) / 10 ** 5)},${nInDOM(
            Math.round((Math.sqrt(3) - 1) * 10 ** 5) / 10 ** 5,
          )})`,
        );
      });
    cy.get(cesc("#\\/f4e2") + " .mjx-mrow")
      .eq(0)
      .invoke("text")
      .then((text) => {
        expect(text).eq(
          `(${nInDOM(Math.round(extremax2[2] * 10 ** 5) / 10 ** 5)},${nInDOM(
            Math.round((Math.sqrt(11) + 1) * 10 ** 5) / 10 ** 5,
          )})`,
        );
      });
    cy.get(cesc("#\\/f4e3")).should("not.exist");

    cy.get(cesc("#\\/f5e1") + " .mjx-mrow")
      .eq(0)
      .invoke("text")
      .then((text) => {
        expect(text).eq(
          `(${nInDOM(Math.round(extremax2[0] * 10 ** 5) / 10 ** 5)},${nInDOM(
            Math.round((Math.sqrt(3) + 1) * 10 ** 5) / 10 ** 5,
          )})`,
        );
      });
    cy.get(cesc("#\\/f5e2") + " .mjx-mrow")
      .eq(0)
      .invoke("text")
      .then((text) => {
        expect(text).eq(
          `(${nInDOM(Math.round(extremax2[1] * 10 ** 5) / 10 ** 5)},${nInDOM(
            Math.round(Math.sqrt(3) * 10 ** 5) / 10 ** 5,
          )})`,
        );
      });
    cy.get(cesc("#\\/f5e3") + " .mjx-mrow")
      .eq(0)
      .invoke("text")
      .then((text) => {
        expect(text).eq(
          `(${nInDOM(Math.round(extremax2[2] * 10 ** 5) / 10 ** 5)},${nInDOM(
            Math.round((Math.sqrt(11) + 2) * 10 ** 5) / 10 ** 5,
          )})`,
        );
      });
    cy.get(cesc("#\\/f5e4") + " .mjx-mrow")
      .eq(0)
      .invoke("text")
      .then((text) => {
        expect(text).eq(
          `(${nInDOM(Math.round(extremax2[3] * 10 ** 5) / 10 ** 5)},${nInDOM(
            Math.round((Math.sqrt(11) + 1) * 10 ** 5) / 10 ** 5,
          )})`,
        );
      });
    cy.get(cesc("#\\/f5e5")).should("not.exist");

    cy.get(cesc("#\\/f6e1") + " .mjx-mrow")
      .eq(0)
      .invoke("text")
      .then((text) => {
        expect(text).eq(
          `(${nInDOM(Math.round(extremax2[1] * 10 ** 5) / 10 ** 5)},${nInDOM(
            Math.round((Math.sqrt(3) + 1) * 10 ** 5) / 10 ** 5,
          )})`,
        );
      });
    cy.get(cesc("#\\/f6e2") + " .mjx-mrow")
      .eq(0)
      .invoke("text")
      .then((text) => {
        expect(text).eq(
          `(${nInDOM(Math.round(extremax2[2] * 10 ** 5) / 10 ** 5)},${nInDOM(
            Math.round((Math.sqrt(11) + 3) * 10 ** 5) / 10 ** 5,
          )})`,
        );
      });
    cy.get(cesc("#\\/f6e3")).should("not.exist");

    cy.get(cesc("#\\/f7e1") + " .mjx-mrow")
      .eq(0)
      .invoke("text")
      .then((text) => {
        expect(text).eq(
          `(${nInDOM(Math.round(extremax3[1] * 10 ** 5) / 10 ** 5)},${nInDOM(
            Math.round((Math.sqrt(3) - 1) * 10 ** 5) / 10 ** 5,
          )})`,
        );
      });
    cy.get(cesc("#\\/f7e2") + " .mjx-mrow")
      .eq(0)
      .invoke("text")
      .then((text) => {
        expect(text).eq(
          `(${nInDOM(Math.round(extremax3[2] * 10 ** 5) / 10 ** 5)},${nInDOM(
            Math.round((Math.sqrt(11) + 1) * 10 ** 5) / 10 ** 5,
          )})`,
        );
      });
    cy.get(cesc("#\\/f7e3")).should("not.exist");

    cy.get(cesc("#\\/f8e1") + " .mjx-mrow")
      .eq(0)
      .invoke("text")
      .then((text) => {
        expect(text).eq(
          `(${nInDOM(Math.round(extremax3[0] * 10 ** 5) / 10 ** 5)},${nInDOM(
            Math.round((Math.sqrt(3) + 1) * 10 ** 5) / 10 ** 5,
          )})`,
        );
      });
    cy.get(cesc("#\\/f8e2") + " .mjx-mrow")
      .eq(0)
      .invoke("text")
      .then((text) => {
        expect(text).eq(
          `(${nInDOM(Math.round(extremax3[1] * 10 ** 5) / 10 ** 5)},${nInDOM(
            Math.round(Math.sqrt(3) * 10 ** 5) / 10 ** 5,
          )})`,
        );
      });
    cy.get(cesc("#\\/f8e3") + " .mjx-mrow")
      .eq(0)
      .invoke("text")
      .then((text) => {
        expect(text).eq(
          `(${nInDOM(Math.round(extremax3[2] * 10 ** 5) / 10 ** 5)},${nInDOM(
            Math.round((Math.sqrt(11) + 2) * 10 ** 5) / 10 ** 5,
          )})`,
        );
      });
    cy.get(cesc("#\\/f8e4") + " .mjx-mrow")
      .eq(0)
      .invoke("text")
      .then((text) => {
        expect(text).eq(
          `(${nInDOM(Math.round(extremax3[3] * 10 ** 5) / 10 ** 5)},${nInDOM(
            Math.round((Math.sqrt(11) + 1) * 10 ** 5) / 10 ** 5,
          )})`,
        );
      });
    cy.get(cesc("#\\/f8e5")).should("not.exist");

    cy.get(cesc("#\\/f9e1") + " .mjx-mrow")
      .eq(0)
      .invoke("text")
      .then((text) => {
        expect(text).eq(
          `(${nInDOM(Math.round(extremax3[1] * 10 ** 5) / 10 ** 5)},${nInDOM(
            Math.round((Math.sqrt(3) + 1) * 10 ** 5) / 10 ** 5,
          )})`,
        );
      });
    cy.get(cesc("#\\/f9e2") + " .mjx-mrow")
      .eq(0)
      .invoke("text")
      .then((text) => {
        expect(text).eq(
          `(${nInDOM(Math.round(extremax3[2] * 10 ** 5) / 10 ** 5)},${nInDOM(
            Math.round((Math.sqrt(11) + 3) * 10 ** 5) / 10 ** 5,
          )})`,
        );
      });
    cy.get(cesc("#\\/f9e3")).should("not.exist");

    cy.window().then(async (win) => {
      let stateVariables = await win.returnAllStateVariables1();

      let f1 = stateVariables["/f1"];
      let f2 = stateVariables["/f2"];
      let f3 = stateVariables["/f3"];
      expect(f1.stateValues.numMaxima).eq(1);
      expect(f1.stateValues.numMinima).eq(1);
      expect(f1.stateValues.numExtrema).eq(2);
      expect(f1.stateValues.minima[0][0]).closeTo(extremax1[1], 1e-12);
      expect(f1.stateValues.minima[0][1]).closeTo(Math.sqrt(3) - 1, 1e-12);
      expect(f1.stateValues.maxima[0][0]).closeTo(extremax1[2], 1e-12);
      expect(f1.stateValues.maxima[0][1]).closeTo(Math.sqrt(11) + 1, 1e-12);
      expect(f1.stateValues.extrema[0][0]).closeTo(extremax1[1], 1e-12);
      expect(f1.stateValues.extrema[0][1]).closeTo(Math.sqrt(3) - 1, 1e-12);
      expect(f1.stateValues.extrema[1][0]).closeTo(extremax1[2], 1e-12);
      expect(f1.stateValues.extrema[1][1]).closeTo(Math.sqrt(11) + 1, 1e-12);

      expect(f2.stateValues.numMaxima).eq(2);
      expect(f2.stateValues.numMinima).eq(2);
      expect(f2.stateValues.numExtrema).eq(4);
      expect(f2.stateValues.minima[0][0]).closeTo(extremax1[1], 1e-12);
      expect(f2.stateValues.minima[0][1]).closeTo(Math.sqrt(3), 1e-12);
      expect(f2.stateValues.minima[1][0]).closeTo(extremax1[3], 1e-12);
      expect(f2.stateValues.minima[1][1]).closeTo(Math.sqrt(11) + 1, 1e-12);
      expect(f2.stateValues.maxima[0][0]).closeTo(extremax1[0], 1e-12);
      expect(f2.stateValues.maxima[0][1]).closeTo(Math.sqrt(3) + 1, 1e-12);
      expect(f2.stateValues.maxima[1][0]).closeTo(extremax1[2], 1e-12);
      expect(f2.stateValues.maxima[1][1]).closeTo(Math.sqrt(11) + 2, 1e-12);
      expect(f2.stateValues.extrema[0][0]).closeTo(extremax1[0], 1e-12);
      expect(f2.stateValues.extrema[0][1]).closeTo(Math.sqrt(3) + 1, 1e-12);
      expect(f2.stateValues.extrema[1][0]).closeTo(extremax1[1], 1e-12);
      expect(f2.stateValues.extrema[1][1]).closeTo(Math.sqrt(3), 1e-12);
      expect(f2.stateValues.extrema[2][0]).closeTo(extremax1[2], 1e-12);
      expect(f2.stateValues.extrema[2][1]).closeTo(Math.sqrt(11) + 2, 1e-12);
      expect(f2.stateValues.extrema[3][0]).closeTo(extremax1[3], 1e-12);
      expect(f2.stateValues.extrema[3][1]).closeTo(Math.sqrt(11) + 1, 1e-12);

      expect(f3.stateValues.numMaxima).eq(1);
      expect(f3.stateValues.numMinima).eq(1);
      expect(f3.stateValues.numExtrema).eq(2);
      expect(f3.stateValues.minima[0][0]).closeTo(extremax1[1], 1e-12);
      expect(f3.stateValues.minima[0][1]).closeTo(Math.sqrt(3) + 1, 1e-12);
      expect(f3.stateValues.maxima[0][0]).closeTo(extremax1[2], 1e-12);
      expect(f3.stateValues.maxima[0][1]).closeTo(Math.sqrt(11) + 3, 1e-12);
      expect(f3.stateValues.extrema[0][0]).closeTo(extremax1[1], 1e-12);
      expect(f3.stateValues.extrema[0][1]).closeTo(Math.sqrt(3) + 1, 1e-12);
      expect(f3.stateValues.extrema[1][0]).closeTo(extremax1[2], 1e-12);
      expect(f3.stateValues.extrema[1][1]).closeTo(Math.sqrt(11) + 3, 1e-12);

      let f4 = stateVariables["/f4"];
      let f5 = stateVariables["/f5"];
      let f6 = stateVariables["/f6"];
      expect(f4.stateValues.numMaxima).eq(1);
      expect(f4.stateValues.numMinima).eq(1);
      expect(f4.stateValues.numExtrema).eq(2);
      expect(f4.stateValues.minima[0][0]).closeTo(extremax2[1], 1e-12);
      expect(f4.stateValues.minima[0][1]).closeTo(Math.sqrt(3) - 1, 1e-12);
      expect(f4.stateValues.maxima[0][0]).closeTo(extremax2[2], 1e-12);
      expect(f4.stateValues.maxima[0][1]).closeTo(Math.sqrt(11) + 1, 1e-12);
      expect(f4.stateValues.extrema[0][0]).closeTo(extremax2[1], 1e-12);
      expect(f4.stateValues.extrema[0][1]).closeTo(Math.sqrt(3) - 1, 1e-12);
      expect(f4.stateValues.extrema[1][0]).closeTo(extremax2[2], 1e-12);
      expect(f4.stateValues.extrema[1][1]).closeTo(Math.sqrt(11) + 1, 1e-12);

      expect(f5.stateValues.numMaxima).eq(2);
      expect(f5.stateValues.numMinima).eq(2);
      expect(f5.stateValues.numExtrema).eq(4);
      expect(f5.stateValues.minima[0][0]).closeTo(extremax2[1], 1e-12);
      expect(f5.stateValues.minima[0][1]).closeTo(Math.sqrt(3), 1e-12);
      expect(f5.stateValues.minima[1][0]).closeTo(extremax2[3], 1e-12);
      expect(f5.stateValues.minima[1][1]).closeTo(Math.sqrt(11) + 1, 1e-12);
      expect(f5.stateValues.maxima[0][0]).closeTo(extremax2[0], 1e-12);
      expect(f5.stateValues.maxima[0][1]).closeTo(Math.sqrt(3) + 1, 1e-12);
      expect(f5.stateValues.maxima[1][0]).closeTo(extremax2[2], 1e-12);
      expect(f5.stateValues.maxima[1][1]).closeTo(Math.sqrt(11) + 2, 1e-12);
      expect(f5.stateValues.extrema[0][0]).closeTo(extremax2[0], 1e-12);
      expect(f5.stateValues.extrema[0][1]).closeTo(Math.sqrt(3) + 1, 1e-12);
      expect(f5.stateValues.extrema[1][0]).closeTo(extremax2[1], 1e-12);
      expect(f5.stateValues.extrema[1][1]).closeTo(Math.sqrt(3), 1e-12);
      expect(f5.stateValues.extrema[2][0]).closeTo(extremax2[2], 1e-12);
      expect(f5.stateValues.extrema[2][1]).closeTo(Math.sqrt(11) + 2, 1e-12);
      expect(f5.stateValues.extrema[3][0]).closeTo(extremax2[3], 1e-12);
      expect(f5.stateValues.extrema[3][1]).closeTo(Math.sqrt(11) + 1, 1e-12);

      expect(f6.stateValues.numMaxima).eq(1);
      expect(f6.stateValues.numMinima).eq(1);
      expect(f6.stateValues.numExtrema).eq(2);
      expect(f6.stateValues.minima[0][0]).closeTo(extremax2[1], 1e-12);
      expect(f6.stateValues.minima[0][1]).closeTo(Math.sqrt(3) + 1, 1e-12);
      expect(f6.stateValues.maxima[0][0]).closeTo(extremax2[2], 1e-12);
      expect(f6.stateValues.maxima[0][1]).closeTo(Math.sqrt(11) + 3, 1e-12);
      expect(f6.stateValues.extrema[0][0]).closeTo(extremax2[1], 1e-12);
      expect(f6.stateValues.extrema[0][1]).closeTo(Math.sqrt(3) + 1, 1e-12);
      expect(f6.stateValues.extrema[1][0]).closeTo(extremax2[2], 1e-12);
      expect(f6.stateValues.extrema[1][1]).closeTo(Math.sqrt(11) + 3, 1e-12);

      let f7 = stateVariables["/f7"];
      let f8 = stateVariables["/f8"];
      let f9 = stateVariables["/f9"];
      expect(f7.stateValues.numMaxima).eq(1);
      expect(f7.stateValues.numMinima).eq(1);
      expect(f7.stateValues.numExtrema).eq(2);
      expect(f7.stateValues.minima[0][0]).closeTo(extremax3[1], 1e-12);
      expect(f7.stateValues.minima[0][1]).closeTo(Math.sqrt(3) - 1, 1e-12);
      expect(f7.stateValues.maxima[0][0]).closeTo(extremax3[2], 1e-12);
      expect(f7.stateValues.maxima[0][1]).closeTo(Math.sqrt(11) + 1, 1e-12);
      expect(f7.stateValues.extrema[0][0]).closeTo(extremax3[1], 1e-12);
      expect(f7.stateValues.extrema[0][1]).closeTo(Math.sqrt(3) - 1, 1e-12);
      expect(f7.stateValues.extrema[1][0]).closeTo(extremax3[2], 1e-12);
      expect(f7.stateValues.extrema[1][1]).closeTo(Math.sqrt(11) + 1, 1e-12);

      expect(f8.stateValues.numMaxima).eq(2);
      expect(f8.stateValues.numMinima).eq(2);
      expect(f8.stateValues.numExtrema).eq(4);
      expect(f8.stateValues.minima[0][0]).closeTo(extremax3[1], 1e-12);
      expect(f8.stateValues.minima[0][1]).closeTo(Math.sqrt(3), 1e-12);
      expect(f8.stateValues.minima[1][0]).closeTo(extremax3[3], 1e-12);
      expect(f8.stateValues.minima[1][1]).closeTo(Math.sqrt(11) + 1, 1e-12);
      expect(f8.stateValues.maxima[0][0]).closeTo(extremax3[0], 1e-12);
      expect(f8.stateValues.maxima[0][1]).closeTo(Math.sqrt(3) + 1, 1e-12);
      expect(f8.stateValues.maxima[1][0]).closeTo(extremax3[2], 1e-12);
      expect(f8.stateValues.maxima[1][1]).closeTo(Math.sqrt(11) + 2, 1e-12);
      expect(f8.stateValues.extrema[0][0]).closeTo(extremax3[0], 1e-12);
      expect(f8.stateValues.extrema[0][1]).closeTo(Math.sqrt(3) + 1, 1e-12);
      expect(f8.stateValues.extrema[1][0]).closeTo(extremax3[1], 1e-12);
      expect(f8.stateValues.extrema[1][1]).closeTo(Math.sqrt(3), 1e-12);
      expect(f8.stateValues.extrema[2][0]).closeTo(extremax3[2], 1e-12);
      expect(f8.stateValues.extrema[2][1]).closeTo(Math.sqrt(11) + 2, 1e-12);
      expect(f8.stateValues.extrema[3][0]).closeTo(extremax3[3], 1e-12);
      expect(f8.stateValues.extrema[3][1]).closeTo(Math.sqrt(11) + 1, 1e-12);

      expect(f9.stateValues.numMaxima).eq(1);
      expect(f9.stateValues.numMinima).eq(1);
      expect(f9.stateValues.numExtrema).eq(2);
      expect(f9.stateValues.minima[0][0]).closeTo(extremax3[1], 1e-12);
      expect(f9.stateValues.minima[0][1]).closeTo(Math.sqrt(3) + 1, 1e-12);
      expect(f9.stateValues.maxima[0][0]).closeTo(extremax3[2], 1e-12);
      expect(f9.stateValues.maxima[0][1]).closeTo(Math.sqrt(11) + 3, 1e-12);
      expect(f9.stateValues.extrema[0][0]).closeTo(extremax3[1], 1e-12);
      expect(f9.stateValues.extrema[0][1]).closeTo(Math.sqrt(3) + 1, 1e-12);
      expect(f9.stateValues.extrema[1][0]).closeTo(extremax3[2], 1e-12);
      expect(f9.stateValues.extrema[1][1]).closeTo(Math.sqrt(11) + 3, 1e-12);
    });
  });

  it("two functions with mutual dependence", () => {
    cy.window().then(async (win) => {
      win.postMessage(
        {
          doenetML: `
    <text>a</text>
    <graph>
    <point>(1,2)</point>
    <point>(3,4)</point>
    <point>(-5,7)</point>
    <point>(8,-1)</point>
    <function yscale="5" maxima="($_function2.numMaxima,$_function2.numMinima)" through="(-8,5) (9,10)" />
    
    <function yscale="$_function1.yscale" through="$_point1 $_point2 $_point3 $_point4 " maxima="(0, )" />
    </graph>
    
    <p>Number of maxima: <copy prop="numMaxima" assignNames="numMaxima" target="_function2" /></p>
    <p>Number of minima: <copy prop="numMinima" assignNames="numMinima" target="_function2" /></p>
    
    <p><aslist><copy prop="maximumLocations" target="_function1" /></aslist></p>
    <p><aslist><copy prop="maximumValues" target="_function1" /></aslist></p>
    <p><aslist><copy prop="minimumLocations" target="_function1" /></aslist></p>
    <p><aslist><copy prop="minimumValues" target="_function1" /></aslist></p>
    <p><aslist><copy prop="extremumLocations" target="_function1" /></aslist></p>
    <p><aslist><copy prop="extremumValues" target="_function1" /></aslist></p>

    `,
        },
        "*",
      );
    });

    //wait for window to load
    cy.get(cesc("#\\/_text1")).should("have.text", "a");

    cy.window().then(async (win) => {
      let stateVariables = await win.returnAllStateVariables1();

      let f1 = stateVariables["/_function1"];
      let f2 = stateVariables["/_function2"];
      expect(await f1.stateValues.numMaxima).eq(1);
      expect(await f1.stateValues.numMinima).eq(2);
      expect(await f1.stateValues.numExtrema).eq(3);
      expect(await f2.stateValues.numMaxima).eq(2);
      expect(await f2.stateValues.numMinima).eq(1);
      expect(await f2.stateValues.numExtrema).eq(3);

      expect(await f1.stateValues.maximumLocations).eq(2);
      expect(await f1.stateValues.maximumValues).eq(1);

      expect(await f1.stateValues.xscale).eq(1);
      expect(await f1.stateValues.yscale).eq(5);
      expect(await f2.stateValues.xscale).eq(1);
      expect(await f2.stateValues.yscale).eq(5);
    });

    cy.get(cesc("#\\/numMaxima")).should("have.text", "2");
    cy.get(cesc("#\\/numMinima")).should("have.text", "1");

    cy.window().then(async (win) => {
      await win.callAction1({
        actionName: "movePoint",
        componentName: "/_point1",
        args: { x: 2, y: 6 },
      });

      let stateVariables = await win.returnAllStateVariables1();

      let f1 = stateVariables["/_function1"];
      let f2 = stateVariables["/_function2"];
      expect(await f1.stateValues.numMaxima).eq(1);
      expect(await f1.stateValues.numMinima).eq(2);
      expect(await f1.stateValues.numExtrema).eq(3);
      expect(await f2.stateValues.numMaxima).eq(1);
      expect(await f2.stateValues.numMinima).eq(0);
      expect(await f2.stateValues.numExtrema).eq(1);

      expect(await f1.stateValues.maximumLocations).eq(1);
      expect(await f1.stateValues.maximumValues).eq(0);
    });

    cy.get(cesc("#\\/numMaxima")).should("have.text", "1");
    cy.get(cesc("#\\/numMinima")).should("have.text", "0");

    cy.window().then(async (win) => {
      await win.callAction1({
        actionName: "movePoint",
        componentName: "/_point2",
        args: { x: 3, y: 7 },
      });
      await win.callAction1({
        actionName: "movePoint",
        componentName: "/_point3",
        args: { x: 9, y: 0 },
      });

      let stateVariables = await win.returnAllStateVariables1();

      let f1 = stateVariables["/_function1"];
      let f2 = stateVariables["/_function2"];
      expect(await f1.stateValues.numMaxima).eq(1);
      expect(await f1.stateValues.numMinima).eq(2);
      expect(await f1.stateValues.numExtrema).eq(3);
      expect(await f2.stateValues.numMaxima).eq(2);
      expect(await f2.stateValues.numMinima).eq(2);
      expect(await f2.stateValues.numExtrema).eq(4);

      expect(await f1.stateValues.maximumLocations).eq(2);
      expect(await f1.stateValues.maximumValues).eq(2);
    });

    cy.get(cesc("#\\/numMaxima")).should("have.text", "2");
    cy.get(cesc("#\\/numMinima")).should("have.text", "2");
  });

  it("shadowed works correctly with initially unresolved", () => {
    cy.window().then(async (win) => {
      win.postMessage(
        {
          doenetML: `
    <text>a</text>
    <mathinput />
    <mathinput />
    
    <function xscale="$_mathinput1">$_mathinput2 x^3+1</function>
    
    <graph>
      <copy name="f1a" target="_function1" />
    </graph>
    <p><copy prop="xscale" target="f1a" /></p>
    <p><copy prop="xscale" target="_function1" /></p>
    
    `,
        },
        "*",
      );
    });

    //wait for window to load
    cy.get(cesc("#\\/_text1")).should("have.text", "a");

    cy.get(cesc("#\\/_p1")).should("have.text", "NaN");
    cy.get(cesc("#\\/_p2")).should("have.text", "NaN");

    cy.get(cesc("#\\/_function1")).should("contain.text", "＿x3+1");

    cy.get(cesc("#\\/_mathinput1") + " textarea").type("1{enter}", {
      force: true,
    });
    cy.get(cesc("#\\/_mathinput2") + " textarea").type("2{enter}", {
      force: true,
    });

    cy.get(cesc("#\\/_function1")).should("contain.text", "2x3+1");

    cy.get(cesc("#\\/_p1")).should("have.text", "1");
    cy.get(cesc("#\\/_p2")).should("have.text", "1");

    cy.window().then(async (win) => {
      let stateVariables = await win.returnAllStateVariables1();
      let f = createFunctionFromDefinition(
        stateVariables["/_function1"].stateValues.fDefinitions[0],
      );
      expect(f(-2)).eq(2 * (-2) ** 3 + 1);
    });

    cy.get(cesc("#\\/_mathinput1") + " textarea").type(
      "{end}{backspace}3{enter}",
      { force: true },
    );
    cy.get(cesc("#\\/_mathinput2") + " textarea").type(
      "{end}{backspace}4{enter}",
      { force: true },
    );

    cy.get(cesc("#\\/_function1")).should("contain.text", "4x3+1");

    cy.get(cesc("#\\/_p1")).should("have.text", "3");
    cy.get(cesc("#\\/_p2")).should("have.text", "3");

    cy.window().then(async (win) => {
      let stateVariables = await win.returnAllStateVariables1();

      let f = createFunctionFromDefinition(
        stateVariables["/_function1"].stateValues.fDefinitions[0],
      );
      expect(f(-2)).eq(4 * (-2) ** 3 + 1);
    });
  });

  it("extrema of quartic, copied multiple times", () => {
    cy.window().then(async (win) => {
      win.postMessage(
        {
          doenetML: `
    <text>a</text>
    <mathinput prefill="1" />
    <mathinput prefill="0" />
    <mathinput prefill="-2" />
    
    <function>$_mathinput1 x^4 + $_mathinput2 x^3 +$_mathinput3 x^2 +1</function>
    
    <graph>
      <copy assignNames="f1a" target="_function1" />
      <copy assignNames="maximum1 maximum2 maximum3" prop="maxima" target="_function1" />
      <copy assignNames="minimum1 minimum2 minimum3" prop="minima" target="f1a" />
      <copy prop="globalMaximum" assignNames="globalmax" target="_function1" />
      <copy prop="globalMinimum" assignNames="globalmin" target="f1a" />
    </graph>
    <graph>
      <copy assignNames="f1b" target="f1a" />
      <copy assignNames="extremum1" prop="extremum1" target="f1b" />
      <copy assignNames="extremum2" prop="extremum2" target="f1b" />
      <copy assignNames="extremum3" prop="extremum3" target="f1b" />
      <copy prop="globalSupremum" assignNames="globalsup" target="f1b" />
      <copy prop="globalInfimum" assignNames="globalinf" target="f1b" />
    </graph>
    
    <copy prop="value" target="_mathinput1" assignNames="m1" />
    <copy prop="value" target="_mathinput2" assignNames="m2" />
    `,
        },
        "*",
      );
    });

    //wait for window to load
    cy.get(cesc("#\\/_text1")).should("have.text", "a");

    cy.window().then(async (win) => {
      let stateVariables = await win.returnAllStateVariables1();

      let max1 = stateVariables["/maximum1"].stateValues.coords;
      expect(max1[1]).closeTo(0, 0.00001);
      expect(max1[2]).closeTo(1, 0.00001);
      expect(stateVariables["/maximum2"]).eq(undefined);

      let min1 = stateVariables["/minimum1"].stateValues.coords;
      expect(min1[1]).closeTo(-1, 0.00001);
      expect(min1[2]).closeTo(0, 0.00001);
      let min2 = stateVariables["/minimum2"].stateValues.coords;
      expect(min2[1]).closeTo(1, 0.00001);
      expect(min2[2]).closeTo(0, 0.00001);
      expect(stateVariables["/minimum3"]).eq(undefined);

      expect(stateVariables["/extremum1"].stateValues.coords).eqls(min1);
      expect(stateVariables["/extremum2"].stateValues.coords).eqls(max1);
      expect(stateVariables["/extremum3"].stateValues.coords).eqls(min2);
      expect(stateVariables["/globalmin"].stateValues.coords).eqls(min1);
      expect(stateVariables["/globalinf"].stateValues.coords).eqls(min1);
      expect(stateVariables["/globalmax"]).eq(undefined);
      expect(stateVariables["/globalsup"].stateValues.xs[1]).greaterThan(1e6);
    });

    cy.get(cesc("#\\/_mathinput2") + " textarea").type(
      "{end}{backspace}2{enter}",
      { force: true },
    );
    cy.get(cesc("#\\/m2")).should("contain.text", "2");

    cy.window().then(async (win) => {
      let stateVariables = await win.returnAllStateVariables1();

      let max1 = stateVariables["/maximum1"].stateValues.coords;
      expect(max1[1]).closeTo(0, 0.00001);
      expect(max1[2]).closeTo(1, 0.00001);
      expect(stateVariables["/maximum2"]).eq(undefined);

      let min1 = stateVariables["/minimum1"].stateValues.coords;
      expect(min1[1]).closeTo(-2, 0.00001);
      expect(min1[2]).closeTo(-7, 0.00001);
      let min2 = stateVariables["/minimum2"].stateValues.coords;
      expect(min2[1]).closeTo(0.5, 0.00001);
      expect(min2[2]).closeTo(13 / 16, 0.00001);
      expect(stateVariables["/minimum3"]).eq(undefined);

      expect(stateVariables["/extremum1"].stateValues.coords).eqls(min1);
      expect(stateVariables["/extremum2"].stateValues.coords).eqls(max1);
      expect(stateVariables["/extremum3"].stateValues.coords).eqls(min2);
      expect(stateVariables["/globalmin"].stateValues.coords).eqls(min1);
      expect(stateVariables["/globalinf"].stateValues.coords).eqls(min1);
      expect(stateVariables["/globalmax"]).eq(undefined);
      expect(stateVariables["/globalsup"].stateValues.xs[1]).greaterThan(1e6);
    });

    cy.get(cesc("#\\/_mathinput1") + " textarea").type(
      "{end}{backspace}-1{enter}",
      { force: true },
    );
    cy.get(cesc("#\\/m1")).should("contain.text", "−1");

    cy.window().then(async (win) => {
      let stateVariables = await win.returnAllStateVariables1();

      let max1 = stateVariables["/maximum1"].stateValues.coords;
      expect(max1[1]).closeTo(0, 0.00001);
      expect(max1[2]).closeTo(1, 0.00001);
      expect(stateVariables["/maximum2"]).eq(undefined);

      expect(stateVariables["/minimum1"]).eq(undefined);

      expect(stateVariables["/extremum1"].stateValues.coords).eqls(max1);
      expect(stateVariables["/extremum2"]).eq(undefined);
      expect(stateVariables["/extremum3"]).eq(undefined);
      expect(stateVariables["/globalmax"].stateValues.coords).eqls(max1);
      expect(stateVariables["/globalsup"].stateValues.coords).eqls(max1);
      expect(stateVariables["/globalmin"]).eq(undefined);
      expect(stateVariables["/globalinf"].stateValues.xs[1]).lessThan(-1e6);
    });
  });

  it("function of function formula can redefine variable", () => {
    cy.window().then(async (win) => {
      win.postMessage(
        {
          doenetML: `
    <text>a</text>

    <function variables="t" name="f" symbolic simplify="false">st^3</function>

    <function name="f2" symbolic simplify="false"><copy target="f"/></function>
    <function name="f3" variable="s" symbolic simplify="false"><copy target="f.formula"/></function>

    <copy assignNames="f4" target="f"/>
    <copy assignNames="f5" target="f2"/>
    <copy name="f6" target="f3"/>

    <copy prop="variable" target="f" assignNames="fv" />
    <copy prop="variable" target="f2" assignNames="f2v" />
    <copy prop="variable" target="f3" assignNames="f3v" />
    <copy prop="variable" target="f4" assignNames="f4v" />
    <copy prop="variable" target="f5" assignNames="f5v" />
    <copy prop="variable" target="f6" assignNames="f6v" />

    <p name="fOfu">$$f(u)</p>
    <p name="f2Ofu">$$f2(u)</p>
    <p name="f3Ofu">$$f3(u)</p>
    <p name="f4Ofu">$$f4(u)</p>
    <p name="f5Ofu">$$f5(u)</p>
    <p name="f6Ofu">$$f6(u)</p>
    
    `,
        },
        "*",
      );
    });

    //wait for window to load
    cy.get(cesc("#\\/_text1")).should("have.text", "a");

    cy.get(cesc("#\\/fv"))
      .find(".mjx-mrow")
      .eq(0)
      .invoke("text")
      .then((text) => {
        expect(text.trim()).equal("t");
      });
    cy.get(cesc("#\\/f2v"))
      .find(".mjx-mrow")
      .eq(0)
      .invoke("text")
      .then((text) => {
        expect(text.trim()).equal("t");
      });
    cy.get(cesc("#\\/f3v"))
      .find(".mjx-mrow")
      .eq(0)
      .invoke("text")
      .then((text) => {
        expect(text.trim()).equal("s");
      });
    cy.get(cesc("#\\/f4v"))
      .find(".mjx-mrow")
      .eq(0)
      .invoke("text")
      .then((text) => {
        expect(text.trim()).equal("t");
      });
    cy.get(cesc("#\\/f5v"))
      .find(".mjx-mrow")
      .eq(0)
      .invoke("text")
      .then((text) => {
        expect(text.trim()).equal("t");
      });
    cy.get(cesc("#\\/f6v"))
      .find(".mjx-mrow")
      .eq(0)
      .invoke("text")
      .then((text) => {
        expect(text.trim()).equal("s");
      });
    cy.get(cesc("#\\/fOfu"))
      .find(".mjx-mrow")
      .eq(0)
      .invoke("text")
      .then((text) => {
        expect(text.trim()).equal("su3");
      });
    cy.get(cesc("#\\/f2Ofu"))
      .find(".mjx-mrow")
      .eq(0)
      .invoke("text")
      .then((text) => {
        expect(text.trim()).equal("su3");
      });
    cy.get(cesc("#\\/f3Ofu"))
      .find(".mjx-mrow")
      .eq(0)
      .invoke("text")
      .then((text) => {
        expect(text.trim()).equal("ut3");
      });
    cy.get(cesc("#\\/f4Ofu"))
      .find(".mjx-mrow")
      .eq(0)
      .invoke("text")
      .then((text) => {
        expect(text.trim()).equal("su3");
      });
    cy.get(cesc("#\\/f5Ofu"))
      .find(".mjx-mrow")
      .eq(0)
      .invoke("text")
      .then((text) => {
        expect(text.trim()).equal("su3");
      });
    cy.get(cesc("#\\/f6Ofu"))
      .find(".mjx-mrow")
      .eq(0)
      .invoke("text")
      .then((text) => {
        expect(text.trim()).equal("ut3");
      });

    cy.window().then(async (win) => {
      let stateVariables = await win.returnAllStateVariables1();

      expect(stateVariables["/f"].stateValues.variables[0]).eq("t");
      expect(stateVariables["/f2"].stateValues.variables[0]).eq("t");
      expect(stateVariables["/f3"].stateValues.variables[0]).eq("s");
      expect(stateVariables["/f4"].stateValues.variables[0]).eq("t");
      expect(stateVariables["/f5"].stateValues.variables[0]).eq("t");
      expect(
        stateVariables[stateVariables["/f6"].replacements[0].componentName]
          .stateValues.variables[0],
      ).eq("s");

      expect(stateVariables["/f"].stateValues.formula).eqls([
        "*",
        "s",
        ["^", "t", 3],
      ]);
      expect(stateVariables["/f2"].stateValues.formula).eqls([
        "*",
        "s",
        ["^", "t", 3],
      ]);
      expect(stateVariables["/f3"].stateValues.formula).eqls([
        "*",
        "s",
        ["^", "t", 3],
      ]);
      expect(stateVariables["/f4"].stateValues.formula).eqls([
        "*",
        "s",
        ["^", "t", 3],
      ]);
      expect(stateVariables["/f5"].stateValues.formula).eqls([
        "*",
        "s",
        ["^", "t", 3],
      ]);
      expect(
        stateVariables[stateVariables["/f6"].replacements[0].componentName]
          .stateValues.formula,
      ).eqls(["*", "s", ["^", "t", 3]]);

      expect(
        stateVariables[stateVariables["/fOfu"].activeChildren[0].componentName]
          .stateValues.value,
      ).eqls(["*", "s", ["^", "u", 3]]);
      expect(
        stateVariables[stateVariables["/f2Ofu"].activeChildren[0].componentName]
          .stateValues.value,
      ).eqls(["*", "s", ["^", "u", 3]]);
      expect(
        stateVariables[stateVariables["/f3Ofu"].activeChildren[0].componentName]
          .stateValues.value,
      ).eqls(["*", "u", ["^", "t", 3]]);
      expect(
        stateVariables[stateVariables["/f4Ofu"].activeChildren[0].componentName]
          .stateValues.value,
      ).eqls(["*", "s", ["^", "u", 3]]);
      expect(
        stateVariables[stateVariables["/f5Ofu"].activeChildren[0].componentName]
          .stateValues.value,
      ).eqls(["*", "s", ["^", "u", 3]]);
      expect(
        stateVariables[stateVariables["/f6Ofu"].activeChildren[0].componentName]
          .stateValues.value,
      ).eqls(["*", "u", ["^", "t", 3]]);
    });
  });

  it("function of interpolated function can redefine variable without changing function", () => {
    cy.window().then(async (win) => {
      win.postMessage(
        {
          doenetML: `
    <text>a</text>
    <function minima="(2)" name="f" />

    <function name="f2"><copy target="f"/></function>
    <function name="f3" variables="s"><copy target="f"/></function>

    <copy name="f4" target="f"/>
    <copy name="f5" target="f2"/>
    <copy name="f6" target="f3"/>

    <copy prop="variable" target="f" assignNames="fv" />
    <copy prop="variable" target="f2" assignNames="f2v" />
    <copy prop="variable" target="f3" assignNames="f3v" />
    <copy prop="variable" target="f4" assignNames="f4v" />
    <copy prop="variable" target="f5" assignNames="f5v" />
    <copy prop="variable" target="f6" assignNames="f6v" />

    <p name="fOf0">$$f(0)</p>
    <p name="f2Of0">$$f2(0)</p>
    <p name="f3Of0">$$f3(0)</p>
    <p name="f4Of0">$$f4(0)</p>
    <p name="f5Of0">$$f5(0)</p>
    <p name="f6Of0">$$f6(0)</p>

    <p name="fOf1">$$f(1)</p>
    <p name="f2Of1">$$f2(1)</p>
    <p name="f3Of1">$$f3(1)</p>
    <p name="f4Of1">$$f4(1)</p>
    <p name="f5Of1">$$f5(1)</p>
    <p name="f6Of1">$$f6(1)</p>

    <p name="fOf2">$$f(2)</p>
    <p name="f2Of2">$$f2(2)</p>
    <p name="f3Of2">$$f3(2)</p>
    <p name="f4Of2">$$f4(2)</p>
    <p name="f5Of2">$$f5(2)</p>
    <p name="f6Of2">$$f6(2)</p>

    `,
        },
        "*",
      );
    });

    //wait for window to load
    cy.get(cesc("#\\/_text1")).should("have.text", "a");

    cy.get(cesc("#\\/fv"))
      .find(".mjx-mrow")
      .eq(0)
      .invoke("text")
      .then((text) => {
        expect(text.trim()).equal("x");
      });
    cy.get(cesc("#\\/f2v"))
      .find(".mjx-mrow")
      .eq(0)
      .invoke("text")
      .then((text) => {
        expect(text.trim()).equal("x");
      });
    cy.get(cesc("#\\/f3v"))
      .find(".mjx-mrow")
      .eq(0)
      .invoke("text")
      .then((text) => {
        expect(text.trim()).equal("s");
      });
    cy.get(cesc("#\\/f4v"))
      .find(".mjx-mrow")
      .eq(0)
      .invoke("text")
      .then((text) => {
        expect(text.trim()).equal("x");
      });
    cy.get(cesc("#\\/f5v"))
      .find(".mjx-mrow")
      .eq(0)
      .invoke("text")
      .then((text) => {
        expect(text.trim()).equal("x");
      });
    cy.get(cesc("#\\/f6v"))
      .find(".mjx-mrow")
      .eq(0)
      .invoke("text")
      .then((text) => {
        expect(text.trim()).equal("s");
      });
    cy.get(cesc("#\\/fOf0"))
      .find(".mjx-mrow")
      .eq(0)
      .invoke("text")
      .then((text) => {
        expect(text.trim()).equal("2");
      });
    cy.get(cesc("#\\/f2Of0"))
      .find(".mjx-mrow")
      .eq(0)
      .invoke("text")
      .then((text) => {
        expect(text.trim()).equal("2");
      });
    cy.get(cesc("#\\/f3Of0"))
      .find(".mjx-mrow")
      .eq(0)
      .invoke("text")
      .then((text) => {
        expect(text.trim()).equal("2");
      });
    cy.get(cesc("#\\/f4Of0"))
      .find(".mjx-mrow")
      .eq(0)
      .invoke("text")
      .then((text) => {
        expect(text.trim()).equal("2");
      });
    cy.get(cesc("#\\/f5Of0"))
      .find(".mjx-mrow")
      .eq(0)
      .invoke("text")
      .then((text) => {
        expect(text.trim()).equal("2");
      });
    cy.get(cesc("#\\/f6Of0"))
      .find(".mjx-mrow")
      .eq(0)
      .invoke("text")
      .then((text) => {
        expect(text.trim()).equal("2");
      });
    cy.get(cesc("#\\/fOf1"))
      .find(".mjx-mrow")
      .eq(0)
      .invoke("text")
      .then((text) => {
        expect(text.trim()).equal("3");
      });
    cy.get(cesc("#\\/f2Of1"))
      .find(".mjx-mrow")
      .eq(0)
      .invoke("text")
      .then((text) => {
        expect(text.trim()).equal("3");
      });
    cy.get(cesc("#\\/f3Of1"))
      .find(".mjx-mrow")
      .eq(0)
      .invoke("text")
      .then((text) => {
        expect(text.trim()).equal("3");
      });
    cy.get(cesc("#\\/f4Of1"))
      .find(".mjx-mrow")
      .eq(0)
      .invoke("text")
      .then((text) => {
        expect(text.trim()).equal("3");
      });
    cy.get(cesc("#\\/f5Of1"))
      .find(".mjx-mrow")
      .eq(0)
      .invoke("text")
      .then((text) => {
        expect(text.trim()).equal("3");
      });
    cy.get(cesc("#\\/f6Of1"))
      .find(".mjx-mrow")
      .eq(0)
      .invoke("text")
      .then((text) => {
        expect(text.trim()).equal("3");
      });
    cy.get(cesc("#\\/fOf2"))
      .find(".mjx-mrow")
      .eq(0)
      .invoke("text")
      .then((text) => {
        expect(text.trim()).equal("6");
      });
    cy.get(cesc("#\\/f2Of2"))
      .find(".mjx-mrow")
      .eq(0)
      .invoke("text")
      .then((text) => {
        expect(text.trim()).equal("6");
      });
    cy.get(cesc("#\\/f3Of2"))
      .find(".mjx-mrow")
      .eq(0)
      .invoke("text")
      .then((text) => {
        expect(text.trim()).equal("6");
      });
    cy.get(cesc("#\\/f4Of2"))
      .find(".mjx-mrow")
      .eq(0)
      .invoke("text")
      .then((text) => {
        expect(text.trim()).equal("6");
      });
    cy.get(cesc("#\\/f5Of2"))
      .find(".mjx-mrow")
      .eq(0)
      .invoke("text")
      .then((text) => {
        expect(text.trim()).equal("6");
      });
    cy.get(cesc("#\\/f6Of2"))
      .find(".mjx-mrow")
      .eq(0)
      .invoke("text")
      .then((text) => {
        expect(text.trim()).equal("6");
      });
  });

  // Don't have a way to test this anymore.  Should we send this info via a message?
  it.skip("extrema not resolved if not requested", () => {
    cy.window().then(async (win) => {
      win.postMessage(
        {
          doenetML: `
    <text>a</text>

    <function name="f">sin(x)</function>
    <copy assignNames="f2" target="f" />
    <function name="f3">$f</function>
    <function name="g" maxima="(1,2) (4,3)" />
    <copy assignNames="g2" target="g" />
    <function name="g3">$g</function>
    `,
        },
        "*",
      );
    });

    //wait for window to load
    cy.get(cesc("#\\/_text1")).should("have.text", "a");

    cy.window().then(async (win) => {
      let stateVariables = await win.returnAllStateVariables1();

      expect(stateVariables["/f"].state.formula.isResolved).eq(true);
      expect(stateVariables["/f"].state.symbolicfs.isResolved).eq(false);
      expect(stateVariables["/f"].state.numericalfs.isResolved).eq(false);
      expect(stateVariables["/f"].state.allMaxima.isResolved).eq(false);
      expect(stateVariables["/f"].state.allMinima.isResolved).eq(false);
      expect(stateVariables["/f"].state.allExtrema.isResolved).eq(false);
      expect(stateVariables["/f"].state.numMaxima.isResolved).eq(false);
      expect(stateVariables["/f"].state.numMinima.isResolved).eq(false);
      expect(stateVariables["/f"].state.numExtrema.isResolved).eq(false);
      expect(stateVariables["/f"].state.maxima.isResolved).eq(false);
      expect(stateVariables["/f"].state.minima.isResolved).eq(false);
      expect(stateVariables["/f"].state.extrema.isResolved).eq(false);

      expect(stateVariables["/f2"].state.formula.isResolved).eq(true);
      expect(stateVariables["/f2"].state.symbolicfs.isResolved).eq(false);
      expect(stateVariables["/f2"].state.numericalfs.isResolved).eq(false);
      expect(stateVariables["/f2"].state.allMaxima.isResolved).eq(false);
      expect(stateVariables["/f2"].state.allMinima.isResolved).eq(false);
      expect(stateVariables["/f2"].state.allExtrema.isResolved).eq(false);
      expect(stateVariables["/f2"].state.numMaxima.isResolved).eq(false);
      expect(stateVariables["/f2"].state.numMinima.isResolved).eq(false);
      expect(stateVariables["/f2"].state.numExtrema.isResolved).eq(false);
      expect(stateVariables["/f2"].state.maxima.isResolved).eq(false);
      expect(stateVariables["/f2"].state.minima.isResolved).eq(false);
      expect(stateVariables["/f2"].state.extrema.isResolved).eq(false);

      expect(stateVariables["/f3"].state.formula.isResolved).eq(true);
      expect(stateVariables["/f3"].state.symbolicfs.isResolved).eq(false);
      expect(stateVariables["/f3"].state.numericalfs.isResolved).eq(false);
      expect(stateVariables["/f3"].state.allMaxima.isResolved).eq(false);
      expect(stateVariables["/f3"].state.allMinima.isResolved).eq(false);
      expect(stateVariables["/f3"].state.allExtrema.isResolved).eq(false);
      expect(stateVariables["/f3"].state.numMaxima.isResolved).eq(false);
      expect(stateVariables["/f3"].state.numMinima.isResolved).eq(false);
      expect(stateVariables["/f3"].state.numExtrema.isResolved).eq(false);
      expect(stateVariables["/f3"].state.maxima.isResolved).eq(false);
      expect(stateVariables["/f3"].state.minima.isResolved).eq(false);
      expect(stateVariables["/f3"].state.extrema.isResolved).eq(false);

      expect(stateVariables["/g"].state.formula.isResolved).eq(true);
      expect(stateVariables["/g"].state.symbolicfs.isResolved).eq(false);
      expect(stateVariables["/g"].state.numericalfs.isResolved).eq(false);
      expect(stateVariables["/g"].state.allMaxima.isResolved).eq(false);
      expect(stateVariables["/g"].state.allMinima.isResolved).eq(false);
      expect(stateVariables["/g"].state.allExtrema.isResolved).eq(false);
      expect(stateVariables["/g"].state.numMaxima.isResolved).eq(false);
      expect(stateVariables["/g"].state.numMinima.isResolved).eq(false);
      expect(stateVariables["/g"].state.numExtrema.isResolved).eq(false);
      expect(stateVariables["/g"].state.maxima.isResolved).eq(false);
      expect(stateVariables["/g"].state.minima.isResolved).eq(false);
      expect(stateVariables["/g"].state.extrema.isResolved).eq(false);

      expect(stateVariables["/g2"].state.formula.isResolved).eq(true);
      expect(stateVariables["/g2"].state.symbolicfs.isResolved).eq(false);
      expect(stateVariables["/g2"].state.numericalfs.isResolved).eq(false);
      expect(stateVariables["/g2"].state.allMaxima.isResolved).eq(false);
      expect(stateVariables["/g2"].state.allMinima.isResolved).eq(false);
      expect(stateVariables["/g2"].state.allExtrema.isResolved).eq(false);
      expect(stateVariables["/g2"].state.numMaxima.isResolved).eq(false);
      expect(stateVariables["/g2"].state.numMinima.isResolved).eq(false);
      expect(stateVariables["/g2"].state.numExtrema.isResolved).eq(false);
      expect(stateVariables["/g2"].state.maxima.isResolved).eq(false);
      expect(stateVariables["/g2"].state.minima.isResolved).eq(false);
      expect(stateVariables["/g2"].state.extrema.isResolved).eq(false);

      expect(stateVariables["/g3"].state.formula.isResolved).eq(true);
      expect(stateVariables["/g3"].state.symbolicfs.isResolved).eq(false);
      expect(stateVariables["/g3"].state.numericalfs.isResolved).eq(false);
      expect(stateVariables["/g3"].state.allMaxima.isResolved).eq(false);
      expect(stateVariables["/g3"].state.allMinima.isResolved).eq(false);
      expect(stateVariables["/g3"].state.allExtrema.isResolved).eq(false);
      expect(stateVariables["/g3"].state.numMaxima.isResolved).eq(false);
      expect(stateVariables["/g3"].state.numMinima.isResolved).eq(false);
      expect(stateVariables["/g3"].state.numExtrema.isResolved).eq(false);
      expect(stateVariables["/g3"].state.maxima.isResolved).eq(false);
      expect(stateVariables["/g3"].state.minima.isResolved).eq(false);
      expect(stateVariables["/g3"].state.extrema.isResolved).eq(false);
    });
  });

  it("function determined by formula, specify 1 input", () => {
    cy.window().then(async (win) => {
      win.postMessage(
        {
          doenetML: `
    <text>a</text>
    <graph>
    <function numInputs="1">3/(1+e^(-x/2))</function>
    </graph>
    `,
        },
        "*",
      );
    });

    //wait for window to load
    cy.get(cesc("#\\/_text1")).should("have.text", "a");

    cy.window().then(async (win) => {
      let stateVariables = await win.returnAllStateVariables1();
      expect(stateVariables["/_function1"].stateValues.numInputs).eq(1);

      let f = createFunctionFromDefinition(
        stateVariables["/_function1"].stateValues.fDefinitions[0],
      );
      // let numericalf = (stateVariables['/_function1'].stateValues.numericalfs)[0];
      // let symbolicf = (stateVariables['/_function1'].stateValues.symbolicfs)[0];

      expect(f(-5)).closeTo(3 / (1 + Math.exp(5 / 2)), 1e-12);
      expect(f(1)).closeTo(3 / (1 + Math.exp(-1 / 2)), 1e-12);
      // expect(numericalf(-5)).closeTo(3 / (1 + Math.exp(5 / 2)), 1E-12);
      // expect(numericalf(1)).closeTo(3 / (1 + Math.exp(-1 / 2)), 1E-12);
      // expect(symbolicf(-5).equals(me.fromText('3/(1+e^(5/2))'))).eq(true)
      // expect(symbolicf(1).equals(me.fromText('3/(1+e^(-1/2))'))).eq(true)
      // expect(symbolicf('z').equals(me.fromText('3/(1+e^(-z/2))'))).eq(true)
    });
  });

  it("function of two variables determined by formula", () => {
    cy.window().then(async (win) => {
      win.postMessage(
        {
          doenetML: `
    <text>a</text>
    <function numInputs="2">3/(y+e^(-x/2))</function>
    `,
        },
        "*",
      );
    });

    //wait for window to load
    cy.get(cesc("#\\/_text1")).should("have.text", "a");

    cy.window().then(async (win) => {
      let stateVariables = await win.returnAllStateVariables1();
      expect(stateVariables["/_function1"].stateValues.numInputs).eq(2);

      let f = createFunctionFromDefinition(
        stateVariables["/_function1"].stateValues.fDefinitions[0],
      );
      // let numericalf = (stateVariables['/_function1'].stateValues.numericalfs)[0];
      // let symbolicf = (stateVariables['/_function1'].stateValues.symbolicfs)[0];

      expect(f(-5, 7)).closeTo(3 / (7 + Math.exp(5 / 2)), 1e-12);
      expect(f(1, 4)).closeTo(3 / (4 + Math.exp(-1 / 2)), 1e-12);
      // expect(numericalf(-5, 7)).closeTo(3 / (7 + Math.exp(5 / 2)), 1E-12);
      // expect(numericalf(1, 4)).closeTo(3 / (4 + Math.exp(-1 / 2)), 1E-12);
      // expect(symbolicf(-5, 7).equals(me.fromText('3/(7+e^(5/2))'))).eq(true)
      // expect(symbolicf(1, 4).equals(me.fromText('3/(4+e^(-1/2))'))).eq(true)
      // expect(symbolicf('z', 'a').equals(me.fromText('3/(a+e^(-z/2))'))).eq(true)
    });
  });

  it("function of two variables determined by formula, specify variables", () => {
    cy.window().then(async (win) => {
      win.postMessage(
        {
          doenetML: `
    <text>a</text>
    <function numInputs="2" variables="q r">3/(r+e^(-q/2))</function>
    `,
        },
        "*",
      );
    });

    //wait for window to load
    cy.get(cesc("#\\/_text1")).should("have.text", "a");

    cy.window().then(async (win) => {
      let stateVariables = await win.returnAllStateVariables1();
      expect(stateVariables["/_function1"].stateValues.numInputs).eq(2);

      let f = createFunctionFromDefinition(
        stateVariables["/_function1"].stateValues.fDefinitions[0],
      );
      // let numericalf = (stateVariables['/_function1'].stateValues.numericalfs)[0];
      // let symbolicf = (stateVariables['/_function1'].stateValues.symbolicfs)[0];

      expect(f(-5, 7)).closeTo(3 / (7 + Math.exp(5 / 2)), 1e-12);
      expect(f(1, 4)).closeTo(3 / (4 + Math.exp(-1 / 2)), 1e-12);
      // expect(numericalf(-5, 7)).closeTo(3 / (7 + Math.exp(5 / 2)), 1E-12);
      // expect(numericalf(1, 4)).closeTo(3 / (4 + Math.exp(-1 / 2)), 1E-12);
      // expect(symbolicf(-5, 7).equals(me.fromText('3/(7+e^(5/2))'))).eq(true)
      // expect(symbolicf(1, 4).equals(me.fromText('3/(4+e^(-1/2))'))).eq(true)
      // expect(symbolicf('z', 'a').equals(me.fromText('3/(a+e^(-z/2))'))).eq(true)
    });
  });

  it("function of two variables determined by formula, specify variables, no numInputs specified", () => {
    cy.window().then(async (win) => {
      win.postMessage(
        {
          doenetML: `
    <text>a</text>
    <function variables="q r">3/(r+e^(-q/2))</function>
    `,
        },
        "*",
      );
    });

    //wait for window to load
    cy.get(cesc("#\\/_text1")).should("have.text", "a");

    cy.window().then(async (win) => {
      let stateVariables = await win.returnAllStateVariables1();
      expect(stateVariables["/_function1"].stateValues.numInputs).eq(2);

      let f = createFunctionFromDefinition(
        stateVariables["/_function1"].stateValues.fDefinitions[0],
      );
      // let numericalf = (stateVariables['/_function1'].stateValues.numericalfs)[0];
      // let symbolicf = (stateVariables['/_function1'].stateValues.symbolicfs)[0];

      expect(f(-5, 7)).closeTo(3 / (7 + Math.exp(5 / 2)), 1e-12);
      expect(f(1, 4)).closeTo(3 / (4 + Math.exp(-1 / 2)), 1e-12);
      // expect(numericalf(-5, 7)).closeTo(3 / (7 + Math.exp(5 / 2)), 1E-12);
      // expect(numericalf(1, 4)).closeTo(3 / (4 + Math.exp(-1 / 2)), 1E-12);
      // expect(symbolicf(-5, 7).equals(me.fromText('3/(7+e^(5/2))'))).eq(true)
      // expect(symbolicf(1, 4).equals(me.fromText('3/(4+e^(-1/2))'))).eq(true)
      // expect(symbolicf('z', 'a').equals(me.fromText('3/(a+e^(-z/2))'))).eq(true)
    });
  });

  it("function of three variables determined by formula", () => {
    cy.window().then(async (win) => {
      win.postMessage(
        {
          doenetML: `
    <text>a</text>
    <function numInputs="3">z/(y+e^(-x/2))</function>
    `,
        },
        "*",
      );
    });

    //wait for window to load
    cy.get(cesc("#\\/_text1")).should("have.text", "a");

    cy.window().then(async (win) => {
      let stateVariables = await win.returnAllStateVariables1();
      expect(stateVariables["/_function1"].stateValues.numInputs).eq(3);

      let f = createFunctionFromDefinition(
        stateVariables["/_function1"].stateValues.fDefinitions[0],
      );
      // let numericalf = (stateVariables['/_function1'].stateValues.numericalfs)[0];
      // let symbolicf = (stateVariables['/_function1'].stateValues.symbolicfs)[0];

      expect(f(-5, 7, -2)).closeTo(-2 / (7 + Math.exp(5 / 2)), 1e-12);
      expect(f(1, 4, -9)).closeTo(-9 / (4 + Math.exp(-1 / 2)), 1e-12);
      // expect(numericalf(-5, 7, -2)).closeTo(-2 / (7 + Math.exp(5 / 2)), 1E-12);
      // expect(numericalf(1, 4, -9)).closeTo(-9 / (4 + Math.exp(-1 / 2)), 1E-12);
      // expect(symbolicf(-5, 7, -2).equals(me.fromText('-2/(7+e^(5/2))'))).eq(true)
      // expect(symbolicf(1, 4, -9).equals(me.fromText('-9/(4+e^(-1/2))'))).eq(true)
      // expect(symbolicf('z', 'a', 'u').equals(me.fromText('u/(a+e^(-z/2))'))).eq(true)
    });
  });

  it("function of three variables determined by formula, specify variables", () => {
    cy.window().then(async (win) => {
      win.postMessage(
        {
          doenetML: `
    <text>a</text>
    <function variables="q r s">s/(r+e^(-q/2))</function>
    `,
        },
        "*",
      );
    });

    //wait for window to load
    cy.get(cesc("#\\/_text1")).should("have.text", "a");

    cy.window().then(async (win) => {
      let stateVariables = await win.returnAllStateVariables1();
      expect(stateVariables["/_function1"].stateValues.numInputs).eq(3);

      let f = createFunctionFromDefinition(
        stateVariables["/_function1"].stateValues.fDefinitions[0],
      );
      // let numericalf = (stateVariables['/_function1'].stateValues.numericalfs)[0];
      // let symbolicf = (stateVariables['/_function1'].stateValues.symbolicfs)[0];

      expect(f(-5, 7, -2)).closeTo(-2 / (7 + Math.exp(5 / 2)), 1e-12);
      expect(f(1, 4, -9)).closeTo(-9 / (4 + Math.exp(-1 / 2)), 1e-12);
      // expect(numericalf(-5, 7, -2)).closeTo(-2 / (7 + Math.exp(5 / 2)), 1E-12);
      // expect(numericalf(1, 4, -9)).closeTo(-9 / (4 + Math.exp(-1 / 2)), 1E-12);
      // expect(symbolicf(-5, 7, -2).equals(me.fromText('-2/(7+e^(5/2))'))).eq(true)
      // expect(symbolicf(1, 4, -9).equals(me.fromText('-9/(4+e^(-1/2))'))).eq(true)
      // expect(symbolicf('z', 'a', 'u').equals(me.fromText('u/(a+e^(-z/2))'))).eq(true)
    });
  });

  it("function of four variables determined by formula", () => {
    cy.window().then(async (win) => {
      win.postMessage(
        {
          doenetML: `
    <text>a</text>
    <function numInputs="4">x_3/(x_2+e^(-x_1/2))+x_4</function>
    `,
        },
        "*",
      );
    });

    //wait for window to load
    cy.get(cesc("#\\/_text1")).should("have.text", "a");

    cy.window().then(async (win) => {
      let stateVariables = await win.returnAllStateVariables1();
      expect(stateVariables["/_function1"].stateValues.numInputs).eq(4);

      let f = createFunctionFromDefinition(
        stateVariables["/_function1"].stateValues.fDefinitions[0],
      );
      // let numericalf = (stateVariables['/_function1'].stateValues.numericalfs)[0];
      // let symbolicf = (stateVariables['/_function1'].stateValues.symbolicfs)[0];

      expect(f(-5, 7, -2, 6)).closeTo(-2 / (7 + Math.exp(5 / 2)) + 6, 1e-12);
      expect(f(1, 4, -9, -8)).closeTo(-9 / (4 + Math.exp(-1 / 2)) - 8, 1e-12);
      // expect(numericalf(-5, 7, -2, 6)).closeTo(-2 / (7 + Math.exp(5 / 2)) + 6, 1E-12);
      // expect(numericalf(1, 4, -9, -8)).closeTo(-9 / (4 + Math.exp(-1 / 2)) - 8, 1E-12);
      // expect(symbolicf(-5, 7, -2, 6).equals(me.fromText('-2/(7+e^(5/2))+6'))).eq(true)
      // expect(symbolicf(1, 4, -9, -8).equals(me.fromText('-9/(4+e^(-1/2))-8'))).eq(true)
      // expect(symbolicf('z', 'a', 'u', 'p').equals(me.fromText('u/(a+e^(-z/2))+p'))).eq(true)
    });
  });

  it("function of four variables determined by formula, specify some variables", () => {
    cy.window().then(async (win) => {
      win.postMessage(
        {
          doenetML: `
    <text>a</text>
    <function numInputs="4" variables="x y z">z/(y+e^(-x/2))+x_4</function>
    `,
        },
        "*",
      );
    });

    //wait for window to load
    cy.get(cesc("#\\/_text1")).should("have.text", "a");

    cy.window().then(async (win) => {
      let stateVariables = await win.returnAllStateVariables1();
      expect(stateVariables["/_function1"].stateValues.numInputs).eq(4);

      let f = createFunctionFromDefinition(
        stateVariables["/_function1"].stateValues.fDefinitions[0],
      );
      // let numericalf = (stateVariables['/_function1'].stateValues.numericalfs)[0];
      // let symbolicf = (stateVariables['/_function1'].stateValues.symbolicfs)[0];

      expect(f(-5, 7, -2, 6)).closeTo(-2 / (7 + Math.exp(5 / 2)) + 6, 1e-12);
      expect(f(1, 4, -9, -8)).closeTo(-9 / (4 + Math.exp(-1 / 2)) - 8, 1e-12);
      // expect(numericalf(-5, 7, -2, 6)).closeTo(-2 / (7 + Math.exp(5 / 2)) + 6, 1E-12);
      // expect(numericalf(1, 4, -9, -8)).closeTo(-9 / (4 + Math.exp(-1 / 2)) - 8, 1E-12);
      // expect(symbolicf(-5, 7, -2, 6).equals(me.fromText('-2/(7+e^(5/2))+6'))).eq(true)
      // expect(symbolicf(1, 4, -9, -8).equals(me.fromText('-9/(4+e^(-1/2))-8'))).eq(true)
      // expect(symbolicf('z', 'a', 'u', 'p').equals(me.fromText('u/(a+e^(-z/2))+p'))).eq(true)
    });
  });

  it("2D vector-valued function of a single variable", () => {
    cy.window().then(async (win) => {
      win.postMessage(
        {
          doenetML: `
    <text>a</text>
    <function>(x^2, x^3)</function>
    `,
        },
        "*",
      );
    });

    //wait for window to load
    cy.get(cesc("#\\/_text1")).should("have.text", "a");

    cy.window().then(async (win) => {
      let stateVariables = await win.returnAllStateVariables1();
      expect(stateVariables["/_function1"].stateValues.numInputs).eq(1);
      expect(stateVariables["/_function1"].stateValues.numOutputs).eq(2);

      // let f1 = (stateVariables['/_function1'].stateValues.fs)[0];
      let f1 = createFunctionFromDefinition(
        stateVariables["/_function1"].stateValues.fDefinitions[0],
      );
      let f2 = createFunctionFromDefinition(
        stateVariables["/_function1"].stateValues.fDefinitions[1],
      );
      // let numericalf1 = (stateVariables['/_function1'].stateValues.numericalfs)[0];
      // let numericalf2 = (stateVariables['/_function1'].stateValues.numericalfs)[1];
      // let symbolicf1 = (stateVariables['/_function1'].stateValues.symbolicfs)[0];
      // let symbolicf2 = (stateVariables['/_function1'].stateValues.symbolicfs)[1];

      expect(f1(-5)).closeTo(25, 1e-12);
      expect(f2(-5)).closeTo(-125, 1e-12);
      expect(f1(3)).closeTo(9, 1e-12);
      expect(f2(3)).closeTo(27, 1e-12);
      // expect(numericalf1(-5)).closeTo(25, 1E-12);
      // expect(numericalf2(-5)).closeTo(-125, 1E-12);
      // expect(numericalf1(3)).closeTo(9, 1E-12);
      // expect(numericalf2(3)).closeTo(27, 1E-12);
      // expect(symbolicf1(-5).equals(me.fromText('(-5)^2'))).eq(true);
      // expect(symbolicf2(-5).equals(me.fromText('(-5)^3'))).eq(true);
      // expect(symbolicf1(3).equals(me.fromText('3^2'))).eq(true);
      // expect(symbolicf2(3).equals(me.fromText('3^3'))).eq(true);
      // expect(symbolicf1('z').equals(me.fromText('z^2'))).eq(true);
      // expect(symbolicf2('z').equals(me.fromText('z^3'))).eq(true);
    });
  });

  it("2D vector-valued function of a single variable, specify variable", () => {
    cy.window().then(async (win) => {
      win.postMessage(
        {
          doenetML: `
    <text>a</text>
    <function variable="t">(t^2, t^3)</function>
    `,
        },
        "*",
      );
    });

    //wait for window to load
    cy.get(cesc("#\\/_text1")).should("have.text", "a");

    cy.window().then(async (win) => {
      let stateVariables = await win.returnAllStateVariables1();
      expect(stateVariables["/_function1"].stateValues.numInputs).eq(1);
      expect(stateVariables["/_function1"].stateValues.numOutputs).eq(2);

      let f1 = createFunctionFromDefinition(
        stateVariables["/_function1"].stateValues.fDefinitions[0],
      );
      let f2 = createFunctionFromDefinition(
        stateVariables["/_function1"].stateValues.fDefinitions[1],
      );

      let numericalf1 =
        stateVariables["/_function1"].stateValues.numericalfs[0];
      let numericalf2 =
        stateVariables["/_function1"].stateValues.numericalfs[1];
      let symbolicf1 = stateVariables["/_function1"].stateValues.symbolicfs[0];
      // let symbolicf2 = (stateVariables['/_function1'].stateValues.symbolicfs)[1];

      expect(f1(-5)).closeTo(25, 1e-12);
      expect(f2(-5)).closeTo(-125, 1e-12);
      expect(f1(3)).closeTo(9, 1e-12);
      expect(f2(3)).closeTo(27, 1e-12);
      // expect(numericalf1(-5)).closeTo(25, 1E-12);
      // expect(numericalf2(-5)).closeTo(-125, 1E-12);
      // expect(numericalf1(3)).closeTo(9, 1E-12);
      // expect(numericalf2(3)).closeTo(27, 1E-12);
      // expect(symbolicf1(-5).equals(me.fromText('(-5)^2'))).eq(true);
      // expect(symbolicf2(-5).equals(me.fromText('(-5)^3'))).eq(true);
      // expect(symbolicf1(3).equals(me.fromText('3^2'))).eq(true);
      // expect(symbolicf2(3).equals(me.fromText('3^3'))).eq(true);
      // expect(symbolicf1('z').equals(me.fromText('z^2'))).eq(true);
      // expect(symbolicf2('z').equals(me.fromText('z^3'))).eq(true);
    });
  });

  it("2D vector-valued function of a single variable, specify numOutputs", () => {
    cy.window().then(async (win) => {
      win.postMessage(
        {
          doenetML: `
    <text>a</text>
    <function variables="t" numOutputs="2">(t^2, t^3)</function>
    `,
        },
        "*",
      );
    });

    //wait for window to load
    cy.get(cesc("#\\/_text1")).should("have.text", "a");

    cy.window().then(async (win) => {
      let stateVariables = await win.returnAllStateVariables1();
      expect(stateVariables["/_function1"].stateValues.numInputs).eq(1);
      expect(stateVariables["/_function1"].stateValues.numOutputs).eq(2);

      let f1 = createFunctionFromDefinition(
        stateVariables["/_function1"].stateValues.fDefinitions[0],
      );
      let f2 = createFunctionFromDefinition(
        stateVariables["/_function1"].stateValues.fDefinitions[1],
      );
      // let numericalf1 = (stateVariables['/_function1'].stateValues.numericalfs)[0];
      // let numericalf2 = (stateVariables['/_function1'].stateValues.numericalfs)[1];
      // let symbolicf1 = (stateVariables['/_function1'].stateValues.symbolicfs)[0];
      // let symbolicf2 = (stateVariables['/_function1'].stateValues.symbolicfs)[1];

      expect(f1(-5)).closeTo(25, 1e-12);
      expect(f2(-5)).closeTo(-125, 1e-12);
      expect(f1(3)).closeTo(9, 1e-12);
      expect(f2(3)).closeTo(27, 1e-12);
      // expect(numericalf1(-5)).closeTo(25, 1E-12);
      // expect(numericalf2(-5)).closeTo(-125, 1E-12);
      // expect(numericalf1(3)).closeTo(9, 1E-12);
      // expect(numericalf2(3)).closeTo(27, 1E-12);
      // expect(symbolicf1(-5).equals(me.fromText('(-5)^2'))).eq(true);
      // expect(symbolicf2(-5).equals(me.fromText('(-5)^3'))).eq(true);
      // expect(symbolicf1(3).equals(me.fromText('3^2'))).eq(true);
      // expect(symbolicf2(3).equals(me.fromText('3^3'))).eq(true);
      // expect(symbolicf1('z').equals(me.fromText('z^2'))).eq(true);
      // expect(symbolicf2('z').equals(me.fromText('z^3'))).eq(true);
    });
  });

  it("3D vector-valued function of a single variable", () => {
    cy.window().then(async (win) => {
      win.postMessage(
        {
          doenetML: `
    <text>a</text>
    <function>(x^2, x^3, x^4)</function>
    `,
        },
        "*",
      );
    });

    //wait for window to load
    cy.get(cesc("#\\/_text1")).should("have.text", "a");

    cy.window().then(async (win) => {
      let stateVariables = await win.returnAllStateVariables1();
      expect(stateVariables["/_function1"].stateValues.numInputs).eq(1);
      expect(stateVariables["/_function1"].stateValues.numOutputs).eq(3);

      let f1 = createFunctionFromDefinition(
        stateVariables["/_function1"].stateValues.fDefinitions[0],
      );
      let f2 = createFunctionFromDefinition(
        stateVariables["/_function1"].stateValues.fDefinitions[1],
      );
      let f3 = createFunctionFromDefinition(
        stateVariables["/_function1"].stateValues.fDefinitions[2],
      );
      // let numericalf1 = (stateVariables['/_function1'].stateValues.numericalfs)[0];
      // let numericalf2 = (stateVariables['/_function1'].stateValues.numericalfs)[1];
      // let numericalf3 = (stateVariables['/_function1'].stateValues.numericalfs)[2];
      // let symbolicf1 = (stateVariables['/_function1'].stateValues.symbolicfs)[0];
      // let symbolicf2 = (stateVariables['/_function1'].stateValues.symbolicfs)[1];
      // let symbolicf3 = (stateVariables['/_function1'].stateValues.symbolicfs)[2];

      expect(f1(-5)).closeTo(25, 1e-12);
      expect(f2(-5)).closeTo(-125, 1e-12);
      expect(f3(-5)).closeTo(625, 1e-12);
      expect(f1(3)).closeTo(9, 1e-12);
      expect(f2(3)).closeTo(27, 1e-12);
      expect(f3(3)).closeTo(81, 1e-12);
      // expect(numericalf1(-5)).closeTo(25, 1E-12);
      // expect(numericalf2(-5)).closeTo(-125, 1E-12);
      // expect(numericalf3(-5)).closeTo(625, 1E-12);
      // expect(numericalf1(3)).closeTo(9, 1E-12);
      // expect(numericalf2(3)).closeTo(27, 1E-12);
      // expect(numericalf3(3)).closeTo(81, 1E-12);
      // expect(symbolicf1(-5).equals(me.fromText('(-5)^2'))).eq(true);
      // expect(symbolicf2(-5).equals(me.fromText('(-5)^3'))).eq(true);
      // expect(symbolicf3(-5).equals(me.fromText('(-5)^4'))).eq(true);
      // expect(symbolicf1(3).equals(me.fromText('3^2'))).eq(true);
      // expect(symbolicf2(3).equals(me.fromText('3^3'))).eq(true);
      // expect(symbolicf3(3).equals(me.fromText('3^4'))).eq(true);
      // expect(symbolicf1('z').equals(me.fromText('z^2'))).eq(true);
      // expect(symbolicf2('z').equals(me.fromText('z^3'))).eq(true);
      // expect(symbolicf3('z').equals(me.fromText('z^4'))).eq(true);
    });
  });

  it("3D vector-valued function of a single variable, specify variable", () => {
    cy.window().then(async (win) => {
      win.postMessage(
        {
          doenetML: `
    <text>a</text>
    <function variable="t">(t^2, t^3, t^4)</function>
    `,
        },
        "*",
      );
    });

    //wait for window to load
    cy.get(cesc("#\\/_text1")).should("have.text", "a");

    cy.window().then(async (win) => {
      let stateVariables = await win.returnAllStateVariables1();
      expect(stateVariables["/_function1"].stateValues.numInputs).eq(1);
      expect(stateVariables["/_function1"].stateValues.numOutputs).eq(3);

      let f1 = createFunctionFromDefinition(
        stateVariables["/_function1"].stateValues.fDefinitions[0],
      );
      let f2 = createFunctionFromDefinition(
        stateVariables["/_function1"].stateValues.fDefinitions[1],
      );
      let f3 = createFunctionFromDefinition(
        stateVariables["/_function1"].stateValues.fDefinitions[2],
      );
      // let numericalf1 = (stateVariables['/_function1'].stateValues.numericalfs)[0];
      // let numericalf2 = (stateVariables['/_function1'].stateValues.numericalfs)[1];
      // let numericalf3 = (stateVariables['/_function1'].stateValues.numericalfs)[2];
      // let symbolicf1 = (stateVariables['/_function1'].stateValues.symbolicfs)[0];
      // let symbolicf2 = (stateVariables['/_function1'].stateValues.symbolicfs)[1];
      // let symbolicf3 = (stateVariables['/_function1'].stateValues.symbolicfs)[2];

      expect(f1(-5)).closeTo(25, 1e-12);
      expect(f2(-5)).closeTo(-125, 1e-12);
      expect(f3(-5)).closeTo(625, 1e-12);
      expect(f1(3)).closeTo(9, 1e-12);
      expect(f2(3)).closeTo(27, 1e-12);
      expect(f3(3)).closeTo(81, 1e-12);
      // expect(numericalf1(-5)).closeTo(25, 1E-12);
      // expect(numericalf2(-5)).closeTo(-125, 1E-12);
      // expect(numericalf3(-5)).closeTo(625, 1E-12);
      // expect(numericalf1(3)).closeTo(9, 1E-12);
      // expect(numericalf2(3)).closeTo(27, 1E-12);
      // expect(numericalf3(3)).closeTo(81, 1E-12);
      // expect(symbolicf1(-5).equals(me.fromText('(-5)^2'))).eq(true);
      // expect(symbolicf2(-5).equals(me.fromText('(-5)^3'))).eq(true);
      // expect(symbolicf3(-5).equals(me.fromText('(-5)^4'))).eq(true);
      // expect(symbolicf1(3).equals(me.fromText('3^2'))).eq(true);
      // expect(symbolicf2(3).equals(me.fromText('3^3'))).eq(true);
      // expect(symbolicf3(3).equals(me.fromText('3^4'))).eq(true);
      // expect(symbolicf1('z').equals(me.fromText('z^2'))).eq(true);
      // expect(symbolicf2('z').equals(me.fromText('z^3'))).eq(true);
      // expect(symbolicf3('z').equals(me.fromText('z^4'))).eq(true);
    });
  });

  it("2D vector-valued function of two variables", () => {
    cy.window().then(async (win) => {
      win.postMessage(
        {
          doenetML: `
    <text>a</text>
    <function numInputs="2">(x^2y^3, x^3y^2)</function>
    `,
        },
        "*",
      );
    });

    //wait for window to load
    cy.get(cesc("#\\/_text1")).should("have.text", "a");

    cy.window().then(async (win) => {
      let stateVariables = await win.returnAllStateVariables1();
      expect(stateVariables["/_function1"].stateValues.numInputs).eq(2);
      expect(stateVariables["/_function1"].stateValues.numOutputs).eq(2);

      let f1 = createFunctionFromDefinition(
        stateVariables["/_function1"].stateValues.fDefinitions[0],
      );
      let f2 = createFunctionFromDefinition(
        stateVariables["/_function1"].stateValues.fDefinitions[1],
      );
      // let numericalf1 = (stateVariables['/_function1'].stateValues.numericalfs)[0];
      // let numericalf2 = (stateVariables['/_function1'].stateValues.numericalfs)[1];
      // let symbolicf1 = (stateVariables['/_function1'].stateValues.symbolicfs)[0];
      // let symbolicf2 = (stateVariables['/_function1'].stateValues.symbolicfs)[1];

      expect(f1(-5, 2)).closeTo(200, 1e-12);
      expect(f2(-5, 2)).closeTo(-500, 1e-12);
      expect(f1(3, -4)).closeTo(-576, 1e-12);
      expect(f2(3, -4)).closeTo(432, 1e-12);
      // expect(numericalf1(-5, 2)).closeTo(200, 1E-12);
      // expect(numericalf2(-5, 2)).closeTo(-500, 1E-12);
      // expect(numericalf1(3, -4)).closeTo(-576, 1E-12);
      // expect(numericalf2(3, -4)).closeTo(432, 1E-12);
      // expect(symbolicf1(-5, 2).equals(me.fromText('(-5)^2*2^3'))).eq(true);
      // expect(symbolicf2(-5, 2).equals(me.fromText('(-5)^3*2^2'))).eq(true);
      // expect(symbolicf1(3, -4).equals(me.fromText('3^2*(-4)^3'))).eq(true);
      // expect(symbolicf2(3, -4).equals(me.fromText('3^3*(-4)^2'))).eq(true);
      // expect(symbolicf1('z', 'w').equals(me.fromText('z^2w^3'))).eq(true);
      // expect(symbolicf2('z', 'w').equals(me.fromText('z^3w^2'))).eq(true);
    });
  });

  it("3D vector-valued function of two variables", () => {
    cy.window().then(async (win) => {
      win.postMessage(
        {
          doenetML: `
    <text>a</text>
    <function variables="s t">(s^2t^3, s^3t^2, st)</function>
    `,
        },
        "*",
      );
    });

    //wait for window to load
    cy.get(cesc("#\\/_text1")).should("have.text", "a");

    cy.window().then(async (win) => {
      let stateVariables = await win.returnAllStateVariables1();
      expect(stateVariables["/_function1"].stateValues.numInputs).eq(2);
      expect(stateVariables["/_function1"].stateValues.numOutputs).eq(3);

      let f1 = createFunctionFromDefinition(
        stateVariables["/_function1"].stateValues.fDefinitions[0],
      );
      let f2 = createFunctionFromDefinition(
        stateVariables["/_function1"].stateValues.fDefinitions[1],
      );
      let f3 = createFunctionFromDefinition(
        stateVariables["/_function1"].stateValues.fDefinitions[2],
      );
      // let numericalf1 = (stateVariables['/_function1'].stateValues.numericalfs)[0];
      // let numericalf2 = (stateVariables['/_function1'].stateValues.numericalfs)[1];
      // let numericalf3 = (stateVariables['/_function1'].stateValues.numericalfs)[2];
      // let symbolicf1 = (stateVariables['/_function1'].stateValues.symbolicfs)[0];
      // let symbolicf2 = (stateVariables['/_function1'].stateValues.symbolicfs)[1];
      // let symbolicf3 = (stateVariables['/_function1'].stateValues.symbolicfs)[2];

      expect(f1(-5, 2)).closeTo(200, 1e-12);
      expect(f2(-5, 2)).closeTo(-500, 1e-12);
      expect(f3(-5, 2)).closeTo(-10, 1e-12);
      expect(f1(3, -4)).closeTo(-576, 1e-12);
      expect(f2(3, -4)).closeTo(432, 1e-12);
      expect(f3(3, -4)).closeTo(-12, 1e-12);
      // expect(numericalf1(-5, 2)).closeTo(200, 1E-12);
      // expect(numericalf2(-5, 2)).closeTo(-500, 1E-12);
      // expect(numericalf3(-5, 2)).closeTo(-10, 1E-12);
      // expect(numericalf1(3, -4)).closeTo(-576, 1E-12);
      // expect(numericalf2(3, -4)).closeTo(432, 1E-12);
      // expect(numericalf3(3, -4)).closeTo(-12, 1E-12);
      // expect(symbolicf1(-5, 2).equals(me.fromText('(-5)^2*2^3'))).eq(true);
      // expect(symbolicf2(-5, 2).equals(me.fromText('(-5)^3*2^2'))).eq(true);
      // expect(symbolicf3(-5, 2).equals(me.fromText('(-5)*2'))).eq(true);
      // expect(symbolicf1(3, -4).equals(me.fromText('3^2*(-4)^3'))).eq(true);
      // expect(symbolicf2(3, -4).equals(me.fromText('3^3*(-4)^2'))).eq(true);
      // expect(symbolicf3(3, -4).equals(me.fromText('3*(-4)'))).eq(true);
      // expect(symbolicf1('z', 'w').equals(me.fromText('z^2w^3'))).eq(true);
      // expect(symbolicf2('z', 'w').equals(me.fromText('z^3w^2'))).eq(true);
      // expect(symbolicf3('z', 'w').equals(me.fromText('zw'))).eq(true);
    });
  });

  it("3D vector-valued function of two variables, as alt vector", () => {
    cy.window().then(async (win) => {
      win.postMessage(
        {
          doenetML: `
    <text>a</text>
    <function variables="s t">⟨s^2t^3, s^3t^2, st⟩</function>
    `,
        },
        "*",
      );
    });

    //wait for window to load
    cy.get(cesc("#\\/_text1")).should("have.text", "a");

    cy.window().then(async (win) => {
      let stateVariables = await win.returnAllStateVariables1();
      expect(stateVariables["/_function1"].stateValues.numInputs).eq(2);
      expect(stateVariables["/_function1"].stateValues.numOutputs).eq(3);

      let f1 = createFunctionFromDefinition(
        stateVariables["/_function1"].stateValues.fDefinitions[0],
      );
      let f2 = createFunctionFromDefinition(
        stateVariables["/_function1"].stateValues.fDefinitions[1],
      );
      let f3 = createFunctionFromDefinition(
        stateVariables["/_function1"].stateValues.fDefinitions[2],
      );
      // let numericalf1 = (stateVariables['/_function1'].stateValues.numericalfs)[0];
      // let numericalf2 = (stateVariables['/_function1'].stateValues.numericalfs)[1];
      // let numericalf3 = (stateVariables['/_function1'].stateValues.numericalfs)[2];
      // let symbolicf1 = (stateVariables['/_function1'].stateValues.symbolicfs)[0];
      // let symbolicf2 = (stateVariables['/_function1'].stateValues.symbolicfs)[1];
      // let symbolicf3 = (stateVariables['/_function1'].stateValues.symbolicfs)[2];

      expect(f1(-5, 2)).closeTo(200, 1e-12);
      expect(f2(-5, 2)).closeTo(-500, 1e-12);
      expect(f3(-5, 2)).closeTo(-10, 1e-12);
      expect(f1(3, -4)).closeTo(-576, 1e-12);
      expect(f2(3, -4)).closeTo(432, 1e-12);
      expect(f3(3, -4)).closeTo(-12, 1e-12);
      // expect(numericalf1(-5, 2)).closeTo(200, 1E-12);
      // expect(numericalf2(-5, 2)).closeTo(-500, 1E-12);
      // expect(numericalf3(-5, 2)).closeTo(-10, 1E-12);
      // expect(numericalf1(3, -4)).closeTo(-576, 1E-12);
      // expect(numericalf2(3, -4)).closeTo(432, 1E-12);
      // expect(numericalf3(3, -4)).closeTo(-12, 1E-12);
      // expect(symbolicf1(-5, 2).equals(me.fromText('(-5)^2*2^3'))).eq(true);
      // expect(symbolicf2(-5, 2).equals(me.fromText('(-5)^3*2^2'))).eq(true);
      // expect(symbolicf3(-5, 2).equals(me.fromText('(-5)*2'))).eq(true);
      // expect(symbolicf1(3, -4).equals(me.fromText('3^2*(-4)^3'))).eq(true);
      // expect(symbolicf2(3, -4).equals(me.fromText('3^3*(-4)^2'))).eq(true);
      // expect(symbolicf3(3, -4).equals(me.fromText('3*(-4)'))).eq(true);
      // expect(symbolicf1('z', 'w').equals(me.fromText('z^2w^3'))).eq(true);
      // expect(symbolicf2('z', 'w').equals(me.fromText('z^3w^2'))).eq(true);
      // expect(symbolicf3('z', 'w').equals(me.fromText('zw'))).eq(true);
    });
  });

  it("copy function and overwrite symbolic attribute", () => {
    cy.window().then(async (win) => {
      win.postMessage(
        {
          doenetML: `
    <text>a</text>
    <function name="f1" symbolic="false">x^2</function>
    <copy target="f1" symbolic assignNames="f2" />
    <copy target="f2" symbolic="false" assignNames="f3" />
    <function name="g1">x^2</function>
    <copy target="g1" symbolic="false" assignNames="g2" />
    <copy target="g2" symbolic assignNames="g3" />

    `,
        },
        "*",
      );
    });

    //wait for window to load
    cy.get(cesc("#\\/_text1")).should("have.text", "a");

    cy.window().then(async (win) => {
      let stateVariables = await win.returnAllStateVariables1();

      expect(stateVariables["/f1"].stateValues.symbolic).eq(false);
      expect(stateVariables["/f2"].stateValues.symbolic).eq(true);
      expect(stateVariables["/f3"].stateValues.symbolic).eq(false);
      expect(stateVariables["/g1"].stateValues.symbolic).eq(true);
      expect(stateVariables["/g2"].stateValues.symbolic).eq(false);
      expect(stateVariables["/g3"].stateValues.symbolic).eq(true);
    });
  });

  it("copy function and overwrite numInputs", () => {
    cy.window().then(async (win) => {
      win.postMessage(
        {
          doenetML: `
    <text>a</text>
    <function name="f1" symbolic>xyz</function>
    <copy target="f1" numInputs="2" assignNames="f2" />
    <copy target="f2" numInputs="3" assignNames="f3" />
    
    <p name="p1">$$f1(a)</p>
    <p name="p2">$$f2(a,b)</p>
    <p name="p3">$$f3(a,b,c)</p>
    `,
        },
        "*",
      );
    });

    //wait for window to load
    cy.get(cesc("#\\/_text1")).should("have.text", "a");

    cy.get(cesc("#\\/p1") + " .mjx-mrow")
      .eq(0)
      .invoke("text")
      .then((text) => {
        expect(text).eq("ayz");
      });
    cy.get(cesc("#\\/p2") + " .mjx-mrow")
      .eq(0)
      .invoke("text")
      .then((text) => {
        expect(text).eq("abz");
      });
    cy.get(cesc("#\\/p3") + " .mjx-mrow")
      .eq(0)
      .invoke("text")
      .then((text) => {
        expect(text).eq("abc");
      });

    cy.window().then(async (win) => {
      let stateVariables = await win.returnAllStateVariables1();

      expect(stateVariables["/f1"].stateValues.numInputs).eq(1);
      expect(stateVariables["/f2"].stateValues.numInputs).eq(2);
      expect(stateVariables["/f3"].stateValues.numInputs).eq(3);
      expect(stateVariables["/f1"].stateValues.variables.map((x) => x)).eqls([
        "x",
      ]);
      expect(stateVariables["/f2"].stateValues.variables.map((x) => x)).eqls([
        "x",
        "y",
      ]);
      expect(stateVariables["/f3"].stateValues.variables.map((x) => x)).eqls([
        "x",
        "y",
        "z",
      ]);
    });
  });

  it("copy function and overwrite variables", () => {
    cy.window().then(async (win) => {
      win.postMessage(
        {
          doenetML: `
    <text>a</text>
    <function name="f1" symbolic simplify="none">xyz</function>
    <copy target="f1" variables="x y" assignNames="f2" />
    <copy target="f2" variables="x y z" assignNames="f3" />
    <copy target="f3" variables="z y" assignNames="f4" />
    <copy target="f4" variables="y" assignNames="f5" />
    <copy target="f4" variable="y" assignNames="f5a" />
    
    <p name="p1">$$f1(a)</p>
    <p name="p2">$$f2(a,b)</p>
    <p name="p3">$$f3(a,b,c)</p>
    <p name="p4">$$f4(a,b)</p>
    <p name="p5">$$f5(a)</p>
    <p name="p5a">$$f5a(a)</p>
    `,
        },
        "*",
      );
    });

    //wait for window to load
    cy.get(cesc("#\\/_text1")).should("have.text", "a");

    cy.get(cesc("#\\/p1") + " .mjx-mrow")
      .eq(0)
      .invoke("text")
      .then((text) => {
        expect(text).eq("ayz");
      });
    cy.get(cesc("#\\/p2") + " .mjx-mrow")
      .eq(0)
      .invoke("text")
      .then((text) => {
        expect(text).eq("abz");
      });
    cy.get(cesc("#\\/p3") + " .mjx-mrow")
      .eq(0)
      .invoke("text")
      .then((text) => {
        expect(text).eq("abc");
      });
    cy.get(cesc("#\\/p4") + " .mjx-mrow")
      .eq(0)
      .invoke("text")
      .then((text) => {
        expect(text).eq("xba");
      });
    cy.get(cesc("#\\/p5") + " .mjx-mrow")
      .eq(0)
      .invoke("text")
      .then((text) => {
        expect(text).eq("xaz");
      });
    cy.get(cesc("#\\/p5a") + " .mjx-mrow")
      .eq(0)
      .invoke("text")
      .then((text) => {
        expect(text).eq("xaz");
      });

    cy.window().then(async (win) => {
      let stateVariables = await win.returnAllStateVariables1();

      expect(stateVariables["/f1"].stateValues.numInputs).eq(1);
      expect(stateVariables["/f2"].stateValues.numInputs).eq(2);
      expect(stateVariables["/f3"].stateValues.numInputs).eq(3);
      expect(stateVariables["/f4"].stateValues.numInputs).eq(2);
      expect(stateVariables["/f5"].stateValues.numInputs).eq(1);
      expect(stateVariables["/f5a"].stateValues.numInputs).eq(1);
      expect(stateVariables["/f1"].stateValues.variables.map((x) => x)).eqls([
        "x",
      ]);
      expect(stateVariables["/f2"].stateValues.variables.map((x) => x)).eqls([
        "x",
        "y",
      ]);
      expect(stateVariables["/f3"].stateValues.variables.map((x) => x)).eqls([
        "x",
        "y",
        "z",
      ]);
      expect(stateVariables["/f4"].stateValues.variables.map((x) => x)).eqls([
        "z",
        "y",
      ]);
      expect(stateVariables["/f5"].stateValues.variables.map((x) => x)).eqls([
        "y",
      ]);
      expect(stateVariables["/f5a"].stateValues.variables.map((x) => x)).eqls([
        "y",
      ]);
    });
  });

  it("copy props with propIndex", () => {
    cy.window().then(async (win) => {
      win.postMessage(
        {
          doenetML: `
  <text>a</text>

  <p>n: <mathinput name="n" prefill="2" /></p>

  <graph name="g">
    <function name="f" minima="(-7,-5) (2,1)" maxima="(-4,4) (8,9)" />
  </graph>
  
  <p><aslist><copy prop="minima" target="f" propIndex="$n" assignNames="mn1 mn2" /></aslist></p>
  <p><aslist><copy prop="maxima" target="f" propIndex="$n" assignNames="mx1 mx2" /></aslist></p>
  <p><aslist><copy prop="extrema" target="f" propIndex="$n" assignNames="ex1 ex2 ex3 ex4" /></aslist></p>
  
  <p><aslist><copy prop="minimumLocations" target="f" propIndex="$n" assignNames="mnl1 mnl2" /></aslist></p>
  <p><aslist><copy prop="maximumLocations" target="f" propIndex="$n" assignNames="mxl1 mxl2" /></aslist></p>
  <p><aslist><copy prop="extremumLocations" target="f" propIndex="$n" assignNames="exl1 exl2 exl3 exl4" /></aslist></p>
  
  <p><aslist><copy prop="minimumValues" target="f" propIndex="$n" assignNames="mnv1 mnv2" /></aslist></p>
  <p><aslist><copy prop="maximumValues" target="f" propIndex="$n" assignNames="mxv1 mxv2" /></aslist></p>
  <p><aslist><copy prop="extremumValues" target="f" propIndex="$n" assignNames="exv1 exv2 exv3 exv4" /></aslist></p>

  <p><aslist><copy prop="minimum1" target="f" propIndex="$n" assignNames="mn11 mn12" /></aslist></p>
  <p><aslist><copy prop="maximum1" target="f" propIndex="$n" assignNames="mx11 mx12" /></aslist></p>
  <p><aslist><copy prop="extremum1" target="f" propIndex="$n" assignNames="ex11 ex12 ex13 ex14" /></aslist></p>

  `,
        },
        "*",
      );
    });

    cy.get(cesc("#\\/_text1")).should("have.text", "a"); //wait for page to load

    cy.get(cesc("#\\/mn1") + " .mjx-mrow")
      .eq(0)
      .invoke("text")
      .then((text) => {
        expect(text.trim()).eq("(2,1)");
      });
    cy.get(cesc("#\\/mx1") + " .mjx-mrow")
      .eq(0)
      .invoke("text")
      .then((text) => {
        expect(text.trim()).eq("(8,9)");
      });
    cy.get(cesc("#\\/ex1") + " .mjx-mrow")
      .eq(0)
      .invoke("text")
      .then((text) => {
        expect(text.trim()).eq("(−4,4)");
      });
    cy.get(cesc("#\\/mnl1")).should("have.text", "2");
    cy.get(cesc("#\\/mxl1")).should("have.text", "8");
    cy.get(cesc("#\\/exl1")).should("have.text", "-4");

    cy.get(cesc("#\\/mnv1")).should("have.text", "1");
    cy.get(cesc("#\\/mxv1")).should("have.text", "9");
    cy.get(cesc("#\\/exv1")).should("have.text", "4");

    cy.get(cesc("#\\/mn11")).should("have.text", "-5");
    cy.get(cesc("#\\/mx11")).should("have.text", "4");
    cy.get(cesc("#\\/ex11")).should("have.text", "-5");

    cy.log("set propIndex to 1");

    cy.get(cesc("#\\/n") + " textarea").type("{end}{backspace}1{enter}", {
      force: true,
    });

    cy.get(cesc("#\\/mnl1")).should("have.text", "-7");
    cy.get(cesc("#\\/mxl1")).should("have.text", "-4");
    cy.get(cesc("#\\/exl1")).should("have.text", "-7");

    cy.get(cesc("#\\/mnv1")).should("have.text", "-5");
    cy.get(cesc("#\\/mxv1")).should("have.text", "4");
    cy.get(cesc("#\\/exv1")).should("have.text", "-5");

    cy.get(cesc("#\\/mn11")).should("have.text", "-7");
    cy.get(cesc("#\\/mx11")).should("have.text", "-4");
    cy.get(cesc("#\\/ex11")).should("have.text", "-7");

    cy.get(cesc("#\\/mn1") + " .mjx-mrow")
      .eq(0)
      .invoke("text")
      .then((text) => {
        expect(text.trim()).eq("(−7,−5)");
      });
    cy.get(cesc("#\\/mx1") + " .mjx-mrow")
      .eq(0)
      .invoke("text")
      .then((text) => {
        expect(text.trim()).eq("(−4,4)");
      });
    cy.get(cesc("#\\/ex1") + " .mjx-mrow")
      .eq(0)
      .invoke("text")
      .then((text) => {
        expect(text.trim()).eq("(−7,−5)");
      });
  });

  it("copy props with propIndex, dot and array notation", () => {
    cy.window().then(async (win) => {
      win.postMessage(
        {
          doenetML: `
  <text>a</text>

  <p>n: <mathinput name="n" prefill="2" /></p>

  <graph name="g">
    <function name="f" minima="(-7,-5) (2,1)" maxima="(-4,4) (8,9)" />
  </graph>
  
  <p><aslist><copy source="f.minima[$n]" assignNames="mn1 mn2" /></aslist></p>
  <p><aslist><copy source="f.maxima[$n]" assignNames="mx1 mx2" /></aslist></p>
  <p><aslist><copy source="f.extrema[$n]" assignNames="ex1 ex2 ex3 ex4" /></aslist></p>
  
  <p><aslist><copy source="f.minimumLocations[$n]" assignNames="mnl1 mnl2" /></aslist></p>
  <p><aslist><copy source="f.maximumLocations[$n]" assignNames="mxl1 mxl2" /></aslist></p>
  <p><aslist><copy source="f.extremumLocations[$n]" assignNames="exl1 exl2 exl3 exl4" /></aslist></p>
  
  <p><aslist><copy source="f.minimumValues[$n]" assignNames="mnv1 mnv2" /></aslist></p>
  <p><aslist><copy source="f.maximumValues[$n]" assignNames="mxv1 mxv2" /></aslist></p>
  <p><aslist><copy source="f.extremumValues[$n]" assignNames="exv1 exv2 exv3 exv4" /></aslist></p>

  <p><aslist><copy source="f.minimum1[$n]" assignNames="mn11 mn12" /></aslist></p>
  <p><aslist><copy source="f.maximum1[$n]" assignNames="mx11 mx12" /></aslist></p>
  <p><aslist><copy source="f.extremum1[$n]" assignNames="ex11 ex12 ex13 ex14" /></aslist></p>

  `,
        },
        "*",
      );
    });

    cy.get(cesc("#\\/_text1")).should("have.text", "a"); //wait for page to load

    cy.get(cesc("#\\/mn1") + " .mjx-mrow")
      .eq(0)
      .invoke("text")
      .then((text) => {
        expect(text.trim()).eq("(2,1)");
      });
    cy.get(cesc("#\\/mx1") + " .mjx-mrow")
      .eq(0)
      .invoke("text")
      .then((text) => {
        expect(text.trim()).eq("(8,9)");
      });
    cy.get(cesc("#\\/ex1") + " .mjx-mrow")
      .eq(0)
      .invoke("text")
      .then((text) => {
        expect(text.trim()).eq("(−4,4)");
      });
    cy.get(cesc("#\\/mnl1")).should("have.text", "2");
    cy.get(cesc("#\\/mxl1")).should("have.text", "8");
    cy.get(cesc("#\\/exl1")).should("have.text", "-4");

    cy.get(cesc("#\\/mnv1")).should("have.text", "1");
    cy.get(cesc("#\\/mxv1")).should("have.text", "9");
    cy.get(cesc("#\\/exv1")).should("have.text", "4");

    cy.get(cesc("#\\/mn11")).should("have.text", "-5");
    cy.get(cesc("#\\/mx11")).should("have.text", "4");
    cy.get(cesc("#\\/ex11")).should("have.text", "-5");

    cy.log("set propIndex to 1");

    cy.get(cesc("#\\/n") + " textarea").type("{end}{backspace}1{enter}", {
      force: true,
    });

    cy.get(cesc("#\\/mnl1")).should("have.text", "-7");
    cy.get(cesc("#\\/mxl1")).should("have.text", "-4");
    cy.get(cesc("#\\/exl1")).should("have.text", "-7");

    cy.get(cesc("#\\/mnv1")).should("have.text", "-5");
    cy.get(cesc("#\\/mxv1")).should("have.text", "4");
    cy.get(cesc("#\\/exv1")).should("have.text", "-5");

    cy.get(cesc("#\\/mn11")).should("have.text", "-7");
    cy.get(cesc("#\\/mx11")).should("have.text", "-4");
    cy.get(cesc("#\\/ex11")).should("have.text", "-7");

    cy.get(cesc("#\\/mn1") + " .mjx-mrow")
      .eq(0)
      .invoke("text")
      .then((text) => {
        expect(text.trim()).eq("(−7,−5)");
      });
    cy.get(cesc("#\\/mx1") + " .mjx-mrow")
      .eq(0)
      .invoke("text")
      .then((text) => {
        expect(text.trim()).eq("(−4,4)");
      });
    cy.get(cesc("#\\/ex1") + " .mjx-mrow")
      .eq(0)
      .invoke("text")
      .then((text) => {
        expect(text.trim()).eq("(−7,−5)");
      });
  });

  it("copy props with multidimensional propIndex, dot and array notation", () => {
    cy.window().then(async (win) => {
      win.postMessage(
        {
          doenetML: `
  <text>a</text>

  <p>n: <mathinput name="n" prefill="2" /></p>

  <graph name="g">
    <function name="f" minima="(-7,-5) (2,1)" maxima="(-4,4) (8,9)" />
  </graph>
  
  <p><aslist><copy source="f.minima[$n]" assignNames="mn1 mn2" /></aslist></p>
  <p><aslist><copy source="f.maxima[$n]" assignNames="mx1 mx2" /></aslist></p>
  <p><aslist><copy source="f.extrema[$n]" assignNames="ex1 ex2 ex3 ex4" /></aslist></p>
  
  <p><aslist><copy source="f.minima[$n][1]" assignNames="mnl1 mnl2" /></aslist></p>
  <p><aslist><copy source="f.maxima[$n][1]" assignNames="mxl1 mxl2" /></aslist></p>
  <p><aslist><copy source="f.extrema[$n][1]" assignNames="exl1 exl2 exl3 exl4" /></aslist></p>
  
  <p><aslist><copy source="f.minima[$n][2]" assignNames="mnv1 mnv2" /></aslist></p>
  <p><aslist><copy source="f.maxima[$n][2]" assignNames="mxv1 mxv2" /></aslist></p>
  <p><aslist><copy source="f.extrema[$n][2]" assignNames="exv1 exv2 exv3 exv4" /></aslist></p>

  <p><aslist><copy source="f.minima[1][$n]" assignNames="mn11 mn12" /></aslist></p>
  <p><aslist><copy source="f.maxima[1][$n]" assignNames="mx11 mx12" /></aslist></p>
  <p><aslist><copy source="f.extrema[1][$n]" assignNames="ex11 ex12 ex13 ex14" /></aslist></p>

  `,
        },
        "*",
      );
    });

    cy.get(cesc("#\\/_text1")).should("have.text", "a"); //wait for page to load

    cy.get(cesc("#\\/mn1") + " .mjx-mrow")
      .eq(0)
      .invoke("text")
      .then((text) => {
        expect(text.trim()).eq("(2,1)");
      });
    cy.get(cesc("#\\/mx1") + " .mjx-mrow")
      .eq(0)
      .invoke("text")
      .then((text) => {
        expect(text.trim()).eq("(8,9)");
      });
    cy.get(cesc("#\\/ex1") + " .mjx-mrow")
      .eq(0)
      .invoke("text")
      .then((text) => {
        expect(text.trim()).eq("(−4,4)");
      });
    cy.get(cesc("#\\/mnl1")).should("have.text", "2");
    cy.get(cesc("#\\/mxl1")).should("have.text", "8");
    cy.get(cesc("#\\/exl1")).should("have.text", "-4");

    cy.get(cesc("#\\/mnv1")).should("have.text", "1");
    cy.get(cesc("#\\/mxv1")).should("have.text", "9");
    cy.get(cesc("#\\/exv1")).should("have.text", "4");

    cy.get(cesc("#\\/mn11")).should("have.text", "-5");
    cy.get(cesc("#\\/mx11")).should("have.text", "4");
    cy.get(cesc("#\\/ex11")).should("have.text", "-5");

    cy.log("set propIndex to 1");

    cy.get(cesc("#\\/n") + " textarea").type("{end}{backspace}1{enter}", {
      force: true,
    });

    cy.get(cesc("#\\/mnl1")).should("have.text", "-7");
    cy.get(cesc("#\\/mxl1")).should("have.text", "-4");
    cy.get(cesc("#\\/exl1")).should("have.text", "-7");

    cy.get(cesc("#\\/mnv1")).should("have.text", "-5");
    cy.get(cesc("#\\/mxv1")).should("have.text", "4");
    cy.get(cesc("#\\/exv1")).should("have.text", "-5");

    cy.get(cesc("#\\/mn11")).should("have.text", "-7");
    cy.get(cesc("#\\/mx11")).should("have.text", "-4");
    cy.get(cesc("#\\/ex11")).should("have.text", "-7");

    cy.get(cesc("#\\/mn1") + " .mjx-mrow")
      .eq(0)
      .invoke("text")
      .then((text) => {
        expect(text.trim()).eq("(−7,−5)");
      });
    cy.get(cesc("#\\/mx1") + " .mjx-mrow")
      .eq(0)
      .invoke("text")
      .then((text) => {
        expect(text.trim()).eq("(−4,4)");
      });
    cy.get(cesc("#\\/ex1") + " .mjx-mrow")
      .eq(0)
      .invoke("text")
      .then((text) => {
        expect(text.trim()).eq("(−7,−5)");
      });
  });

  it("rounding", () => {
    cy.window().then(async (win) => {
      win.postMessage(
        {
          doenetML: `
  <text>a</text>

  <function name="f1" simplify="none">255.029847 sin(0.52952342x) + 3</function>
  <function name="f2" simplify="none" displayDigits="4"> 255.029847 sin(0.52952342x) + 3</function>
  <function name="f3" simplify="none" displayDigits="4" padZeros> 255.029847 sin(0.52952342x) + 3</function>
  <function name="f4" simplify="none" displayDecimals="3"> 255.029847 sin(0.52952342x) + 3</function>
  <function name="f5" simplify="none" displayDecimals="3" padZeros> 255.029847 sin(0.52952342x) + 3</function>

  <copy target="f1" assignNames="f1a" />
  <copy target="f2" assignNames="f2a" />
  <copy target="f3" assignNames="f3a" />
  <copy target="f4" assignNames="f4a" />
  <copy target="f5" assignNames="f5a" />

  <copy target="f1" prop="formula" assignNames="f1b" />
  <copy target="f2" prop="formula" assignNames="f2b" />
  <copy target="f3" prop="formula" assignNames="f3b" />
  <copy target="f4" prop="formula" assignNames="f4b" />
  <copy target="f5" prop="formula" assignNames="f5b" />

  <math name="f1c">$f1</math>
  <math name="f2c">$f2</math>
  <math name="f3c">$f3</math>
  <math name="f4c">$f4</math>
  <math name="f5c">$f5</math>

  <math name="f1d"><copy prop="formula" target="f1" /></math>
  <math name="f2d"><copy prop="formula" target="f2" /></math>
  <math name="f3d"><copy prop="formula" target="f3" /></math>
  <math name="f4d"><copy prop="formula" target="f4" /></math>
  <math name="f5d"><copy prop="formula" target="f5" /></math>

  <math name="f1e">$f1a</math>
  <math name="f2e">$f2a</math>
  <math name="f3e">$f3a</math>
  <math name="f4e">$f4a</math>
  <math name="f5e">$f5a</math>

  <math name="f1f">$f1b</math>
  <math name="f2f">$f2b</math>
  <math name="f3f">$f3b</math>
  <math name="f4f">$f4b</math>
  <math name="f5f">$f5b</math>

  `,
        },
        "*",
      );
    });

    cy.get(cesc("#\\/_text1")).should("have.text", "a"); //wait for page to load

    cy.get(cesc("#\\/f1") + " .mjx-mrow")
      .eq(0)
      .invoke("text")
      .then((text) => {
        expect(text).eq("255.03sin(0.53x)+3");
      });
    cy.get(cesc("#\\/f2") + " .mjx-mrow")
      .eq(0)
      .invoke("text")
      .then((text) => {
        expect(text).eq("255sin(0.5295x)+3");
      });
    cy.get(cesc("#\\/f3") + " .mjx-mrow")
      .eq(0)
      .invoke("text")
      .then((text) => {
        expect(text).eq("255.0sin(0.5295x)+3.000");
      });
    cy.get(cesc("#\\/f4") + " .mjx-mrow")
      .eq(0)
      .invoke("text")
      .then((text) => {
        expect(text).eq("255.03sin(0.53x)+3");
      });
    cy.get(cesc("#\\/f5") + " .mjx-mrow")
      .eq(0)
      .invoke("text")
      .then((text) => {
        expect(text).eq("255.030sin(0.530x)+3.000");
      });

    cy.get(cesc("#\\/f1a") + " .mjx-mrow")
      .eq(0)
      .invoke("text")
      .then((text) => {
        expect(text).eq("255.03sin(0.53x)+3");
      });
    cy.get(cesc("#\\/f2a") + " .mjx-mrow")
      .eq(0)
      .invoke("text")
      .then((text) => {
        expect(text).eq("255sin(0.5295x)+3");
      });
    cy.get(cesc("#\\/f3a") + " .mjx-mrow")
      .eq(0)
      .invoke("text")
      .then((text) => {
        expect(text).eq("255.0sin(0.5295x)+3.000");
      });
    cy.get(cesc("#\\/f4a") + " .mjx-mrow")
      .eq(0)
      .invoke("text")
      .then((text) => {
        expect(text).eq("255.03sin(0.53x)+3");
      });
    cy.get(cesc("#\\/f5a") + " .mjx-mrow")
      .eq(0)
      .invoke("text")
      .then((text) => {
        expect(text).eq("255.030sin(0.530x)+3.000");
      });

    cy.get(cesc("#\\/f1b") + " .mjx-mrow")
      .eq(0)
      .invoke("text")
      .then((text) => {
        expect(text).eq("255.03sin(0.53x)+3");
      });
    cy.get(cesc("#\\/f2b") + " .mjx-mrow")
      .eq(0)
      .invoke("text")
      .then((text) => {
        expect(text).eq("255sin(0.5295x)+3");
      });
    cy.get(cesc("#\\/f3b") + " .mjx-mrow")
      .eq(0)
      .invoke("text")
      .then((text) => {
        expect(text).eq("255.0sin(0.5295x)+3.000");
      });
    cy.get(cesc("#\\/f4b") + " .mjx-mrow")
      .eq(0)
      .invoke("text")
      .then((text) => {
        expect(text).eq("255.03sin(0.53x)+3");
      });
    cy.get(cesc("#\\/f5b") + " .mjx-mrow")
      .eq(0)
      .invoke("text")
      .then((text) => {
        expect(text).eq("255.030sin(0.530x)+3.000");
      });

    cy.get(cesc("#\\/f1c") + " .mjx-mrow")
      .eq(0)
      .invoke("text")
      .then((text) => {
        expect(text).eq("255.03sin(0.53x)+3");
      });
    cy.get(cesc("#\\/f2c") + " .mjx-mrow")
      .eq(0)
      .invoke("text")
      .then((text) => {
        expect(text).eq("255sin(0.5295x)+3");
      });
    cy.get(cesc("#\\/f3c") + " .mjx-mrow")
      .eq(0)
      .invoke("text")
      .then((text) => {
        expect(text).eq("255.0sin(0.5295x)+3.000");
      });
    cy.get(cesc("#\\/f4c") + " .mjx-mrow")
      .eq(0)
      .invoke("text")
      .then((text) => {
        expect(text).eq("255.03sin(0.53x)+3");
      });
    cy.get(cesc("#\\/f5c") + " .mjx-mrow")
      .eq(0)
      .invoke("text")
      .then((text) => {
        expect(text).eq("255.030sin(0.530x)+3.000");
      });

    cy.get(cesc("#\\/f1d") + " .mjx-mrow")
      .eq(0)
      .invoke("text")
      .then((text) => {
        expect(text).eq("255.03sin(0.53x)+3");
      });
    cy.get(cesc("#\\/f2d") + " .mjx-mrow")
      .eq(0)
      .invoke("text")
      .then((text) => {
        expect(text).eq("255sin(0.5295x)+3");
      });
    cy.get(cesc("#\\/f3d") + " .mjx-mrow")
      .eq(0)
      .invoke("text")
      .then((text) => {
        expect(text).eq("255.0sin(0.5295x)+3.000");
      });
    cy.get(cesc("#\\/f4d") + " .mjx-mrow")
      .eq(0)
      .invoke("text")
      .then((text) => {
        expect(text).eq("255.03sin(0.53x)+3");
      });
    cy.get(cesc("#\\/f5d") + " .mjx-mrow")
      .eq(0)
      .invoke("text")
      .then((text) => {
        expect(text).eq("255.030sin(0.530x)+3.000");
      });

    cy.get(cesc("#\\/f1e") + " .mjx-mrow")
      .eq(0)
      .invoke("text")
      .then((text) => {
        expect(text).eq("255.03sin(0.53x)+3");
      });
    cy.get(cesc("#\\/f2e") + " .mjx-mrow")
      .eq(0)
      .invoke("text")
      .then((text) => {
        expect(text).eq("255sin(0.5295x)+3");
      });
    cy.get(cesc("#\\/f3e") + " .mjx-mrow")
      .eq(0)
      .invoke("text")
      .then((text) => {
        expect(text).eq("255.0sin(0.5295x)+3.000");
      });
    cy.get(cesc("#\\/f4e") + " .mjx-mrow")
      .eq(0)
      .invoke("text")
      .then((text) => {
        expect(text).eq("255.03sin(0.53x)+3");
      });
    cy.get(cesc("#\\/f5e") + " .mjx-mrow")
      .eq(0)
      .invoke("text")
      .then((text) => {
        expect(text).eq("255.030sin(0.530x)+3.000");
      });

    cy.get(cesc("#\\/f1f") + " .mjx-mrow")
      .eq(0)
      .invoke("text")
      .then((text) => {
        expect(text).eq("255.03sin(0.53x)+3");
      });
    cy.get(cesc("#\\/f2f") + " .mjx-mrow")
      .eq(0)
      .invoke("text")
      .then((text) => {
        expect(text).eq("255sin(0.5295x)+3");
      });
    cy.get(cesc("#\\/f3f") + " .mjx-mrow")
      .eq(0)
      .invoke("text")
      .then((text) => {
        expect(text).eq("255.0sin(0.5295x)+3.000");
      });
    cy.get(cesc("#\\/f4f") + " .mjx-mrow")
      .eq(0)
      .invoke("text")
      .then((text) => {
        expect(text).eq("255.03sin(0.53x)+3");
      });
    cy.get(cesc("#\\/f5f") + " .mjx-mrow")
      .eq(0)
      .invoke("text")
      .then((text) => {
        expect(text).eq("255.030sin(0.530x)+3.000");
      });
  });

  it("rounding, overwrite on copy", () => {
    cy.window().then(async (win) => {
      win.postMessage(
        {
          doenetML: `
  <text>a</text>

  <function name="f1">255.029847 sin(0.52952342x) + 3</function>
  <function name="f2" displayDigits="4"> 255.029847 sin(0.52952342x) + 3</function>
  <function name="f3" displayDigits="4" padZeros> 255.029847 sin(0.52952342x) + 3</function>
  <function name="f4" displayDecimals="3"> 255.029847 sin(0.52952342x) + 3</function>
  <function name="f5" displayDecimals="3" padZeros> 255.029847 sin(0.52952342x) + 3</function>

  <copy source="f1" assignNames="f1dg6" displayDigits="6" />
  <copy source="f2" assignNames="f2dg6" displayDigits="6" />
  <copy source="f3" assignNames="f3dg6" displayDigits="6" />
  <copy source="f4" assignNames="f4dg6" displayDigits="6" />
  <copy source="f5" assignNames="f5dg6" displayDigits="6" />
  <copy source="f1" assignNames="f1dc7" displayDecimals="7" />
  <copy source="f2" assignNames="f2dc7" displayDecimals="7" />
  <copy source="f3" assignNames="f3dc7" displayDecimals="7" />
  <copy source="f4" assignNames="f4dc7" displayDecimals="7" />
  <copy source="f5" assignNames="f5dc7" displayDecimals="7" />
  <copy source="f1" assignNames="f1pt" padZeros />
  <copy source="f2" assignNames="f2pt" padZeros />
  <copy source="f3" assignNames="f3pt" padZeros />
  <copy source="f4" assignNames="f4pt" padZeros />
  <copy source="f5" assignNames="f5pt" padZeros />
  <copy source="f1" assignNames="f1pf" padZeros="false" />
  <copy source="f2" assignNames="f2pf" padZeros="false" />
  <copy source="f3" assignNames="f3pf" padZeros="false" />
  <copy source="f4" assignNames="f4pf" padZeros="false" />
  <copy source="f5" assignNames="f5pf" padZeros="false" />

  <copy source="f1.formula" assignNames="f1fdg6" displayDigits="6" />
  <copy source="f2.formula" assignNames="f2fdg6" displayDigits="6" />
  <copy source="f3.formula" assignNames="f3fdg6" displayDigits="6" />
  <copy source="f4.formula" assignNames="f4fdg6" displayDigits="6" />
  <copy source="f5.formula" assignNames="f5fdg6" displayDigits="6" />
  <copy source="f1.formula" assignNames="f1fdc7" displayDecimals="7" />
  <copy source="f2.formula" assignNames="f2fdc7" displayDecimals="7" />
  <copy source="f3.formula" assignNames="f3fdc7" displayDecimals="7" />
  <copy source="f4.formula" assignNames="f4fdc7" displayDecimals="7" />
  <copy source="f5.formula" assignNames="f5fdc7" displayDecimals="7" />
  <copy source="f1.formula" assignNames="f1fpt" padZeros />
  <copy source="f2.formula" assignNames="f2fpt" padZeros />
  <copy source="f3.formula" assignNames="f3fpt" padZeros />
  <copy source="f4.formula" assignNames="f4fpt" padZeros />
  <copy source="f5.formula" assignNames="f5fpt" padZeros />
  <copy source="f1.formula" assignNames="f1fpf" padZeros="false" />
  <copy source="f2.formula" assignNames="f2fpf" padZeros="false" />
  <copy source="f3.formula" assignNames="f3fpf" padZeros="false" />
  <copy source="f4.formula" assignNames="f4fpf" padZeros="false" />
  <copy source="f5.formula" assignNames="f5fpf" padZeros="false" />


  <function name="f1dg6a" displayDigits="6" ><copy source="f1" /></function>
  <function name="f2dg6a" displayDigits="6" ><copy source="f2" /></function>
  <function name="f3dg6a" displayDigits="6" ><copy source="f3" /></function>
  <function name="f4dg6a" displayDigits="6" ><copy source="f4" /></function>
  <function name="f5dg6a" displayDigits="6" ><copy source="f5" /></function>
  <function name="f1dc7a" displayDecimals="7" ><copy source="f1" /></function>
  <function name="f2dc7a" displayDecimals="7" ><copy source="f2" /></function>
  <function name="f3dc7a" displayDecimals="7" ><copy source="f3" /></function>
  <function name="f4dc7a" displayDecimals="7" ><copy source="f4" /></function>
  <function name="f5dc7a" displayDecimals="7" ><copy source="f5" /></function>
  <function name="f1pta" padZeros ><copy source="f1" /></function>
  <function name="f2pta" padZeros ><copy source="f2" /></function>
  <function name="f3pta" padZeros ><copy source="f3" /></function>
  <function name="f4pta" padZeros ><copy source="f4" /></function>
  <function name="f5pta" padZeros ><copy source="f5" /></function>
  <function name="f1pfa" padZeros="false" ><copy source="f1" /></function>
  <function name="f2pfa" padZeros="false" ><copy source="f2" /></function>
  <function name="f3pfa" padZeros="false" ><copy source="f3" /></function>
  <function name="f4pfa" padZeros="false" ><copy source="f4" /></function>
  <function name="f5pfa" padZeros="false" ><copy source="f5" /></function>



  `,
        },
        "*",
      );
    });

    cy.get(cesc("#\\/_text1")).should("have.text", "a"); //wait for page to load

    cy.get(cesc("#\\/f1") + " .mjx-mrow")
      .eq(0)
      .invoke("text")
      .then((text) => {
        expect(text).eq("255.03sin(0.53x)+3");
      });
    cy.get(cesc("#\\/f2") + " .mjx-mrow")
      .eq(0)
      .invoke("text")
      .then((text) => {
        expect(text).eq("255sin(0.5295x)+3");
      });
    cy.get(cesc("#\\/f3") + " .mjx-mrow")
      .eq(0)
      .invoke("text")
      .then((text) => {
        expect(text).eq("255.0sin(0.5295x)+3.000");
      });
    cy.get(cesc("#\\/f4") + " .mjx-mrow")
      .eq(0)
      .invoke("text")
      .then((text) => {
        expect(text).eq("255.03sin(0.53x)+3");
      });
    cy.get(cesc("#\\/f5") + " .mjx-mrow")
      .eq(0)
      .invoke("text")
      .then((text) => {
        expect(text).eq("255.030sin(0.530x)+3.000");
      });

    cy.get(cesc("#\\/f1dg6") + " .mjx-mrow")
      .eq(0)
      .invoke("text")
      .then((text) => {
        expect(text).eq("255.03sin(0.529523x)+3");
      });
    cy.get(cesc("#\\/f2dg6") + " .mjx-mrow")
      .eq(0)
      .invoke("text")
      .then((text) => {
        expect(text).eq("255.03sin(0.529523x)+3");
      });
    cy.get(cesc("#\\/f3dg6") + " .mjx-mrow")
      .eq(0)
      .invoke("text")
      .then((text) => {
        expect(text).eq("255.030sin(0.529523x)+3.00000");
      });
    cy.get(cesc("#\\/f4dg6") + " .mjx-mrow")
      .eq(0)
      .invoke("text")
      .then((text) => {
        expect(text).eq("255.03sin(0.529523x)+3");
      });
    cy.get(cesc("#\\/f5dg6") + " .mjx-mrow")
      .eq(0)
      .invoke("text")
      .then((text) => {
        expect(text).eq("255.030sin(0.529523x)+3.00000");
      });

    cy.get(cesc("#\\/f1fdg6") + " .mjx-mrow")
      .eq(0)
      .invoke("text")
      .then((text) => {
        expect(text).eq("255.03sin(0.529523x)+3");
      });
    cy.get(cesc("#\\/f2fdg6") + " .mjx-mrow")
      .eq(0)
      .invoke("text")
      .then((text) => {
        expect(text).eq("255.03sin(0.529523x)+3");
      });
    cy.get(cesc("#\\/f3fdg6") + " .mjx-mrow")
      .eq(0)
      .invoke("text")
      .then((text) => {
        expect(text).eq("255.030sin(0.529523x)+3.00000");
      });
    cy.get(cesc("#\\/f4fdg6") + " .mjx-mrow")
      .eq(0)
      .invoke("text")
      .then((text) => {
        expect(text).eq("255.03sin(0.529523x)+3");
      });
    cy.get(cesc("#\\/f5fdg6") + " .mjx-mrow")
      .eq(0)
      .invoke("text")
      .then((text) => {
        expect(text).eq("255.030sin(0.529523x)+3.00000");
      });

    cy.get(cesc("#\\/f1dg6a") + " .mjx-mrow")
      .eq(0)
      .invoke("text")
      .then((text) => {
        expect(text).eq("255.03sin(0.529523x)+3");
      });
    cy.get(cesc("#\\/f2dg6a") + " .mjx-mrow")
      .eq(0)
      .invoke("text")
      .then((text) => {
        expect(text).eq("255.03sin(0.529523x)+3");
      });
    cy.get(cesc("#\\/f3dg6a") + " .mjx-mrow")
      .eq(0)
      .invoke("text")
      .then((text) => {
        expect(text).eq("255.030sin(0.529523x)+3.00000");
      });
    cy.get(cesc("#\\/f4dg6a") + " .mjx-mrow")
      .eq(0)
      .invoke("text")
      .then((text) => {
        expect(text).eq("255.03sin(0.529523x)+3");
      });
    cy.get(cesc("#\\/f5dg6a") + " .mjx-mrow")
      .eq(0)
      .invoke("text")
      .then((text) => {
        expect(text).eq("255.030sin(0.529523x)+3.00000");
      });

    cy.get(cesc("#\\/f1dc7") + " .mjx-mrow")
      .eq(0)
      .invoke("text")
      .then((text) => {
        expect(text).eq("255.029847sin(0.5295234x)+3");
      });
    cy.get(cesc("#\\/f2dc7") + " .mjx-mrow")
      .eq(0)
      .invoke("text")
      .then((text) => {
        expect(text).eq("255.029847sin(0.5295234x)+3");
      });
    cy.get(cesc("#\\/f3dc7") + " .mjx-mrow")
      .eq(0)
      .invoke("text")
      .then((text) => {
        expect(text).eq("255.0298470sin(0.5295234x)+3.0000000");
      });
    cy.get(cesc("#\\/f4dc7") + " .mjx-mrow")
      .eq(0)
      .invoke("text")
      .then((text) => {
        expect(text).eq("255.029847sin(0.5295234x)+3");
      });
    cy.get(cesc("#\\/f5dc7") + " .mjx-mrow")
      .eq(0)
      .invoke("text")
      .then((text) => {
        expect(text).eq("255.0298470sin(0.5295234x)+3.0000000");
      });

    cy.get(cesc("#\\/f1fdc7") + " .mjx-mrow")
      .eq(0)
      .invoke("text")
      .then((text) => {
        expect(text).eq("255.029847sin(0.5295234x)+3");
      });
    cy.get(cesc("#\\/f2fdc7") + " .mjx-mrow")
      .eq(0)
      .invoke("text")
      .then((text) => {
        expect(text).eq("255.029847sin(0.5295234x)+3");
      });
    cy.get(cesc("#\\/f3fdc7") + " .mjx-mrow")
      .eq(0)
      .invoke("text")
      .then((text) => {
        expect(text).eq("255.0298470sin(0.5295234x)+3.0000000");
      });
    cy.get(cesc("#\\/f4fdc7") + " .mjx-mrow")
      .eq(0)
      .invoke("text")
      .then((text) => {
        expect(text).eq("255.029847sin(0.5295234x)+3");
      });
    cy.get(cesc("#\\/f5fdc7") + " .mjx-mrow")
      .eq(0)
      .invoke("text")
      .then((text) => {
        expect(text).eq("255.0298470sin(0.5295234x)+3.0000000");
      });

    cy.get(cesc("#\\/f1dc7a") + " .mjx-mrow")
      .eq(0)
      .invoke("text")
      .then((text) => {
        expect(text).eq("255.029847sin(0.5295234x)+3");
      });
    cy.get(cesc("#\\/f2dc7a") + " .mjx-mrow")
      .eq(0)
      .invoke("text")
      .then((text) => {
        expect(text).eq("255.029847sin(0.5295234x)+3");
      });
    cy.get(cesc("#\\/f3dc7a") + " .mjx-mrow")
      .eq(0)
      .invoke("text")
      .then((text) => {
        expect(text).eq("255.0298470sin(0.5295234x)+3.0000000");
      });
    cy.get(cesc("#\\/f4dc7a") + " .mjx-mrow")
      .eq(0)
      .invoke("text")
      .then((text) => {
        expect(text).eq("255.029847sin(0.5295234x)+3");
      });
    cy.get(cesc("#\\/f5dc7a") + " .mjx-mrow")
      .eq(0)
      .invoke("text")
      .then((text) => {
        expect(text).eq("255.0298470sin(0.5295234x)+3.0000000");
      });

    cy.get(cesc("#\\/f1pt") + " .mjx-mrow")
      .eq(0)
      .invoke("text")
      .then((text) => {
        expect(text).eq("255.03sin(0.530x)+3.00");
      });
    cy.get(cesc("#\\/f2pt") + " .mjx-mrow")
      .eq(0)
      .invoke("text")
      .then((text) => {
        expect(text).eq("255.0sin(0.5295x)+3.000");
      });
    cy.get(cesc("#\\/f3pt") + " .mjx-mrow")
      .eq(0)
      .invoke("text")
      .then((text) => {
        expect(text).eq("255.0sin(0.5295x)+3.000");
      });
    cy.get(cesc("#\\/f4pt") + " .mjx-mrow")
      .eq(0)
      .invoke("text")
      .then((text) => {
        expect(text).eq("255.030sin(0.530x)+3.000");
      });
    cy.get(cesc("#\\/f5pt") + " .mjx-mrow")
      .eq(0)
      .invoke("text")
      .then((text) => {
        expect(text).eq("255.030sin(0.530x)+3.000");
      });

    cy.get(cesc("#\\/f1fpt") + " .mjx-mrow")
      .eq(0)
      .invoke("text")
      .then((text) => {
        expect(text).eq("255.03sin(0.530x)+3.00");
      });
    cy.get(cesc("#\\/f2fpt") + " .mjx-mrow")
      .eq(0)
      .invoke("text")
      .then((text) => {
        expect(text).eq("255.0sin(0.5295x)+3.000");
      });
    cy.get(cesc("#\\/f3fpt") + " .mjx-mrow")
      .eq(0)
      .invoke("text")
      .then((text) => {
        expect(text).eq("255.0sin(0.5295x)+3.000");
      });
    cy.get(cesc("#\\/f4fpt") + " .mjx-mrow")
      .eq(0)
      .invoke("text")
      .then((text) => {
        expect(text).eq("255.030sin(0.530x)+3.000");
      });
    cy.get(cesc("#\\/f5fpt") + " .mjx-mrow")
      .eq(0)
      .invoke("text")
      .then((text) => {
        expect(text).eq("255.030sin(0.530x)+3.000");
      });

    cy.get(cesc("#\\/f1pta") + " .mjx-mrow")
      .eq(0)
      .invoke("text")
      .then((text) => {
        expect(text).eq("255.03sin(0.530x)+3.00");
      });
    cy.get(cesc("#\\/f2pta") + " .mjx-mrow")
      .eq(0)
      .invoke("text")
      .then((text) => {
        expect(text).eq("255.0sin(0.5295x)+3.000");
      });
    cy.get(cesc("#\\/f3pta") + " .mjx-mrow")
      .eq(0)
      .invoke("text")
      .then((text) => {
        expect(text).eq("255.0sin(0.5295x)+3.000");
      });
    cy.get(cesc("#\\/f4pta") + " .mjx-mrow")
      .eq(0)
      .invoke("text")
      .then((text) => {
        expect(text).eq("255.030sin(0.530x)+3.000");
      });
    cy.get(cesc("#\\/f5pta") + " .mjx-mrow")
      .eq(0)
      .invoke("text")
      .then((text) => {
        expect(text).eq("255.030sin(0.530x)+3.000");
      });

    cy.get(cesc("#\\/f1pf") + " .mjx-mrow")
      .eq(0)
      .invoke("text")
      .then((text) => {
        expect(text).eq("255.03sin(0.53x)+3");
      });
    cy.get(cesc("#\\/f2pf") + " .mjx-mrow")
      .eq(0)
      .invoke("text")
      .then((text) => {
        expect(text).eq("255sin(0.5295x)+3");
      });
    cy.get(cesc("#\\/f3pf") + " .mjx-mrow")
      .eq(0)
      .invoke("text")
      .then((text) => {
        expect(text).eq("255sin(0.5295x)+3");
      });
    cy.get(cesc("#\\/f4pf") + " .mjx-mrow")
      .eq(0)
      .invoke("text")
      .then((text) => {
        expect(text).eq("255.03sin(0.53x)+3");
      });
    cy.get(cesc("#\\/f5pf") + " .mjx-mrow")
      .eq(0)
      .invoke("text")
      .then((text) => {
        expect(text).eq("255.03sin(0.53x)+3");
      });

    cy.get(cesc("#\\/f1fpf") + " .mjx-mrow")
      .eq(0)
      .invoke("text")
      .then((text) => {
        expect(text).eq("255.03sin(0.53x)+3");
      });
    cy.get(cesc("#\\/f2fpf") + " .mjx-mrow")
      .eq(0)
      .invoke("text")
      .then((text) => {
        expect(text).eq("255sin(0.5295x)+3");
      });
    cy.get(cesc("#\\/f3fpf") + " .mjx-mrow")
      .eq(0)
      .invoke("text")
      .then((text) => {
        expect(text).eq("255sin(0.5295x)+3");
      });
    cy.get(cesc("#\\/f4fpf") + " .mjx-mrow")
      .eq(0)
      .invoke("text")
      .then((text) => {
        expect(text).eq("255.03sin(0.53x)+3");
      });
    cy.get(cesc("#\\/f5fpf") + " .mjx-mrow")
      .eq(0)
      .invoke("text")
      .then((text) => {
        expect(text).eq("255.03sin(0.53x)+3");
      });

    cy.get(cesc("#\\/f1pfa") + " .mjx-mrow")
      .eq(0)
      .invoke("text")
      .then((text) => {
        expect(text).eq("255.03sin(0.53x)+3");
      });
    cy.get(cesc("#\\/f2pfa") + " .mjx-mrow")
      .eq(0)
      .invoke("text")
      .then((text) => {
        expect(text).eq("255sin(0.5295x)+3");
      });
    cy.get(cesc("#\\/f3pfa") + " .mjx-mrow")
      .eq(0)
      .invoke("text")
      .then((text) => {
        expect(text).eq("255sin(0.5295x)+3");
      });
    cy.get(cesc("#\\/f4pfa") + " .mjx-mrow")
      .eq(0)
      .invoke("text")
      .then((text) => {
        expect(text).eq("255.03sin(0.53x)+3");
      });
    cy.get(cesc("#\\/f5pfa") + " .mjx-mrow")
      .eq(0)
      .invoke("text")
      .then((text) => {
        expect(text).eq("255.03sin(0.53x)+3");
      });
  });

  it("style description changes with theme", () => {
    cy.window().then(async (win) => {
      win.postMessage(
        {
          doenetML: `
    <setup>
      <styleDefinitions>
        <styleDefinition styleNumber="1" lineColor="brown" lineColorDarkMode="yellow" />
        <styleDefinition styleNumber="2" lineColor="#540907" lineColorWord="dark red" lineColorDarkMode="#f0c6c5" lineColorWordDarkMode="light red" />
      </styleDefinitions>
    </setup>
    <graph>
      <function name="A" styleNumber="1" labelIsName>x^2</function>
      <function name="B" styleNumber="2" labelIsName>x^2+2</function>
      <function name="C" styleNumber="5" labelIsName>x^2+4</function>
    </graph>
    <p name="Adescrip">Function A is $A.styleDescription.</p>
    <p name="Bdescrip">B is a $B.styleDescriptionWithNoun.</p>
    <p name="Cdescrip">C is a $C.styleDescriptionWithNoun.</p>
    `,
        },
        "*",
      );
    });

    cy.get(cesc("#\\/Adescrip")).should(
      "have.text",
      "Function A is thick brown.",
    );
    cy.get(cesc("#\\/Bdescrip")).should(
      "have.text",
      "B is a dark red function.",
    );
    cy.get(cesc("#\\/Cdescrip")).should(
      "have.text",
      "C is a thin black function.",
    );

    cy.log("set dark mode");
    cy.get("#testRunner_toggleControls").click();
    cy.get("#testRunner_darkmode").click();
    cy.wait(100);
    cy.get("#testRunner_toggleControls").click();

    cy.get(cesc("#\\/Adescrip")).should(
      "have.text",
      "Function A is thick yellow.",
    );
    cy.get(cesc("#\\/Bdescrip")).should(
      "have.text",
      "B is a light red function.",
    );
    cy.get(cesc("#\\/Cdescrip")).should(
      "have.text",
      "C is a thin white function.",
    );
  });

<<<<<<< HEAD
  it("extrema shadow style number", () => {
=======
  it("handle bad through and other defining attributes", () => {
>>>>>>> 18164a8a
    cy.window().then(async (win) => {
      win.postMessage(
        {
          doenetML: `
    <text>a</text>
    <graph>
<<<<<<< HEAD
      <function name="f" styleNumber="2" domain="[-2,2]">x^3-x</function>
      <point name="max" copySource="f.maximum1" />
      <point name="min" copySource="f.minimum1" />
      <copy source="f.extrema" assignNames="ext1 ext2" />
      <point name="gmax" copySource="f.globalmaximum" />
      <point name="gmin" copySource="f.globalminimum" />
      <point name="sup" copySource="f.globalsupremum" />
      <point name="inf" copySource="f.globalinfimum" />
=======
      <function through="A" minima="B" maxima="C" extrema="D" throughSlopes="E" />
>>>>>>> 18164a8a
    </graph>
    `,
        },
        "*",
      );
    });

<<<<<<< HEAD
    cy.get(cesc2("#/_text1")).should("have.text", "a");

    cy.window().then(async (win) => {
      let stateVariables = await win.returnAllStateVariables1();

      expect(stateVariables["/max"].stateValues.styleNumber).eq(2);
      expect(stateVariables["/min"].stateValues.styleNumber).eq(2);
      expect(stateVariables["/ext1"].stateValues.styleNumber).eq(2);
      expect(stateVariables["/ext2"].stateValues.styleNumber).eq(2);
      expect(stateVariables["/gmax"].stateValues.styleNumber).eq(2);
      expect(stateVariables["/gmin"].stateValues.styleNumber).eq(2);
      expect(stateVariables["/sup"].stateValues.styleNumber).eq(2);
      expect(stateVariables["/inf"].stateValues.styleNumber).eq(2);
    });
  });

  it("check bugfix: don't get invalid maxima due having incorrect derivative with function of interpolated function", () => {
    cy.window().then(async (win) => {
      win.postMessage(
        {
          doenetML: `
    <text>a</text>
    <graph>
      <function name="f" maxima="(3,4)" />
      <function name="g" styleNumber="2">$$f(x)-x^4</function>
      <copy source="g.minima" assignNames="min" />
      <copy source="g.maxima" assignNames="max1 max2" />
      <copy source="g.extrema" assignNames="ext1 ext2" />
    </graph>
    `,
        },
        "*",
      );
    });

    cy.get(cesc2("#/_text1")).should("have.text", "a");

    cy.window().then(async (win) => {
      let stateVariables = await win.returnAllStateVariables1();

      expect(stateVariables["/max1"].stateValues.xs).eqls([1, -1]);
      expect(stateVariables["/max2"]).eq(undefined);
      expect(stateVariables["/min"]).eq(undefined);
      expect(stateVariables["/ext1"].stateValues.xs).eqls([1, -1]);
      expect(stateVariables["/ext2"]).eq(undefined);
    });
  });

  it("check bugfix: don't get invalid extrema due to roundoff error with function of interpolated function", () => {
    cy.window().then(async (win) => {
      win.postMessage(
        {
          doenetML: `
    <text>a</text>
    <graph>
      <function name="f" maxima="(3,4)" />
      <function name="g" styleNumber="2">$$f(x)+(x-3)^2</function>
      <copy source="g.minima" assignNames="min" />
      <copy source="g.maxima" assignNames="max" />
      <copy source="g.extrema" assignNames="ext" />
    </graph>
    `,
        },
        "*",
      );
    });

    cy.get(cesc2("#/_text1")).should("have.text", "a");

    cy.window().then(async (win) => {
      let stateVariables = await win.returnAllStateVariables1();

      expect(stateVariables["/max"]).eq(undefined);
      expect(stateVariables["/min"]).eq(undefined);
      expect(stateVariables["/ext"]).eq(undefined);
    });
  });

  it("global extrema, double well, test all properties", () => {
    cy.window().then(async (win) => {
      win.postMessage(
        {
          doenetML: `
    <text>a</text>
    <graph>
      <function name="f">x^4-8x^2+8</function>
    </graph>
    <p>min results for f: $f.globalMinimum{assignNames="fmin"}, $f.globalMinimumLocation{assignNames="fminl"}, $f.globalMinimumValue{assignNames="fminv"}, $f.globalMinimum[1]{assignNames="fminla"}, $f.globalMinimum[2]{assignNames="fminva"}</p>
    <p>min compactify results for f: $f.globalInfimum{assignNames="fmincd"}, $f.globalInfimumLocation{assignNames="fmincdl"}, $f.globalInfimumValue{assignNames="fmincdv"}, $f.globalInfimum[1]{assignNames="fmincdla"}, $f.globalInfimum[2]{assignNames="fmincdva"}</p>
    <p>max results for f: $f.globalMaximum{assignNames="fmax"}, $f.globalMaximumLocation{assignNames="fmaxl"}, $f.globalMaximumValue{assignNames="fmaxv"}, $f.globalMaximum[1]{assignNames="fmaxla"}, $f.globalMaximum[2]{assignNames="fmaxva"}</p>
    <p>max compactify results for f: $f.globalSupremum{assignNames="fmaxcd"}, $f.globalSupremumLocation{assignNames="fmaxcdl"}, $f.globalSupremumValue{assignNames="fmaxcdv"}, $f.globalSupremum[1]{assignNames="fmaxcdla"}, $f.globalSupremum[2]{assignNames="fmaxcdva"}</p>

    `,
        },
        "*",
      );
    });

    cy.get(cesc2("#/_text1")).should("have.text", "a");

    let f100 = 100 ** 4 - 8 * 100 ** 2 + 8;

    cy.get(cesc2("#/fmin") + " .mjx-mrow")
      .eq(0)
      .should("have.text", "(−2,−8)");
    cy.get(cesc2("#/fminl")).should("have.text", "-2");
    cy.get(cesc2("#/fminla")).should("have.text", "-2");
    cy.get(cesc2("#/fminv")).should("have.text", "-8");
    cy.get(cesc2("#/fminva")).should("have.text", "-8");

    cy.get(cesc2("#/fmincd") + " .mjx-mrow")
      .eq(0)
      .should("have.text", "(−2,−8)");
    cy.get(cesc2("#/fmincdl")).should("have.text", "-2");
    cy.get(cesc2("#/fmincdla")).should("have.text", "-2");
    cy.get(cesc2("#/fmincdv")).should("have.text", "-8");
    cy.get(cesc2("#/fmincdva")).should("have.text", "-8");

    cy.get(cesc2("#/fmax")).should("not.exist");
    cy.get(cesc2("#/fmaxl")).should("have.text", "NaN");
    cy.get(cesc2("#/fmaxla")).should("have.text", "NaN");
    cy.get(cesc2("#/fmaxv")).should("have.text", "NaN");
    cy.get(cesc2("#/fmaxva")).should("have.text", "NaN");

    cy.get(cesc2("#/fmaxcd") + " .mjx-mrow")
      .eq(0)
      .should("have.text", `(−100,${nInDOM(f100)})`);
    cy.get(cesc2("#/fmaxcdl")).should("have.text", "-100");
    cy.get(cesc2("#/fmaxcdla")).should("have.text", "-100");
    cy.get(cesc2("#/fmaxcdv")).should("have.text", f100.toString());
    cy.get(cesc2("#/fmaxcdva")).should("have.text", f100.toString());

    cy.window().then(async (win) => {
      let stateVariables = await win.returnAllStateVariables1();

      expect(stateVariables["/fmin"].stateValues.xs).eqls([-2, -8]);
      expect(stateVariables["/fminl"].stateValues.value).eq(-2);
      expect(stateVariables["/fminla"].stateValues.value).eq(-2);
      expect(stateVariables["/fminv"].stateValues.value).eq(-8);
      expect(stateVariables["/fminva"].stateValues.value).eq(-8);

      expect(stateVariables["/fmincd"].stateValues.xs).eqls([-2, -8]);
      expect(stateVariables["/fmincdl"].stateValues.value).eq(-2);
      expect(stateVariables["/fmincdla"].stateValues.value).eq(-2);
      expect(stateVariables["/fmincdv"].stateValues.value).eq(-8);
      expect(stateVariables["/fmincdva"].stateValues.value).eq(-8);

      expect(stateVariables["/fmax"]).eq(undefined);
      assert.isNaN(stateVariables["/fmaxl"].stateValues.value);
      assert.isNaN(stateVariables["/fmaxla"].stateValues.value);
      assert.isNaN(stateVariables["/fmaxv"].stateValues.value);
      assert.isNaN(stateVariables["/fmaxva"].stateValues.value);

      expect(stateVariables["/fmaxcd"].stateValues.xs).eqls([-100, f100]);
      expect(stateVariables["/fmaxcdl"].stateValues.value).eq(-100);
      expect(stateVariables["/fmaxcdla"].stateValues.value).eq(-100);
      expect(stateVariables["/fmaxcdv"].stateValues.value).eq(f100);
      expect(stateVariables["/fmaxcdva"].stateValues.value).eq(f100);
    });
  });

  it("global extrema, double well, different domains", () => {
    cy.window().then(async (win) => {
      win.postMessage(
        {
          doenetML: `
    <text>a</text>
    <graph>
      <function name="f1" domain="(-2,Infinity)">x^4-8x^2+8</function>
      <function name="f2" domain="(-Infinity,2)">x^4-8x^2+8</function>
      <function name="f3" domain="(0,2]">x^4-8x^2+8</function>
      <function name="f4" domain="[0,2)">x^4-8x^2+8</function>
      <function name="f5" domain="(-0.01,2.01)">x^4-8x^2+8</function>
    </graph>
    <p>f1: $f1.globalMinimum{assignNames="f1min"}, $f1.globalInfimum{assignNames="f1mincd"}, $f1.globalMaximum{assignNames="f1max"}, $f1.globalSupremum{assignNames="f1maxcd"}</p>
    <p>f2: $f2.globalMinimum{assignNames="f2min"}, $f2.globalInfimum{assignNames="f2mincd"}, $f2.globalMaximum{assignNames="f2max"}, $f2.globalSupremum{assignNames="f2maxcd"}</p>
    <p>f3: $f3.globalMinimum{assignNames="f3min"}, $f3.globalInfimum{assignNames="f3mincd"}, $f3.globalMaximum{assignNames="f3max"}, $f3.globalSupremum{assignNames="f3maxcd"}</p>
    <p>f4: $f4.globalMinimum{assignNames="f4min"}, $f4.globalInfimum{assignNames="f4mincd"}, $f4.globalMaximum{assignNames="f4max"}, $f4.globalSupremum{assignNames="f4maxcd"}</p>
    <p>f5: $f5.globalMinimum{assignNames="f5min"}, $f5.globalInfimum{assignNames="f5mincd"}, $f5.globalMaximum{assignNames="f5max"}, $f5.globalSupremum{assignNames="f5maxcd"}</p>

    `,
        },
        "*",
      );
    });

    cy.get(cesc2("#/_text1")).should("have.text", "a");

    let f198 = 198 ** 4 - 8 * 198 ** 2 + 8;

    cy.window().then(async (win) => {
      let stateVariables = await win.returnAllStateVariables1();

      expect(stateVariables["/f1min"].stateValues.xs).eqls([2, -8]);
      expect(stateVariables["/f1mincd"].stateValues.xs).eqls([2, -8]);
      expect(stateVariables["/f1max"]).eq(undefined);
      expect(stateVariables["/f1maxcd"].stateValues.xs).eqls([198, f198]);

      expect(stateVariables["/f2min"].stateValues.xs).eqls([-2, -8]);
      expect(stateVariables["/f2mincd"].stateValues.xs).eqls([-2, -8]);
      expect(stateVariables["/f2max"]).eq(undefined);
      expect(stateVariables["/f2maxcd"].stateValues.xs).eqls([-198, f198]);

      expect(stateVariables["/f3min"].stateValues.xs).eqls([2, -8]);
      expect(stateVariables["/f3mincd"].stateValues.xs).eqls([2, -8]);
      expect(stateVariables["/f3max"]).eq(undefined);
      expect(stateVariables["/f3maxcd"].stateValues.xs).eqls([0, 8]);

      expect(stateVariables["/f4min"]).eq(undefined);
      expect(stateVariables["/f4mincd"].stateValues.xs).eqls([2, -8]);
      expect(stateVariables["/f4max"].stateValues.xs).eqls([0, 8]);
      expect(stateVariables["/f4maxcd"].stateValues.xs).eqls([0, 8]);

      expect(stateVariables["/f5min"].stateValues.xs[0]).closeTo(2, 1e-5);
      expect(stateVariables["/f5min"].stateValues.xs[1]).closeTo(-8, 1e-5);
      expect(stateVariables["/f5mincd"].stateValues.xs[0]).closeTo(2, 1e-5);
      expect(stateVariables["/f5mincd"].stateValues.xs[1]).closeTo(-8, 1e-5);
      expect(stateVariables["/f5max"].stateValues.xs[0]).closeTo(0, 1e-5);
      expect(stateVariables["/f5max"].stateValues.xs[1]).closeTo(8, 1e-5);
      expect(stateVariables["/f5maxcd"].stateValues.xs[0]).closeTo(0, 1e-5);
      expect(stateVariables["/f5maxcd"].stateValues.xs[1]).closeTo(8, 1e-5);
    });
  });

  it("global extrema, sin, different domains", () => {
    cy.window().then(async (win) => {
      win.postMessage(
        {
          doenetML: `
    <text>a</text>
    <graph>
      <function name="f1" domain="(-3pi/2,5pi/2)">sin(x)</function>
      <function name="f2" domain="(-pi/2,3pi/2)">sin(x)</function>
      <function name="f3" domain="(-pi/2,3pi/2]">sin(x)</function>
      <function name="f4" domain="(-pi/2, pi/2)">sin(x)</function>
      <function name="f5" domain="[-pi/2, pi/2]">sin(x)</function>
    </graph>
    <p>f1: $f1.globalMinimum{assignNames="f1min"}, $f1.globalInfimum{assignNames="f1mincd"}, $f1.globalMaximum{assignNames="f1max"}, $f1.globalSupremum{assignNames="f1maxcd"}</p>
    <p>f2: $f2.globalMinimum{assignNames="f2min"}, $f2.globalInfimum{assignNames="f2mincd"}, $f2.globalMaximum{assignNames="f2max"}, $f2.globalSupremum{assignNames="f2maxcd"}</p>
    <p>f3: $f3.globalMinimum{assignNames="f3min"}, $f3.globalInfimum{assignNames="f3mincd"}, $f3.globalMaximum{assignNames="f3max"}, $f3.globalSupremum{assignNames="f3maxcd"}</p>
    <p>f4: $f4.globalMinimum{assignNames="f4min"}, $f4.globalInfimum{assignNames="f4mincd"}, $f4.globalMaximum{assignNames="f4max"}, $f4.globalSupremum{assignNames="f4maxcd"}</p>
    <p>f5: $f5.globalMinimum{assignNames="f5min"}, $f5.globalInfimum{assignNames="f5mincd"}, $f5.globalMaximum{assignNames="f5max"}, $f5.globalSupremum{assignNames="f5maxcd"}</p>

    `,
        },
        "*",
      );
    });

    cy.get(cesc2("#/_text1")).should("have.text", "a");

    cy.window().then(async (win) => {
      let stateVariables = await win.returnAllStateVariables1();

      expect(stateVariables["/f1min"].stateValues.xs).eqls([-Math.PI / 2, -1]);
      expect(stateVariables["/f1mincd"].stateValues.xs).eqls([
        -Math.PI / 2,
        -1,
      ]);
      expect(stateVariables["/f1max"].stateValues.xs).eqls([Math.PI / 2, 1]);
      expect(stateVariables["/f1maxcd"].stateValues.xs).eqls([Math.PI / 2, 1]);

      expect(stateVariables["/f2min"]).eq(undefined);
      expect(stateVariables["/f2mincd"].stateValues.xs).eqls([
        -Math.PI / 2,
        -1,
      ]);
      expect(stateVariables["/f2max"].stateValues.xs).eqls([Math.PI / 2, 1]);
      expect(stateVariables["/f2maxcd"].stateValues.xs).eqls([Math.PI / 2, 1]);

      expect(stateVariables["/f3min"].stateValues.xs).eqls([
        (3 * Math.PI) / 2,
        -1,
      ]);
      expect(stateVariables["/f3mincd"].stateValues.xs).eqls([
        (3 * Math.PI) / 2,
        -1,
      ]);
      expect(stateVariables["/f3max"].stateValues.xs).eqls([Math.PI / 2, 1]);
      expect(stateVariables["/f3maxcd"].stateValues.xs).eqls([Math.PI / 2, 1]);

      expect(stateVariables["/f4min"]).eq(undefined);
      expect(stateVariables["/f4mincd"].stateValues.xs).eqls([
        -Math.PI / 2,
        -1,
      ]);
      expect(stateVariables["/f4max"]).eq(undefined);
      expect(stateVariables["/f4maxcd"].stateValues.xs).eqls([Math.PI / 2, 1]);

      expect(stateVariables["/f5min"].stateValues.xs).eqls([-Math.PI / 2, -1]);
      expect(stateVariables["/f5mincd"].stateValues.xs).eqls([
        -Math.PI / 2,
        -1,
      ]);
      expect(stateVariables["/f5max"].stateValues.xs).eqls([Math.PI / 2, 1]);
      expect(stateVariables["/f5maxcd"].stateValues.xs).eqls([Math.PI / 2, 1]);
    });
  });

  it("global extrema, 1/x, different domains", () => {
    cy.window().then(async (win) => {
      win.postMessage(
        {
          doenetML: `
    <text>a</text>
    <graph>
      <function name="f1">1/x</function>
      <function name="f2" domain="(0,Infinity)">1/x</function>
      <function name="f3" domain="(-Infinity,0)">1/x</function>
      <function name="f4" domain="(-0.1, 100)">1/x</function>
      <function name="f5" domain="(-1,0)">-1/x</function>
    </graph>
    <p>f1: $f1.globalMinimum{assignNames="f1min"}, $f1.globalInfimum{assignNames="f1mincd"}, $f1.globalMaximum{assignNames="f1max"}, $f1.globalSupremum{assignNames="f1maxcd"}</p>
    <p>f2: $f2.globalMinimum{assignNames="f2min"}, $f2.globalInfimum{assignNames="f2mincd"}, $f2.globalMaximum{assignNames="f2max"}, $f2.globalSupremum{assignNames="f2maxcd"}</p>
    <p>f3: $f3.globalMinimum{assignNames="f3min"}, $f3.globalInfimum{assignNames="f3mincd"}, $f3.globalMaximum{assignNames="f3max"}, $f3.globalSupremum{assignNames="f3maxcd"}</p>
    <p>f4: $f4.globalMinimum{assignNames="f4min"}, $f4.globalInfimum{assignNames="f4mincd"}, $f4.globalMaximum{assignNames="f4max"}, $f4.globalSupremum{assignNames="f4maxcd"}</p>
    <p>f5: $f5.globalMinimum{assignNames="f5min"}, $f5.globalInfimum{assignNames="f5mincd"}, $f5.globalMaximum{assignNames="f5max"}, $f5.globalSupremum{assignNames="f5maxcd"}</p>

    `,
        },
        "*",
      );
    });

    cy.get(cesc2("#/_text1")).should("have.text", "a");

    cy.window().then(async (win) => {
      let stateVariables = await win.returnAllStateVariables1();

      expect(stateVariables["/f1min"].stateValues.xs[0]).within(-1e-6, -1e-300);
      expect(stateVariables["/f1min"].stateValues.xs[1]).lessThan(-1e6);
      expect(stateVariables["/f1mincd"].stateValues.xs).eqls(
        stateVariables["/f1min"].stateValues.xs,
      );
      expect(stateVariables["/f1max"].stateValues.xs[0]).within(1e-300, 1e-6);
      expect(stateVariables["/f1max"].stateValues.xs[1]).greaterThan(1e6);
      expect(stateVariables["/f1maxcd"].stateValues.xs).eqls(
        stateVariables["/f1max"].stateValues.xs,
      );

      expect(stateVariables["/f2min"]).eq(undefined);
      expect(stateVariables["/f2mincd"].stateValues.xs).eqls([200, 1 / 200]);
      expect(stateVariables["/f2max"]).eq(undefined);
      expect(stateVariables["/f2maxcd"].stateValues.xs).eqls([0, Infinity]);

      expect(stateVariables["/f3min"]).eq(undefined);
      expect(stateVariables["/f3mincd"].stateValues.xs).eqls([0, -Infinity]);
      expect(stateVariables["/f3max"]).eq(undefined);
      expect(stateVariables["/f3maxcd"].stateValues.xs).eqls([-200, -1 / 200]);

      expect(stateVariables["/f4min"].stateValues.xs[0]).within(-1e-6, -1e-300);
      expect(stateVariables["/f4min"].stateValues.xs[1]).lessThan(-1e6);
      expect(stateVariables["/f4mincd"].stateValues.xs).eqls(
        stateVariables["/f4min"].stateValues.xs,
      );
      expect(stateVariables["/f4max"].stateValues.xs[0]).within(1e-300, 1e-6);
      expect(stateVariables["/f4max"].stateValues.xs[1]).greaterThan(1e6);
      expect(stateVariables["/f4maxcd"].stateValues.xs).eqls(
        stateVariables["/f4max"].stateValues.xs,
      );

      expect(stateVariables["/f5min"]).eq(undefined);
      expect(stateVariables["/f5mincd"].stateValues.xs).eqls([-1, 1]);
      expect(stateVariables["/f5max"]).eq(undefined);
      expect(stateVariables["/f5maxcd"].stateValues.xs).eqls([0, Infinity]);
    });
  });

  it("global extrema, 1/x^2, different domains", () => {
    cy.window().then(async (win) => {
      win.postMessage(
        {
          doenetML: `
    <text>a</text>
    <graph>
      <function name="f1">1/x^2</function>
      <function name="f2" domain="(0,Infinity)">1/x^2</function>
      <function name="f3" domain="(-Infinity,0)">1/x^2</function>
      <function name="f4" domain="(-0.1, 100)">1/x^2</function>
      <function name="f5" domain="(-1,0)">-1/x^2</function>
    </graph>
    <p>f1: $f1.globalMinimum{assignNames="f1min"}, $f1.globalInfimum{assignNames="f1mincd"}, $f1.globalMaximum{assignNames="f1max"}, $f1.globalSupremum{assignNames="f1maxcd"}</p>
    <p>f2: $f2.globalMinimum{assignNames="f2min"}, $f2.globalInfimum{assignNames="f2mincd"}, $f2.globalMaximum{assignNames="f2max"}, $f2.globalSupremum{assignNames="f2maxcd"}</p>
    <p>f3: $f3.globalMinimum{assignNames="f3min"}, $f3.globalInfimum{assignNames="f3mincd"}, $f3.globalMaximum{assignNames="f3max"}, $f3.globalSupremum{assignNames="f3maxcd"}</p>
    <p>f4: $f4.globalMinimum{assignNames="f4min"}, $f4.globalInfimum{assignNames="f4mincd"}, $f4.globalMaximum{assignNames="f4max"}, $f4.globalSupremum{assignNames="f4maxcd"}</p>
    <p>f5: $f5.globalMinimum{assignNames="f5min"}, $f5.globalInfimum{assignNames="f5mincd"}, $f5.globalMaximum{assignNames="f5max"}, $f5.globalSupremum{assignNames="f5maxcd"}</p>

    `,
        },
        "*",
      );
    });

    cy.get(cesc2("#/_text1")).should("have.text", "a");

    cy.window().then(async (win) => {
      let stateVariables = await win.returnAllStateVariables1();

      expect(stateVariables["/f1min"]).eq(undefined);
      expect(stateVariables["/f1mincd"].stateValues.xs).eqls([-100, 1 / 10000]);
      expect(stateVariables["/f1max"].stateValues.xs[0]).within(-1e-6, -1e-300);
      expect(stateVariables["/f1max"].stateValues.xs[1]).greaterThan(1e12);
      expect(stateVariables["/f1maxcd"].stateValues.xs).eqls(
        stateVariables["/f1max"].stateValues.xs,
      );

      expect(stateVariables["/f2min"]).eq(undefined);
      expect(stateVariables["/f2mincd"].stateValues.xs).eqls([200, 1 / 40000]);
      expect(stateVariables["/f2max"]).eq(undefined);
      expect(stateVariables["/f2maxcd"].stateValues.xs).eqls([0, Infinity]);

      expect(stateVariables["/f3min"]).eq(undefined);
      expect(stateVariables["/f3mincd"].stateValues.xs).eqls([-200, 1 / 40000]);
      expect(stateVariables["/f3max"]).eq(undefined);
      expect(stateVariables["/f3maxcd"].stateValues.xs).eqls([0, Infinity]);

      expect(stateVariables["/f4min"]).eq(undefined);
      expect(stateVariables["/f4mincd"].stateValues.xs).eqls([100, 1 / 10000]);
      expect(stateVariables["/f4max"].stateValues.xs[0]).within(-1e-6, -1e-300);
      expect(stateVariables["/f4max"].stateValues.xs[1]).greaterThan(1e12);
      expect(stateVariables["/f4maxcd"].stateValues.xs).eqls(
        stateVariables["/f4max"].stateValues.xs,
      );

      expect(stateVariables["/f5min"]).eq(undefined);
      expect(stateVariables["/f5mincd"].stateValues.xs).eqls([0, -Infinity]);
      expect(stateVariables["/f5max"]).eq(undefined);
      expect(stateVariables["/f5maxcd"].stateValues.xs).eqls([-1, -1]);
    });
  });

  it("global extrema of linear interpolated function", () => {
    cy.window().then(async (win) => {
      win.postMessage(
        {
          doenetML: `
    <text>a</text>
    <graph>
    <function name="f1" through="(-8,7) (8,-1)" />
    <function name="f2" styleNumber="2" through="(-8,-5) (8,3)" />
    <function name="f3" copySource="f1" domain="(-10, -9)" />
    <function name="f4" copySource="f1" domain="[-7, 3]" />
    <function name="f5" copySource="f1" domain="(9, 10]" />
    <function name="f6" copySource="f2" domain="(-10, -9)" />
    <function name="f7" copySource="f2" domain="[-7, 3]" />
    <function name="f8" copySource="f2" domain="(9, 10]" />

    </graph>
    `,
        },
        "*",
      );
    });

    //wait for window to load
    cy.get(cesc("#\\/_text1")).should("have.text", "a");

    cy.window().then(async (win) => {
      let stateVariables = await win.returnAllStateVariables1();

      let f1 = stateVariables["/f1"];
      let f2 = stateVariables["/f2"];
      let f3 = stateVariables["/f3"];
      let f4 = stateVariables["/f4"];
      let f5 = stateVariables["/f5"];
      let f6 = stateVariables["/f6"];
      let f7 = stateVariables["/f7"];
      let f8 = stateVariables["/f8"];

      expect(f1.stateValues.globalMinimum).eqls([]);
      expect(f1.stateValues.globalInfimum).eqls([Infinity, -Infinity]);
      expect(f1.stateValues.globalMaximum).eqls([]);
      expect(f1.stateValues.globalSupremum).eqls([-Infinity, Infinity]);
      expect(f2.stateValues.globalMinimum).eqls([]);
      expect(f2.stateValues.globalInfimum).eqls([-Infinity, -Infinity]);
      expect(f2.stateValues.globalMaximum).eqls([]);
      expect(f2.stateValues.globalSupremum).eqls([Infinity, Infinity]);
      expect(f3.stateValues.globalMinimum).eqls([]);
      expect(f3.stateValues.globalInfimum).eqls([-9, 7.5]);
      expect(f3.stateValues.globalMaximum).eqls([]);
      expect(f3.stateValues.globalSupremum).eqls([-10, 8]);
      expect(f4.stateValues.globalMinimum).eqls([3, 1.5]);
      expect(f4.stateValues.globalInfimum).eqls([3, 1.5]);
      expect(f4.stateValues.globalMaximum).eqls([-7, 6.5]);
      expect(f4.stateValues.globalSupremum).eqls([-7, 6.5]);
      expect(f5.stateValues.globalMinimum).eqls([10, -2]);
      expect(f5.stateValues.globalInfimum).eqls([10, -2]);
      expect(f5.stateValues.globalMaximum).eqls([]);
      expect(f5.stateValues.globalSupremum).eqls([9, -1.5]);
      expect(f6.stateValues.globalMinimum).eqls([]);
      expect(f6.stateValues.globalInfimum).eqls([-10, -6]);
      expect(f6.stateValues.globalMaximum).eqls([]);
      expect(f6.stateValues.globalSupremum).eqls([-9, -5.5]);
      expect(f7.stateValues.globalMinimum).eqls([-7, -4.5]);
      expect(f7.stateValues.globalInfimum).eqls([-7, -4.5]);
      expect(f7.stateValues.globalMaximum).eqls([3, 0.5]);
      expect(f7.stateValues.globalSupremum).eqls([3, 0.5]);
      expect(f8.stateValues.globalMinimum).eqls([]);
      expect(f8.stateValues.globalInfimum).eqls([9, 3.5]);
      expect(f8.stateValues.globalMaximum).eqls([10, 4]);
      expect(f8.stateValues.globalSupremum).eqls([10, 4]);
    });
=======
    // page loads
    cy.get(cesc2("#/_text1")).should("have.text", "a");
>>>>>>> 18164a8a
  });
});<|MERGE_RESOLUTION|>--- conflicted
+++ resolved
@@ -9774,18 +9774,32 @@
     );
   });
 
-<<<<<<< HEAD
+  it("handle bad through and other defining attributes", () => {
+    cy.window().then(async (win) => {
+      win.postMessage(
+        {
+          doenetML: `
+    <text>a</text>
+    <graph>
+      <function through="A" minima="B" maxima="C" extrema="D" throughSlopes="E" />
+    </graph>
+    `,
+        },
+        "*",
+      );
+    });
+
+    // page loads
+    cy.get(cesc2("#/_text1")).should("have.text", "a");
+  });
+
   it("extrema shadow style number", () => {
-=======
-  it("handle bad through and other defining attributes", () => {
->>>>>>> 18164a8a
-    cy.window().then(async (win) => {
-      win.postMessage(
-        {
-          doenetML: `
-    <text>a</text>
-    <graph>
-<<<<<<< HEAD
+    cy.window().then(async (win) => {
+      win.postMessage(
+        {
+          doenetML: `
+    <text>a</text>
+    <graph>
       <function name="f" styleNumber="2" domain="[-2,2]">x^3-x</function>
       <point name="max" copySource="f.maximum1" />
       <point name="min" copySource="f.minimum1" />
@@ -9794,17 +9808,13 @@
       <point name="gmin" copySource="f.globalminimum" />
       <point name="sup" copySource="f.globalsupremum" />
       <point name="inf" copySource="f.globalinfimum" />
-=======
-      <function through="A" minima="B" maxima="C" extrema="D" throughSlopes="E" />
->>>>>>> 18164a8a
-    </graph>
-    `,
-        },
-        "*",
-      );
-    });
-
-<<<<<<< HEAD
+    </graph>
+    `,
+        },
+        "*",
+      );
+    });
+
     cy.get(cesc2("#/_text1")).should("have.text", "a");
 
     cy.window().then(async (win) => {
@@ -9896,7 +9906,6 @@
     <p>min compactify results for f: $f.globalInfimum{assignNames="fmincd"}, $f.globalInfimumLocation{assignNames="fmincdl"}, $f.globalInfimumValue{assignNames="fmincdv"}, $f.globalInfimum[1]{assignNames="fmincdla"}, $f.globalInfimum[2]{assignNames="fmincdva"}</p>
     <p>max results for f: $f.globalMaximum{assignNames="fmax"}, $f.globalMaximumLocation{assignNames="fmaxl"}, $f.globalMaximumValue{assignNames="fmaxv"}, $f.globalMaximum[1]{assignNames="fmaxla"}, $f.globalMaximum[2]{assignNames="fmaxva"}</p>
     <p>max compactify results for f: $f.globalSupremum{assignNames="fmaxcd"}, $f.globalSupremumLocation{assignNames="fmaxcdl"}, $f.globalSupremumValue{assignNames="fmaxcdv"}, $f.globalSupremum[1]{assignNames="fmaxcdla"}, $f.globalSupremum[2]{assignNames="fmaxcdva"}</p>
-
     `,
         },
         "*",
@@ -9984,7 +9993,6 @@
     <p>f3: $f3.globalMinimum{assignNames="f3min"}, $f3.globalInfimum{assignNames="f3mincd"}, $f3.globalMaximum{assignNames="f3max"}, $f3.globalSupremum{assignNames="f3maxcd"}</p>
     <p>f4: $f4.globalMinimum{assignNames="f4min"}, $f4.globalInfimum{assignNames="f4mincd"}, $f4.globalMaximum{assignNames="f4max"}, $f4.globalSupremum{assignNames="f4maxcd"}</p>
     <p>f5: $f5.globalMinimum{assignNames="f5min"}, $f5.globalInfimum{assignNames="f5mincd"}, $f5.globalMaximum{assignNames="f5max"}, $f5.globalSupremum{assignNames="f5maxcd"}</p>
-
     `,
         },
         "*",
@@ -10047,7 +10055,6 @@
     <p>f3: $f3.globalMinimum{assignNames="f3min"}, $f3.globalInfimum{assignNames="f3mincd"}, $f3.globalMaximum{assignNames="f3max"}, $f3.globalSupremum{assignNames="f3maxcd"}</p>
     <p>f4: $f4.globalMinimum{assignNames="f4min"}, $f4.globalInfimum{assignNames="f4mincd"}, $f4.globalMaximum{assignNames="f4max"}, $f4.globalSupremum{assignNames="f4maxcd"}</p>
     <p>f5: $f5.globalMinimum{assignNames="f5min"}, $f5.globalInfimum{assignNames="f5mincd"}, $f5.globalMaximum{assignNames="f5max"}, $f5.globalSupremum{assignNames="f5maxcd"}</p>
-
     `,
         },
         "*",
@@ -10122,7 +10129,6 @@
     <p>f3: $f3.globalMinimum{assignNames="f3min"}, $f3.globalInfimum{assignNames="f3mincd"}, $f3.globalMaximum{assignNames="f3max"}, $f3.globalSupremum{assignNames="f3maxcd"}</p>
     <p>f4: $f4.globalMinimum{assignNames="f4min"}, $f4.globalInfimum{assignNames="f4mincd"}, $f4.globalMaximum{assignNames="f4max"}, $f4.globalSupremum{assignNames="f4maxcd"}</p>
     <p>f5: $f5.globalMinimum{assignNames="f5min"}, $f5.globalInfimum{assignNames="f5mincd"}, $f5.globalMaximum{assignNames="f5max"}, $f5.globalSupremum{assignNames="f5maxcd"}</p>
-
     `,
         },
         "*",
@@ -10191,7 +10197,6 @@
     <p>f3: $f3.globalMinimum{assignNames="f3min"}, $f3.globalInfimum{assignNames="f3mincd"}, $f3.globalMaximum{assignNames="f3max"}, $f3.globalSupremum{assignNames="f3maxcd"}</p>
     <p>f4: $f4.globalMinimum{assignNames="f4min"}, $f4.globalInfimum{assignNames="f4mincd"}, $f4.globalMaximum{assignNames="f4max"}, $f4.globalSupremum{assignNames="f4maxcd"}</p>
     <p>f5: $f5.globalMinimum{assignNames="f5min"}, $f5.globalInfimum{assignNames="f5mincd"}, $f5.globalMaximum{assignNames="f5max"}, $f5.globalSupremum{assignNames="f5maxcd"}</p>
-
     `,
         },
         "*",
@@ -10251,7 +10256,6 @@
     <function name="f6" copySource="f2" domain="(-10, -9)" />
     <function name="f7" copySource="f2" domain="[-7, 3]" />
     <function name="f8" copySource="f2" domain="(9, 10]" />
-
     </graph>
     `,
         },
@@ -10307,9 +10311,5 @@
       expect(f8.stateValues.globalMaximum).eqls([10, 4]);
       expect(f8.stateValues.globalSupremum).eqls([10, 4]);
     });
-=======
-    // page loads
-    cy.get(cesc2("#/_text1")).should("have.text", "a");
->>>>>>> 18164a8a
   });
 });