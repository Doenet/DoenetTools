import me from "math-expressions";
import { cesc, cesc2 } from "../../../../src/_utils/url";

function nInDOM(n) {
  if (n < 0) {
    return `−${Math.abs(n)}`;
  } else {
    return String(n);
  }
}

async function testLineCopiedTwice({
  x1,
  y1,
  x2,
  y2,
  lineName = "/l",
  point1Name = "/A",
  point2Name = "/B",
  graph1Name = "/g1",
  graph2Name = "/g2",
  graph3Name = "/g3",
  point1InDomName = "/p1",
  point2InDomName = "/p2",
}) {
  cy.get(`#${cesc2(point1InDomName)} .mjx-mrow`).should(
    "contain.text",
    `(${nInDOM(x1)},${nInDOM(y1)})`,
  );
  cy.get(`#${cesc2(point2InDomName)} .mjx-mrow`).should(
    "contain.text",
    `(${nInDOM(x2)},${nInDOM(y2)})`,
  );

  cy.window().then(async (win) => {
    let stateVariables = await win.returnAllStateVariables1();
    expect(stateVariables[graph1Name + lineName].stateValues.points[0]).eqls([
      x1,
      y1,
    ]);
    expect(stateVariables[graph1Name + lineName].stateValues.points[1]).eqls([
      x2,
      y2,
    ]);
    expect(stateVariables[graph2Name + lineName].stateValues.points[0]).eqls([
      x1,
      y1,
    ]);
    expect(stateVariables[graph2Name + lineName].stateValues.points[1]).eqls([
      x2,
      y2,
    ]);
    expect(stateVariables[graph3Name + lineName].stateValues.points[0]).eqls([
      x1,
      y1,
    ]);
    expect(stateVariables[graph3Name + lineName].stateValues.points[1]).eqls([
      x2,
      y2,
    ]);
    expect(stateVariables[graph1Name + point1Name].stateValues.coords).eqls([
      "vector",
      x1,
      y1,
    ]);
    expect(stateVariables[graph1Name + point2Name].stateValues.coords).eqls([
      "vector",
      x2,
      y2,
    ]);
    expect(stateVariables[graph2Name + point1Name].stateValues.coords).eqls([
      "vector",
      x1,
      y1,
    ]);
    expect(stateVariables[graph2Name + point2Name].stateValues.coords).eqls([
      "vector",
      x2,
      y2,
    ]);
    expect(stateVariables[graph3Name + point1Name].stateValues.coords).eqls([
      "vector",
      x1,
      y1,
    ]);
    expect(stateVariables[graph3Name + point2Name].stateValues.coords).eqls([
      "vector",
      x2,
      y2,
    ]);
  });
}

async function testLineCopiedTwiceBaseOnSlope({
  x1,
  y1,
  x2,
  y2,
  slope,
  lineName = "/l",
  point1Name = "/A",
  point2Name = "/B",
  graph1Name = "/g1",
  graph2Name = "/g2",
  graph3Name = "/g3",
  point1InDomName = "/p1",
  point2InDomName = "/p2",
}) {
  cy.get(`#${cesc2(point1InDomName)} .mjx-mrow`).should(
    "contain.text",
    `(${nInDOM(x1).substring(0, 2)}`,
  );
  cy.get(`#${cesc2(point1InDomName)} .mjx-mrow`).should(
    "contain.text",
    `,${nInDOM(y1).substring(0, 2)}`,
  );
  cy.get(`#${cesc2(point2InDomName)} .mjx-mrow`).should(
    "contain.text",
    `(${nInDOM(x2).substring(0, 2)}`,
  );
  cy.get(`#${cesc2(point2InDomName)} .mjx-mrow`).should(
    "contain.text",
    `,${nInDOM(y2).substring(0, 2)}`,
  );

  cy.window().then(async (win) => {
    let stateVariables = await win.returnAllStateVariables1();
    expect(
      me
        .fromAst(stateVariables[graph1Name + lineName].stateValues.points[0][0])
        .evaluate_to_constant(),
    ).closeTo(x1, 1e-12);
    expect(
      me
        .fromAst(stateVariables[graph1Name + lineName].stateValues.points[0][1])
        .evaluate_to_constant(),
    ).closeTo(y1, 1e-12);
    expect(
      me
        .fromAst(stateVariables[graph1Name + lineName].stateValues.points[1][0])
        .evaluate_to_constant(),
    ).closeTo(x2, 1e-12);
    expect(
      me
        .fromAst(stateVariables[graph1Name + lineName].stateValues.points[1][1])
        .evaluate_to_constant(),
    ).closeTo(y2, 1e-12);
    expect(
      me
        .fromAst(stateVariables[graph2Name + lineName].stateValues.points[0][0])
        .evaluate_to_constant(),
    ).closeTo(x1, 1e-12);
    expect(
      me
        .fromAst(stateVariables[graph2Name + lineName].stateValues.points[0][1])
        .evaluate_to_constant(),
    ).closeTo(y1, 1e-12);
    expect(
      me
        .fromAst(stateVariables[graph2Name + lineName].stateValues.points[1][0])
        .evaluate_to_constant(),
    ).closeTo(x2, 1e-12);
    expect(
      me
        .fromAst(stateVariables[graph2Name + lineName].stateValues.points[1][1])
        .evaluate_to_constant(),
    ).closeTo(y2, 1e-12);
    expect(
      me
        .fromAst(stateVariables[graph3Name + lineName].stateValues.points[0][0])
        .evaluate_to_constant(),
    ).closeTo(x1, 1e-12);
    expect(
      me
        .fromAst(stateVariables[graph3Name + lineName].stateValues.points[0][1])
        .evaluate_to_constant(),
    ).closeTo(y1, 1e-12);
    expect(
      me
        .fromAst(stateVariables[graph3Name + lineName].stateValues.points[1][0])
        .evaluate_to_constant(),
    ).closeTo(x2, 1e-12);
    expect(
      me
        .fromAst(stateVariables[graph3Name + lineName].stateValues.points[1][1])
        .evaluate_to_constant(),
    ).closeTo(y2, 1e-12);

    if (Number.isFinite(slope)) {
      expect(
        me
          .fromAst(stateVariables[graph1Name + lineName].stateValues.slope)
          .evaluate_to_constant(),
      ).closeTo(slope, 1e-12);
      expect(
        me
          .fromAst(stateVariables[graph2Name + lineName].stateValues.slope)
          .evaluate_to_constant(),
      ).closeTo(slope, 1e-12);
      expect(
        me
          .fromAst(stateVariables[graph3Name + lineName].stateValues.slope)
          .evaluate_to_constant(),
      ).closeTo(slope, 1e-12);
    } else {
      expect(stateVariables[graph1Name + lineName].stateValues.slope).eq(slope);
      expect(stateVariables[graph2Name + lineName].stateValues.slope).eq(slope);
      expect(stateVariables[graph3Name + lineName].stateValues.slope).eq(slope);
    }

    expect(stateVariables[graph1Name + point1Name].stateValues.xs[0]).closeTo(
      x1,
      1e-12,
    );
    expect(stateVariables[graph1Name + point1Name].stateValues.xs[1]).closeTo(
      y1,
      1e-12,
    );
    expect(stateVariables[graph1Name + point2Name].stateValues.xs[0]).closeTo(
      x2,
      1e-12,
    );
    expect(stateVariables[graph1Name + point2Name].stateValues.xs[1]).closeTo(
      y2,
      1e-12,
    );
    expect(stateVariables[graph2Name + point1Name].stateValues.xs[0]).closeTo(
      x1,
      1e-12,
    );
    expect(stateVariables[graph2Name + point1Name].stateValues.xs[1]).closeTo(
      y1,
      1e-12,
    );
    expect(stateVariables[graph2Name + point2Name].stateValues.xs[0]).closeTo(
      x2,
      1e-12,
    );
    expect(stateVariables[graph2Name + point2Name].stateValues.xs[1]).closeTo(
      y2,
      1e-12,
    );
    expect(stateVariables[graph3Name + point1Name].stateValues.xs[0]).closeTo(
      x1,
      1e-12,
    );
    expect(stateVariables[graph3Name + point1Name].stateValues.xs[1]).closeTo(
      y1,
      1e-12,
    );
    expect(stateVariables[graph3Name + point2Name].stateValues.xs[0]).closeTo(
      x2,
      1e-12,
    );
    expect(stateVariables[graph3Name + point2Name].stateValues.xs[1]).closeTo(
      y2,
      1e-12,
    );
  });
}

describe("Line Tag Tests", function () {
  beforeEach(() => {
    cy.clearIndexedDB();
    cy.visit("/src/Tools/cypressTest/");
  });

  it("move points copied by line", () => {
    cy.window().then(async (win) => {
      win.postMessage(
        {
          doenetML: `
  <text>a</text>
  <graph>
  <point><label>P</label>(3,5)</point>
  <point><label>Q</label>(-4,-1)</point>
    <line through="$_point1 $_point2 "/>
  </graph>
  <copy target="_point1" assignNames="p1a" />
    `,
        },
        "*",
      );
    });

    cy.get(cesc("#\\/_text1")).should("have.text", "a"); // to wait for page to load

    cy.get(cesc("#\\/p1a") + " .mjx-mrow").should(
      "contain.text",
      `(${nInDOM(3)},${nInDOM(5)})`,
    );

    cy.log("move point P to (5,-5)");
    cy.window().then(async (win) => {
      win.callAction1({
        actionName: "movePoint",
        componentName: "/_point1",
        args: { x: 5, y: -5 },
      });
    });

    cy.get(cesc("#\\/p1a") + " .mjx-mrow").should(
      "contain.text",
      `(${nInDOM(5)},${nInDOM(-5)})`,
    );

    cy.window().then(async (win) => {
      let stateVariables = await win.returnAllStateVariables1();
      expect(stateVariables["/_point1"].stateValues.xs[0]).eq(5);
      expect(stateVariables["/_point1"].stateValues.xs[1]).eq(-5);
      expect(stateVariables["/_point1"].stateValues.coords).eqls([
        "vector",
        5,
        -5,
      ]);
      expect(stateVariables["/_point2"].stateValues.xs[0]).eq(-4);
      expect(stateVariables["/_point2"].stateValues.xs[1]).eq(-1);
      expect(stateVariables["/_point2"].stateValues.coords).eqls([
        "vector",
        -4,
        -1,
      ]);
    });
  });

  it("through = string of points, label child", () => {
    cy.window().then(async (win) => {
      win.postMessage(
        {
          doenetML: `
  <text>a</text>
  <graph>
    <line through="(1,2) (4,7)" ><label>l</label></line>
  </graph>
  <copy prop="point1" target="_line1" assignNames="p1" />
  <copy prop="point2" target="_line1" assignNames="p2" />
    `,
        },
        "*",
      );
    });

    cy.get(cesc("#\\/_text1")).should("have.text", "a"); // to wait for page to load

    cy.log("points are where they should be");
    cy.window().then(async (win) => {
      let stateVariables = await win.returnAllStateVariables1();
      expect(stateVariables["/p1"].stateValues.xs[0]).eq(1);
      expect(stateVariables["/p1"].stateValues.xs[1]).eq(2);
      expect(stateVariables["/p1"].stateValues.coords).eqls(["vector", 1, 2]);
      expect(stateVariables["/p2"].stateValues.xs[0]).eq(4);
      expect(stateVariables["/p2"].stateValues.xs[1]).eq(7);
      expect(stateVariables["/p2"].stateValues.coords).eqls(["vector", 4, 7]);

      expect(stateVariables["/_line1"].stateValues.label).eq("l");
      expect(stateVariables["/_line1"].stateValues.slope).eqls(["/", 5, 3]);
    });
  });

  it("through = points from strings and maths, labelIsName", () => {
    cy.window().then(async (win) => {
      win.postMessage(
        {
          doenetML: `
  <text>a</text>
  <math>1</math>
  <math>2</math>
  <graph>
    <line name='l' labelIsName through="($_math1, $_math2) (4,7) " />
  </graph>
  <copy prop="point1" target="l" assignNames="p1" />
  <copy prop="point2" target="l" assignNames="p2" />
    `,
        },
        "*",
      );
    });

    cy.get(cesc("#\\/_text1")).should("have.text", "a"); // to wait for page to load

    cy.window().then(async (win) => {
      let stateVariables = await win.returnAllStateVariables1();
      expect(stateVariables["/p1"].stateValues.xs[0]).eq(1);
      expect(stateVariables["/p1"].stateValues.xs[1]).eq(2);
      expect(stateVariables["/p1"].stateValues.coords).eqls(["vector", 1, 2]);
      expect(stateVariables["/p2"].stateValues.xs[0]).eq(4);
      expect(stateVariables["/p2"].stateValues.xs[1]).eq(7);
      expect(stateVariables["/p2"].stateValues.coords).eqls(["vector", 4, 7]);

      expect(stateVariables["/l"].stateValues.label).eq("l");
      expect(stateVariables["/l"].stateValues.slope).eqls(["/", 5, 3]);
    });
  });

  it("through = maths for points, label child", () => {
    cy.window().then(async (win) => {
      win.postMessage(
        {
          doenetML: `
  <text>a</text>
  <math>(1,2)</math>
  <math>(4,7)</math>
  <graph>
    <line through="$_math1 $_math2" ><label>l</label></line>
  </graph>
  <copy prop="point1" target="_line1" assignNames="p1" />
  <copy prop="point2" target="_line1" assignNames="p2" />
    `,
        },
        "*",
      );
    });

    cy.get(cesc2("#/_text1")).should("have.text", "a"); // to wait for page to load

    cy.log("points are where they should be");
    cy.window().then(async (win) => {
      let stateVariables = await win.returnAllStateVariables1();
      expect(stateVariables["/p1"].stateValues.xs[0]).eq(1);
      expect(stateVariables["/p1"].stateValues.xs[1]).eq(2);
      expect(stateVariables["/p1"].stateValues.coords).eqls(["vector", 1, 2]);
      expect(stateVariables["/p2"].stateValues.xs[0]).eq(4);
      expect(stateVariables["/p2"].stateValues.xs[1]).eq(7);
      expect(stateVariables["/p2"].stateValues.coords).eqls(["vector", 4, 7]);

      expect(stateVariables["/_line1"].stateValues.label).eq("l");
      expect(stateVariables["/_line1"].stateValues.slope).eqls(["/", 5, 3]);
    });
  });

  it("line from sugared equation, single string", () => {
    cy.window().then(async (win) => {
      win.postMessage(
        {
          doenetML: `
  <text>a</text>
  <graph>
    <line>
      5x-2y=3
    </line>
  </graph>
  <copy prop="point1" target="_line1" assignNames="p1" />
  <copy prop="point2" target="_line1" assignNames="p2" />
  `,
        },
        "*",
      );
    });

    cy.get(cesc("#\\/_text1")).should("have.text", "a"); // to wait for page to load

    cy.get(cesc("#\\/p1") + " .mjx-mrow").should("be.visible"); // to make sure MathJax rendered

    cy.log("equation is what it should be");
    cy.window().then(async (win) => {
      let stateVariables = await win.returnAllStateVariables1();

      // have to create unproxied version of equation for equals to work
      let unproxiedEquation = me.fromAst(
        stateVariables["/_line1"].stateValues.equation,
      );
      expect(unproxiedEquation.equals(me.fromText("5x-2y=3"))).to.be.true;
    });

    cy.log("Move line right 1 and down 3");
    cy.window().then(async (win) => {
      let stateVariables = await win.returnAllStateVariables1();

      let point1coords = [
        stateVariables["/_line1"].stateValues.points[0][0],
        stateVariables["/_line1"].stateValues.points[0][1],
      ];
      let point2coords = [
        stateVariables["/_line1"].stateValues.points[1][0],
        stateVariables["/_line1"].stateValues.points[1][1],
      ];

      let moveX = 1;
      let moveY = -3;

      point1coords[0] = me.fromAst(point1coords[0]).add(moveX).simplify().tree;
      point1coords[1] = me.fromAst(point1coords[1]).add(moveY).simplify().tree;
      point2coords[0] = me.fromAst(point2coords[0]).add(moveX).simplify().tree;
      point2coords[1] = me.fromAst(point2coords[1]).add(moveY).simplify().tree;

      win.callAction1({
        actionName: "moveLine",
        componentName: "/_line1",
        args: {
          point1coords: point1coords,
          point2coords: point2coords,
        },
      });

      cy.get(cesc("#\\/p1") + " .mjx-mrow").should(
        "contain.text",
        `(${nInDOM(point1coords[0]).substring(0, 2)}`,
      );
      cy.get(cesc("#\\/p1") + " .mjx-mrow").should(
        "contain.text",
        `,${nInDOM(point1coords[1]).substring(0, 2)}`,
      );

      cy.window().then(async (win) => {
        let stateVariables = await win.returnAllStateVariables1();

        let newEquation = me.fromText("5x-2y=3").substitute({
          x: ["+", "x", -moveX],
          y: ["+", "y", -moveY],
        });

        // have to create unproxied version of equation for equals to work
        let unproxiedEquation = me.fromAst(
          stateVariables["/_line1"].stateValues.equation,
        );
        expect(unproxiedEquation.equals(newEquation)).to.be.true;
      });
    });
  });

  it("line from sugared equation, single string, label as math", () => {
    cy.window().then(async (win) => {
      win.postMessage(
        {
          doenetML: `
  <text>a</text>
  <graph>
    <line>
      5x-2y=3
      <label>slope = <copy prop="slope" target="_line1" /></label>
    </line>
  </graph>
  <copy prop="point1" target="_line1" assignNames="p1" />
  <copy prop="point2" target="_line1" assignNames="p2" />
  `,
        },
        "*",
      );
    });

    cy.get(cesc("#\\/_text1")).should("have.text", "a"); // to wait for page to load

    cy.get(cesc("#\\/p1") + " .mjx-mrow").should("be.visible"); // to make sure MathJax rendered

    cy.log("equation is what it should be");
    cy.window().then(async (win) => {
      let stateVariables = await win.returnAllStateVariables1();

      // have to create unproxied version of equation for equals to work
      let unproxiedEquation = me.fromAst(
        stateVariables["/_line1"].stateValues.equation,
      );
      expect(unproxiedEquation.equals(me.fromText("5x-2y=3"))).to.be.true;
      expect(stateVariables["/_line1"].stateValues.label).eq(
        "slope = \\(\\frac{5}{2}\\)",
      );
    });

    cy.log("Move line right 1 and down 3");
    cy.window().then(async (win) => {
      let stateVariables = await win.returnAllStateVariables1();

      let point1coords = [
        stateVariables["/_line1"].stateValues.points[0][0],
        stateVariables["/_line1"].stateValues.points[0][1],
      ];
      let point2coords = [
        stateVariables["/_line1"].stateValues.points[1][0],
        stateVariables["/_line1"].stateValues.points[1][1],
      ];

      let moveX = 1;
      let moveY = -3;

      point1coords[0] = me.fromAst(point1coords[0]).add(moveX).simplify().tree;
      point1coords[1] = me.fromAst(point1coords[1]).add(moveY).simplify().tree;
      point2coords[0] = me.fromAst(point2coords[0]).add(moveX).simplify().tree;
      point2coords[1] = me.fromAst(point2coords[1]).add(moveY).simplify().tree;

      win.callAction1({
        actionName: "moveLine",
        componentName: "/_line1",
        args: {
          point1coords: point1coords,
          point2coords: point2coords,
        },
      });

      cy.get(cesc("#\\/p1") + " .mjx-mrow").should(
        "contain.text",
        `(${nInDOM(point1coords[0]).substring(0, 2)}`,
      );
      cy.get(cesc("#\\/p1") + " .mjx-mrow").should(
        "contain.text",
        `,${nInDOM(point1coords[1]).substring(0, 2)}`,
      );

      cy.window().then(async (win) => {
        let stateVariables = await win.returnAllStateVariables1();

        let newEquation = me.fromText("5x-2y=3").substitute({
          x: ["+", "x", -moveX],
          y: ["+", "y", -moveY],
        });

        // have to create unproxied version of equation for equals to work
        let unproxiedEquation = me.fromAst(
          stateVariables["/_line1"].stateValues.equation,
        );
        expect(unproxiedEquation.equals(newEquation)).to.be.true;
        expect(stateVariables["/_line1"].stateValues.label).eq(
          "slope = \\(\\frac{5}{2}\\)",
        );
      });
    });
  });

  it("line from sugared equation, strings and macros", () => {
    cy.window().then(async (win) => {
      win.postMessage(
        {
          doenetML: `
  <text>a</text>
  <graph>
    <line>
      $a x + $b y=$c
    </line>
  </graph>
  <math name="a">5</math>
  <number name="b">-2</number>
  <number name="c">3</number>
  `,
        },
        "*",
      );
    });

    cy.get(cesc("#\\/_text1")).should("have.text", "a"); // to wait for page to load

    cy.log("equation is what it should be");
    cy.window().then(async (win) => {
      let stateVariables = await win.returnAllStateVariables1();

      // have to create unproxied version of equation for equals to work
      let unproxiedEquation = me.fromAst(
        stateVariables["/_line1"].stateValues.equation,
      );
      expect(unproxiedEquation.equals(me.fromText("5x-2y=3"))).to.be.true;
    });

    // Note: not yet able to move a line with equation depending on copies
  });

  it("line from sugared equation, strings and macros, label as math", () => {
    cy.window().then(async (win) => {
      win.postMessage(
        {
          doenetML: `
  <text>a</text>
  <graph>
    <line>
      <label>slope = <copy prop="slope" target="_line1" /></label>
      $a x + $b y=$c
    </line>
  </graph>
  <math name="a">5</math>
  <number name="b">-2</number>
  <number name="c">3</number>
  `,
        },
        "*",
      );
    });

    cy.get(cesc("#\\/_text1")).should("have.text", "a"); // to wait for page to load

    cy.log("equation is what it should be");
    cy.window().then(async (win) => {
      let stateVariables = await win.returnAllStateVariables1();

      // have to create unproxied version of equation for equals to work
      let unproxiedEquation = me.fromAst(
        stateVariables["/_line1"].stateValues.equation,
      );
      expect(unproxiedEquation.equals(me.fromText("5x-2y=3"))).to.be.true;
      expect(stateVariables["/_line1"].stateValues.label).eq(
        "slope = \\(\\frac{5}{2}\\)",
      );
    });

    // Note: not yet able to move a line with equation depending on copies
  });

  it("line from sugared equation, strings, numbers and maths", () => {
    cy.window().then(async (win) => {
      win.postMessage(
        {
          doenetML: `
  <text>a</text>
  <graph>
    <line>
      <math>5</math> x + <number>-2</number>y=<number>3</number>
    </line>
  </graph>
  `,
        },
        "*",
      );
    });

    cy.get(cesc("#\\/_text1")).should("have.text", "a"); // to wait for page to load

    cy.log("equation is what it should be");
    cy.window().then(async (win) => {
      let stateVariables = await win.returnAllStateVariables1();

      // have to create unproxied version of equation for equals to work
      let unproxiedEquation = me.fromAst(
        stateVariables["/_line1"].stateValues.equation,
      );
      expect(unproxiedEquation.equals(me.fromText("5x-2y=3"))).to.be.true;
    });

    // Note: not yet able to move a line with equation depending on components
  });

  it("line from unsugared equation, single string", () => {
    cy.window().then(async (win) => {
      win.postMessage(
        {
          doenetML: `
  <text>a</text>
  <math>1</math>
  <graph>
    <line equation="5x-2y=3" />
  </graph>
  <copy prop="point1" target="_line1" assignNames="p1" />
  <copy prop="point2" target="_line1" assignNames="p2" />
  `,
        },
        "*",
      );
    });

    cy.get(cesc("#\\/_text1")).should("have.text", "a"); // to wait for page to load

    cy.get(cesc("#\\/_math1") + " .mjx-mrow")
      .eq(0)
      .invoke("text")
      .then((text) => {
        expect(text.trim()).equal("1");
      });

    cy.log("equation is what it should be");
    cy.window().then(async (win) => {
      let stateVariables = await win.returnAllStateVariables1();

      // have to create unproxied version of equation for equals to work
      let unproxiedEquation = me.fromAst(
        stateVariables["/_line1"].stateValues.equation,
      );
      expect(unproxiedEquation.equals(me.fromText("5x-2y=3"))).to.be.true;
    });

    cy.log("Move line right 1 and down 3");
    cy.window().then(async (win) => {
      let stateVariables = await win.returnAllStateVariables1();

      let point1coords = [
        stateVariables["/_line1"].stateValues.points[0][0],
        stateVariables["/_line1"].stateValues.points[0][1],
      ];
      let point2coords = [
        stateVariables["/_line1"].stateValues.points[1][0],
        stateVariables["/_line1"].stateValues.points[1][1],
      ];

      let moveX = 1;
      let moveY = -3;

      point1coords[0] = me.fromAst(point1coords[0]).add(moveX).simplify().tree;
      point1coords[1] = me.fromAst(point1coords[1]).add(moveY).simplify().tree;
      point2coords[0] = me.fromAst(point2coords[0]).add(moveX).simplify().tree;
      point2coords[1] = me.fromAst(point2coords[1]).add(moveY).simplify().tree;

      win.callAction1({
        actionName: "moveLine",
        componentName: "/_line1",
        args: {
          point1coords: point1coords,
          point2coords: point2coords,
        },
      });

      cy.get(cesc("#\\/p1") + " .mjx-mrow").should(
        "contain.text",
        `(${nInDOM(point1coords[0]).substring(0, 2)}`,
      );
      cy.get(cesc("#\\/p1") + " .mjx-mrow").should(
        "contain.text",
        `,${nInDOM(point1coords[1]).substring(0, 2)}`,
      );

      cy.window().then(async (win) => {
        let stateVariables = await win.returnAllStateVariables1();

        let newEquation = me.fromText("5x-2y=3").substitute({
          x: ["+", "x", -moveX],
          y: ["+", "y", -moveY],
        });

        // have to create unproxied version of equation for equals to work
        let unproxiedEquation = me.fromAst(
          stateVariables["/_line1"].stateValues.equation,
        );
        expect(unproxiedEquation.equals(newEquation)).to.be.true;
      });
    });
  });

  it("line from unsugared equation, single string, label as math", () => {
    cy.window().then(async (win) => {
      win.postMessage(
        {
          doenetML: `
  <text>a</text>
  <math>1</math>
  <graph>
    <line equation="5x-2y=3" >
      <label>slope = <copy prop="slope" target="_line1" /></label>
    </line>
  </graph>
  <copy prop="point1" target="_line1" assignNames="p1" />
  <copy prop="point2" target="_line1" assignNames="p2" />
  `,
        },
        "*",
      );
    });

    cy.get(cesc("#\\/_text1")).should("have.text", "a"); // to wait for page to load

    cy.get(cesc("#\\/_math1") + " .mjx-mrow")
      .eq(0)
      .invoke("text")
      .then((text) => {
        expect(text.trim()).equal("1");
      });

    cy.log("equation is what it should be");
    cy.window().then(async (win) => {
      let stateVariables = await win.returnAllStateVariables1();

      // have to create unproxied version of equation for equals to work
      let unproxiedEquation = me.fromAst(
        stateVariables["/_line1"].stateValues.equation,
      );
      expect(unproxiedEquation.equals(me.fromText("5x-2y=3"))).to.be.true;
      expect(stateVariables["/_line1"].stateValues.label).eq(
        "slope = \\(\\frac{5}{2}\\)",
      );
    });

    cy.log("Move line right 1 and down 3");
    cy.window().then(async (win) => {
      let stateVariables = await win.returnAllStateVariables1();

      let point1coords = [
        stateVariables["/_line1"].stateValues.points[0][0],
        stateVariables["/_line1"].stateValues.points[0][1],
      ];
      let point2coords = [
        stateVariables["/_line1"].stateValues.points[1][0],
        stateVariables["/_line1"].stateValues.points[1][1],
      ];

      let moveX = 1;
      let moveY = -3;

      point1coords[0] = me.fromAst(point1coords[0]).add(moveX).simplify().tree;
      point1coords[1] = me.fromAst(point1coords[1]).add(moveY).simplify().tree;
      point2coords[0] = me.fromAst(point2coords[0]).add(moveX).simplify().tree;
      point2coords[1] = me.fromAst(point2coords[1]).add(moveY).simplify().tree;

      win.callAction1({
        actionName: "moveLine",
        componentName: "/_line1",
        args: {
          point1coords: point1coords,
          point2coords: point2coords,
        },
      });

      cy.get(cesc("#\\/p1") + " .mjx-mrow").should(
        "contain.text",
        `(${nInDOM(point1coords[0]).substring(0, 2)}`,
      );
      cy.get(cesc("#\\/p1") + " .mjx-mrow").should(
        "contain.text",
        `,${nInDOM(point1coords[1]).substring(0, 2)}`,
      );

      cy.window().then(async (win) => {
        let stateVariables = await win.returnAllStateVariables1();

        let newEquation = me.fromText("5x-2y=3").substitute({
          x: ["+", "x", -moveX],
          y: ["+", "y", -moveY],
        });

        // have to create unproxied version of equation for equals to work
        let unproxiedEquation = me.fromAst(
          stateVariables["/_line1"].stateValues.equation,
        );
        expect(unproxiedEquation.equals(newEquation)).to.be.true;
        expect(stateVariables["/_line1"].stateValues.label).eq(
          "slope = \\(\\frac{5}{2}\\)",
        );
      });
    });
  });

  it("line from equation, multiple pieces", () => {
    cy.window().then(async (win) => {
      win.postMessage(
        {
          doenetML: `
  <text>a</text>
  <math>5x</math>
  <number>2</number>
  <graph>
    <line equation="$_math1 - $_number1 y = 3" />
  </graph>
  `,
        },
        "*",
      );
    });

    cy.get(cesc("#\\/_text1")).should("have.text", "a"); // to wait for page to load

    cy.get(cesc("#\\/_math1") + " .mjx-mrow")
      .eq(0)
      .invoke("text")
      .then((text) => {
        expect(text.trim()).equal("5x");
      });

    cy.log("equation is what it should be");
    cy.window().then(async (win) => {
      let stateVariables = await win.returnAllStateVariables1();

      // have to create unproxied version of equation for equals to work
      let unproxiedEquation = me.fromAst(
        stateVariables["/_line1"].stateValues.equation,
      );
      expect(unproxiedEquation.equals(me.fromText("5x-2y=3"))).to.be.true;
    });
  });

  it("line from equation with different variables", () => {
    cy.window().then(async (win) => {
      win.postMessage(
        {
          doenetML: `
  <text>a</text>
  <graph>
    <line variables="u v">
      5u-2v=3
    </line>
  </graph>
  <p>Variables are <copy prop="var1" target="_line1" assignNames="var1" /> and <copy prop="var2" target="_line1" assignNames="var2" />.</p>
  <copy prop="point1" target="_line1" assignNames="p1" />
  <copy prop="point2" target="_line1" assignNames="p2" />
  `,
        },
        "*",
      );
    });

    cy.get(cesc("#\\/_text1")).should("have.text", "a"); // to wait for page to load

    cy.log("equation and line variable are what they should be");
    cy.get(cesc("#\\/var1"))
      .find(".mjx-mrow")
      .eq(0)
      .invoke("text")
      .then((text) => {
        expect(text.trim()).equal("u");
      });
    cy.get(cesc("#\\/var2"))
      .find(".mjx-mrow")
      .eq(0)
      .invoke("text")
      .then((text) => {
        expect(text.trim()).equal("v");
      });

    cy.window().then(async (win) => {
      let stateVariables = await win.returnAllStateVariables1();

      // have to create unproxied version of equation for equals to work
      let unproxiedEquation = me.fromAst(
        stateVariables["/_line1"].stateValues.equation,
      );
      expect(unproxiedEquation.equals(me.fromText("5u-2v=3"))).to.be.true;
      expect(stateVariables["/_line1"].stateValues.var1).eq("u");
      expect(stateVariables["/_line1"].stateValues.var2).eq("v");
      expect(stateVariables["/_line1"].stateValues.coeff0).eq(-3);
      expect(stateVariables["/_line1"].stateValues.coeffvar1).eq(5);
      expect(stateVariables["/_line1"].stateValues.coeffvar2).eq(-2);
      expect(stateVariables["/_line1"].stateValues.slope).eqls(["/", 5, 2]);
      expect(stateVariables["/_line1"].stateValues.xintercept).eqls([
        "/",
        3,
        5,
      ]);
      expect(stateVariables["/_line1"].stateValues.yintercept).eqls([
        "/",
        -3,
        2,
      ]);
      expect(stateVariables["/var1"].stateValues.value).eq("u");
      expect(stateVariables["/var2"].stateValues.value).eq("v");
    });

    cy.log("Move line right 1 and down 3");
    cy.window().then(async (win) => {
      let stateVariables = await win.returnAllStateVariables1();

      let point1coords = [
        stateVariables["/_line1"].stateValues.points[0][0],
        stateVariables["/_line1"].stateValues.points[0][1],
      ];
      let point2coords = [
        stateVariables["/_line1"].stateValues.points[1][0],
        stateVariables["/_line1"].stateValues.points[1][1],
      ];

      let moveX = 1;
      let moveY = -3;

      point1coords[0] = me.fromAst(point1coords[0]).add(moveX).simplify().tree;
      point1coords[1] = me.fromAst(point1coords[1]).add(moveY).simplify().tree;
      point2coords[0] = me.fromAst(point2coords[0]).add(moveX).simplify().tree;
      point2coords[1] = me.fromAst(point2coords[1]).add(moveY).simplify().tree;

      win.callAction1({
        actionName: "moveLine",
        componentName: "/_line1",
        args: {
          point1coords: point1coords,
          point2coords: point2coords,
        },
      });

      cy.get(cesc("#\\/p1") + " .mjx-mrow").should(
        "contain.text",
        `(${nInDOM(point1coords[0]).substring(0, 2)}`,
      );
      cy.get(cesc("#\\/p1") + " .mjx-mrow").should(
        "contain.text",
        `,${nInDOM(point1coords[1]).substring(0, 2)}`,
      );

      cy.window().then(async (win) => {
        let stateVariables = await win.returnAllStateVariables1();

        let newEquation = me.fromText("5u-2v=3").substitute({
          u: ["+", "u", -moveX],
          v: ["+", "v", -moveY],
        });

        // have to create unproxied version of equation for equals to work
        let unproxiedEquation = me.fromAst(
          stateVariables["/_line1"].stateValues.equation,
        );
        expect(unproxiedEquation.equals(newEquation)).to.be.true;
      });
    });
  });

  it("lines with bad equation", () => {
    cy.window().then(async (win) => {
      win.postMessage(
        {
          doenetML: `
  <text>a</text>
  <graph>
    <line>/2</line>
    <line>$invalid</line>
    <line equation="" />
    <line equation="/2" />
    <line equation="$invalid" />
  </graph>
  `,
        },
        "*",
      );
    });

    cy.get(cesc("#\\/_text1")).should("have.text", "a"); // to wait for page to load

    cy.window().then(async (win) => {
      let stateVariables = await win.returnAllStateVariables1();

      expect(stateVariables["/_line1"].stateValues.equation).eqls([
        "/",
        "＿",
        2,
      ]);
      expect(stateVariables["/_line1"].stateValues.coeff0).eq("\uff3f");
      expect(stateVariables["/_line1"].stateValues.coeffvar1).eq("\uff3f");
      expect(stateVariables["/_line1"].stateValues.coeffvar2).eq("\uff3f");

      expect(stateVariables["/_line2"].stateValues.equation).eq("\uff3f");
      expect(stateVariables["/_line2"].stateValues.coeff0).eq("\uff3f");
      expect(stateVariables["/_line2"].stateValues.coeffvar1).eq("\uff3f");
      expect(stateVariables["/_line2"].stateValues.coeffvar2).eq("\uff3f");

      expect(stateVariables["/_line3"].stateValues.equation).eq("\uff3f");
      expect(stateVariables["/_line3"].stateValues.coeff0).eq("\uff3f");
      expect(stateVariables["/_line3"].stateValues.coeffvar1).eq("\uff3f");
      expect(stateVariables["/_line3"].stateValues.coeffvar2).eq("\uff3f");

      expect(stateVariables["/_line4"].stateValues.equation).eqls([
        "/",
        "＿",
        2,
      ]);
      expect(stateVariables["/_line4"].stateValues.coeff0).eq("\uff3f");
      expect(stateVariables["/_line4"].stateValues.coeffvar1).eq("\uff3f");
      expect(stateVariables["/_line4"].stateValues.coeffvar2).eq("\uff3f");

      expect(stateVariables["/_line5"].stateValues.equation).eq("\uff3f");
      expect(stateVariables["/_line5"].stateValues.coeff0).eq("\uff3f");
      expect(stateVariables["/_line5"].stateValues.coeffvar1).eq("\uff3f");
      expect(stateVariables["/_line5"].stateValues.coeffvar2).eq("\uff3f");
    });
  });

  it("line from points with strange constraints", () => {
    cy.window().then(async (win) => {
      win.postMessage(
        {
          doenetML: `
  <text>a</text>
  <graph>

  <point>
  (<copy prop="y" target="_point2" />,
  <copy target="a" />)
  </point>
  <point>(5,3)</point>
  <line through="$_point1 $_point2" />
  </graph>
  <math name="a" hide simplify><copy prop="x" target="_point2" />+1</math>
  <copy prop="point1" target="_line1" assignNames="p1" />
  <copy prop="point2" target="_line1" assignNames="p2" />
  `,
        },
        "*",
      );
    });

    cy.get(cesc("#\\/_text1")).should("have.text", "a"); // to wait for page to load

    let point2x = 5;
    let point2y = 3;
    let a = point2x + 1;
    let point1x = point2y;
    let point1y = a;
    let slope = (point1y - point2y) / (point1x - point2x);
    let yintercept = point2y - slope * point2x;

    cy.get(cesc("#\\/p1") + " .mjx-mrow").should(
      "contain.text",
      `(${nInDOM(point1x).substring(0, 4)}`,
    );

    cy.log("points and line match constraints");
    cy.window().then(async (win) => {
      let stateVariables = await win.returnAllStateVariables1();

      expect(stateVariables["/_point2"].stateValues.xs[0]).closeTo(
        point2x,
        1e-12,
      );
      expect(stateVariables["/_point2"].stateValues.xs[1]).closeTo(
        point2y,
        1e-12,
      );

      expect(stateVariables["/a"].stateValues.value).closeTo(a, 1e-12);

      expect(stateVariables["/_point1"].stateValues.xs[0]).closeTo(
        point1x,
        1e-12,
      );
      expect(stateVariables["/_point1"].stateValues.xs[1]).closeTo(
        point1y,
        1e-12,
      );

      expect(
        me
          .fromAst(stateVariables["/_line1"].stateValues.slope)
          .evaluate_to_constant(),
      ).closeTo(slope, 1e-12);

      expect(
        me
          .fromAst(stateVariables["/_line1"].stateValues.yintercept)
          .evaluate_to_constant(),
      ).closeTo(yintercept, 1e-12);
    });

    cy.log("move point 1");
    cy.window().then(async (win) => {
      point1x = -5;
      point1y = -3;

      a = point1y;
      point2y = point1x;
      point2x = a - 1;

      slope = (point1y - point2y) / (point1x - point2x);
      yintercept = point2y - slope * point2x;

      win.callAction1({
        actionName: "movePoint",
        componentName: "/_point1",
        args: { x: point1x, y: point1y },
      });

      cy.get(cesc("#\\/p1") + " .mjx-mrow").should(
        "contain.text",
        `(${nInDOM(point1x).substring(0, 4)}`,
      );
      cy.get(cesc("#\\/p1") + " .mjx-mrow").should(
        "contain.text",
        `,${nInDOM(point1y).substring(0, 4)}`,
      );
      cy.get(cesc("#\\/p2") + " .mjx-mrow").should(
        "contain.text",
        `(${nInDOM(point2x).substring(0, 4)}`,
      );
      cy.get(cesc("#\\/p2") + " .mjx-mrow").should(
        "contain.text",
        `,${nInDOM(point2y).substring(0, 4)}`,
      );

      cy.window().then(async (win) => {
        let stateVariables = await win.returnAllStateVariables1();
        expect(stateVariables["/_point2"].stateValues.xs[0]).closeTo(
          point2x,
          1e-12,
        );
        expect(stateVariables["/_point2"].stateValues.xs[1]).closeTo(
          point2y,
          1e-12,
        );

        expect(stateVariables["/a"].stateValues.value).closeTo(a, 1e-12);

        expect(stateVariables["/_point1"].stateValues.xs[0]).closeTo(
          point1x,
          1e-12,
        );
        expect(stateVariables["/_point1"].stateValues.xs[1]).closeTo(
          point1y,
          1e-12,
        );

        expect(
          me
            .fromAst(stateVariables["/_line1"].stateValues.slope)
            .evaluate_to_constant(),
        ).closeTo(slope, 1e-12);

        expect(
          me
            .fromAst(stateVariables["/_line1"].stateValues.yintercept)
            .evaluate_to_constant(),
        ).closeTo(yintercept, 1e-12);
      });
    });

    // Note: with the new algorithm for preserving the relationship between points
    // when moving the whole line, the below calculations are incorrect.
    // Question: do we want to figure out what the resulting point positions
    // should be with the new algorithm and test that it stays correct?

    // cy.log("move line");
    // cy.window().then(async (win) => {
    //   let stateVariables = await win.returnAllStateVariables1();

    //   let point1coords = [
    //     stateVariables["/_line1"].stateValues.points[0][0],
    //     stateVariables["/_line1"].stateValues.points[0][1],
    //   ];
    //   let point2coords = [
    //     stateVariables["/_line1"].stateValues.points[1][0],
    //     stateVariables["/_line1"].stateValues.points[1][1],
    //   ];

    //   let moveX = -5;
    //   let moveY = 12;

    //   point1coords[0] = me.fromAst(point1coords[0]).add(moveX).simplify().tree;
    //   point1coords[1] = me.fromAst(point1coords[1]).add(moveY).simplify().tree;
    //   point2coords[0] = me.fromAst(point2coords[0]).add(moveX).simplify().tree;
    //   point2coords[1] = me.fromAst(point2coords[1]).add(moveY).simplify().tree;

    //   win.callAction1({
    //     actionName: "moveLine",
    //     componentName: "/_line1",
    //     args: {
    //       point1coords: point1coords,
    //       point2coords: point2coords,
    //     },
    //   });

    //   // Note: one of two possible scenarios should be true
    //   // and it's not clear if either are preferred, given the strange constraints
    //   // Whether point1 or point2 wins depends on details of update algorithm
    //   // If point2 takes precedence, uncomment the first group of lines
    //   // and comment out the second group of lines

    //   // point2x += moveX;;
    //   // point2y += moveY;
    //   // a = point2x + 1;
    //   // point1x = point2y;
    //   // point1y = a;

    //   point1x += moveX;
    //   point1y += moveY;
    //   a = point1y;
    //   point2y = point1x;
    //   point2x = a - 1;

    //   slope = (point1y - point2y) / (point1x - point2x);
    //   yintercept = point2y - slope * point2x;

    //   cy.get(cesc("#\\/p1") + " .mjx-mrow").should(
    //     "contain.text",
    //     `(${nInDOM(point1x).substring(0, 4)}`,
    //   );
    //   cy.get(cesc("#\\/p1") + " .mjx-mrow").should(
    //     "contain.text",
    //     `,${nInDOM(point1y).substring(0, 4)}`,
    //   );
    //   cy.get(cesc("#\\/p2") + " .mjx-mrow").should(
    //     "contain.text",
    //     `(${nInDOM(point2x).substring(0, 4)}`,
    //   );
    //   cy.get(cesc("#\\/p2") + " .mjx-mrow").should(
    //     "contain.text",
    //     `,${nInDOM(point2y).substring(0, 4)}`,
    //   );

    //   cy.window().then(async (win) => {
    //     let stateVariables = await win.returnAllStateVariables1();

    //     expect(stateVariables["/_point2"].stateValues.xs[0]).closeTo(
    //       point2x,
    //       1e-12,
    //     );
    //     expect(stateVariables["/_point2"].stateValues.xs[1]).closeTo(
    //       point2y,
    //       1e-12,
    //     );

    //     expect(stateVariables["/a"].stateValues.value).closeTo(a, 1e-12);

    //     expect(stateVariables["/_point1"].stateValues.xs[0]).closeTo(
    //       point1x,
    //       1e-12,
    //     );
    //     expect(stateVariables["/_point1"].stateValues.xs[1]).closeTo(
    //       point1y,
    //       1e-12,
    //     );

    //     expect(
    //       me
    //         .fromAst(stateVariables["/_line1"].stateValues.slope)
    //         .evaluate_to_constant(),
    //     ).closeTo(slope, 1e-12);

    //     expect(
    //       me
    //         .fromAst(stateVariables["/_line1"].stateValues.yintercept)
    //         .evaluate_to_constant(),
    //     ).closeTo(yintercept, 1e-12);
    //   });
    // });
  });

  it("copied line", () => {
    cy.window().then(async (win) => {
      win.postMessage(
        {
          doenetML: `
  <text>a</text>
  <graph>
  <point>(0,0)</point>
  <point>(1,3)</point>
  <line through="$_point1 $_point2" />
  </graph>
  
  <graph>
  <copy target="_line1" assignNames="l2" />
  </graph>
  <copy prop="point1" target="_line1" assignNames="p1" />
  <copy prop="point2" target="_line1" assignNames="p2" />
  `,
        },
        "*",
      );
    });

    cy.get(cesc("#\\/_text1")).should("have.text", "a"); // to wait for page to load

    cy.log("line starts off correctly");

    cy.get(cesc("#\\/p1") + " .mjx-mrow").should(
      "contain.text",
      `(${nInDOM(0)},${nInDOM(0)}`,
    );

    cy.window().then(async (win) => {
      let stateVariables = await win.returnAllStateVariables1();
      expect(
        me
          .fromAst(stateVariables["/l2"].stateValues.slope)
          .evaluate_to_constant(),
      ).closeTo(3, 1e-12);
      expect(
        me
          .fromAst(stateVariables["/l2"].stateValues.yintercept)
          .evaluate_to_constant(),
      ).closeTo(0, 1e-12);
    });

    cy.log("move points");
    cy.window().then(async (win) => {
      win.callAction1({
        actionName: "movePoint",
        componentName: "/p1",
        args: { x: -3, y: 5 },
      });
      win.callAction1({
        actionName: "movePoint",
        componentName: "/p2",
        args: { x: 5, y: 1 },
      });
    });

    cy.get(cesc("#\\/p1") + " .mjx-mrow").should(
      "contain.text",
      `(${nInDOM(-3)},${nInDOM(5)}`,
    );
    cy.get(cesc("#\\/p2") + " .mjx-mrow").should(
      "contain.text",
      `(${nInDOM(5)},${nInDOM(1)}`,
    );

    cy.window().then(async (win) => {
      let stateVariables = await win.returnAllStateVariables1();
      expect(
        me
          .fromAst(stateVariables["/l2"].stateValues.slope)
          .evaluate_to_constant(),
      ).closeTo(-0.5, 1e-12);
      expect(
        me
          .fromAst(stateVariables["/l2"].stateValues.yintercept)
          .evaluate_to_constant(),
      ).closeTo(3.5, 1e-12);
    });

    cy.log("move line1");
    cy.window().then(async (win) => {
      let stateVariables = await win.returnAllStateVariables1();

      let point1coords = [
        stateVariables["/_line1"].stateValues.points[0][0],
        stateVariables["/_line1"].stateValues.points[0][1],
      ];
      let point2coords = [
        stateVariables["/_line1"].stateValues.points[1][0],
        stateVariables["/_line1"].stateValues.points[1][1],
      ];

      let moveX = -2;
      let moveY = -1;

      point1coords[0] = me.fromAst(point1coords[0]).add(moveX).simplify().tree;
      point1coords[1] = me.fromAst(point1coords[1]).add(moveY).simplify().tree;
      point2coords[0] = me.fromAst(point2coords[0]).add(moveX).simplify().tree;
      point2coords[1] = me.fromAst(point2coords[1]).add(moveY).simplify().tree;

      win.callAction1({
        actionName: "moveLine",
        componentName: "/_line1",
        args: {
          point1coords: point1coords,
          point2coords: point2coords,
        },
      });

      cy.get(cesc("#\\/p1") + " .mjx-mrow").should(
        "contain.text",
        `(${nInDOM(point1coords[0]).substring(0, 4)}`,
      );
      cy.get(cesc("#\\/p1") + " .mjx-mrow").should(
        "contain.text",
        `,${nInDOM(point1coords[1]).substring(0, 4)}`,
      );

      cy.window().then(async (win) => {
        let stateVariables = await win.returnAllStateVariables1();

        expect(
          me
            .fromAst(stateVariables["/l2"].stateValues.slope)
            .evaluate_to_constant(),
        ).closeTo(-0.5, 1e-12);
        expect(
          me
            .fromAst(stateVariables["/l2"].stateValues.yintercept)
            .evaluate_to_constant(),
        ).closeTo(1.5, 1e-12);
      });
    });

    cy.log("move line2");
    cy.window().then(async (win) => {
      let stateVariables = await win.returnAllStateVariables1();

      let point1coords = [
        stateVariables["/_line1"].stateValues.points[0][0],
        stateVariables["/_line1"].stateValues.points[0][1],
      ];
      let point2coords = [
        stateVariables["/_line1"].stateValues.points[1][0],
        stateVariables["/_line1"].stateValues.points[1][1],
      ];

      let moveX = -5;
      let moveY = -2;

      point1coords[0] = me.fromAst(point1coords[0]).add(moveX).simplify().tree;
      point1coords[1] = me.fromAst(point1coords[1]).add(moveY).simplify().tree;
      point2coords[0] = me.fromAst(point2coords[0]).add(moveX).simplify().tree;
      point2coords[1] = me.fromAst(point2coords[1]).add(moveY).simplify().tree;

      win.callAction1({
        actionName: "moveLine",
        componentName: "/l2",
        args: {
          point1coords: point1coords,
          point2coords: point2coords,
        },
      });

      cy.get(cesc("#\\/p1") + " .mjx-mrow").should(
        "contain.text",
        `(${nInDOM(point1coords[0]).substring(0, 4)}`,
      );
      cy.get(cesc("#\\/p1") + " .mjx-mrow").should(
        "contain.text",
        `,${nInDOM(point1coords[1]).substring(0, 4)}`,
      );

      cy.window().then(async (win) => {
        let stateVariables = await win.returnAllStateVariables1();
        expect(
          me
            .fromAst(stateVariables["/l2"].stateValues.slope)
            .evaluate_to_constant(),
        ).closeTo(-0.5, 1e-12);
        expect(
          me
            .fromAst(stateVariables["/l2"].stateValues.yintercept)
            .evaluate_to_constant(),
        ).closeTo(-3, 1e-12);
      });
    });
  });

  it("copied line based on equation", () => {
    cy.window().then(async (win) => {
      win.postMessage(
        {
          doenetML: `
  <text>a</text>
  <graph>
  <line>
  y = 2x+1
  </line>
  </graph>
  
  <graph>
  <copy target="_line1" assignNames="l2" />
  </graph>
  <copy prop="point1" target="_line1" assignNames="p1" />
  <copy prop="point2" target="_line1" assignNames="p2" />
  `,
        },
        "*",
      );
    });

    cy.get(cesc("#\\/_text1")).should("have.text", "a"); // to wait for page to load

    cy.log("line starts off correctly");

    cy.get(cesc("#\\/p1") + " .mjx-mrow").should(
      "contain.text",
      `(${nInDOM(-0.8)}`,
    );

    cy.window().then(async (win) => {
      let stateVariables = await win.returnAllStateVariables1();
      expect(
        me
          .fromAst(stateVariables["/_line1"].stateValues.slope)
          .evaluate_to_constant(),
      ).closeTo(2, 1e-12);
      expect(
        me
          .fromAst(stateVariables["/_line1"].stateValues.yintercept)
          .evaluate_to_constant(),
      ).closeTo(1, 1e-12);
      expect(
        me
          .fromAst(stateVariables["/l2"].stateValues.slope)
          .evaluate_to_constant(),
      ).closeTo(2, 1e-12);
      expect(
        me
          .fromAst(stateVariables["/l2"].stateValues.yintercept)
          .evaluate_to_constant(),
      ).closeTo(1, 1e-12);
    });

    cy.log("move line1");
    cy.window().then(async (win) => {
      let stateVariables = await win.returnAllStateVariables1();
      let point1coords = [
        stateVariables["/_line1"].stateValues.points[0][0],
        stateVariables["/_line1"].stateValues.points[0][1],
      ];
      let point2coords = [
        stateVariables["/_line1"].stateValues.points[1][0],
        stateVariables["/_line1"].stateValues.points[1][1],
      ];

      let moveX = -2;
      let moveY = -1;

      // 2(x+2)+1-1 = 2x+4

      point1coords[0] = me.fromAst(point1coords[0]).add(moveX).simplify().tree;
      point1coords[1] = me.fromAst(point1coords[1]).add(moveY).simplify().tree;
      point2coords[0] = me.fromAst(point2coords[0]).add(moveX).simplify().tree;
      point2coords[1] = me.fromAst(point2coords[1]).add(moveY).simplify().tree;

      win.callAction1({
        actionName: "moveLine",
        componentName: "/_line1",
        args: {
          point1coords: point1coords,
          point2coords: point2coords,
        },
      });

      cy.get(cesc("#\\/p1") + " .mjx-mrow").should(
        "contain.text",
        `(${nInDOM(point1coords[0]).substring(0, 4)}`,
      );
      cy.get(cesc("#\\/p1") + " .mjx-mrow").should(
        "contain.text",
        `,${nInDOM(point1coords[1]).substring(0, 4)}`,
      );

      cy.window().then(async (win) => {
        let stateVariables = await win.returnAllStateVariables1();
        expect(
          me
            .fromAst(stateVariables["/_line1"].stateValues.slope)
            .evaluate_to_constant(),
        ).closeTo(2, 1e-12);
        expect(
          me
            .fromAst(stateVariables["/_line1"].stateValues.yintercept)
            .evaluate_to_constant(),
        ).closeTo(4, 1e-12);
        expect(
          me
            .fromAst(stateVariables["/l2"].stateValues.slope)
            .evaluate_to_constant(),
        ).closeTo(2, 1e-12);
        expect(
          me
            .fromAst(stateVariables["/l2"].stateValues.yintercept)
            .evaluate_to_constant(),
        ).closeTo(4, 1e-12);
      });
    });

    cy.log("move line2");
    cy.window().then(async (win) => {
      let stateVariables = await win.returnAllStateVariables1();

      let point1coords = [
        stateVariables["/_line1"].stateValues.points[0][0],
        stateVariables["/_line1"].stateValues.points[0][1],
      ];
      let point2coords = [
        stateVariables["/_line1"].stateValues.points[1][0],
        stateVariables["/_line1"].stateValues.points[1][1],
      ];

      let moveX = -5;
      let moveY = -2;

      // 2(x+5)+4-2 = 2x + 12

      point1coords[0] = me.fromAst(point1coords[0]).add(moveX).simplify().tree;
      point1coords[1] = me.fromAst(point1coords[1]).add(moveY).simplify().tree;
      point2coords[0] = me.fromAst(point2coords[0]).add(moveX).simplify().tree;
      point2coords[1] = me.fromAst(point2coords[1]).add(moveY).simplify().tree;

      win.callAction1({
        actionName: "moveLine",
        componentName: "/l2",
        args: {
          point1coords: point1coords,
          point2coords: point2coords,
        },
      });

      cy.get(cesc("#\\/p1") + " .mjx-mrow").should(
        "contain.text",
        `(${nInDOM(point1coords[0]).substring(0, 4)}`,
      );
      cy.get(cesc("#\\/p1") + " .mjx-mrow").should(
        "contain.text",
        `,${nInDOM(point1coords[1]).substring(0, 4)}`,
      );

      cy.window().then(async (win) => {
        let stateVariables = await win.returnAllStateVariables1();
        expect(
          me
            .fromAst(stateVariables["/_line1"].stateValues.slope)
            .evaluate_to_constant(),
        ).closeTo(2, 1e-12);
        expect(
          me
            .fromAst(stateVariables["/_line1"].stateValues.yintercept)
            .evaluate_to_constant(),
        ).closeTo(12, 1e-12);
        expect(
          me
            .fromAst(stateVariables["/l2"].stateValues.slope)
            .evaluate_to_constant(),
        ).closeTo(2, 1e-12);
        expect(
          me
            .fromAst(stateVariables["/l2"].stateValues.yintercept)
            .evaluate_to_constant(),
        ).closeTo(12, 1e-12);
      });
    });
  });

  it("copy points of line", () => {
    cy.window().then(async (win) => {
      win.postMessage(
        {
          doenetML: `
  <text>a</text>
  <graph>
  <line through="(1,2) (3,4)" />
  </graph>
  <graph>
  <copy prop="point1" target="_line1" assignNames="p1" />
  <copy prop="point2" target="_line1" assignNames="p2" />
  </graph>
  <graph>
  <copy prop="points" target="_line1" assignNames="p1a p2a" />
  </graph>
  <copy prop="point1" target="_line1" assignNames="p1b" />
  <copy prop="point2" target="_line1" assignNames="p2b" />
  `,
        },
        "*",
      );
    });

    cy.get(cesc("#\\/_text1")).should("have.text", "a"); // to wait for page to load

    cy.window().then(async (win) => {
      let stateVariables = await win.returnAllStateVariables1();
      let p1x = 1;
      let p1y = 2;
      let p2x = 3;
      let p2y = 4;
      expect(stateVariables["/p1"].stateValues.xs[0]).eq(p1x);
      expect(stateVariables["/p1"].stateValues.xs[1]).eq(p1y);
      expect(stateVariables["/p2"].stateValues.xs[0]).eq(p2x);
      expect(stateVariables["/p2"].stateValues.xs[1]).eq(p2y);
      expect(stateVariables["/p1a"].stateValues.xs[0]).eq(p1x);
      expect(stateVariables["/p1a"].stateValues.xs[1]).eq(p1y);
      expect(stateVariables["/p2a"].stateValues.xs[0]).eq(p2x);
      expect(stateVariables["/p2a"].stateValues.xs[1]).eq(p2y);
      cy.get(cesc("#\\/p1b") + " .mjx-mrow").should(
        "contain.text",
        `(${nInDOM(p1x)},${nInDOM(p1y)})`,
      );
    });

    cy.log("move first individually copied point");
    cy.window().then(async (win) => {
      let p1x = -2;
      let p1y = -5;
      win.callAction1({
        actionName: "movePoint",
        componentName: "/p1",
        args: { x: p1x, y: p1y },
      });

      cy.get(cesc("#\\/p1b") + " .mjx-mrow").should(
        "contain.text",
        `(${nInDOM(p1x)},${nInDOM(p1y)})`,
      );

      cy.window().then(async (win) => {
        let stateVariables = await win.returnAllStateVariables1();
        let p2x = 3;
        let p2y = 4;
        expect(stateVariables["/p1"].stateValues.xs[0]).eq(p1x);
        expect(stateVariables["/p1"].stateValues.xs[1]).eq(p1y);
        expect(stateVariables["/p2"].stateValues.xs[0]).eq(p2x);
        expect(stateVariables["/p2"].stateValues.xs[1]).eq(p2y);
        expect(stateVariables["/p1a"].stateValues.xs[0]).eq(p1x);
        expect(stateVariables["/p1a"].stateValues.xs[1]).eq(p1y);
        expect(stateVariables["/p2a"].stateValues.xs[0]).eq(p2x);
        expect(stateVariables["/p2a"].stateValues.xs[1]).eq(p2y);
      });
    });

    cy.log("move second individually copied point");
    cy.window().then(async (win) => {
      let p2x = 8;
      let p2y = -1;
      win.callAction1({
        actionName: "movePoint",
        componentName: "/p2",
        args: { x: p2x, y: p2y },
      });

      cy.get(cesc("#\\/p2b") + " .mjx-mrow").should(
        "contain.text",
        `(${nInDOM(p2x)},${nInDOM(p2y)})`,
      );

      cy.window().then(async (win) => {
        let stateVariables = await win.returnAllStateVariables1();
        let p1x = -2;
        let p1y = -5;
        expect(stateVariables["/p1"].stateValues.xs[0]).eq(p1x);
        expect(stateVariables["/p1"].stateValues.xs[1]).eq(p1y);
        expect(stateVariables["/p2"].stateValues.xs[0]).eq(p2x);
        expect(stateVariables["/p2"].stateValues.xs[1]).eq(p2y);
        expect(stateVariables["/p1a"].stateValues.xs[0]).eq(p1x);
        expect(stateVariables["/p1a"].stateValues.xs[1]).eq(p1y);
        expect(stateVariables["/p2a"].stateValues.xs[0]).eq(p2x);
        expect(stateVariables["/p2a"].stateValues.xs[1]).eq(p2y);
      });
    });

    cy.log("move second array-copied point");
    cy.window().then(async (win) => {
      let p2x = -6;
      let p2y = 4;
      win.callAction1({
        actionName: "movePoint",
        componentName: "/p2a",
        args: { x: p2x, y: p2y },
      });

      cy.get(cesc("#\\/p2b") + " .mjx-mrow").should(
        "contain.text",
        `(${nInDOM(p2x)},${nInDOM(p2y)})`,
      );

      cy.window().then(async (win) => {
        let stateVariables = await win.returnAllStateVariables1();
        let p1x = -2;
        let p1y = -5;
        expect(stateVariables["/p1"].stateValues.xs[0]).eq(p1x);
        expect(stateVariables["/p1"].stateValues.xs[1]).eq(p1y);
        expect(stateVariables["/p2"].stateValues.xs[0]).eq(p2x);
        expect(stateVariables["/p2"].stateValues.xs[1]).eq(p2y);
        expect(stateVariables["/p1a"].stateValues.xs[0]).eq(p1x);
        expect(stateVariables["/p1a"].stateValues.xs[1]).eq(p1y);
        expect(stateVariables["/p2a"].stateValues.xs[0]).eq(p2x);
        expect(stateVariables["/p2a"].stateValues.xs[1]).eq(p2y);
      });
    });

    cy.log("move first array-copied point");
    cy.window().then(async (win) => {
      let p1x = 0;
      let p1y = 7;
      win.callAction1({
        actionName: "movePoint",
        componentName: "/p1a",
        args: { x: p1x, y: p1y },
      });

      cy.get(cesc("#\\/p1b") + " .mjx-mrow").should(
        "contain.text",
        `(${nInDOM(p1x)},${nInDOM(p1y)})`,
      );

      cy.window().then(async (win) => {
        let stateVariables = await win.returnAllStateVariables1();
        let p2x = -6;
        let p2y = 4;
        expect(stateVariables["/p1"].stateValues.xs[0]).eq(p1x);
        expect(stateVariables["/p1"].stateValues.xs[1]).eq(p1y);
        expect(stateVariables["/p2"].stateValues.xs[0]).eq(p2x);
        expect(stateVariables["/p2"].stateValues.xs[1]).eq(p2y);
        expect(stateVariables["/p1a"].stateValues.xs[0]).eq(p1x);
        expect(stateVariables["/p1a"].stateValues.xs[1]).eq(p1y);
        expect(stateVariables["/p2a"].stateValues.xs[0]).eq(p2x);
        expect(stateVariables["/p2a"].stateValues.xs[1]).eq(p2y);
      });
    });

    cy.log("move line up and to the right");
    cy.window().then(async (win) => {
      let stateVariables = await win.returnAllStateVariables1();

      let point1coords = [
        stateVariables["/_line1"].stateValues.points[0][0],
        stateVariables["/_line1"].stateValues.points[0][1],
      ];
      let point2coords = [
        stateVariables["/_line1"].stateValues.points[1][0],
        stateVariables["/_line1"].stateValues.points[1][1],
      ];

      let moveX = 4;
      let moveY = 2;

      point1coords[0] = me.fromAst(point1coords[0]).add(moveX).simplify().tree;
      point1coords[1] = me.fromAst(point1coords[1]).add(moveY).simplify().tree;
      point2coords[0] = me.fromAst(point2coords[0]).add(moveX).simplify().tree;
      point2coords[1] = me.fromAst(point2coords[1]).add(moveY).simplify().tree;

      win.callAction1({
        actionName: "moveLine",
        componentName: "/_line1",
        args: {
          point1coords: point1coords,
          point2coords: point2coords,
        },
      });

      cy.get(cesc("#\\/p1b") + " .mjx-mrow").should(
        "contain.text",
        `(${nInDOM(point1coords[0]).substring(0, 4)}`,
      );
      cy.get(cesc("#\\/p1b") + " .mjx-mrow").should(
        "contain.text",
        `,${nInDOM(point1coords[1]).substring(0, 4)}`,
      );

      cy.window().then(async (win) => {
        let stateVariables = await win.returnAllStateVariables1();

        expect(stateVariables["/p1"].stateValues.xs[0]).eq(point1coords[0]);
        expect(stateVariables["/p1"].stateValues.xs[1]).eq(point1coords[1]);
        expect(stateVariables["/p2"].stateValues.xs[0]).eq(point2coords[0]);
        expect(stateVariables["/p2"].stateValues.xs[1]).eq(point2coords[1]);
        expect(stateVariables["/p1a"].stateValues.xs[0]).eq(point1coords[0]);
        expect(stateVariables["/p1a"].stateValues.xs[1]).eq(point1coords[1]);
        expect(stateVariables["/p2a"].stateValues.xs[0]).eq(point2coords[0]);
        expect(stateVariables["/p2a"].stateValues.xs[1]).eq(point2coords[1]);
      });
    });
  });

  it("new line from copied points of line", () => {
    cy.window().then(async (win) => {
      win.postMessage(
        {
          doenetML: `
  <text>a</text>
  <graph>
  <line through="(-1,-2) (-3,-4)" />
  </graph>
  <graph>
  <line through="$(_line1.points)" />
  <copy prop="points" target="_line1" assignNames="p1 p2" />
  </graph>
  <copy prop="point1" target="_line1" assignNames="p1b" />
  <copy prop="point2" target="_line1" assignNames="p2b" />
  `,
        },
        "*",
      );
    });

    cy.get(cesc("#\\/_text1")).should("have.text", "a"); // to wait for page to load

    cy.window().then(async (win) => {
      let stateVariables = await win.returnAllStateVariables1();
      let p1x = -1;
      let p1y = -2;
      let p2x = -3;
      let p2y = -4;
      expect(stateVariables["/p1"].stateValues.xs[0]).eq(p1x);
      expect(stateVariables["/p1"].stateValues.xs[1]).eq(p1y);
      expect(stateVariables["/p2"].stateValues.xs[0]).eq(p2x);
      expect(stateVariables["/p2"].stateValues.xs[1]).eq(p2y);
      expect(stateVariables["/p1"].stateValues.xs[0]).eq(p1x);
      expect(stateVariables["/p1"].stateValues.xs[1]).eq(p1y);
      expect(stateVariables["/p2"].stateValues.xs[0]).eq(p2x);
      expect(stateVariables["/p2"].stateValues.xs[1]).eq(p2y);
      expect(stateVariables["/_line1"].stateValues.points[0]).eqls([p1x, p1y]);
      expect(stateVariables["/_line1"].stateValues.points[1]).eqls([p2x, p2y]);
      expect(stateVariables["/_line2"].stateValues.points[0]).eqls([p1x, p1y]);
      expect(stateVariables["/_line2"].stateValues.points[1]).eqls([p2x, p2y]);
      cy.get(cesc("#\\/p1b") + " .mjx-mrow").should(
        "contain.text",
        `(${nInDOM(p1x)},${nInDOM(p1y)})`,
      );
    });

    cy.log("move first line up and to the right");
    cy.window().then(async (win) => {
      let stateVariables = await win.returnAllStateVariables1();

      let point1coords = [
        stateVariables["/_line1"].stateValues.points[0][0],
        stateVariables["/_line1"].stateValues.points[0][1],
      ];
      let point2coords = [
        stateVariables["/_line1"].stateValues.points[1][0],
        stateVariables["/_line1"].stateValues.points[1][1],
      ];

      let moveX = 4;
      let moveY = 2;

      point1coords[0] = me.fromAst(point1coords[0]).add(moveX).simplify().tree;
      point1coords[1] = me.fromAst(point1coords[1]).add(moveY).simplify().tree;
      point2coords[0] = me.fromAst(point2coords[0]).add(moveX).simplify().tree;
      point2coords[1] = me.fromAst(point2coords[1]).add(moveY).simplify().tree;

      win.callAction1({
        actionName: "moveLine",
        componentName: "/_line1",
        args: {
          point1coords: point1coords,
          point2coords: point2coords,
        },
      });

      cy.get(cesc("#\\/p1b") + " .mjx-mrow").should(
        "contain.text",
        `(${nInDOM(point1coords[0]).substring(0, 4)}`,
      );
      cy.get(cesc("#\\/p1b") + " .mjx-mrow").should(
        "contain.text",
        `,${nInDOM(point1coords[1]).substring(0, 4)}`,
      );

      cy.window().then(async (win) => {
        let stateVariables = await win.returnAllStateVariables1();

        let p1x = -1 + moveX;
        let p1y = -2 + moveY;
        let p2x = -3 + moveX;
        let p2y = -4 + moveY;

        expect(stateVariables["/p1"].stateValues.xs[0]).eq(p1x);
        expect(stateVariables["/p1"].stateValues.xs[1]).eq(p1y);
        expect(stateVariables["/p2"].stateValues.xs[0]).eq(p2x);
        expect(stateVariables["/p2"].stateValues.xs[1]).eq(p2y);
        expect(stateVariables["/p1"].stateValues.xs[0]).eq(p1x);
        expect(stateVariables["/p1"].stateValues.xs[1]).eq(p1y);
        expect(stateVariables["/p2"].stateValues.xs[0]).eq(p2x);
        expect(stateVariables["/p2"].stateValues.xs[1]).eq(p2y);
        expect(stateVariables["/_line1"].stateValues.points[0]).eqls([
          p1x,
          p1y,
        ]);
        expect(stateVariables["/_line1"].stateValues.points[1]).eqls([
          p2x,
          p2y,
        ]);
        expect(stateVariables["/_line2"].stateValues.points[0]).eqls([
          p1x,
          p1y,
        ]);
        expect(stateVariables["/_line2"].stateValues.points[1]).eqls([
          p2x,
          p2y,
        ]);
      });
    });

    cy.log("move second line up and to the left");
    cy.window().then(async (win) => {
      let stateVariables = await win.returnAllStateVariables1();

      let point1coords = [
        stateVariables["/_line2"].stateValues.points[0][0],
        stateVariables["/_line2"].stateValues.points[0][1],
      ];
      let point2coords = [
        stateVariables["/_line2"].stateValues.points[1][0],
        stateVariables["/_line2"].stateValues.points[1][1],
      ];

      let moveX = -7;
      let moveY = 3;

      point1coords[0] = me.fromAst(point1coords[0]).add(moveX).simplify().tree;
      point1coords[1] = me.fromAst(point1coords[1]).add(moveY).simplify().tree;
      point2coords[0] = me.fromAst(point2coords[0]).add(moveX).simplify().tree;
      point2coords[1] = me.fromAst(point2coords[1]).add(moveY).simplify().tree;

      win.callAction1({
        actionName: "moveLine",
        componentName: "/_line2",
        args: {
          point1coords: point1coords,
          point2coords: point2coords,
        },
      });

      cy.get(cesc("#\\/p1b") + " .mjx-mrow").should(
        "contain.text",
        `(${nInDOM(point1coords[0]).substring(0, 4)}`,
      );
      cy.get(cesc("#\\/p1b") + " .mjx-mrow").should(
        "contain.text",
        `,${nInDOM(point1coords[1]).substring(0, 4)}`,
      );

      cy.window().then(async (win) => {
        let stateVariables = await win.returnAllStateVariables1();

        moveX = 4 + moveX;
        moveY = 2 + moveY;
        let p1x = -1 + moveX;
        let p1y = -2 + moveY;
        let p2x = -3 + moveX;
        let p2y = -4 + moveY;

        expect(stateVariables["/p1"].stateValues.xs[0]).eq(p1x);
        expect(stateVariables["/p1"].stateValues.xs[1]).eq(p1y);
        expect(stateVariables["/p2"].stateValues.xs[0]).eq(p2x);
        expect(stateVariables["/p2"].stateValues.xs[1]).eq(p2y);
        expect(stateVariables["/p1"].stateValues.xs[0]).eq(p1x);
        expect(stateVariables["/p1"].stateValues.xs[1]).eq(p1y);
        expect(stateVariables["/p2"].stateValues.xs[0]).eq(p2x);
        expect(stateVariables["/p2"].stateValues.xs[1]).eq(p2y);
        expect(stateVariables["/_line1"].stateValues.points[0]).eqls([
          p1x,
          p1y,
        ]);
        expect(stateVariables["/_line1"].stateValues.points[1]).eqls([
          p2x,
          p2y,
        ]);
        expect(stateVariables["/_line2"].stateValues.points[0]).eqls([
          p1x,
          p1y,
        ]);
        expect(stateVariables["/_line2"].stateValues.points[1]).eqls([
          p2x,
          p2y,
        ]);
      });
    });
  });

  it("copy public state variables of line", () => {
    cy.window().then(async (win) => {
      win.postMessage(
        {
          doenetML: `
  <text>a</text>
  <graph>
    <line through="(5,-4) (1,4)" />
  </graph>

  <p>Variables are <copy prop="var1" target="_line1" assignNames="var1" /> and <copy prop="var2" target="_line1" assignNames="var2" />.</p>
  <p><m>x</m>-intercept is: <copy prop="xintercept" target="_line1" assignNames="xintercept" />.</p>
  <p><m>y</m>-intercept is: <copy prop="yintercept" target="_line1" assignNames="yintercept" />.</p>
  <p>Slope is: <copy prop="slope" target="_line1" assignNames="slope" />.</p>
  <p>Equation is: <copy prop="equation" target="_line1" assignNames="equation" />.</p>
  `,
        },
        "*",
      );
    });

    cy.get(cesc("#\\/_text1")).should("have.text", "a"); // to wait for page to load

    cy.get(cesc("#\\/var1"))
      .find(".mjx-mrow")
      .eq(0)
      .invoke("text")
      .then((text) => {
        expect(text.trim()).equal("x");
      });
    cy.get(cesc("#\\/var2"))
      .find(".mjx-mrow")
      .eq(0)
      .invoke("text")
      .then((text) => {
        expect(text.trim()).equal("y");
      });
    cy.get(cesc("#\\/xintercept"))
      .find(".mjx-mrow")
      .eq(0)
      .invoke("text")
      .then((text) => {
        expect(text.trim()).equal("3");
      });
    cy.get(cesc("#\\/yintercept"))
      .find(".mjx-mrow")
      .eq(0)
      .invoke("text")
      .then((text) => {
        expect(text.trim()).equal("6");
      });
    cy.get(cesc("#\\/slope"))
      .find(".mjx-mrow")
      .eq(0)
      .invoke("text")
      .then((text) => {
        expect(text.trim()).equal("−2");
      });

    cy.window().then(async (win) => {
      let stateVariables = await win.returnAllStateVariables1();
      // have to create unproxied version of equation for equals to work
      let unproxiedEquationInLine = me.fromAst(
        stateVariables["/_line1"].stateValues.equation,
      );
      expect(unproxiedEquationInLine.equals(me.fromText("y = -2x+6"))).to.be
        .true;
      expect(stateVariables["/_line1"].stateValues.var1).eq("x");
      expect(stateVariables["/_line1"].stateValues.var2).eq("y");
      expect(stateVariables["/_line1"].stateValues.slope).eq(-2);
      expect(stateVariables["/_line1"].stateValues.xintercept).eq(3);
      expect(stateVariables["/_line1"].stateValues.yintercept).eq(6);
      expect(stateVariables["/var1"].stateValues.value).eq("x");
      expect(stateVariables["/var2"].stateValues.value).eq("y");
      expect(stateVariables["/xintercept"].stateValues.value).eq(3);
      expect(stateVariables["/yintercept"].stateValues.value).eq(6);
      expect(stateVariables["/slope"].stateValues.value).eq(-2);
      let unproxiedEquation = me.fromAst(
        stateVariables["/equation"].stateValues.value,
      );
      expect(unproxiedEquation.equals(me.fromText("y = -2x+6"))).to.be.true;
    });
  });

  it("line from copy of equation and coefficients", () => {
    cy.window().then(async (win) => {
      win.postMessage(
        {
          doenetML: `
  <text>a</text>
  <graph>
    <line through="(5,1) (1,5)" />
  </graph>
  <graph>
  <line equation="$(_line1.equation)" />
  </graph>
  <graph>
  <line variables="u v" equation="$(_line1.coeffvar1)u +$(_line1.coeffvar2)v + $(_line1.coeff0) = 0" />
  </graph>
  <copy prop="point1" target="_line1" assignNames="p1" />
  <copy prop="point2" target="_line1" assignNames="p2" />
  `,
        },
        "*",
      );
    });

    cy.get(cesc("#\\/_text1")).should("have.text", "a"); // to wait for page to load

    cy.get(cesc("#\\/p1") + " .mjx-mrow").should(
      "contain.text",
      `(${nInDOM(5)},${nInDOM(1)})`,
    );
    cy.get(cesc("#\\/p2") + " .mjx-mrow").should(
      "contain.text",
      `(${nInDOM(1)},${nInDOM(5)})`,
    );

    cy.window().then(async (win) => {
      let stateVariables = await win.returnAllStateVariables1();

      // have to create unproxied version of equation for equals to work
      let unproxiedEquation = me.fromAst(
        stateVariables["/_line1"].stateValues.equation,
      );
      expect(unproxiedEquation.equals(me.fromText("y = 6-x"))).to.be.true;
      unproxiedEquation = me.fromAst(
        stateVariables["/_line2"].stateValues.equation,
      );
      expect(unproxiedEquation.equals(me.fromText("y = 6-x"))).to.be.true;
      unproxiedEquation = me.fromAst(
        stateVariables["/_line3"].stateValues.equation,
      );
      expect(unproxiedEquation.equals(me.fromText("v = 6-u"))).to.be.true;
      expect(stateVariables["/_line1"].stateValues.variables[0]).eq("x");
      expect(stateVariables["/_line1"].stateValues.variables[1]).eq("y");
      expect(stateVariables["/_line1"].stateValues.slope).eq(-1);
      expect(stateVariables["/_line1"].stateValues.xintercept).eq(6);
      expect(stateVariables["/_line1"].stateValues.yintercept).eq(6);
      expect(stateVariables["/_line2"].stateValues.variables[0]).eq("x");
      expect(stateVariables["/_line2"].stateValues.variables[1]).eq("y");
      expect(stateVariables["/_line2"].stateValues.slope).eq(-1);
      expect(stateVariables["/_line2"].stateValues.xintercept).eq(6);
      expect(stateVariables["/_line2"].stateValues.yintercept).eq(6);
      expect(stateVariables["/_line3"].stateValues.variables[0]).eq("u");
      expect(stateVariables["/_line3"].stateValues.variables[1]).eq("v");
      expect(stateVariables["/_line3"].stateValues.slope).eq(-1);
      expect(stateVariables["/_line3"].stateValues.xintercept).eq(6);
      expect(stateVariables["/_line3"].stateValues.yintercept).eq(6);
    });

    cy.log("move points");

    cy.window().then(async (win) => {
      win.callAction1({
        actionName: "movePoint",
        componentName: "/p1",
        args: { x: 4, y: 4 },
      });
      win.callAction1({
        actionName: "movePoint",
        componentName: "/p2",
        args: { x: 6, y: 8 },
      });

      cy.get(cesc("#\\/p1") + " .mjx-mrow").should(
        "contain.text",
        `(${nInDOM(4)},${nInDOM(4)})`,
      );
      cy.get(cesc("#\\/p2") + " .mjx-mrow").should(
        "contain.text",
        `(${nInDOM(6)},${nInDOM(8)})`,
      );

      cy.window().then(async (win) => {
        let stateVariables = await win.returnAllStateVariables1();

        // have to create unproxied version of equation for equals to work
        let unproxiedEquation = me.fromAst(
          stateVariables["/_line1"].stateValues.equation,
        );
        expect(unproxiedEquation.equals(me.fromText("y = 2x-4"))).to.be.true;
        unproxiedEquation = me.fromAst(
          stateVariables["/_line2"].stateValues.equation,
        );
        expect(unproxiedEquation.equals(me.fromText("y = 2x-4"))).to.be.true;
        unproxiedEquation = me.fromAst(
          stateVariables["/_line3"].stateValues.equation,
        );
        expect(unproxiedEquation.equals(me.fromText("v = 2u-4"))).to.be.true;
        expect(stateVariables["/_line1"].stateValues.slope).eq(2);
        expect(stateVariables["/_line1"].stateValues.xintercept).eq(2);
        expect(stateVariables["/_line1"].stateValues.yintercept).eq(-4);
        expect(stateVariables["/_line2"].stateValues.slope).eq(2);
        expect(stateVariables["/_line2"].stateValues.xintercept).eq(2);
        expect(stateVariables["/_line2"].stateValues.yintercept).eq(-4);
        expect(stateVariables["/_line3"].stateValues.slope).eq(2);
        expect(stateVariables["/_line3"].stateValues.xintercept).eq(2);
        expect(stateVariables["/_line3"].stateValues.yintercept).eq(-4);
      });
    });
  });

  it("extracting point coordinates of symmetric line", () => {
    cy.window().then(async (win) => {
      win.postMessage(
        {
          doenetML: `
  <text>a</text>
  <math name="threeFixed" fixed>3</math>

  <graph>
    <point hide name="A">(1,2)</point>
    <line through="$A ($(A.y),$(A.x)) "/>
    <point name="x1" x="$(_line1.pointX1_1)" y="$threeFixed" />
    <point name="x2">
      (<extract prop="x"><copy prop="point2" target="_line1" /></extract>,
      <math fixed>4</math>)
    </point>
    <point name="y1" y="$(_line1.pointX1_2)" x="$threeFixed" />
    <point name="y2">
      (<math fixed>4</math>,
      <extract prop="y"><copy prop="point2" target="_line1" /></extract>)
    </point>
  </graph>
  <copy prop="point1" target="_line1" assignNames="p1" />
  <copy prop="point2" target="_line1" assignNames="p2" />
  
  `,
        },
        "*",
      );
    });

    cy.get(cesc("#\\/_text1")).should("have.text", "a"); // to wait for page to load

    let x = 1,
      y = 2;

    cy.window().then(async (win) => {
      let stateVariables = await win.returnAllStateVariables1();
      expect(stateVariables["/_line1"].stateValues.points[0]).eqls([x, y]);
      expect(stateVariables["/_line1"].stateValues.points[1]).eqls([y, x]);
      expect(stateVariables["/x1"].stateValues.xs[0]).eq(x);
      expect(stateVariables["/x2"].stateValues.xs[0]).eq(y);
      expect(stateVariables["/y1"].stateValues.xs[1]).eq(y);
      expect(stateVariables["/y2"].stateValues.xs[1]).eq(x);
    });

    cy.log("move x point 1");
    cy.window().then(async (win) => {
      x = 3;

      win.callAction1({
        actionName: "movePoint",
        componentName: "/x1",
        args: { x },
      });

      cy.get(cesc("#\\/p1") + " .mjx-mrow").should(
        "contain.text",
        `(${nInDOM(x)},${nInDOM(y)})`,
      );
      cy.get(cesc("#\\/p2") + " .mjx-mrow").should(
        "contain.text",
        `(${nInDOM(y)},${nInDOM(x)})`,
      );

      cy.window().then(async (win) => {
        let stateVariables = await win.returnAllStateVariables1();

        expect(stateVariables["/_line1"].stateValues.points[0]).eqls([x, y]);
        expect(stateVariables["/_line1"].stateValues.points[1]).eqls([y, x]);
        expect(stateVariables["/x1"].stateValues.xs[0]).eq(x);
        expect(stateVariables["/x2"].stateValues.xs[0]).eq(y);
        expect(stateVariables["/y1"].stateValues.xs[1]).eq(y);
        expect(stateVariables["/y2"].stateValues.xs[1]).eq(x);
      });
    });

    cy.log("move x point 2");
    cy.window().then(async (win) => {
      y = 4;

      win.callAction1({
        actionName: "movePoint",
        componentName: "/x2",
        args: { x: y },
      });

      cy.get(cesc("#\\/p1") + " .mjx-mrow").should(
        "contain.text",
        `(${nInDOM(x)},${nInDOM(y)})`,
      );
      cy.get(cesc("#\\/p2") + " .mjx-mrow").should(
        "contain.text",
        `(${nInDOM(y)},${nInDOM(x)})`,
      );

      cy.window().then(async (win) => {
        let stateVariables = await win.returnAllStateVariables1();
        expect(stateVariables["/_line1"].stateValues.points[0]).eqls([x, y]);
        expect(stateVariables["/_line1"].stateValues.points[1]).eqls([y, x]);
        expect(stateVariables["/x1"].stateValues.xs[0]).eq(x);
        expect(stateVariables["/x2"].stateValues.xs[0]).eq(y);
        expect(stateVariables["/y1"].stateValues.xs[1]).eq(y);
        expect(stateVariables["/y2"].stateValues.xs[1]).eq(x);
      });
    });

    cy.log("move y point 1");
    cy.window().then(async (win) => {
      y = -6;

      win.callAction1({
        actionName: "movePoint",
        componentName: "/y1",
        args: { y },
      });

      cy.get(cesc("#\\/p1") + " .mjx-mrow").should(
        "contain.text",
        `(${nInDOM(x)},${nInDOM(y)})`,
      );
      cy.get(cesc("#\\/p2") + " .mjx-mrow").should(
        "contain.text",
        `(${nInDOM(y)},${nInDOM(x)})`,
      );

      cy.window().then(async (win) => {
        let stateVariables = await win.returnAllStateVariables1();
        expect(stateVariables["/_line1"].stateValues.points[0]).eqls([x, y]);
        expect(stateVariables["/_line1"].stateValues.points[1]).eqls([y, x]);
        expect(stateVariables["/x1"].stateValues.xs[0]).eq(x);
        expect(stateVariables["/x2"].stateValues.xs[0]).eq(y);
        expect(stateVariables["/y1"].stateValues.xs[1]).eq(y);
        expect(stateVariables["/y2"].stateValues.xs[1]).eq(x);
      });
    });

    cy.log("move y point 2");
    cy.window().then(async (win) => {
      x = -8;

      win.callAction1({
        actionName: "movePoint",
        componentName: "/y2",
        args: { y: x },
      });

      cy.get(cesc("#\\/p1") + " .mjx-mrow").should(
        "contain.text",
        `(${nInDOM(x)},${nInDOM(y)})`,
      );
      cy.get(cesc("#\\/p2") + " .mjx-mrow").should(
        "contain.text",
        `(${nInDOM(y)},${nInDOM(x)})`,
      );

      cy.window().then(async (win) => {
        let stateVariables = await win.returnAllStateVariables1();
        expect(stateVariables["/_line1"].stateValues.points[0]).eqls([x, y]);
        expect(stateVariables["/_line1"].stateValues.points[1]).eqls([y, x]);
        expect(stateVariables["/x1"].stateValues.xs[0]).eq(x);
        expect(stateVariables["/x2"].stateValues.xs[0]).eq(y);
        expect(stateVariables["/y1"].stateValues.xs[1]).eq(y);
        expect(stateVariables["/y2"].stateValues.xs[1]).eq(x);
      });
    });
  });

  it("three lines with mutual references", () => {
    cy.window().then(async (win) => {
      win.postMessage(
        {
          doenetML: `
  <text>a</text>
  <graph>
  <line through="$(_line2.point2{ createComponentOfType='point'}) (1,0)" />
  <line through="$(_line3.point2{ createComponentOfType='point'}) (3,2)" />
  <line through="$(_line1.point2{ createComponentOfType='point'}) (-1,4)" />
  </graph>
  <copy prop="point1" target="_line1" assignNames="p11" />
  <copy prop="point2" target="_line1" assignNames="p12" />
  <copy prop="point1" target="_line2" assignNames="p21" />
  <copy prop="point2" target="_line2" assignNames="p22" />
  <copy prop="point1" target="_line3" assignNames="p31" />
  <copy prop="point2" target="_line3" assignNames="p32" />
  `,
        },
        "*",
      );
    });

    cy.get(cesc("#\\/_text1")).should("have.text", "a"); // to wait for page to load

    let x1 = 1,
      y1 = 0;
    let x2 = 3,
      y2 = 2;
    let x3 = -1,
      y3 = 4;

    cy.get(cesc("#\\/p11") + " .mjx-mrow").should(
      "contain.text",
      `(${nInDOM(x2)},${nInDOM(y2)})`,
    );

    cy.window().then(async (win) => {
      let stateVariables = await win.returnAllStateVariables1();
      expect(stateVariables["/_line1"].stateValues.points[0]).eqls([x2, y2]);
      expect(stateVariables["/_line1"].stateValues.points[1]).eqls([x1, y1]);
      expect(stateVariables["/_line2"].stateValues.points[0]).eqls([x3, y3]);
      expect(stateVariables["/_line2"].stateValues.points[1]).eqls([x2, y2]);
      expect(stateVariables["/_line3"].stateValues.points[0]).eqls([x1, y1]);
      expect(stateVariables["/_line3"].stateValues.points[1]).eqls([x3, y3]);
    });

    cy.log("move point 1 of line 1");
    cy.window().then(async (win) => {
      x2 = 7;
      y2 = -3;

      win.callAction1({
        actionName: "movePoint",
        componentName: "/p11",
        args: { x: x2, y: y2 },
      });

      cy.get(cesc("#\\/p11") + " .mjx-mrow").should(
        "contain.text",
        `(${nInDOM(x2)},${nInDOM(y2)})`,
      );

      cy.window().then(async (win) => {
        let stateVariables = await win.returnAllStateVariables1();
        expect(stateVariables["/_line1"].stateValues.points[0]).eqls([x2, y2]);
        expect(stateVariables["/_line1"].stateValues.points[1]).eqls([x1, y1]);
        expect(stateVariables["/_line2"].stateValues.points[0]).eqls([x3, y3]);
        expect(stateVariables["/_line2"].stateValues.points[1]).eqls([x2, y2]);
        expect(stateVariables["/_line3"].stateValues.points[0]).eqls([x1, y1]);
        expect(stateVariables["/_line3"].stateValues.points[1]).eqls([x3, y3]);
      });
    });

    cy.log("move point 2 of line 1");
    cy.window().then(async (win) => {
      x1 = -1;
      y1 = -4;

      win.callAction1({
        actionName: "movePoint",
        componentName: "/p12",
        args: { x: x1, y: y1 },
      });

      cy.get(cesc("#\\/p12") + " .mjx-mrow").should(
        "contain.text",
        `(${nInDOM(x1)},${nInDOM(y1)})`,
      );

      cy.window().then(async (win) => {
        let stateVariables = await win.returnAllStateVariables1();
        expect(stateVariables["/_line1"].stateValues.points[0]).eqls([x2, y2]);
        expect(stateVariables["/_line1"].stateValues.points[1]).eqls([x1, y1]);
        expect(stateVariables["/_line2"].stateValues.points[0]).eqls([x3, y3]);
        expect(stateVariables["/_line2"].stateValues.points[1]).eqls([x2, y2]);
        expect(stateVariables["/_line3"].stateValues.points[0]).eqls([x1, y1]);
        expect(stateVariables["/_line3"].stateValues.points[1]).eqls([x3, y3]);
      });
    });

    cy.log("move point 1 of line 2");
    cy.window().then(async (win) => {
      x3 = 9;
      y3 = -8;

      win.callAction1({
        actionName: "movePoint",
        componentName: "/p21",
        args: { x: x3, y: y3 },
      });

      cy.get(cesc("#\\/p21") + " .mjx-mrow").should(
        "contain.text",
        `(${nInDOM(x3)},${nInDOM(y3)})`,
      );

      cy.window().then(async (win) => {
        let stateVariables = await win.returnAllStateVariables1();
        expect(stateVariables["/_line1"].stateValues.points[0]).eqls([x2, y2]);
        expect(stateVariables["/_line1"].stateValues.points[1]).eqls([x1, y1]);
        expect(stateVariables["/_line2"].stateValues.points[0]).eqls([x3, y3]);
        expect(stateVariables["/_line2"].stateValues.points[1]).eqls([x2, y2]);
        expect(stateVariables["/_line3"].stateValues.points[0]).eqls([x1, y1]);
        expect(stateVariables["/_line3"].stateValues.points[1]).eqls([x3, y3]);
      });
    });

    cy.log("move point 2 of line 2");
    cy.window().then(async (win) => {
      x2 = 3;
      y2 = 2;

      win.callAction1({
        actionName: "movePoint",
        componentName: "/p22",
        args: { x: x2, y: y2 },
      });

      cy.get(cesc("#\\/p22") + " .mjx-mrow").should(
        "contain.text",
        `(${nInDOM(x2)},${nInDOM(y2)})`,
      );

      cy.window().then(async (win) => {
        let stateVariables = await win.returnAllStateVariables1();
        expect(stateVariables["/_line1"].stateValues.points[0]).eqls([x2, y2]);
        expect(stateVariables["/_line1"].stateValues.points[1]).eqls([x1, y1]);
        expect(stateVariables["/_line2"].stateValues.points[0]).eqls([x3, y3]);
        expect(stateVariables["/_line2"].stateValues.points[1]).eqls([x2, y2]);
        expect(stateVariables["/_line3"].stateValues.points[0]).eqls([x1, y1]);
        expect(stateVariables["/_line3"].stateValues.points[1]).eqls([x3, y3]);
      });
    });

    cy.log("move point 1 of line 3");
    cy.window().then(async (win) => {
      x1 = -5;
      y1 = 8;

      win.callAction1({
        actionName: "movePoint",
        componentName: "/p31",
        args: { x: x1, y: y1 },
      });

      cy.get(cesc("#\\/p31") + " .mjx-mrow").should(
        "contain.text",
        `(${nInDOM(x1)},${nInDOM(y1)})`,
      );

      cy.window().then(async (win) => {
        let stateVariables = await win.returnAllStateVariables1();
        expect(stateVariables["/_line1"].stateValues.points[0]).eqls([x2, y2]);
        expect(stateVariables["/_line1"].stateValues.points[1]).eqls([x1, y1]);
        expect(stateVariables["/_line2"].stateValues.points[0]).eqls([x3, y3]);
        expect(stateVariables["/_line2"].stateValues.points[1]).eqls([x2, y2]);
        expect(stateVariables["/_line3"].stateValues.points[0]).eqls([x1, y1]);
        expect(stateVariables["/_line3"].stateValues.points[1]).eqls([x3, y3]);
      });
    });

    cy.log("move point 2 of line 3");
    cy.window().then(async (win) => {
      x3 = 0;
      y3 = -5;

      win.callAction1({
        actionName: "movePoint",
        componentName: "/p32",
        args: { x: x3, y: y3 },
      });

      cy.get(cesc("#\\/p32") + " .mjx-mrow").should(
        "contain.text",
        `(${nInDOM(x3)},${nInDOM(y3)})`,
      );

      cy.window().then(async (win) => {
        let stateVariables = await win.returnAllStateVariables1();
        expect(stateVariables["/_line1"].stateValues.points[0]).eqls([x2, y2]);
        expect(stateVariables["/_line1"].stateValues.points[1]).eqls([x1, y1]);
        expect(stateVariables["/_line2"].stateValues.points[0]).eqls([x3, y3]);
        expect(stateVariables["/_line2"].stateValues.points[1]).eqls([x2, y2]);
        expect(stateVariables["/_line3"].stateValues.points[0]).eqls([x1, y1]);
        expect(stateVariables["/_line3"].stateValues.points[1]).eqls([x3, y3]);
      });
    });
  });

  it("line with no arguments", () => {
    cy.window().then(async (win) => {
      win.postMessage(
        {
          doenetML: `
  <text>a</text>
  <graph name="g1" newNamespace>
    <line name="l"/>
    <copy assignNames="A" prop="point1" target="l" />
    <copy assignNames="B" prop="point2" target="l" />
  </graph>

  <graph name="g2" newNamespace>
    <copy assignNames="l" target="../g1/l" />
    <copy assignNames="A" prop="point1" target="l" />
    <copy assignNames="B" prop="point2" target="l" />  
  </graph>

  <copy assignNames="g3" target="g2" />

  <copy prop="point1" target="g1/l" assignNames="p1" />
  <copy prop="point2" target="g1/l" assignNames="p2" />
  `,
        },
        "*",
      );
    });

    cy.get(cesc("#\\/_text1")).should("have.text", "a"); // to wait for page to load

    let x1 = 1,
      y1 = 0;
    let x2 = 0,
      y2 = 0;

    testLineCopiedTwice({ x1, y1, x2, y2 });

    cy.log("move point A");
    cy.window().then(async (win) => {
      x1 = 7;
      y1 = -3;

      win.callAction1({
        actionName: "movePoint",
        componentName: "/g1/A",
        args: { x: x1, y: y1 },
      });

      testLineCopiedTwice({ x1, y1, x2, y2 });
    });

    cy.log("move point B");
    cy.window().then(async (win) => {
      x2 = -1;
      y2 = -4;

      win.callAction1({
        actionName: "movePoint",
        componentName: "/g1/B",
        args: { x: x2, y: y2 },
      });

      testLineCopiedTwice({ x1, y1, x2, y2 });
    });

    cy.log("move line 1");
    cy.window().then(async (win) => {
      x1 = 5;
      y1 = 3;
      x2 = -7;
      y2 = -8;

      win.callAction1({
        actionName: "moveLine",
        componentName: "/g1/l",
        args: {
          point1coords: [x1, y1],
          point2coords: [x2, y2],
        },
      });

      testLineCopiedTwice({ x1, y1, x2, y2 });
    });

    cy.log("move point A2");
    cy.window().then(async (win) => {
      x1 = -1;
      y1 = 0;

      win.callAction1({
        actionName: "movePoint",
        componentName: "/g2/A",
        args: { x: x1, y: y1 },
      });

      testLineCopiedTwice({ x1, y1, x2, y2 });
    });

    cy.log("move point B2");
    cy.window().then(async (win) => {
      x2 = 6;
      y2 = -6;

      win.callAction1({
        actionName: "movePoint",
        componentName: "/g2/B",
        args: { x: x2, y: y2 },
      });

      testLineCopiedTwice({ x1, y1, x2, y2 });
    });

    cy.log("move line 2");
    cy.window().then(async (win) => {
      x1 = 10;
      y1 = 9;
      x2 = 8;
      y2 = 7;

      win.callAction1({
        actionName: "moveLine",
        componentName: "/g2/l",
        args: {
          point1coords: [x1, y1],
          point2coords: [x2, y2],
        },
      });

      testLineCopiedTwice({ x1, y1, x2, y2 });
    });

    cy.log("move point A3");
    cy.window().then(async (win) => {
      x1 = -3;
      y1 = 7;

      win.callAction1({
        actionName: "movePoint",
        componentName: "/g3/A",
        args: { x: x1, y: y1 },
      });

      testLineCopiedTwice({ x1, y1, x2, y2 });
    });

    cy.log("move point B3");
    cy.window().then(async (win) => {
      x2 = -8;
      y2 = -4;

      win.callAction1({
        actionName: "movePoint",
        componentName: "/g3/B",
        args: { x: x2, y: y2 },
      });

      testLineCopiedTwice({ x1, y1, x2, y2 });
    });

    cy.log("move line 3");
    cy.window().then(async (win) => {
      x1 = 0;
      y1 = -1;
      x2 = 2;
      y2 = -3;

      win.callAction1({
        actionName: "moveLine",
        componentName: "/g3/l",
        args: {
          point1coords: [x1, y1],
          point2coords: [x2, y2],
        },
      });

      testLineCopiedTwice({ x1, y1, x2, y2 });
    });
  });

  it("line with empty through", () => {
    cy.window().then(async (win) => {
      win.postMessage(
        {
          doenetML: `
  <text>a</text>
  <graph name="g1" newNamespace>
    <line name="l" through="" />
    <copy assignNames="A" prop="point1" target="l" />
    <copy assignNames="B" prop="point2" target="l" />
  </graph>

  <graph name="g2" newNamespace>
    <copy assignNames="l" target="../g1/l" />
    <copy assignNames="A" prop="point1" target="l" />
    <copy assignNames="B" prop="point2" target="l" />  
  </graph>

  <copy assignNames="g3" target="g2" />

  <copy prop="point1" target="g1/l" assignNames="p1" />
  <copy prop="point2" target="g1/l" assignNames="p2" />
  `,
        },
        "*",
      );
    });

    cy.get(cesc("#\\/_text1")).should("have.text", "a"); // to wait for page to load

    let x1 = 1,
      y1 = 0;
    let x2 = 0,
      y2 = 0;

    testLineCopiedTwice({ x1, y1, x2, y2 });

    cy.log("move point A");
    cy.window().then(async (win) => {
      x1 = 7;
      y1 = -3;

      win.callAction1({
        actionName: "movePoint",
        componentName: "/g1/A",
        args: { x: x1, y: y1 },
      });

      testLineCopiedTwice({ x1, y1, x2, y2 });
    });

    cy.log("move point B");
    cy.window().then(async (win) => {
      x2 = -1;
      y2 = -4;

      win.callAction1({
        actionName: "movePoint",
        componentName: "/g1/B",
        args: { x: x2, y: y2 },
      });

      testLineCopiedTwice({ x1, y1, x2, y2 });
    });

    cy.log("move line 1");
    cy.window().then(async (win) => {
      x1 = 5;
      y1 = 3;
      x2 = -7;
      y2 = -8;

      win.callAction1({
        actionName: "moveLine",
        componentName: "/g1/l",
        args: {
          point1coords: [x1, y1],
          point2coords: [x2, y2],
        },
      });

      testLineCopiedTwice({ x1, y1, x2, y2 });
    });

    cy.log("move point A2");
    cy.window().then(async (win) => {
      x1 = -1;
      y1 = 0;

      win.callAction1({
        actionName: "movePoint",
        componentName: "/g2/A",
        args: { x: x1, y: y1 },
      });

      testLineCopiedTwice({ x1, y1, x2, y2 });
    });

    cy.log("move point B2");
    cy.window().then(async (win) => {
      x2 = 6;
      y2 = -6;

      win.callAction1({
        actionName: "movePoint",
        componentName: "/g2/B",
        args: { x: x2, y: y2 },
      });

      testLineCopiedTwice({ x1, y1, x2, y2 });
    });

    cy.log("move line 2");
    cy.window().then(async (win) => {
      x1 = 10;
      y1 = 9;
      x2 = 8;
      y2 = 7;

      win.callAction1({
        actionName: "moveLine",
        componentName: "/g2/l",
        args: {
          point1coords: [x1, y1],
          point2coords: [x2, y2],
        },
      });

      testLineCopiedTwice({ x1, y1, x2, y2 });
    });

    cy.log("move point A3");
    cy.window().then(async (win) => {
      x1 = -3;
      y1 = 7;

      win.callAction1({
        actionName: "movePoint",
        componentName: "/g3/A",
        args: { x: x1, y: y1 },
      });

      testLineCopiedTwice({ x1, y1, x2, y2 });
    });

    cy.log("move point B3");
    cy.window().then(async (win) => {
      x2 = -8;
      y2 = -4;

      win.callAction1({
        actionName: "movePoint",
        componentName: "/g3/B",
        args: { x: x2, y: y2 },
      });

      testLineCopiedTwice({ x1, y1, x2, y2 });
    });

    cy.log("move line 3");
    cy.window().then(async (win) => {
      x1 = 0;
      y1 = -1;
      x2 = 2;
      y2 = -3;

      win.callAction1({
        actionName: "moveLine",
        componentName: "/g3/l",
        args: {
          point1coords: [x1, y1],
          point2coords: [x2, y2],
        },
      });

      testLineCopiedTwice({ x1, y1, x2, y2 });
    });
  });

  it("line through one point", () => {
    cy.window().then(async (win) => {
      win.postMessage(
        {
          doenetML: `
  <text>a</text>
  <graph name="g1" newNamespace>
    <line name="l" through="(-5,9)" />
    <copy assignNames="A" prop="point1" target="l" />
    <copy assignNames="B" prop="point2" target="l" />
  </graph>

  <graph name="g2" newNamespace>
    <copy assignNames="l" target="../g1/l" />
    <copy assignNames="A" prop="point1" target="l" />
    <copy assignNames="B" prop="point2" target="l" />  
  </graph>

  <copy assignNames="g3" target="g2" />

  <copy prop="point1" target="g1/l" assignNames="p1" />
  <copy prop="point2" target="g1/l" assignNames="p2" />
  `,
        },
        "*",
      );
    });

    cy.get(cesc("#\\/_text1")).should("have.text", "a"); // to wait for page to load

    let x1 = -5,
      y1 = 9;
    let x2 = 0,
      y2 = 0;

    testLineCopiedTwice({ x1, y1, x2, y2 });

    cy.log("move point A");
    cy.window().then(async (win) => {
      x1 = 7;
      y1 = -3;

      win.callAction1({
        actionName: "movePoint",
        componentName: "/g1/A",
        args: { x: x1, y: y1 },
      });

      testLineCopiedTwice({ x1, y1, x2, y2 });
    });

    cy.log("move point B");
    cy.window().then(async (win) => {
      x2 = -1;
      y2 = -4;

      win.callAction1({
        actionName: "movePoint",
        componentName: "/g1/B",
        args: { x: x2, y: y2 },
      });

      testLineCopiedTwice({ x1, y1, x2, y2 });
    });

    cy.log("move line 1");
    cy.window().then(async (win) => {
      x1 = 5;
      y1 = 3;
      x2 = -7;
      y2 = -8;

      win.callAction1({
        actionName: "moveLine",
        componentName: "/g1/l",
        args: {
          point1coords: [x1, y1],
          point2coords: [x2, y2],
        },
      });

      testLineCopiedTwice({ x1, y1, x2, y2 });
    });

    cy.log("move point A2");
    cy.window().then(async (win) => {
      x1 = -1;
      y1 = 0;

      win.callAction1({
        actionName: "movePoint",
        componentName: "/g2/A",
        args: { x: x1, y: y1 },
      });

      testLineCopiedTwice({ x1, y1, x2, y2 });
    });

    cy.log("move point B2");
    cy.window().then(async (win) => {
      x2 = 6;
      y2 = -6;

      win.callAction1({
        actionName: "movePoint",
        componentName: "/g2/B",
        args: { x: x2, y: y2 },
      });

      testLineCopiedTwice({ x1, y1, x2, y2 });
    });

    cy.log("move line 2");
    cy.window().then(async (win) => {
      x1 = 10;
      y1 = 9;
      x2 = 8;
      y2 = 7;

      win.callAction1({
        actionName: "moveLine",
        componentName: "/g2/l",
        args: {
          point1coords: [x1, y1],
          point2coords: [x2, y2],
        },
      });

      testLineCopiedTwice({ x1, y1, x2, y2 });
    });

    cy.log("move point A3");
    cy.window().then(async (win) => {
      x1 = -3;
      y1 = 7;

      win.callAction1({
        actionName: "movePoint",
        componentName: "/g3/A",
        args: { x: x1, y: y1 },
      });

      testLineCopiedTwice({ x1, y1, x2, y2 });
    });

    cy.log("move point B3");
    cy.window().then(async (win) => {
      x2 = -8;
      y2 = -4;

      win.callAction1({
        actionName: "movePoint",
        componentName: "/g3/B",
        args: { x: x2, y: y2 },
      });

      testLineCopiedTwice({ x1, y1, x2, y2 });
    });

    cy.log("move line 3");
    cy.window().then(async (win) => {
      x1 = 0;
      y1 = -1;
      x2 = 2;
      y2 = -3;

      win.callAction1({
        actionName: "moveLine",
        componentName: "/g3/l",
        args: {
          point1coords: [x1, y1],
          point2coords: [x2, y2],
        },
      });

      testLineCopiedTwice({ x1, y1, x2, y2 });
    });
  });

  it("line through one point - the origin", () => {
    cy.window().then(async (win) => {
      win.postMessage(
        {
          doenetML: `
  <text>a</text>
  <graph name="g1" newNamespace>
    <line name="l" through="(0,0)" />
    <copy assignNames="A" prop="point1" target="l" />
    <copy assignNames="B" prop="point2" target="l" />
  </graph>

  <graph name="g2" newNamespace>
    <copy assignNames="l" target="../g1/l" />
    <copy assignNames="A" prop="point1" target="l" />
    <copy assignNames="B" prop="point2" target="l" />  
  </graph>

  <copy assignNames="g3" target="g2" />

  <copy prop="point1" target="g1/l" assignNames="p1" />
  <copy prop="point2" target="g1/l" assignNames="p2" />
  `,
        },
        "*",
      );
    });

    cy.get(cesc("#\\/_text1")).should("have.text", "a"); // to wait for page to load

    let x1 = 0,
      y1 = 0;
    let x2 = 0,
      y2 = 0;

    testLineCopiedTwice({ x1, y1, x2, y2 });

    cy.log("move point A");
    cy.window().then(async (win) => {
      x1 = 7;
      y1 = -3;

      win.callAction1({
        actionName: "movePoint",
        componentName: "/g1/A",
        args: { x: x1, y: y1 },
      });

      testLineCopiedTwice({ x1, y1, x2, y2 });
    });

    cy.log("move point B");
    cy.window().then(async (win) => {
      x2 = -1;
      y2 = -4;

      win.callAction1({
        actionName: "movePoint",
        componentName: "/g1/B",
        args: { x: x2, y: y2 },
      });

      testLineCopiedTwice({ x1, y1, x2, y2 });
    });

    cy.log("move line 1");
    cy.window().then(async (win) => {
      x1 = 5;
      y1 = 3;
      x2 = -7;
      y2 = -8;

      win.callAction1({
        actionName: "moveLine",
        componentName: "/g1/l",
        args: {
          point1coords: [x1, y1],
          point2coords: [x2, y2],
        },
      });

      testLineCopiedTwice({ x1, y1, x2, y2 });
    });

    cy.log("move point A2");
    cy.window().then(async (win) => {
      x1 = -1;
      y1 = 0;

      win.callAction1({
        actionName: "movePoint",
        componentName: "/g2/A",
        args: { x: x1, y: y1 },
      });

      testLineCopiedTwice({ x1, y1, x2, y2 });
    });

    cy.log("move point B2");
    cy.window().then(async (win) => {
      x2 = 6;
      y2 = -6;

      win.callAction1({
        actionName: "movePoint",
        componentName: "/g2/B",
        args: { x: x2, y: y2 },
      });

      testLineCopiedTwice({ x1, y1, x2, y2 });
    });

    cy.log("move line 2");
    cy.window().then(async (win) => {
      x1 = 10;
      y1 = 9;
      x2 = 8;
      y2 = 7;

      win.callAction1({
        actionName: "moveLine",
        componentName: "/g2/l",
        args: {
          point1coords: [x1, y1],
          point2coords: [x2, y2],
        },
      });

      testLineCopiedTwice({ x1, y1, x2, y2 });
    });

    cy.log("move point A3");
    cy.window().then(async (win) => {
      x1 = -3;
      y1 = 7;

      win.callAction1({
        actionName: "movePoint",
        componentName: "/g3/A",
        args: { x: x1, y: y1 },
      });

      testLineCopiedTwice({ x1, y1, x2, y2 });
    });

    cy.log("move point B3");
    cy.window().then(async (win) => {
      x2 = -8;
      y2 = -4;

      win.callAction1({
        actionName: "movePoint",
        componentName: "/g3/B",
        args: { x: x2, y: y2 },
      });

      testLineCopiedTwice({ x1, y1, x2, y2 });
    });

    cy.log("move line 3");
    cy.window().then(async (win) => {
      x1 = 0;
      y1 = -1;
      x2 = 2;
      y2 = -3;

      win.callAction1({
        actionName: "moveLine",
        componentName: "/g3/l",
        args: {
          point1coords: [x1, y1],
          point2coords: [x2, y2],
        },
      });

      testLineCopiedTwice({ x1, y1, x2, y2 });
    });
  });

  it("line through one point, copy and overwrite the point", () => {
    cy.window().then(async (win) => {
      win.postMessage(
        {
          doenetML: `
  <text>a</text>
  <graph name="g1" newNamespace>
    <line through="(-5,9)" name="l" />
    <copy prop="point1" target="l" assignNames="A" />
    <copy prop="point2" target="l" assignNames="B" />
  </graph>

  <graph newNamespace name="g2">
    <copy target="../g1/l" assignNames="l" through="(4,-2)" />
    <copy prop="point1" target="l" assignNames="A" />
    <copy prop="point2" target="l" assignNames="B" />  
  </graph>

  <graph newNamespace name="g3">
    <copy target="../g2/l" assignNames="l" />
    <copy prop="point1" target="l" assignNames="A" />
    <copy prop="point2" target="l" assignNames="B" />  
  </graph>

  <graph newNamespace name="g4">
    <copy target="../g2/_copy1" assignNames="l" />
    <copy prop="point1" target="l" assignNames="A" />
    <copy prop="point2" target="l" assignNames="B" />  
  </graph>

  <copy target="g2" assignNames="g5" />

  <copy prop="pointX1_1" target="g1/l" assignNames="x11" />
  <copy prop="pointX1_2" target="g1/l" assignNames="y11" />
  <copy prop="pointX2_1" target="g1/l" assignNames="x2" />
  <copy prop="pointX2_2" target="g1/l" assignNames="y2" />
  <copy prop="pointX1_1" target="g2/l" assignNames="x12" />
  <copy prop="pointX1_2" target="g2/l" assignNames="y12" />
  `,
        },
        "*",
      );
    });

    cy.get(cesc("#\\/_text1")).should("have.text", "a"); // to wait for page to load

    async function checkLines({ x11, y11, x12, y12, x2, y2 }) {
      cy.get(cesc("#\\/x11") + " .mjx-mrow").should(
        "contain.text",
        `${nInDOM(x11).substring(0, 6)}`,
      );
      cy.get(cesc("#\\/y11") + " .mjx-mrow").should(
        "contain.text",
        `${nInDOM(y11).substring(0, 6)}`,
      );
      cy.get(cesc("#\\/x2") + " .mjx-mrow").should(
        "contain.text",
        `${nInDOM(x2).substring(0, 6)}`,
      );
      cy.get(cesc("#\\/y2") + " .mjx-mrow").should(
        "contain.text",
        `${nInDOM(y2).substring(0, 6)}`,
      );
      cy.get(cesc("#\\/x12") + " .mjx-mrow").should(
        "contain.text",
        `${nInDOM(x12).substring(0, 6)}`,
      );
      cy.get(cesc("#\\/y12") + " .mjx-mrow").should(
        "contain.text",
        `${nInDOM(y12).substring(0, 6)}`,
      );

      cy.window().then(async (win) => {
        let stateVariables = await win.returnAllStateVariables1();
        expect(
          me
            .fromAst(stateVariables["/g1/l"].stateValues.points[0][0])
            .evaluate_to_constant(),
        ).closeTo(x11, 1e-12);
        expect(
          me
            .fromAst(stateVariables["/g1/l"].stateValues.points[0][1])
            .evaluate_to_constant(),
        ).closeTo(y11, 1e-12);
        expect(
          me
            .fromAst(stateVariables["/g1/l"].stateValues.points[1][0])
            .evaluate_to_constant(),
        ).closeTo(x2, 1e-12);
        expect(
          me
            .fromAst(stateVariables["/g1/l"].stateValues.points[1][1])
            .evaluate_to_constant(),
        ).closeTo(y2, 1e-12);

        expect(
          me
            .fromAst(stateVariables["/g2/l"].stateValues.points[0][0])
            .evaluate_to_constant(),
        ).closeTo(x12, 1e-12);
        expect(
          me
            .fromAst(stateVariables["/g2/l"].stateValues.points[0][1])
            .evaluate_to_constant(),
        ).closeTo(y12, 1e-12);
        expect(
          me
            .fromAst(stateVariables["/g2/l"].stateValues.points[1][0])
            .evaluate_to_constant(),
        ).closeTo(x2, 1e-12);
        expect(
          me
            .fromAst(stateVariables["/g2/l"].stateValues.points[1][1])
            .evaluate_to_constant(),
        ).closeTo(y2, 1e-12);

        expect(
          me
            .fromAst(stateVariables["/g3/l"].stateValues.points[0][0])
            .evaluate_to_constant(),
        ).closeTo(x12, 1e-12);
        expect(
          me
            .fromAst(stateVariables["/g3/l"].stateValues.points[0][1])
            .evaluate_to_constant(),
        ).closeTo(y12, 1e-12);
        expect(
          me
            .fromAst(stateVariables["/g3/l"].stateValues.points[1][0])
            .evaluate_to_constant(),
        ).closeTo(x2, 1e-12);
        expect(
          me
            .fromAst(stateVariables["/g3/l"].stateValues.points[1][1])
            .evaluate_to_constant(),
        ).closeTo(y2, 1e-12);

        expect(
          me
            .fromAst(stateVariables["/g4/l"].stateValues.points[0][0])
            .evaluate_to_constant(),
        ).closeTo(x12, 1e-12);
        expect(
          me
            .fromAst(stateVariables["/g4/l"].stateValues.points[0][1])
            .evaluate_to_constant(),
        ).closeTo(y12, 1e-12);
        expect(
          me
            .fromAst(stateVariables["/g4/l"].stateValues.points[1][0])
            .evaluate_to_constant(),
        ).closeTo(x2, 1e-12);
        expect(
          me
            .fromAst(stateVariables["/g4/l"].stateValues.points[1][1])
            .evaluate_to_constant(),
        ).closeTo(y2, 1e-12);

        expect(
          me
            .fromAst(stateVariables["/g5/l"].stateValues.points[0][0])
            .evaluate_to_constant(),
        ).closeTo(x12, 1e-12);
        expect(
          me
            .fromAst(stateVariables["/g5/l"].stateValues.points[0][1])
            .evaluate_to_constant(),
        ).closeTo(y12, 1e-12);
        expect(
          me
            .fromAst(stateVariables["/g5/l"].stateValues.points[1][0])
            .evaluate_to_constant(),
        ).closeTo(x2, 1e-12);
        expect(
          me
            .fromAst(stateVariables["/g5/l"].stateValues.points[1][1])
            .evaluate_to_constant(),
        ).closeTo(y2, 1e-12);

        expect(stateVariables["/g1/A"].stateValues.xs[0]).closeTo(x11, 1e-12);
        expect(stateVariables["/g1/A"].stateValues.xs[1]).closeTo(y11, 1e-12);
        expect(stateVariables["/g1/B"].stateValues.xs[0]).closeTo(x2, 1e-12);
        expect(stateVariables["/g1/B"].stateValues.xs[1]).closeTo(y2, 1e-12);

        expect(stateVariables["/g2/A"].stateValues.xs[0]).closeTo(x12, 1e-12);
        expect(stateVariables["/g2/A"].stateValues.xs[1]).closeTo(y12, 1e-12);
        expect(stateVariables["/g2/B"].stateValues.xs[0]).closeTo(x2, 1e-12);
        expect(stateVariables["/g2/B"].stateValues.xs[1]).closeTo(y2, 1e-12);

        expect(stateVariables["/g3/A"].stateValues.xs[0]).closeTo(x12, 1e-12);
        expect(stateVariables["/g3/A"].stateValues.xs[1]).closeTo(y12, 1e-12);
        expect(stateVariables["/g3/B"].stateValues.xs[0]).closeTo(x2, 1e-12);
        expect(stateVariables["/g3/B"].stateValues.xs[1]).closeTo(y2, 1e-12);

        expect(stateVariables["/g4/A"].stateValues.xs[0]).closeTo(x12, 1e-12);
        expect(stateVariables["/g4/A"].stateValues.xs[1]).closeTo(y12, 1e-12);
        expect(stateVariables["/g4/B"].stateValues.xs[0]).closeTo(x2, 1e-12);
        expect(stateVariables["/g4/B"].stateValues.xs[1]).closeTo(y2, 1e-12);

        expect(stateVariables["/g5/A"].stateValues.xs[0]).closeTo(x12, 1e-12);
        expect(stateVariables["/g5/A"].stateValues.xs[1]).closeTo(y12, 1e-12);
        expect(stateVariables["/g5/B"].stateValues.xs[0]).closeTo(x2, 1e-12);
        expect(stateVariables["/g5/B"].stateValues.xs[1]).closeTo(y2, 1e-12);
      });
    }

    let x11 = -5,
      y11 = 9;
    let x12 = 4,
      y12 = -2;
    let x2 = 0,
      y2 = 0;

    cy.window().then(async (win) => {
      await checkLines({ x11, y11, x12, y12, x2, y2 });
    });

    cy.log("move point g1/A");
    cy.window().then(async (win) => {
      x11 = 7;
      y11 = -3;
      win.callAction1({
        actionName: "movePoint",
        componentName: "/g1/A",
        args: { x: x11, y: y11 },
      });
      await checkLines({ x11, y11, x12, y12, x2, y2 });
    });

    cy.log("move point g1/B");
    cy.window().then(async (win) => {
      x2 = -1;
      y2 = -4;
      win.callAction1({
        actionName: "movePoint",
        componentName: "/g1/B",
        args: { x: x2, y: y2 },
      });
      await checkLines({ x11, y11, x12, y12, x2, y2 });
    });

    cy.log("move line g1/l");
    cy.window().then(async (win) => {
      x11 = 5;
      y11 = 3;
      x2 = -7;
      y2 = -8;

      win.callAction1({
        actionName: "moveLine",
        componentName: "/g1/l",
        args: {
          point1coords: [x11, y11],
          point2coords: [x2, y2],
        },
      });

      await checkLines({ x11, y11, x12, y12, x2, y2 });
    });

    cy.log("move point g2/A");
    cy.window().then(async (win) => {
      x12 = -1;
      y12 = 0;
      win.callAction1({
        actionName: "movePoint",
        componentName: "/g2/A",
        args: { x: x12, y: y12 },
      });
      await checkLines({ x11, y11, x12, y12, x2, y2 });
    });

    cy.log("move point g2/B");
    cy.window().then(async (win) => {
      x2 = 6;
      y2 = -6;

      win.callAction1({
        actionName: "movePoint",
        componentName: "/g2/B",
        args: { x: x2, y: y2 },
      });
      await checkLines({ x11, y11, x12, y12, x2, y2 });
    });

    cy.log("move line g2/l");
    cy.window().then(async (win) => {
      x12 = 10;
      y12 = 9;
      x2 = 8;
      y2 = 7;

      win.callAction1({
        actionName: "moveLine",
        componentName: "/g2/l",
        args: {
          point1coords: [x12, y12],
          point2coords: [x2, y2],
        },
      });

      await checkLines({ x11, y11, x12, y12, x2, y2 });
    });

    cy.log("move point g3/A");
    cy.window().then(async (win) => {
      x12 = -3;
      y12 = 7;

      win.callAction1({
        actionName: "movePoint",
        componentName: "/g3/A",
        args: { x: x12, y: y12 },
      });
      await checkLines({ x11, y11, x12, y12, x2, y2 });
    });

    cy.log("move point g3/B");
    cy.window().then(async (win) => {
      x2 = -8;
      y2 = -4;

      win.callAction1({
        actionName: "movePoint",
        componentName: "/g3/B",
        args: { x: x2, y: y2 },
      });
      await checkLines({ x11, y11, x12, y12, x2, y2 });
    });

    cy.log("move line g3/l");
    cy.window().then(async (win) => {
      x12 = 0;
      y12 = -1;
      x2 = 2;
      y2 = -3;

      win.callAction1({
        actionName: "moveLine",
        componentName: "/g3/l",
        args: {
          point1coords: [x12, y12],
          point2coords: [x2, y2],
        },
      });

      await checkLines({ x11, y11, x12, y12, x2, y2 });
    });

    cy.log("move point g4/A");
    cy.window().then(async (win) => {
      x12 = 9;
      y12 = 8;

      win.callAction1({
        actionName: "movePoint",
        componentName: "/g4/A",
        args: { x: x12, y: y12 },
      });
      await checkLines({ x11, y11, x12, y12, x2, y2 });
    });

    cy.log("move point g4/B");
    cy.window().then(async (win) => {
      x2 = 6;
      y2 = -9;
      win.callAction1({
        actionName: "movePoint",
        componentName: "/g4/B",
        args: { x: x2, y: y2 },
      });
      await checkLines({ x11, y11, x12, y12, x2, y2 });
    });

    cy.log("move line g4/l");
    cy.window().then(async (win) => {
      x12 = -3;
      y12 = 4;
      x2 = -5;
      y2 = 6;
      win.callAction1({
        actionName: "moveLine",
        componentName: "/g4/l",
        args: {
          point1coords: [x12, y12],
          point2coords: [x2, y2],
        },
      });
      await checkLines({ x11, y11, x12, y12, x2, y2 });
    });

    cy.log("move point g5/A");
    cy.window().then(async (win) => {
      x12 = 1;
      y12 = -3;

      win.callAction1({
        actionName: "movePoint",
        componentName: "/g5/A",
        args: { x: x12, y: y12 },
      });
      await checkLines({ x11, y11, x12, y12, x2, y2 });
    });

    cy.log("move point g5/B");
    cy.window().then(async (win) => {
      x2 = 0;
      y2 = 7;
      win.callAction1({
        actionName: "movePoint",
        componentName: "/g5/B",
        args: { x: x2, y: y2 },
      });
      await checkLines({ x11, y11, x12, y12, x2, y2 });
    });

    cy.log("move line g5/l");
    cy.window().then(async (win) => {
      x12 = 4;
      y12 = 5;
      x2 = -6;
      y2 = -7;

      win.callAction1({
        actionName: "moveLine",
        componentName: "/g5/l",
        args: {
          point1coords: [x12, y12],
          point2coords: [x2, y2],
        },
      });
      await checkLines({ x11, y11, x12, y12, x2, y2 });
    });
  });

  it("line through one point, copy and overwrite the point, swap line", () => {
    cy.window().then(async (win) => {
      win.postMessage(
        {
          doenetML: `
  <text>a</text>
  <booleaninput name="b" />
  <graph name="g1" newNamespace>
    <conditionalContent assignNames="(l)">
      <case condition="$(../b)" >
        <line through="(1,2)" />
      </case>
      <else>
        <line through="(-5,9)" />
      </else>
    </conditionalContent>
    <copy prop="point1" target="l" assignNames="A" />
    <copy prop="point2" target="l" assignNames="B" />
  </graph>

  <graph newNamespace name="g2">
    <copy target="../g1/l" assignNames="l" through="(4,-2)" />
    <copy prop="point1" target="l" assignNames="A" />
    <copy prop="point2" target="l" assignNames="B" />  
  </graph>

  <graph newNamespace name="g3">
    <copy target="../g2/l" assignNames="l" />
    <copy prop="point1" target="l" assignNames="A" />
    <copy prop="point2" target="l" assignNames="B" />  
  </graph>

  <graph newNamespace name="g4">
    <copy target="../g2/_copy1" assignNames="l" />
    <copy prop="point1" target="l" assignNames="A" />
    <copy prop="point2" target="l" assignNames="B" />  
  </graph>

  <copy target="g2" assignNames="g5" />

  <copy prop="pointX1_1" target="g1/l" assignNames="x11" />
  <copy prop="pointX1_2" target="g1/l" assignNames="y11" />
  <copy prop="pointX2_1" target="g1/l" assignNames="x2" />
  <copy prop="pointX2_2" target="g1/l" assignNames="y2" />
  <copy prop="pointX1_1" target="g2/l" assignNames="x12" />
  <copy prop="pointX1_2" target="g2/l" assignNames="y12" />

  `,
        },
        "*",
      );
    });

    cy.get(cesc("#\\/_text1")).should("have.text", "a"); // to wait for page to load

    async function checkLines({ x11, y11, x12, y12, x2, y2 }) {
      cy.get(cesc("#\\/x11") + " .mjx-mrow").should(
        "contain.text",
        `${nInDOM(x11).substring(0, 6)}`,
      );
      cy.get(cesc("#\\/y11") + " .mjx-mrow").should(
        "contain.text",
        `${nInDOM(y11).substring(0, 6)}`,
      );
      cy.get(cesc("#\\/x2") + " .mjx-mrow").should(
        "contain.text",
        `${nInDOM(x2).substring(0, 6)}`,
      );
      cy.get(cesc("#\\/y2") + " .mjx-mrow").should(
        "contain.text",
        `${nInDOM(y2).substring(0, 6)}`,
      );
      cy.get(cesc("#\\/x12") + " .mjx-mrow").should(
        "contain.text",
        `${nInDOM(x12).substring(0, 6)}`,
      );
      cy.get(cesc("#\\/y12") + " .mjx-mrow").should(
        "contain.text",
        `${nInDOM(y12).substring(0, 6)}`,
      );

      cy.window().then(async (win) => {
        let stateVariables = await win.returnAllStateVariables1();

        expect(
          me
            .fromAst(stateVariables["/g1/l"].stateValues.points[0][0])
            .evaluate_to_constant(),
        ).closeTo(x11, 1e-12);
        expect(
          me
            .fromAst(stateVariables["/g1/l"].stateValues.points[0][1])
            .evaluate_to_constant(),
        ).closeTo(y11, 1e-12);
        expect(
          me
            .fromAst(stateVariables["/g1/l"].stateValues.points[1][0])
            .evaluate_to_constant(),
        ).closeTo(x2, 1e-12);
        expect(
          me
            .fromAst(stateVariables["/g1/l"].stateValues.points[1][1])
            .evaluate_to_constant(),
        ).closeTo(y2, 1e-12);

        expect(
          me
            .fromAst(stateVariables["/g2/l"].stateValues.points[0][0])
            .evaluate_to_constant(),
        ).closeTo(x12, 1e-12);
        expect(
          me
            .fromAst(stateVariables["/g2/l"].stateValues.points[0][1])
            .evaluate_to_constant(),
        ).closeTo(y12, 1e-12);
        expect(
          me
            .fromAst(stateVariables["/g2/l"].stateValues.points[1][0])
            .evaluate_to_constant(),
        ).closeTo(x2, 1e-12);
        expect(
          me
            .fromAst(stateVariables["/g2/l"].stateValues.points[1][1])
            .evaluate_to_constant(),
        ).closeTo(y2, 1e-12);

        expect(
          me
            .fromAst(stateVariables["/g3/l"].stateValues.points[0][0])
            .evaluate_to_constant(),
        ).closeTo(x12, 1e-12);
        expect(
          me
            .fromAst(stateVariables["/g3/l"].stateValues.points[0][1])
            .evaluate_to_constant(),
        ).closeTo(y12, 1e-12);
        expect(
          me
            .fromAst(stateVariables["/g3/l"].stateValues.points[1][0])
            .evaluate_to_constant(),
        ).closeTo(x2, 1e-12);
        expect(
          me
            .fromAst(stateVariables["/g3/l"].stateValues.points[1][1])
            .evaluate_to_constant(),
        ).closeTo(y2, 1e-12);

        expect(
          me
            .fromAst(stateVariables["/g4/l"].stateValues.points[0][0])
            .evaluate_to_constant(),
        ).closeTo(x12, 1e-12);
        expect(
          me
            .fromAst(stateVariables["/g4/l"].stateValues.points[0][1])
            .evaluate_to_constant(),
        ).closeTo(y12, 1e-12);
        expect(
          me
            .fromAst(stateVariables["/g4/l"].stateValues.points[1][0])
            .evaluate_to_constant(),
        ).closeTo(x2, 1e-12);
        expect(
          me
            .fromAst(stateVariables["/g4/l"].stateValues.points[1][1])
            .evaluate_to_constant(),
        ).closeTo(y2, 1e-12);

        expect(
          me
            .fromAst(stateVariables["/g5/l"].stateValues.points[0][0])
            .evaluate_to_constant(),
        ).closeTo(x12, 1e-12);
        expect(
          me
            .fromAst(stateVariables["/g5/l"].stateValues.points[0][1])
            .evaluate_to_constant(),
        ).closeTo(y12, 1e-12);
        expect(
          me
            .fromAst(stateVariables["/g5/l"].stateValues.points[1][0])
            .evaluate_to_constant(),
        ).closeTo(x2, 1e-12);
        expect(
          me
            .fromAst(stateVariables["/g5/l"].stateValues.points[1][1])
            .evaluate_to_constant(),
        ).closeTo(y2, 1e-12);

        expect(stateVariables["/g1/A"].stateValues.xs[0]).closeTo(x11, 1e-12);
        expect(stateVariables["/g1/A"].stateValues.xs[1]).closeTo(y11, 1e-12);
        expect(stateVariables["/g1/B"].stateValues.xs[0]).closeTo(x2, 1e-12);
        expect(stateVariables["/g1/B"].stateValues.xs[1]).closeTo(y2, 1e-12);

        expect(stateVariables["/g2/A"].stateValues.xs[0]).closeTo(x12, 1e-12);
        expect(stateVariables["/g2/A"].stateValues.xs[1]).closeTo(y12, 1e-12);
        expect(stateVariables["/g2/B"].stateValues.xs[0]).closeTo(x2, 1e-12);
        expect(stateVariables["/g2/B"].stateValues.xs[1]).closeTo(y2, 1e-12);

        expect(stateVariables["/g3/A"].stateValues.xs[0]).closeTo(x12, 1e-12);
        expect(stateVariables["/g3/A"].stateValues.xs[1]).closeTo(y12, 1e-12);
        expect(stateVariables["/g3/B"].stateValues.xs[0]).closeTo(x2, 1e-12);
        expect(stateVariables["/g3/B"].stateValues.xs[1]).closeTo(y2, 1e-12);

        expect(stateVariables["/g4/A"].stateValues.xs[0]).closeTo(x12, 1e-12);
        expect(stateVariables["/g4/A"].stateValues.xs[1]).closeTo(y12, 1e-12);
        expect(stateVariables["/g4/B"].stateValues.xs[0]).closeTo(x2, 1e-12);
        expect(stateVariables["/g4/B"].stateValues.xs[1]).closeTo(y2, 1e-12);

        expect(stateVariables["/g5/A"].stateValues.xs[0]).closeTo(x12, 1e-12);
        expect(stateVariables["/g5/A"].stateValues.xs[1]).closeTo(y12, 1e-12);
        expect(stateVariables["/g5/B"].stateValues.xs[0]).closeTo(x2, 1e-12);
        expect(stateVariables["/g5/B"].stateValues.xs[1]).closeTo(y2, 1e-12);
      });
    }

    let x11 = -5,
      y11 = 9;
    let x12 = 4,
      y12 = -2;
    let x2 = 0,
      y2 = 0;

    cy.window().then(async (win) => {
      await checkLines({ x11, y11, x12, y12, x2, y2 });
    });

    cy.log("move point g1/A");
    cy.window().then(async (win) => {
      x11 = 7;
      y11 = -3;

      win.callAction1({
        actionName: "movePoint",
        componentName: "/g1/A",
        args: { x: x11, y: y11 },
      });
      await checkLines({ x11, y11, x12, y12, x2, y2 });
    });

    cy.log("move point g1/B");
    cy.window().then(async (win) => {
      x2 = -1;
      y2 = -4;
      win.callAction1({
        actionName: "movePoint",
        componentName: "/g1/B",
        args: { x: x2, y: y2 },
      });
      await checkLines({ x11, y11, x12, y12, x2, y2 });
    });

    cy.log("move line g1/l");
    cy.window().then(async (win) => {
      x11 = 5;
      y11 = 3;
      x2 = -7;
      y2 = -8;

      win.callAction1({
        actionName: "moveLine",
        componentName: "/g1/l",
        args: {
          point1coords: [x11, y11],
          point2coords: [x2, y2],
        },
      });
      await checkLines({ x11, y11, x12, y12, x2, y2 });
    });

    cy.log("move point g2/A");
    cy.window().then(async (win) => {
      x12 = -1;
      y12 = 0;

      win.callAction1({
        actionName: "movePoint",
        componentName: "/g2/A",
        args: { x: x12, y: y12 },
      });
      await checkLines({ x11, y11, x12, y12, x2, y2 });
    });

    cy.log("move point g2/B");
    cy.window().then(async (win) => {
      x2 = 6;
      y2 = -6;
      win.callAction1({
        actionName: "movePoint",
        componentName: "/g2/B",
        args: { x: x2, y: y2 },
      });
      await checkLines({ x11, y11, x12, y12, x2, y2 });
    });

    cy.log("move line g2/l");
    cy.window().then(async (win) => {
      x12 = 10;
      y12 = 9;
      x2 = 8;
      y2 = 7;

      win.callAction1({
        actionName: "moveLine",
        componentName: "/g2/l",
        args: {
          point1coords: [x12, y12],
          point2coords: [x2, y2],
        },
      });
      await checkLines({ x11, y11, x12, y12, x2, y2 });
    });

    cy.log("move point g3/A");
    cy.window().then(async (win) => {
      x12 = -3;
      y12 = 7;
      win.callAction1({
        actionName: "movePoint",
        componentName: "/g3/A",
        args: { x: x12, y: y12 },
      });
      await checkLines({ x11, y11, x12, y12, x2, y2 });
    });

    cy.log("move point g3/B");
    cy.window().then(async (win) => {
      x2 = -8;
      y2 = -4;
      win.callAction1({
        actionName: "movePoint",
        componentName: "/g3/B",
        args: { x: x2, y: y2 },
      });
      await checkLines({ x11, y11, x12, y12, x2, y2 });
    });

    cy.log("move line g3/l");
    cy.window().then(async (win) => {
      x12 = 0;
      y12 = -1;
      x2 = 2;
      y2 = -3;
      win.callAction1({
        actionName: "moveLine",
        componentName: "/g3/l",
        args: {
          point1coords: [x12, y12],
          point2coords: [x2, y2],
        },
      });
      await checkLines({ x11, y11, x12, y12, x2, y2 });
    });

    cy.log("move point g4/A");
    cy.window().then(async (win) => {
      x12 = 9;
      y12 = 8;
      win.callAction1({
        actionName: "movePoint",
        componentName: "/g4/A",
        args: { x: x12, y: y12 },
      });
      await checkLines({ x11, y11, x12, y12, x2, y2 });
    });

    cy.log("move point g4/B");
    cy.window().then(async (win) => {
      x2 = 6;
      y2 = -9;
      win.callAction1({
        actionName: "movePoint",
        componentName: "/g4/B",
        args: { x: x2, y: y2 },
      });
      await checkLines({ x11, y11, x12, y12, x2, y2 });
    });

    cy.log("move line g4/l");
    cy.window().then(async (win) => {
      x12 = -3;
      y12 = 4;
      x2 = -5;
      y2 = 6;
      win.callAction1({
        actionName: "moveLine",
        componentName: "/g4/l",
        args: {
          point1coords: [x12, y12],
          point2coords: [x2, y2],
        },
      });
      await checkLines({ x11, y11, x12, y12, x2, y2 });
    });

    cy.log("move point g5/A");
    cy.window().then(async (win) => {
      x12 = 1;
      y12 = -3;
      win.callAction1({
        actionName: "movePoint",
        componentName: "/g5/A",
        args: { x: x12, y: y12 },
      });
      await checkLines({ x11, y11, x12, y12, x2, y2 });
    });

    cy.log("move point g5/B");
    cy.window().then(async (win) => {
      x2 = 0;
      y2 = 7;
      win.callAction1({
        actionName: "movePoint",
        componentName: "/g5/B",
        args: { x: x2, y: y2 },
      });
      await checkLines({ x11, y11, x12, y12, x2, y2 });
    });

    cy.log("move line g5/l");
    cy.window().then(async (win) => {
      x12 = 4;
      y12 = 5;
      x2 = -6;
      y2 = -7;
      win.callAction1({
        actionName: "moveLine",
        componentName: "/g5/l",
        args: {
          point1coords: [x12, y12],
          point2coords: [x2, y2],
        },
      });
      await checkLines({ x11, y11, x12, y12, x2, y2 });
    });

    cy.get(cesc("#\\/b_input")).check({ force: true });

    cy.window().then(async (win) => {
      (x11 = 1), (y11 = 2);
      (x12 = 4), (y12 = -2);
      (x2 = 0), (y2 = 0);

      await checkLines({ x11, y11, x12, y12, x2, y2 });
    });

    cy.log("move point g1/A");
    cy.window().then(async (win) => {
      x11 = 7;
      y11 = -3;
      win.callAction1({
        actionName: "movePoint",
        componentName: "/g1/A",
        args: { x: x11, y: y11 },
      });
      await checkLines({ x11, y11, x12, y12, x2, y2 });
    });

    cy.log("move point g1/B");
    cy.window().then(async (win) => {
      x2 = -1;
      y2 = -4;
      win.callAction1({
        actionName: "movePoint",
        componentName: "/g1/B",
        args: { x: x2, y: y2 },
      });
      await checkLines({ x11, y11, x12, y12, x2, y2 });
    });

    cy.log("move line g1/l");
    cy.window().then(async (win) => {
      x11 = 5;
      y11 = 3;
      x2 = -7;
      y2 = -8;
      win.callAction1({
        actionName: "moveLine",
        componentName: "/g1/l",
        args: {
          point1coords: [x11, y11],
          point2coords: [x2, y2],
        },
      });
      await checkLines({ x11, y11, x12, y12, x2, y2 });
    });

    cy.log("move point g2/A");
    cy.window().then(async (win) => {
      x12 = -1;
      y12 = 0;
      win.callAction1({
        actionName: "movePoint",
        componentName: "/g2/A",
        args: { x: x12, y: y12 },
      });
      await checkLines({ x11, y11, x12, y12, x2, y2 });
    });

    cy.log("move point g2/B");
    cy.window().then(async (win) => {
      x2 = 6;
      y2 = -6;
      win.callAction1({
        actionName: "movePoint",
        componentName: "/g2/B",
        args: { x: x2, y: y2 },
      });
      await checkLines({ x11, y11, x12, y12, x2, y2 });
    });

    cy.log("move line g2/l");
    cy.window().then(async (win) => {
      x12 = 10;
      y12 = 9;
      x2 = 8;
      y2 = 7;
      win.callAction1({
        actionName: "moveLine",
        componentName: "/g2/l",
        args: {
          point1coords: [x12, y12],
          point2coords: [x2, y2],
        },
      });
      await checkLines({ x11, y11, x12, y12, x2, y2 });
    });

    cy.log("move point g3/A");
    cy.window().then(async (win) => {
      x12 = -3;
      y12 = 7;
      win.callAction1({
        actionName: "movePoint",
        componentName: "/g3/A",
        args: { x: x12, y: y12 },
      });
      await checkLines({ x11, y11, x12, y12, x2, y2 });
    });

    cy.log("move point g3/B");
    cy.window().then(async (win) => {
      x2 = -8;
      y2 = -4;
      win.callAction1({
        actionName: "movePoint",
        componentName: "/g3/B",
        args: { x: x2, y: y2 },
      });
      await checkLines({ x11, y11, x12, y12, x2, y2 });
    });

    cy.log("move line g3/l");
    cy.window().then(async (win) => {
      x12 = 0;
      y12 = -1;
      x2 = 2;
      y2 = -3;
      win.callAction1({
        actionName: "moveLine",
        componentName: "/g3/l",
        args: {
          point1coords: [x12, y12],
          point2coords: [x2, y2],
        },
      });
      await checkLines({ x11, y11, x12, y12, x2, y2 });
    });

    cy.log("move point g4/A");
    cy.window().then(async (win) => {
      x12 = 9;
      y12 = 8;
      win.callAction1({
        actionName: "movePoint",
        componentName: "/g4/A",
        args: { x: x12, y: y12 },
      });
      await checkLines({ x11, y11, x12, y12, x2, y2 });
    });

    cy.log("move point g4/B");
    cy.window().then(async (win) => {
      x2 = 6;
      y2 = -9;
      win.callAction1({
        actionName: "movePoint",
        componentName: "/g4/B",
        args: { x: x2, y: y2 },
      });
      await checkLines({ x11, y11, x12, y12, x2, y2 });
    });

    cy.log("move line g4/l");
    cy.window().then(async (win) => {
      x12 = -3;
      y12 = 4;
      x2 = -5;
      y2 = 6;
      win.callAction1({
        actionName: "moveLine",
        componentName: "/g4/l",
        args: {
          point1coords: [x12, y12],
          point2coords: [x2, y2],
        },
      });
      await checkLines({ x11, y11, x12, y12, x2, y2 });
    });

    cy.log("move point g5/A");
    cy.window().then(async (win) => {
      x12 = 1;
      y12 = -3;
      win.callAction1({
        actionName: "movePoint",
        componentName: "/g5/A",
        args: { x: x12, y: y12 },
      });
      await checkLines({ x11, y11, x12, y12, x2, y2 });
    });

    cy.log("move point g5/B");
    cy.window().then(async (win) => {
      x2 = 0;
      y2 = 7;
      win.callAction1({
        actionName: "movePoint",
        componentName: "/g5/B",
        args: { x: x2, y: y2 },
      });
      await checkLines({ x11, y11, x12, y12, x2, y2 });
    });

    cy.log("move line g5/l");
    cy.window().then(async (win) => {
      x12 = 4;
      y12 = 5;
      x2 = -6;
      y2 = -7;
      win.callAction1({
        actionName: "moveLine",
        componentName: "/g5/l",
        args: {
          point1coords: [x12, y12],
          point2coords: [x2, y2],
        },
      });
      await checkLines({ x11, y11, x12, y12, x2, y2 });
    });
  });

  it("line through fixed point", () => {
    cy.window().then(async (win) => {
      win.postMessage(
        {
          doenetML: `
  <text>a</text>
  <graph name="g1" newNamespace>
    <point hide fixed>(-5,9)</point>
    <line name="l" through="$_point1" />
    <copy assignNames="A" prop="point1" target="l" />
    <copy assignNames="B" prop="point2" target="l" />
  </graph>

  <graph name="g2" newNamespace>
    <copy assignNames="l" target="../g1/l" />
    <copy assignNames="A" prop="point1" target="l" />
    <copy assignNames="B" prop="point2" target="l" />  
  </graph>

  <copy assignNames="g3" target="g2" />

  <copy prop="point1" target="g1/l" assignNames="p1" />
  <copy prop="point2" target="g1/l" assignNames="p2" />
  `,
        },
        "*",
      );
    });

    cy.get(cesc("#\\/_text1")).should("have.text", "a"); // to wait for page to load

    let x1 = -5,
      y1 = 9;
    let x2 = 0,
      y2 = 0;

    testLineCopiedTwice({ x1, y1, x2, y2 });

    cy.log("can't move point 1");
    cy.window().then(async (win) => {
      win.callAction1({
        actionName: "movePoint",
        componentName: "/g1/A",
        args: { x: 7, y: -3 },
      });

      testLineCopiedTwice({ x1, y1, x2, y2 });
    });

    cy.log("move point B");
    cy.window().then(async (win) => {
      x2 = -1;
      y2 = -4;

      win.callAction1({
        actionName: "movePoint",
        componentName: "/g1/B",
        args: { x: x2, y: y2 },
      });

      testLineCopiedTwice({ x1, y1, x2, y2 });
    });

    cy.log("try to move line");
    cy.window().then(async (win) => {
      win.callAction1({
        actionName: "moveLine",
        componentName: "/g1/l",
        args: {
          point1coords: [x1 + 5, y1 + 9],
          point2coords: [x2 + 5, y2 + 9],
        },
      });

      testLineCopiedTwice({ x1, y1, x2, y2 });
    });

    cy.log("move point A2");
    cy.window().then(async (win) => {
      win.callAction1({
        actionName: "movePoint",
        componentName: "/g2/A",
        args: { x: -1, y: 0 },
      });

      testLineCopiedTwice({ x1, y1, x2, y2 });
    });

    cy.log("move point B2");
    cy.window().then(async (win) => {
      x2 = 6;
      y2 = -6;

      win.callAction1({
        actionName: "movePoint",
        componentName: "/g2/B",
        args: { x: x2, y: y2 },
      });

      testLineCopiedTwice({ x1, y1, x2, y2 });
    });

    cy.log("move line 2");
    cy.window().then(async (win) => {
      win.callAction1({
        actionName: "moveLine",
        componentName: "/g2/l",
        args: {
          point1coords: [x1 - 3, y1 + 7],
          point2coords: [x2 - 3, y2 + 7],
        },
      });

      testLineCopiedTwice({ x1, y1, x2, y2 });
    });

    cy.log("move point A3");
    cy.window().then(async (win) => {
      win.callAction1({
        actionName: "movePoint",
        componentName: "/g3/A",
        args: { x: -3, y: 7 },
      });

      testLineCopiedTwice({ x1, y1, x2, y2 });
    });

    cy.log("move point B3");
    cy.window().then(async (win) => {
      x2 = -8;
      y2 = -4;

      win.callAction1({
        actionName: "movePoint",
        componentName: "/g3/B",
        args: { x: x2, y: y2 },
      });

      testLineCopiedTwice({ x1, y1, x2, y2 });
    });

    cy.log("move line 3");
    cy.window().then(async (win) => {
      win.callAction1({
        actionName: "moveLine",
        componentName: "/g3/l",
        args: {
          point1coords: [x1 - 8, y1 - 2],
          point2coords: [x2 - 8, y2 - 2],
        },
      });

      testLineCopiedTwice({ x1, y1, x2, y2 });
    });
  });

  it("line through dynamic number of moveable points", () => {
    cy.window().then(async (win) => {
      win.postMessage(
        {
          doenetML: `
  <text>a</text>
  <map hide>
    <template>
      <point>
        ($x + <math>0</math>,
        2$x + <math>0</math>)
      </point>
    </template>
    <sources alias="x">
      <sequence length="$_mathinput1" />
    </sources>
  </map>
  <graph name="g1" newNamespace>
    <line through="$(../_map1)" name="l" />
    <copy assignNames="A" prop="point1" target="l" />
    <copy assignNames="B" prop="point2" target="l" />
  </graph>

  <graph name="g2" newNamespace>
    <copy assignNames="l" target="../g1/l" />
    <copy assignNames="A" prop="point1" target="l" />
    <copy assignNames="B" prop="point2" target="l" />  
  </graph>

  <copy assignNames="g3" target="g2" />

  <mathinput prefill="0"/>

  <copy prop="point1" target="g1/l" assignNames="p1" />
  <copy prop="point2" target="g1/l" assignNames="p2" />
  `,
        },
        "*",
      );
    });

    cy.get(cesc("#\\/_text1")).should("have.text", "a"); // to wait for page to load

    let x1 = 1,
      y1 = 0;
    let x2 = 0,
      y2 = 0;
    let x1Essential = 1,
      y1Essential = 0;
    let x2Essential = 0,
      y2Essential = 0;

    testLineCopiedTwice({ x1, y1, x2, y2 });

    cy.log("move point A");
    cy.window().then(async (win) => {
      x1Essential = x1 = 7;
      y1Essential = y1 = -3;

      win.callAction1({
        actionName: "movePoint",
        componentName: "/g1/A",
        args: { x: x1, y: y1 },
      });

      testLineCopiedTwice({ x1, y1, x2, y2 });
    });

    cy.log("move point B");
    cy.window().then(async (win) => {
      x2Essential = x2 = -1;
      y2Essential = y2 = -4;

      win.callAction1({
        actionName: "movePoint",
        componentName: "/g1/B",
        args: { x: x2, y: y2 },
      });

      testLineCopiedTwice({ x1, y1, x2, y2 });
    });

    cy.log("move line 1");
    cy.window().then(async (win) => {
      x1Essential = x1 = 5;
      y1Essential = y1 = 3;
      x2Essential = x2 = -7;
      y2Essential = y2 = -8;

      win.callAction1({
        actionName: "moveLine",
        componentName: "/g1/l",
        args: {
          point1coords: [x1, y1],
          point2coords: [x2, y2],
        },
      });

      testLineCopiedTwice({ x1, y1, x2, y2 });
    });

    cy.log("move point A2");
    cy.window().then(async (win) => {
      x1Essential = x1 = -1;
      y1Essential = y1 = 0;

      win.callAction1({
        actionName: "movePoint",
        componentName: "/g2/A",
        args: { x: x1, y: y1 },
      });

      testLineCopiedTwice({ x1, y1, x2, y2 });
    });

    cy.log("move point B2");
    cy.window().then(async (win) => {
      x2Essential = x2 = 6;
      y2Essential = y2 = -6;

      win.callAction1({
        actionName: "movePoint",
        componentName: "/g2/B",
        args: { x: x2, y: y2 },
      });

      testLineCopiedTwice({ x1, y1, x2, y2 });
    });

    cy.log("move line 2");
    cy.window().then(async (win) => {
      x1Essential = x1 = 10;
      y1Essential = y1 = 9;
      x2Essential = x2 = 8;
      y2Essential = y2 = 7;

      win.callAction1({
        actionName: "moveLine",
        componentName: "/g2/l",
        args: {
          point1coords: [x1, y1],
          point2coords: [x2, y2],
        },
      });

      testLineCopiedTwice({ x1, y1, x2, y2 });
    });

    cy.log("move point A3");
    cy.window().then(async (win) => {
      x1Essential = x1 = -3;
      y1Essential = y1 = 7;

      win.callAction1({
        actionName: "movePoint",
        componentName: "/g3/A",
        args: { x: x1, y: y1 },
      });

      testLineCopiedTwice({ x1, y1, x2, y2 });
    });

    cy.log("move point B3");
    cy.window().then(async (win) => {
      x2Essential = x2 = -8;
      y2Essential = y2 = -4;

      win.callAction1({
        actionName: "movePoint",
        componentName: "/g3/B",
        args: { x: x2, y: y2 },
      });

      testLineCopiedTwice({ x1, y1, x2, y2 });
    });

    cy.log("move line 3");
    cy.window().then(async (win) => {
      x1Essential = x1 = 0;
      y1Essential = y1 = -1;
      x2Essential = x2 = 2;
      y2Essential = y2 = -3;

      win.callAction1({
        actionName: "moveLine",
        componentName: "/g3/l",
        args: {
          point1coords: [x1, y1],
          point2coords: [x2, y2],
        },
      });

      testLineCopiedTwice({ x1, y1, x2, y2 });
    });

    cy.log("add first through point");
    cy.get(cesc("#\\/_mathinput1") + " textarea").type(
      "{end}{backspace}1{enter}",
      { force: true },
    );

    cy.window().then(async (win) => {
      x1 = 1;
      y1 = 2;

      testLineCopiedTwice({ x1, y1, x2, y2 });
    });

    cy.log("move point A");
    cy.window().then(async (win) => {
      x1 = 8;
      y1 = -2;

      win.callAction1({
        actionName: "movePoint",
        componentName: "/g1/A",
        args: { x: x1, y: y1 },
      });

      testLineCopiedTwice({ x1, y1, x2, y2 });
    });

    cy.log("move point B");
    cy.window().then(async (win) => {
      x2Essential = x2 = 0;
      y2Essential = y2 = -3;

      win.callAction1({
        actionName: "movePoint",
        componentName: "/g1/B",
        args: { x: x2, y: y2 },
      });

      testLineCopiedTwice({ x1, y1, x2, y2 });
    });

    cy.log("move line 1");
    cy.window().then(async (win) => {
      x1 = 6;
      y1 = 4;
      x2Essential = x2 = -6;
      y2Essential = y2 = -7;

      win.callAction1({
        actionName: "moveLine",
        componentName: "/g1/l",
        args: {
          point1coords: [x1, y1],
          point2coords: [x2, y2],
        },
      });

      testLineCopiedTwice({ x1, y1, x2, y2 });
    });

    cy.log("move point A2");
    cy.window().then(async (win) => {
      x1 = 0;
      y1 = 1;
      win.callAction1({
        actionName: "movePoint",
        componentName: "/g2/A",
        args: { x: x1, y: y1 },
      });

      testLineCopiedTwice({ x1, y1, x2, y2 });
    });

    cy.log("move point B2");
    cy.window().then(async (win) => {
      x2Essential = x2 = 7;
      y2Essential = y2 = -5;

      win.callAction1({
        actionName: "movePoint",
        componentName: "/g2/B",
        args: { x: x2, y: y2 },
      });

      testLineCopiedTwice({ x1, y1, x2, y2 });
    });

    cy.log("move line 2");
    cy.window().then(async (win) => {
      x1 = 11;
      y1 = 10;
      x2Essential = x2 = 9;
      y2Essential = y2 = 8;

      win.callAction1({
        actionName: "moveLine",
        componentName: "/g2/l",
        args: {
          point1coords: [x1, y1],
          point2coords: [x2, y2],
        },
      });

      testLineCopiedTwice({ x1, y1, x2, y2 });
    });

    cy.log("move point A3");
    cy.window().then(async (win) => {
      x1 = -2;
      y1 = 8;
      win.callAction1({
        actionName: "movePoint",
        componentName: "/g3/A",
        args: { x: x1, y: y1 },
      });

      testLineCopiedTwice({ x1, y1, x2, y2 });
    });

    cy.log("move point B3");
    cy.window().then(async (win) => {
      x2Essential = x2 = -7;
      y2Essential = y2 = -3;
      win.callAction1({
        actionName: "movePoint",
        componentName: "/g3/B",
        args: { x: x2, y: y2 },
      });

      testLineCopiedTwice({ x1, y1, x2, y2 });
    });

    cy.log("move line 3");
    cy.window().then(async (win) => {
      x1 = 1;
      y1 = 0;
      x2Essential = x2 = 3;
      y2Essential = y2 = -2;

      win.callAction1({
        actionName: "moveLine",
        componentName: "/g3/l",
        args: {
          point1coords: [x1, y1],
          point2coords: [x2, y2],
        },
      });

      testLineCopiedTwice({ x1, y1, x2, y2 });
    });

    cy.log("add second through point");
    cy.get(cesc("#\\/_mathinput1") + " textarea").type(
      "{end}{backspace}2{enter}",
      { force: true },
    );

    cy.window().then(async (win) => {
      x2 = 2;
      y2 = 4;

      testLineCopiedTwice({ x1, y1, x2, y2 });
    });

    cy.log("move point A");
    cy.window().then(async (win) => {
      x1 = 6;
      y1 = -4;
      win.callAction1({
        actionName: "movePoint",
        componentName: "/g1/A",
        args: { x: x1, y: y1 },
      });

      testLineCopiedTwice({ x1, y1, x2, y2 });
    });

    cy.log("move point B");
    cy.window().then(async (win) => {
      x2 = -2;
      y2 = -5;
      win.callAction1({
        actionName: "movePoint",
        componentName: "/g1/B",
        args: { x: x2, y: y2 },
      });

      testLineCopiedTwice({ x1, y1, x2, y2 });
    });

    cy.log("move line 1");
    cy.window().then(async (win) => {
      x1 = 4;
      y1 = 2;
      x2 = -8;
      y2 = -9;
      win.callAction1({
        actionName: "moveLine",
        componentName: "/g1/l",
        args: {
          point1coords: [x1, y1],
          point2coords: [x2, y2],
        },
      });

      testLineCopiedTwice({ x1, y1, x2, y2 });
    });

    cy.log("move point A2");
    cy.window().then(async (win) => {
      x1 = -2;
      y1 = -1;
      win.callAction1({
        actionName: "movePoint",
        componentName: "/g2/A",
        args: { x: x1, y: y1 },
      });

      testLineCopiedTwice({ x1, y1, x2, y2 });
    });

    cy.log("move point B2");
    cy.window().then(async (win) => {
      x2 = 5;
      y2 = -7;
      win.callAction1({
        actionName: "movePoint",
        componentName: "/g2/B",
        args: { x: x2, y: y2 },
      });

      testLineCopiedTwice({ x1, y1, x2, y2 });
    });

    cy.log("move line 2");
    cy.window().then(async (win) => {
      x1 = 9;
      y1 = 8;
      x2 = 7;
      y2 = 6;
      win.callAction1({
        actionName: "moveLine",
        componentName: "/g2/l",
        args: {
          point1coords: [x1, y1],
          point2coords: [x2, y2],
        },
      });

      testLineCopiedTwice({ x1, y1, x2, y2 });
    });

    cy.log("move point A3");
    cy.window().then(async (win) => {
      x1 = -4;
      y1 = 6;
      win.callAction1({
        actionName: "movePoint",
        componentName: "/g3/A",
        args: { x: x1, y: y1 },
      });

      testLineCopiedTwice({ x1, y1, x2, y2 });
    });

    cy.log("move point B3");
    cy.window().then(async (win) => {
      x2 = -9;
      y2 = -5;
      win.callAction1({
        actionName: "movePoint",
        componentName: "/g3/B",
        args: { x: x2, y: y2 },
      });

      testLineCopiedTwice({ x1, y1, x2, y2 });
    });

    cy.log("move line 3");
    cy.window().then(async (win) => {
      x1 = -1;
      y1 = -2;
      x2 = 1;
      y2 = -4;
      win.callAction1({
        actionName: "moveLine",
        componentName: "/g3/l",
        args: {
          point1coords: [x1, y1],
          point2coords: [x2, y2],
        },
      });

      testLineCopiedTwice({ x1, y1, x2, y2 });
    });

    cy.log("remove second through point");
    cy.get(cesc("#\\/_mathinput1") + " textarea").type(
      "{end}{backspace}1{enter}",
      { force: true },
    );

    cy.window().then(async (win) => {
      x2 = x2Essential;
      y2 = y2Essential;

      testLineCopiedTwice({ x1, y1, x2, y2 });
    });

    cy.log("move point A");
    cy.window().then(async (win) => {
      x1 = 7;
      y1 = -3;
      win.callAction1({
        actionName: "movePoint",
        componentName: "/g1/A",
        args: { x: x1, y: y1 },
      });

      testLineCopiedTwice({ x1, y1, x2, y2 });
    });

    cy.log("move point B");
    cy.window().then(async (win) => {
      x2 = -1;
      y2 = -4;
      win.callAction1({
        actionName: "movePoint",
        componentName: "/g1/B",
        args: { x: x2, y: y2 },
      });

      testLineCopiedTwice({ x1, y1, x2, y2 });
    });

    cy.log("move line 1");
    cy.window().then(async (win) => {
      x1 = 5;
      y1 = 3;
      x2 = -7;
      y2 = -8;
      win.callAction1({
        actionName: "moveLine",
        componentName: "/g1/l",
        args: {
          point1coords: [x1, y1],
          point2coords: [x2, y2],
        },
      });

      testLineCopiedTwice({ x1, y1, x2, y2 });
    });

    cy.log("move point A2");
    cy.window().then(async (win) => {
      x1 = -1;
      y1 = 0;
      win.callAction1({
        actionName: "movePoint",
        componentName: "/g2/A",
        args: { x: x1, y: y1 },
      });

      testLineCopiedTwice({ x1, y1, x2, y2 });
    });

    cy.log("move point B2");
    cy.window().then(async (win) => {
      x2 = 6;
      y2 = -6;
      win.callAction1({
        actionName: "movePoint",
        componentName: "/g2/B",
        args: { x: x2, y: y2 },
      });

      testLineCopiedTwice({ x1, y1, x2, y2 });
    });

    cy.log("move line 2");
    cy.window().then(async (win) => {
      x1 = 10;
      y1 = 9;
      x2 = 8;
      y2 = 7;
      win.callAction1({
        actionName: "moveLine",
        componentName: "/g2/l",
        args: {
          point1coords: [x1, y1],
          point2coords: [x2, y2],
        },
      });

      testLineCopiedTwice({ x1, y1, x2, y2 });
    });

    cy.log("move point A3");
    cy.window().then(async (win) => {
      x1 = -3;
      y1 = 7;
      win.callAction1({
        actionName: "movePoint",
        componentName: "/g3/A",
        args: { x: x1, y: y1 },
      });

      testLineCopiedTwice({ x1, y1, x2, y2 });
    });

    cy.log("move point B3");
    cy.window().then(async (win) => {
      x2 = -8;
      y2 = -4;
      win.callAction1({
        actionName: "movePoint",
        componentName: "/g3/B",
        args: { x: x2, y: y2 },
      });

      testLineCopiedTwice({ x1, y1, x2, y2 });
    });

    cy.log("move line 3");
    cy.window().then(async (win) => {
      x1 = 0;
      y1 = -1;
      x2 = 2;
      y2 = -3;
      win.callAction1({
        actionName: "moveLine",
        componentName: "/g3/l",
        args: {
          point1coords: [x1, y1],
          point2coords: [x2, y2],
        },
      });

      testLineCopiedTwice({ x1, y1, x2, y2 });
    });

    cy.log("remove first through point");
    cy.get(cesc("#\\/_mathinput1") + " textarea").type(
      "{end}{backspace}0{enter}",
      { force: true },
    );

    cy.window().then(async (win) => {
      x1 = x1Essential;
      y1 = y1Essential;

      testLineCopiedTwice({ x1, y1, x2, y2 });
    });

    cy.log("move point A");
    cy.window().then(async (win) => {
      x1 = 7;
      y1 = -3;
      win.callAction1({
        actionName: "movePoint",
        componentName: "/g1/A",
        args: { x: x1, y: y1 },
      });

      testLineCopiedTwice({ x1, y1, x2, y2 });
    });

    cy.log("move point B");
    cy.window().then(async (win) => {
      x2 = -1;
      y2 = -4;
      win.callAction1({
        actionName: "movePoint",
        componentName: "/g1/B",
        args: { x: x2, y: y2 },
      });

      testLineCopiedTwice({ x1, y1, x2, y2 });
    });

    cy.log("move line 1");
    cy.window().then(async (win) => {
      x1 = 5;
      y1 = 3;
      x2 = -7;
      y2 = -8;
      win.callAction1({
        actionName: "moveLine",
        componentName: "/g1/l",
        args: {
          point1coords: [x1, y1],
          point2coords: [x2, y2],
        },
      });

      testLineCopiedTwice({ x1, y1, x2, y2 });
    });

    cy.log("move point A2");
    cy.window().then(async (win) => {
      x1 = -1;
      y1 = 0;
      win.callAction1({
        actionName: "movePoint",
        componentName: "/g2/A",
        args: { x: x1, y: y1 },
      });

      testLineCopiedTwice({ x1, y1, x2, y2 });
    });

    cy.log("move point B2");
    cy.window().then(async (win) => {
      x2 = 6;
      y2 = -6;
      win.callAction1({
        actionName: "movePoint",
        componentName: "/g2/B",
        args: { x: x2, y: y2 },
      });

      testLineCopiedTwice({ x1, y1, x2, y2 });
    });

    cy.log("move line 2");
    cy.window().then(async (win) => {
      x1 = 10;
      y1 = 9;
      x2 = 8;
      y2 = 7;
      win.callAction1({
        actionName: "moveLine",
        componentName: "/g2/l",
        args: {
          point1coords: [x1, y1],
          point2coords: [x2, y2],
        },
      });

      testLineCopiedTwice({ x1, y1, x2, y2 });
    });

    cy.log("move point A3");
    cy.window().then(async (win) => {
      x1 = -3;
      y1 = 7;
      win.callAction1({
        actionName: "movePoint",
        componentName: "/g3/A",
        args: { x: x1, y: y1 },
      });

      testLineCopiedTwice({ x1, y1, x2, y2 });
    });

    cy.log("move point B3");
    cy.window().then(async (win) => {
      x2 = -8;
      y2 = -4;
      win.callAction1({
        actionName: "movePoint",
        componentName: "/g3/B",
        args: { x: x2, y: y2 },
      });

      testLineCopiedTwice({ x1, y1, x2, y2 });
    });

    cy.log("move line 3");
    cy.window().then(async (win) => {
      x1 = 0;
      y1 = -1;
      x2 = 2;
      y2 = -3;
      win.callAction1({
        actionName: "moveLine",
        componentName: "/g3/l",
        args: {
          point1coords: [x1, y1],
          point2coords: [x2, y2],
        },
      });

      testLineCopiedTwice({ x1, y1, x2, y2 });
    });
  });

  it("line through dynamic number of fixed points", () => {
    cy.window().then(async (win) => {
      win.postMessage(
        {
          doenetML: `
  <text>a</text>
  <map hide>
    <template>
      <point>
        ($x, 2$x)
      </point>
    </template>
    <sources alias="x">
      <sequence length="$_mathinput1" />
    </sources>
  </map>
  <graph name="g1" newNamespace>
    <line through="$(../_map1)" name="l" />
    <copy assignNames="A" prop="point1" target="l" />
    <copy assignNames="B" prop="point2" target="l" />
  </graph>

  <graph name="g2" newNamespace>
    <copy assignNames="l" target="../g1/l" />
    <copy assignNames="A" prop="point1" target="l" />
    <copy assignNames="B" prop="point2" target="l" />  
  </graph>

  <copy assignNames="g3" target="g2" />

  <mathinput prefill="0"/>

  <copy prop="point1" target="g1/l" assignNames="p1" />
  <copy prop="point2" target="g1/l" assignNames="p2" />
  `,
        },
        "*",
      );
    });

    cy.get(cesc("#\\/_text1")).should("have.text", "a"); // to wait for page to load

    let x1 = 1,
      y1 = 0;
    let x2 = 0,
      y2 = 0;
    let x1Essential = 1,
      y1Essential = 0;
    let x2Essential = 0,
      y2Essential = 0;

    testLineCopiedTwice({ x1, y1, x2, y2 });

    cy.log("move point A");
    cy.window().then(async (win) => {
      x1Essential = x1 = 7;
      y1Essential = y1 = -3;

      win.callAction1({
        actionName: "movePoint",
        componentName: "/g1/A",
        args: { x: x1, y: y1 },
      });

      testLineCopiedTwice({ x1, y1, x2, y2 });
    });

    cy.log("move point B");
    cy.window().then(async (win) => {
      x2Essential = x2 = -1;
      y2Essential = y2 = -4;

      win.callAction1({
        actionName: "movePoint",
        componentName: "/g1/B",
        args: { x: x2, y: y2 },
      });

      testLineCopiedTwice({ x1, y1, x2, y2 });
    });

    cy.log("move line 1");
    cy.window().then(async (win) => {
      x1Essential = x1 = 5;
      y1Essential = y1 = 3;
      x2Essential = x2 = -7;
      y2Essential = y2 = -8;

      win.callAction1({
        actionName: "moveLine",
        componentName: "/g1/l",
        args: {
          point1coords: [x1, y1],
          point2coords: [x2, y2],
        },
      });

      testLineCopiedTwice({ x1, y1, x2, y2 });
    });

    cy.log("move point A2");
    cy.window().then(async (win) => {
      x1Essential = x1 = -1;
      y1Essential = y1 = 0;

      win.callAction1({
        actionName: "movePoint",
        componentName: "/g2/A",
        args: { x: x1, y: y1 },
      });

      testLineCopiedTwice({ x1, y1, x2, y2 });
    });

    cy.log("move point B2");
    cy.window().then(async (win) => {
      x2Essential = x2 = 6;
      y2Essential = y2 = -6;

      win.callAction1({
        actionName: "movePoint",
        componentName: "/g2/B",
        args: { x: x2, y: y2 },
      });

      testLineCopiedTwice({ x1, y1, x2, y2 });
    });

    cy.log("move line 2");
    cy.window().then(async (win) => {
      x1Essential = x1 = 10;
      y1Essential = y1 = 9;
      x2Essential = x2 = 8;
      y2Essential = y2 = 7;

      win.callAction1({
        actionName: "moveLine",
        componentName: "/g2/l",
        args: {
          point1coords: [x1, y1],
          point2coords: [x2, y2],
        },
      });

      testLineCopiedTwice({ x1, y1, x2, y2 });
    });

    cy.log("move point A3");
    cy.window().then(async (win) => {
      x1Essential = x1 = -3;
      y1Essential = y1 = 7;

      win.callAction1({
        actionName: "movePoint",
        componentName: "/g3/A",
        args: { x: x1, y: y1 },
      });

      testLineCopiedTwice({ x1, y1, x2, y2 });
    });

    cy.log("move point B3");
    cy.window().then(async (win) => {
      x2Essential = x2 = -8;
      y2Essential = y2 = -4;

      win.callAction1({
        actionName: "movePoint",
        componentName: "/g3/B",
        args: { x: x2, y: y2 },
      });

      testLineCopiedTwice({ x1, y1, x2, y2 });
    });

    cy.log("move line 3");
    cy.window().then(async (win) => {
      x1Essential = x1 = 0;
      y1Essential = y1 = -1;
      x2Essential = x2 = 2;
      y2Essential = y2 = -3;

      win.callAction1({
        actionName: "moveLine",
        componentName: "/g3/l",
        args: {
          point1coords: [x1, y1],
          point2coords: [x2, y2],
        },
      });

      testLineCopiedTwice({ x1, y1, x2, y2 });
    });

    cy.log("add first through point");
    cy.get(cesc("#\\/_mathinput1") + " textarea").type(
      "{end}{backspace}1{enter}",
      { force: true },
    );

    cy.window().then(async (win) => {
      x1 = 1;
      y1 = 2;

      testLineCopiedTwice({ x1, y1, x2, y2 });
    });

    cy.log("move point A");
    cy.window().then(async (win) => {
      win.callAction1({
        actionName: "movePoint",
        componentName: "/g1/A",
        args: { x: 7, y: -3 },
      });

      testLineCopiedTwice({ x1, y1, x2, y2 });
    });

    cy.log("move point B");
    cy.window().then(async (win) => {
      x2 = 0;
      y2 = -3;
      win.callAction1({
        actionName: "movePoint",
        componentName: "/g1/B",
        args: { x: x2, y: y2 },
      });

      testLineCopiedTwice({ x1, y1, x2, y2 });
    });

    cy.log("move line 1");
    cy.window().then(async (win) => {
      win.callAction1({
        actionName: "moveLine",
        componentName: "/g1/l",
        args: {
          point1coords: [x1 + 5, y1 - 3],
          point2coords: [x2 + 5, y2 - 3],
        },
      });

      testLineCopiedTwice({ x1, y1, x2, y2 });
    });

    cy.log("move point A2");
    cy.window().then(async (win) => {
      win.callAction1({
        actionName: "movePoint",
        componentName: "/g2/A",
        args: { x: -1, y: 0 },
      });

      testLineCopiedTwice({ x1, y1, x2, y2 });
    });

    cy.log("move point B2");
    cy.window().then(async (win) => {
      x2 = 7;
      y2 = -5;
      win.callAction1({
        actionName: "movePoint",
        componentName: "/g2/B",
        args: { x: x2, y: y2 },
      });

      testLineCopiedTwice({ x1, y1, x2, y2 });
    });

    cy.log("move line 2");
    cy.window().then(async (win) => {
      win.callAction1({
        actionName: "moveLine",
        componentName: "/g2/l",
        args: {
          point1coords: [x1 - 15, y1 + 6],
          point2coords: [x2 - 15, y2 + 6],
        },
      });

      testLineCopiedTwice({ x1, y1, x2, y2 });
    });

    cy.log("move point A3");
    cy.window().then(async (win) => {
      win.callAction1({
        actionName: "movePoint",
        componentName: "/g3/A",
        args: { x: -3, y: 7 },
      });

      testLineCopiedTwice({ x1, y1, x2, y2 });
    });

    cy.log("move point B3");
    cy.window().then(async (win) => {
      x2 = -7;
      y2 = -3;
      win.callAction1({
        actionName: "movePoint",
        componentName: "/g3/B",
        args: { x: x2, y: y2 },
      });

      testLineCopiedTwice({ x1, y1, x2, y2 });
    });

    cy.log("move line 3");
    cy.window().then(async (win) => {
      x2Essential = x2;
      y2Essential = y2;
      win.callAction1({
        actionName: "moveLine",
        componentName: "/g3/l",
        args: {
          point1coords: [x1 - 4, y1 + 9],
          point2coords: [x2 - 4, y2 + 9],
        },
      });

      testLineCopiedTwice({ x1, y1, x2, y2 });
    });

    cy.log("add second through point");
    cy.get(cesc("#\\/_mathinput1") + " textarea").type(
      "{end}{backspace}2{enter}",
      { force: true },
    );

    cy.window().then(async (win) => {
      x2 = 2;
      y2 = 4;

      testLineCopiedTwice({ x1, y1, x2, y2 });
    });

    cy.log("move point A");
    cy.window().then(async (win) => {
      win.callAction1({
        actionName: "movePoint",
        componentName: "/g1/A",
        args: { x: 7, y: -3 },
      });

      testLineCopiedTwice({ x1, y1, x2, y2 });
    });

    cy.log("move point B");
    cy.window().then(async (win) => {
      win.callAction1({
        actionName: "movePoint",
        componentName: "/g1/B",
        args: { x: -1, y: -4 },
      });

      testLineCopiedTwice({ x1, y1, x2, y2 });
    });

    cy.log("move line 1");
    cy.window().then(async (win) => {
      win.callAction1({
        actionName: "moveLine",
        componentName: "/g1/l",
        args: {
          point1coords: [5, 3],
          point2coords: [-7, -8],
        },
      });

      testLineCopiedTwice({ x1, y1, x2, y2 });
    });

    cy.log("move point A2");
    cy.window().then(async (win) => {
      win.callAction1({
        actionName: "movePoint",
        componentName: "/g2/A",
        args: { x: -1, y: 0 },
      });

      testLineCopiedTwice({ x1, y1, x2, y2 });
    });

    cy.log("move point B2");
    cy.window().then(async (win) => {
      win.callAction1({
        actionName: "movePoint",
        componentName: "/g2/B",
        args: { x: 6, y: -6 },
      });

      testLineCopiedTwice({ x1, y1, x2, y2 });
    });

    cy.log("move line 2");
    cy.window().then(async (win) => {
      win.callAction1({
        actionName: "moveLine",
        componentName: "/g2/l",
        args: {
          point1coords: [10, 9],
          point2coords: [8, 7],
        },
      });

      testLineCopiedTwice({ x1, y1, x2, y2 });
    });

    cy.log("move point A3");
    cy.window().then(async (win) => {
      win.callAction1({
        actionName: "movePoint",
        componentName: "/g3/A",
        args: { x: -3, y: 7 },
      });

      testLineCopiedTwice({ x1, y1, x2, y2 });
    });

    cy.log("move point B3");
    cy.window().then(async (win) => {
      win.callAction1({
        actionName: "movePoint",
        componentName: "/g3/B",
        args: { x: -8, y: -4 },
      });

      testLineCopiedTwice({ x1, y1, x2, y2 });
    });

    cy.log("move line 3");
    cy.window().then(async (win) => {
      win.callAction1({
        actionName: "moveLine",
        componentName: "/g3/l",
        args: {
          point1coords: [0, -1],
          point2coords: [2, -3],
        },
      });

      testLineCopiedTwice({ x1, y1, x2, y2 });
    });

    cy.log("remove second through point");
    cy.get(cesc("#\\/_mathinput1") + " textarea").type(
      "{end}{backspace}1{enter}",
      { force: true },
    );

    cy.window().then(async (win) => {
      x2 = x2Essential;
      y2 = y2Essential;

      testLineCopiedTwice({ x1, y1, x2, y2 });
    });

    cy.log("move point A");
    cy.window().then(async (win) => {
      win.callAction1({
        actionName: "movePoint",
        componentName: "/g1/A",
        args: { x: 7, y: -3 },
      });

      testLineCopiedTwice({ x1, y1, x2, y2 });
    });

    cy.log("move point B");
    cy.window().then(async (win) => {
      x2 = -1;
      y2 = -4;
      win.callAction1({
        actionName: "movePoint",
        componentName: "/g1/B",
        args: { x: x2, y: y2 },
      });

      testLineCopiedTwice({ x1, y1, x2, y2 });
    });

    cy.log("move line 1");
    cy.window().then(async (win) => {
      win.callAction1({
        actionName: "moveLine",
        componentName: "/g1/l",
        args: {
          point1coords: [x1 + 8, y1 + 6],
          point2coords: [x2 + 8, y2 + 6],
        },
      });

      testLineCopiedTwice({ x1, y1, x2, y2 });
    });

    cy.log("move point A2");
    cy.window().then(async (win) => {
      win.callAction1({
        actionName: "movePoint",
        componentName: "/g2/A",
        args: { x: -1, y: 0 },
      });

      testLineCopiedTwice({ x1, y1, x2, y2 });
    });

    cy.log("move point B2");
    cy.window().then(async (win) => {
      x2 = 6;
      y2 = -6;
      win.callAction1({
        actionName: "movePoint",
        componentName: "/g2/B",
        args: { x: x2, y: y2 },
      });

      testLineCopiedTwice({ x1, y1, x2, y2 });
    });

    cy.log("move line 2");
    cy.window().then(async (win) => {
      win.callAction1({
        actionName: "moveLine",
        componentName: "/g2/l",
        args: {
          point1coords: [x1 - 7, y1 - 1],
          point2coords: [x2 - 7, y2 - 1],
        },
      });

      testLineCopiedTwice({ x1, y1, x2, y2 });
    });

    cy.log("move point A3");
    cy.window().then(async (win) => {
      win.callAction1({
        actionName: "movePoint",
        componentName: "/g3/A",
        args: { x: -3, y: 7 },
      });

      testLineCopiedTwice({ x1, y1, x2, y2 });
    });

    cy.log("move point B3");
    cy.window().then(async (win) => {
      x2 = -8;
      y2 = -4;
      win.callAction1({
        actionName: "movePoint",
        componentName: "/g3/B",
        args: { x: x2, y: y2 },
      });

      testLineCopiedTwice({ x1, y1, x2, y2 });
    });

    cy.log("move line 3");
    cy.window().then(async (win) => {
      win.callAction1({
        actionName: "moveLine",
        componentName: "/g3/l",
        args: {
          point1coords: [x1 + 2, y1 + 7],
          point2coords: [x2 + 2, y2 + 7],
        },
      });

      testLineCopiedTwice({ x1, y1, x2, y2 });
    });

    cy.log("remove first through point");
    cy.get(cesc("#\\/_mathinput1") + " textarea").type(
      "{end}{backspace}0{enter}",
      { force: true },
    );

    cy.window().then(async (win) => {
      x1 = x1Essential;
      y1 = y1Essential;

      testLineCopiedTwice({ x1, y1, x2, y2 });
    });

    cy.log("move point A");
    cy.window().then(async (win) => {
      x1 = 7;
      y1 = -3;
      win.callAction1({
        actionName: "movePoint",
        componentName: "/g1/A",
        args: { x: x1, y: y1 },
      });

      testLineCopiedTwice({ x1, y1, x2, y2 });
    });

    cy.log("move point B");
    cy.window().then(async (win) => {
      x2 = -1;
      y2 = -4;
      win.callAction1({
        actionName: "movePoint",
        componentName: "/g1/B",
        args: { x: x2, y: y2 },
      });

      testLineCopiedTwice({ x1, y1, x2, y2 });
    });

    cy.log("move line 1");
    cy.window().then(async (win) => {
      x1 = 5;
      y1 = 3;
      x2 = -7;
      y2 = -8;
      win.callAction1({
        actionName: "moveLine",
        componentName: "/g1/l",
        args: {
          point1coords: [x1, y1],
          point2coords: [x2, y2],
        },
      });

      testLineCopiedTwice({ x1, y1, x2, y2 });
    });

    cy.log("move point A2");
    cy.window().then(async (win) => {
      x1 = -1;
      y1 = 0;
      win.callAction1({
        actionName: "movePoint",
        componentName: "/g2/A",
        args: { x: x1, y: y1 },
      });

      testLineCopiedTwice({ x1, y1, x2, y2 });
    });

    cy.log("move point B2");
    cy.window().then(async (win) => {
      x2 = 6;
      y2 = -6;
      win.callAction1({
        actionName: "movePoint",
        componentName: "/g2/B",
        args: { x: x2, y: y2 },
      });

      testLineCopiedTwice({ x1, y1, x2, y2 });
    });

    cy.log("move line 2");
    cy.window().then(async (win) => {
      x1 = 10;
      y1 = 9;
      x2 = 8;
      y2 = 7;
      win.callAction1({
        actionName: "moveLine",
        componentName: "/g2/l",
        args: {
          point1coords: [x1, y1],
          point2coords: [x2, y2],
        },
      });

      testLineCopiedTwice({ x1, y1, x2, y2 });
    });

    cy.log("move point A3");
    cy.window().then(async (win) => {
      x1 = -3;
      y1 = 7;
      win.callAction1({
        actionName: "movePoint",
        componentName: "/g3/A",
        args: { x: x1, y: y1 },
      });

      testLineCopiedTwice({ x1, y1, x2, y2 });
    });

    cy.log("move point B3");
    cy.window().then(async (win) => {
      x2 = -8;
      y2 = -4;
      win.callAction1({
        actionName: "movePoint",
        componentName: "/g3/B",
        args: { x: x2, y: y2 },
      });

      testLineCopiedTwice({ x1, y1, x2, y2 });
    });

    cy.log("move line 3");
    cy.window().then(async (win) => {
      x1 = 0;
      y1 = -1;
      x2 = 2;
      y2 = -3;
      win.callAction1({
        actionName: "moveLine",
        componentName: "/g3/l",
        args: {
          point1coords: [x1, y1],
          point2coords: [x2, y2],
        },
      });

      testLineCopiedTwice({ x1, y1, x2, y2 });
    });
  });

  it("line through point referencing own component", () => {
    cy.window().then(async (win) => {
      win.postMessage(
        {
          doenetML: `
  <text>a</text>
  <graph>
    <line through="(3, $(_line1.pointX1_1)) (4,5)" />
  </graph>

  <graph>
    <copy target="_line1" assignNames="la" />
    <copy prop="point1" target="_line1" assignNames="p1a" />
    <copy prop="point2" target="_line1" assignNames="p2a" />
  </graph>

  <copy prop="point1" target="_line1" assignNames="p1" />
  <copy prop="point2" target="_line1" assignNames="p2" />
  `,
        },
        "*",
      );
    });

    // A torture test, because when _copy1 is expanded,
    // it causes a state variable to become unresolved right in the middle
    // of the algorithm processing the consequences of it becoming resolved

    cy.get(cesc("#\\/_text1")).should("have.text", "a"); // to wait for page to load

    let x1 = 3,
      y1 = 3;
    let x2 = 4,
      y2 = 5;

    cy.get(cesc("#\\/p1") + " .mjx-mrow").should(
      "contain.text",
      `(${nInDOM(x1)},${nInDOM(y1)})`,
    );

    cy.window().then(async (win) => {
      let stateVariables = await win.returnAllStateVariables1();
      expect(stateVariables["/_line1"].stateValues.points[0]).eqls([x1, y1]);
      expect(stateVariables["/_line1"].stateValues.points[1]).eqls([x2, y2]);
      expect(stateVariables["/la"].stateValues.points[0]).eqls([x1, y1]);
      expect(stateVariables["/la"].stateValues.points[1]).eqls([x2, y2]);
      expect(stateVariables["/p1"].stateValues.coords).eqls(["vector", x1, y1]);
      expect(stateVariables["/p2"].stateValues.coords).eqls(["vector", x2, y2]);
      expect(stateVariables["/p1a"].stateValues.coords).eqls([
        "vector",
        x1,
        y1,
      ]);
      expect(stateVariables["/p2a"].stateValues.coords).eqls([
        "vector",
        x2,
        y2,
      ]);
    });

    cy.log("move point 1");
    cy.window().then(async (win) => {
      x1 = y1 = 7;
      let y1try = 13;

      win.callAction1({
        actionName: "movePoint",
        componentName: "/p1",
        args: { x: x1, y: y1try },
      });

      cy.get(cesc("#\\/p1") + " .mjx-mrow").should(
        "contain.text",
        `(${nInDOM(x1)},${nInDOM(y1)})`,
      );

      cy.window().then(async (win) => {
        let stateVariables = await win.returnAllStateVariables1();
        expect(stateVariables["/_line1"].stateValues.points[0]).eqls([x1, y1]);
        expect(stateVariables["/_line1"].stateValues.points[1]).eqls([x2, y2]);
        expect(stateVariables["/la"].stateValues.points[0]).eqls([x1, y1]);
        expect(stateVariables["/la"].stateValues.points[1]).eqls([x2, y2]);
        expect(stateVariables["/p1"].stateValues.coords).eqls([
          "vector",
          x1,
          y1,
        ]);
        expect(stateVariables["/p2"].stateValues.coords).eqls([
          "vector",
          x2,
          y2,
        ]);
        expect(stateVariables["/p1a"].stateValues.coords).eqls([
          "vector",
          x1,
          y1,
        ]);
        expect(stateVariables["/p2a"].stateValues.coords).eqls([
          "vector",
          x2,
          y2,
        ]);
      });
    });

    cy.log("move point 2");
    cy.window().then(async (win) => {
      x2 = -3;
      y2 = 9;

      win.callAction1({
        actionName: "movePoint",
        componentName: "/p2",
        args: { x: x2, y: y2 },
      });

      cy.get(cesc("#\\/p2") + " .mjx-mrow").should(
        "contain.text",
        `(${nInDOM(x2)},${nInDOM(y2)})`,
      );

      cy.window().then(async (win) => {
        let stateVariables = await win.returnAllStateVariables1();
        expect(stateVariables["/_line1"].stateValues.points[0]).eqls([x1, y1]);
        expect(stateVariables["/_line1"].stateValues.points[1]).eqls([x2, y2]);
        expect(stateVariables["/la"].stateValues.points[0]).eqls([x1, y1]);
        expect(stateVariables["/la"].stateValues.points[1]).eqls([x2, y2]);
        expect(stateVariables["/p1"].stateValues.coords).eqls([
          "vector",
          x1,
          y1,
        ]);
        expect(stateVariables["/p2"].stateValues.coords).eqls([
          "vector",
          x2,
          y2,
        ]);
        expect(stateVariables["/p1a"].stateValues.coords).eqls([
          "vector",
          x1,
          y1,
        ]);
        expect(stateVariables["/p2a"].stateValues.coords).eqls([
          "vector",
          x2,
          y2,
        ]);
      });
    });

    cy.log("move point 1a");
    cy.window().then(async (win) => {
      x1 = y1 = -1;
      let y1try = -21;

      win.callAction1({
        actionName: "movePoint",
        componentName: "/p1a",
        args: { x: x1, y: y1try },
      });

      cy.get(cesc("#\\/p1") + " .mjx-mrow").should(
        "contain.text",
        `(${nInDOM(x1)},${nInDOM(y1)})`,
      );

      cy.window().then(async (win) => {
        let stateVariables = await win.returnAllStateVariables1();
        expect(stateVariables["/_line1"].stateValues.points[0]).eqls([x1, y1]);
        expect(stateVariables["/_line1"].stateValues.points[1]).eqls([x2, y2]);
        expect(stateVariables["/la"].stateValues.points[0]).eqls([x1, y1]);
        expect(stateVariables["/la"].stateValues.points[1]).eqls([x2, y2]);
        expect(stateVariables["/p1"].stateValues.coords).eqls([
          "vector",
          x1,
          y1,
        ]);
        expect(stateVariables["/p2"].stateValues.coords).eqls([
          "vector",
          x2,
          y2,
        ]);
        expect(stateVariables["/p1a"].stateValues.coords).eqls([
          "vector",
          x1,
          y1,
        ]);
        expect(stateVariables["/p2a"].stateValues.coords).eqls([
          "vector",
          x2,
          y2,
        ]);
      });
    });

    cy.log("move point 2a");
    cy.window().then(async (win) => {
      x2 = -5;
      y2 = 6;

      win.callAction1({
        actionName: "movePoint",
        componentName: "/p2a",
        args: { x: x2, y: y2 },
      });

      cy.get(cesc("#\\/p2") + " .mjx-mrow").should(
        "contain.text",
        `(${nInDOM(x2)},${nInDOM(y2)})`,
      );

      cy.window().then(async (win) => {
        let stateVariables = await win.returnAllStateVariables1();
        expect(stateVariables["/_line1"].stateValues.points[0]).eqls([x1, y1]);
        expect(stateVariables["/_line1"].stateValues.points[1]).eqls([x2, y2]);
        expect(stateVariables["/la"].stateValues.points[0]).eqls([x1, y1]);
        expect(stateVariables["/la"].stateValues.points[1]).eqls([x2, y2]);
        expect(stateVariables["/p1"].stateValues.coords).eqls([
          "vector",
          x1,
          y1,
        ]);
        expect(stateVariables["/p2"].stateValues.coords).eqls([
          "vector",
          x2,
          y2,
        ]);
        expect(stateVariables["/p1a"].stateValues.coords).eqls([
          "vector",
          x1,
          y1,
        ]);
        expect(stateVariables["/p2a"].stateValues.coords).eqls([
          "vector",
          x2,
          y2,
        ]);
      });
    });

    cy.log("move line");
    cy.window().then(async (win) => {
      let dx = 4,
        dy = -3;

      let y1try = y1 + dy;
      x1 = y1 = x1 + dx;
      x2 = x2 + dx;
      let y2try = y2 + dy;
      y2 = y2try + y1 - y1try;

      win.callAction1({
        actionName: "moveLine",
        componentName: "/_line1",
        args: {
          point1coords: [x1, y1try],
          point2coords: [x2, y2try],
        },
      });

      cy.get(cesc("#\\/p1") + " .mjx-mrow").should(
        "contain.text",
        `(${nInDOM(x1)},${nInDOM(y1)})`,
      );
      cy.get(cesc("#\\/p2") + " .mjx-mrow").should(
        "contain.text",
        `(${nInDOM(x2)},${nInDOM(y2)})`,
      );

      cy.window().then(async (win) => {
        let stateVariables = await win.returnAllStateVariables1();
        expect(stateVariables["/_line1"].stateValues.points[0]).eqls([x1, y1]);
        expect(stateVariables["/_line1"].stateValues.points[1]).eqls([x2, y2]);
        expect(stateVariables["/la"].stateValues.points[0]).eqls([x1, y1]);
        expect(stateVariables["/la"].stateValues.points[1]).eqls([x2, y2]);
        expect(stateVariables["/p1"].stateValues.coords).eqls([
          "vector",
          x1,
          y1,
        ]);
        expect(stateVariables["/p2"].stateValues.coords).eqls([
          "vector",
          x2,
          y2,
        ]);
        expect(stateVariables["/p1a"].stateValues.coords).eqls([
          "vector",
          x1,
          y1,
        ]);
        expect(stateVariables["/p2a"].stateValues.coords).eqls([
          "vector",
          x2,
          y2,
        ]);
      });
    });

    cy.log("move line a");
    cy.window().then(async (win) => {
      let dx = -6,
        dy = -9;

      let y1try = y1 + dy;
      x1 = y1 = x1 + dx;
      x2 = x2 + dx;
      let y2try = y2 + dy;
      y2 = y2try + y1 - y1try;

      win.callAction1({
        actionName: "moveLine",
        componentName: "/la",
        args: {
          point1coords: [x1, y1try],
          point2coords: [x2, y2try],
        },
      });

      cy.get(cesc("#\\/p1") + " .mjx-mrow").should(
        "contain.text",
        `(${nInDOM(x1)},${nInDOM(y1)})`,
      );
      cy.get(cesc("#\\/p2") + " .mjx-mrow").should(
        "contain.text",
        `(${nInDOM(x2)},${nInDOM(y2)})`,
      );

      cy.window().then(async (win) => {
        let stateVariables = await win.returnAllStateVariables1();
        expect(stateVariables["/_line1"].stateValues.points[0]).eqls([x1, y1]);
        expect(stateVariables["/_line1"].stateValues.points[1]).eqls([x2, y2]);
        expect(stateVariables["/la"].stateValues.points[0]).eqls([x1, y1]);
        expect(stateVariables["/la"].stateValues.points[1]).eqls([x2, y2]);
        expect(stateVariables["/p1"].stateValues.coords).eqls([
          "vector",
          x1,
          y1,
        ]);
        expect(stateVariables["/p2"].stateValues.coords).eqls([
          "vector",
          x2,
          y2,
        ]);
        expect(stateVariables["/p1a"].stateValues.coords).eqls([
          "vector",
          x1,
          y1,
        ]);
        expect(stateVariables["/p2a"].stateValues.coords).eqls([
          "vector",
          x2,
          y2,
        ]);
      });
    });
  });

  it("line through point referencing own component via copy", () => {
    cy.window().then(async (win) => {
      win.postMessage(
        {
          doenetML: `
  <text>a</text>
  <graph>
    <line through="(3,$(la.pointX1_1)) (4,5)" />
  </graph>

  <graph>
    <copy target="_line1" assignNames="la" />
    <copy prop="point1" target="_line1" assignNames="p1a" />
    <copy prop="point2" target="_line1" assignNames="p2a" />
  </graph>

  <copy prop="point1" target="_line1" assignNames="p1" />
  <copy prop="point2" target="_line1" assignNames="p2" />
  `,
        },
        "*",
      );
    });

    cy.get(cesc("#\\/_text1")).should("have.text", "a"); // to wait for page to load

    let x1 = 3,
      y1 = 3;
    let x2 = 4,
      y2 = 5;

    cy.get(cesc("#\\/p1") + " .mjx-mrow").should(
      "contain.text",
      `(${nInDOM(x1)},${nInDOM(y1)})`,
    );

    cy.window().then(async (win) => {
      let stateVariables = await win.returnAllStateVariables1();
      expect(stateVariables["/_line1"].stateValues.points[0]).eqls([x1, y1]);
      expect(stateVariables["/_line1"].stateValues.points[1]).eqls([x2, y2]);
      expect(stateVariables["/la"].stateValues.points[0]).eqls([x1, y1]);
      expect(stateVariables["/la"].stateValues.points[1]).eqls([x2, y2]);
      expect(stateVariables["/p1"].stateValues.coords).eqls(["vector", x1, y1]);
      expect(stateVariables["/p2"].stateValues.coords).eqls(["vector", x2, y2]);
      expect(stateVariables["/p1a"].stateValues.coords).eqls([
        "vector",
        x1,
        y1,
      ]);
      expect(stateVariables["/p2a"].stateValues.coords).eqls([
        "vector",
        x2,
        y2,
      ]);
    });

    cy.log("move point 1");
    cy.window().then(async (win) => {
      x1 = y1 = 7;
      let y1try = 13;

      win.callAction1({
        actionName: "movePoint",
        componentName: "/p1",
        args: { x: x1, y: y1try },
      });

      cy.get(cesc("#\\/p1") + " .mjx-mrow").should(
        "contain.text",
        `(${nInDOM(x1)},${nInDOM(y1)})`,
      );

      cy.window().then(async (win) => {
        let stateVariables = await win.returnAllStateVariables1();
        expect(stateVariables["/_line1"].stateValues.points[0]).eqls([x1, y1]);
        expect(stateVariables["/_line1"].stateValues.points[1]).eqls([x2, y2]);
        expect(stateVariables["/la"].stateValues.points[0]).eqls([x1, y1]);
        expect(stateVariables["/la"].stateValues.points[1]).eqls([x2, y2]);
        expect(stateVariables["/p1"].stateValues.coords).eqls([
          "vector",
          x1,
          y1,
        ]);
        expect(stateVariables["/p2"].stateValues.coords).eqls([
          "vector",
          x2,
          y2,
        ]);
        expect(stateVariables["/p1a"].stateValues.coords).eqls([
          "vector",
          x1,
          y1,
        ]);
        expect(stateVariables["/p2a"].stateValues.coords).eqls([
          "vector",
          x2,
          y2,
        ]);
      });
    });

    cy.log("move point 2");
    cy.window().then(async (win) => {
      x2 = -3;
      y2 = 9;

      win.callAction1({
        actionName: "movePoint",
        componentName: "/p2",
        args: { x: x2, y: y2 },
      });

      cy.get(cesc("#\\/p2") + " .mjx-mrow").should(
        "contain.text",
        `(${nInDOM(x2)},${nInDOM(y2)})`,
      );

      cy.window().then(async (win) => {
        let stateVariables = await win.returnAllStateVariables1();
        expect(stateVariables["/_line1"].stateValues.points[0]).eqls([x1, y1]);
        expect(stateVariables["/_line1"].stateValues.points[1]).eqls([x2, y2]);
        expect(stateVariables["/la"].stateValues.points[0]).eqls([x1, y1]);
        expect(stateVariables["/la"].stateValues.points[1]).eqls([x2, y2]);
        expect(stateVariables["/p1"].stateValues.coords).eqls([
          "vector",
          x1,
          y1,
        ]);
        expect(stateVariables["/p2"].stateValues.coords).eqls([
          "vector",
          x2,
          y2,
        ]);
        expect(stateVariables["/p1a"].stateValues.coords).eqls([
          "vector",
          x1,
          y1,
        ]);
        expect(stateVariables["/p2a"].stateValues.coords).eqls([
          "vector",
          x2,
          y2,
        ]);
      });
    });

    cy.log("move point 1a");
    cy.window().then(async (win) => {
      x1 = y1 = -1;
      let y1try = -21;

      win.callAction1({
        actionName: "movePoint",
        componentName: "/p1a",
        args: { x: x1, y: y1try },
      });

      cy.get(cesc("#\\/p1") + " .mjx-mrow").should(
        "contain.text",
        `(${nInDOM(x1)},${nInDOM(y1)})`,
      );

      cy.window().then(async (win) => {
        let stateVariables = await win.returnAllStateVariables1();
        expect(stateVariables["/_line1"].stateValues.points[0]).eqls([x1, y1]);
        expect(stateVariables["/_line1"].stateValues.points[1]).eqls([x2, y2]);
        expect(stateVariables["/la"].stateValues.points[0]).eqls([x1, y1]);
        expect(stateVariables["/la"].stateValues.points[1]).eqls([x2, y2]);
        expect(stateVariables["/p1"].stateValues.coords).eqls([
          "vector",
          x1,
          y1,
        ]);
        expect(stateVariables["/p2"].stateValues.coords).eqls([
          "vector",
          x2,
          y2,
        ]);
        expect(stateVariables["/p1a"].stateValues.coords).eqls([
          "vector",
          x1,
          y1,
        ]);
        expect(stateVariables["/p2a"].stateValues.coords).eqls([
          "vector",
          x2,
          y2,
        ]);
      });
    });

    cy.log("move point 2a");
    cy.window().then(async (win) => {
      x2 = -5;
      y2 = 6;

      win.callAction1({
        actionName: "movePoint",
        componentName: "/p2a",
        args: { x: x2, y: y2 },
      });

      cy.get(cesc("#\\/p2") + " .mjx-mrow").should(
        "contain.text",
        `(${nInDOM(x2)},${nInDOM(y2)})`,
      );

      cy.window().then(async (win) => {
        let stateVariables = await win.returnAllStateVariables1();
        expect(stateVariables["/_line1"].stateValues.points[0]).eqls([x1, y1]);
        expect(stateVariables["/_line1"].stateValues.points[1]).eqls([x2, y2]);
        expect(stateVariables["/la"].stateValues.points[0]).eqls([x1, y1]);
        expect(stateVariables["/la"].stateValues.points[1]).eqls([x2, y2]);
        expect(stateVariables["/p1"].stateValues.coords).eqls([
          "vector",
          x1,
          y1,
        ]);
        expect(stateVariables["/p2"].stateValues.coords).eqls([
          "vector",
          x2,
          y2,
        ]);
        expect(stateVariables["/p1a"].stateValues.coords).eqls([
          "vector",
          x1,
          y1,
        ]);
        expect(stateVariables["/p2a"].stateValues.coords).eqls([
          "vector",
          x2,
          y2,
        ]);
      });
    });

    cy.log("move line");
    cy.window().then(async (win) => {
      let dx = 4,
        dy = -3;

      let y1try = y1 + dy;
      x1 = y1 = x1 + dx;
      x2 = x2 + dx;
      let y2try = y2 + dy;
      y2 = y2try + y1 - y1try;

      win.callAction1({
        actionName: "moveLine",
        componentName: "/_line1",
        args: {
          point1coords: [x1, y1try],
          point2coords: [x2, y2try],
        },
      });

      cy.get(cesc("#\\/p1") + " .mjx-mrow").should(
        "contain.text",
        `(${nInDOM(x1)},${nInDOM(y1)})`,
      );
      cy.get(cesc("#\\/p2") + " .mjx-mrow").should(
        "contain.text",
        `(${nInDOM(x2)},${nInDOM(y2)})`,
      );

      cy.window().then(async (win) => {
        let stateVariables = await win.returnAllStateVariables1();
        expect(stateVariables["/_line1"].stateValues.points[0]).eqls([x1, y1]);
        expect(stateVariables["/_line1"].stateValues.points[1]).eqls([x2, y2]);
        expect(stateVariables["/la"].stateValues.points[0]).eqls([x1, y1]);
        expect(stateVariables["/la"].stateValues.points[1]).eqls([x2, y2]);
        expect(stateVariables["/p1"].stateValues.coords).eqls([
          "vector",
          x1,
          y1,
        ]);
        expect(stateVariables["/p2"].stateValues.coords).eqls([
          "vector",
          x2,
          y2,
        ]);
        expect(stateVariables["/p1a"].stateValues.coords).eqls([
          "vector",
          x1,
          y1,
        ]);
        expect(stateVariables["/p2a"].stateValues.coords).eqls([
          "vector",
          x2,
          y2,
        ]);
      });
    });

    cy.log("move line a");
    cy.window().then(async (win) => {
      let dx = -6,
        dy = -9;

      let y1try = y1 + dy;
      x1 = y1 = x1 + dx;
      x2 = x2 + dx;
      let y2try = y2 + dy;
      y2 = y2try + y1 - y1try;

      win.callAction1({
        actionName: "moveLine",
        componentName: "/la",
        args: {
          point1coords: [x1, y1try],
          point2coords: [x2, y2try],
        },
      });

      cy.get(cesc("#\\/p1") + " .mjx-mrow").should(
        "contain.text",
        `(${nInDOM(x1)},${nInDOM(y1)})`,
      );
      cy.get(cesc("#\\/p2") + " .mjx-mrow").should(
        "contain.text",
        `(${nInDOM(x2)},${nInDOM(y2)})`,
      );

      cy.window().then(async (win) => {
        let stateVariables = await win.returnAllStateVariables1();
        expect(stateVariables["/_line1"].stateValues.points[0]).eqls([x1, y1]);
        expect(stateVariables["/_line1"].stateValues.points[1]).eqls([x2, y2]);
        expect(stateVariables["/la"].stateValues.points[0]).eqls([x1, y1]);
        expect(stateVariables["/la"].stateValues.points[1]).eqls([x2, y2]);
        expect(stateVariables["/p1"].stateValues.coords).eqls([
          "vector",
          x1,
          y1,
        ]);
        expect(stateVariables["/p2"].stateValues.coords).eqls([
          "vector",
          x2,
          y2,
        ]);
        expect(stateVariables["/p1a"].stateValues.coords).eqls([
          "vector",
          x1,
          y1,
        ]);
        expect(stateVariables["/p2a"].stateValues.coords).eqls([
          "vector",
          x2,
          y2,
        ]);
      });
    });
  });

  it("line with self references to points", () => {
    cy.window().then(async (win) => {
      win.postMessage(
        {
          doenetML: `
  <text>a</text>
  <graph>
    <line through="(2$(_line1.pointX2_2)+1, 2$(_line1.pointX2_1)+1) ($(_line1.pointX1_1)+1, 1)"/>
  </graph>

  <graph>
    <copy target="_line1" assignNames="la" />
    <copy prop="point1" target="_line1" assignNames="p1a" />
    <copy prop="point2" target="_line1" assignNames="p2a" />
  </graph>

  <copy prop="point1" target="_line1" assignNames="p1" />
  <copy prop="point2" target="_line1" assignNames="p2" />

  `,
        },
        "*",
      );
    });

    // Another torture test with state variables becoming unresolved
    // while being processed

    cy.get(cesc("#\\/_text1")).should("have.text", "a"); // to wait for page to load

    let y2 = 1;
    let x1 = 2 * y2 + 1;
    let x2 = x1 + 1;
    let y1 = 2 * x2 + 1;

    cy.get(cesc("#\\/p1") + " .mjx-mrow").should(
      "contain.text",
      `(${nInDOM(x1)},${nInDOM(y1)})`,
    );

    cy.window().then(async (win) => {
      let stateVariables = await win.returnAllStateVariables1();
      expect(stateVariables["/_line1"].stateValues.points[0]).eqls([x1, y1]);
      expect(stateVariables["/_line1"].stateValues.points[1]).eqls([x2, y2]);
      expect(stateVariables["/la"].stateValues.points[0]).eqls([x1, y1]);
      expect(stateVariables["/la"].stateValues.points[1]).eqls([x2, y2]);
      expect(stateVariables["/p1"].stateValues.coords).eqls(["vector", x1, y1]);
      expect(stateVariables["/p2"].stateValues.coords).eqls(["vector", x2, y2]);
      expect(stateVariables["/p1a"].stateValues.coords).eqls([
        "vector",
        x1,
        y1,
      ]);
      expect(stateVariables["/p2a"].stateValues.coords).eqls([
        "vector",
        x2,
        y2,
      ]);
    });

    cy.log("move point 1");
    cy.window().then(async (win) => {
      x1 = 7;
      let y1try = 13;

      y2 = (x1 - 1) / 2;
      x2 = x1 + 1;
      y1 = 2 * x2 + 1;

      win.callAction1({
        actionName: "movePoint",
        componentName: "/p1",
        args: { x: x1, y: y1try },
      });

      cy.get(cesc("#\\/p1") + " .mjx-mrow").should(
        "contain.text",
        `(${nInDOM(x1)},${nInDOM(y1)})`,
      );
      cy.get(cesc("#\\/p2") + " .mjx-mrow").should(
        "contain.text",
        `(${nInDOM(x2)},${nInDOM(y2)})`,
      );

      cy.window().then(async (win) => {
        let stateVariables = await win.returnAllStateVariables1();
        expect(stateVariables["/_line1"].stateValues.points[0]).eqls([x1, y1]);
        expect(stateVariables["/_line1"].stateValues.points[1]).eqls([x2, y2]);
        expect(stateVariables["/la"].stateValues.points[0]).eqls([x1, y1]);
        expect(stateVariables["/la"].stateValues.points[1]).eqls([x2, y2]);
        expect(stateVariables["/p1"].stateValues.coords).eqls([
          "vector",
          x1,
          y1,
        ]);
        expect(stateVariables["/p2"].stateValues.coords).eqls([
          "vector",
          x2,
          y2,
        ]);
        expect(stateVariables["/p1a"].stateValues.coords).eqls([
          "vector",
          x1,
          y1,
        ]);
        expect(stateVariables["/p2a"].stateValues.coords).eqls([
          "vector",
          x2,
          y2,
        ]);
      });
    });

    cy.log("move point 2");
    cy.window().then(async (win) => {
      x2 = -4;
      let y2try = 9;

      x1 = x2 - 1;
      y2 = (x1 - 1) / 2;
      y1 = 2 * x2 + 1;

      win.callAction1({
        actionName: "movePoint",
        componentName: "/p2",
        args: { x: x2, y: y2try },
      });

      cy.get(cesc("#\\/p1") + " .mjx-mrow").should(
        "contain.text",
        `(${nInDOM(x1)},${nInDOM(y1)})`,
      );
      cy.get(cesc("#\\/p2") + " .mjx-mrow").should(
        "contain.text",
        `(${nInDOM(x2)},${nInDOM(y2)})`,
      );

      cy.window().then(async (win) => {
        let stateVariables = await win.returnAllStateVariables1();
        expect(stateVariables["/_line1"].stateValues.points[0]).eqls([x1, y1]);
        expect(stateVariables["/_line1"].stateValues.points[1]).eqls([x2, y2]);
        expect(stateVariables["/la"].stateValues.points[0]).eqls([x1, y1]);
        expect(stateVariables["/la"].stateValues.points[1]).eqls([x2, y2]);
        expect(stateVariables["/p1"].stateValues.coords).eqls([
          "vector",
          x1,
          y1,
        ]);
        expect(stateVariables["/p2"].stateValues.coords).eqls([
          "vector",
          x2,
          y2,
        ]);
        expect(stateVariables["/p1a"].stateValues.coords).eqls([
          "vector",
          x1,
          y1,
        ]);
        expect(stateVariables["/p2a"].stateValues.coords).eqls([
          "vector",
          x2,
          y2,
        ]);
      });
    });

    cy.log("move point 1a");
    cy.window().then(async (win) => {
      x1 = -1;
      let y1try = -21;

      y2 = (x1 - 1) / 2;
      x2 = x1 + 1;
      y1 = 2 * x2 + 1;

      win.callAction1({
        actionName: "movePoint",
        componentName: "/p1a",
        args: { x: x1, y: y1try },
      });

      cy.get(cesc("#\\/p1") + " .mjx-mrow").should(
        "contain.text",
        `(${nInDOM(x1)},${nInDOM(y1)})`,
      );
      cy.get(cesc("#\\/p2") + " .mjx-mrow").should(
        "contain.text",
        `(${nInDOM(x2)},${nInDOM(y2)})`,
      );

      cy.window().then(async (win) => {
        let stateVariables = await win.returnAllStateVariables1();
        expect(stateVariables["/_line1"].stateValues.points[0]).eqls([x1, y1]);
        expect(stateVariables["/_line1"].stateValues.points[1]).eqls([x2, y2]);
        expect(stateVariables["/la"].stateValues.points[0]).eqls([x1, y1]);
        expect(stateVariables["/la"].stateValues.points[1]).eqls([x2, y2]);
        expect(stateVariables["/p1"].stateValues.coords).eqls([
          "vector",
          x1,
          y1,
        ]);
        expect(stateVariables["/p2"].stateValues.coords).eqls([
          "vector",
          x2,
          y2,
        ]);
        expect(stateVariables["/p1a"].stateValues.coords).eqls([
          "vector",
          x1,
          y1,
        ]);
        expect(stateVariables["/p2a"].stateValues.coords).eqls([
          "vector",
          x2,
          y2,
        ]);
      });
    });

    cy.log("move point 2a");
    cy.window().then(async (win) => {
      x2 = -8;
      let y2try = 9;

      x1 = x2 - 1;
      y2 = (x1 - 1) / 2;
      y1 = 2 * x2 + 1;

      win.callAction1({
        actionName: "movePoint",
        componentName: "/p2a",
        args: { x: x2, y: y2try },
      });

      cy.get(cesc("#\\/p1") + " .mjx-mrow").should(
        "contain.text",
        `(${nInDOM(x1)},${nInDOM(y1)})`,
      );
      cy.get(cesc("#\\/p2") + " .mjx-mrow").should(
        "contain.text",
        `(${nInDOM(x2)},${nInDOM(y2)})`,
      );

      cy.window().then(async (win) => {
        let stateVariables = await win.returnAllStateVariables1();
        expect(stateVariables["/_line1"].stateValues.points[0]).eqls([x1, y1]);
        expect(stateVariables["/_line1"].stateValues.points[1]).eqls([x2, y2]);
        expect(stateVariables["/la"].stateValues.points[0]).eqls([x1, y1]);
        expect(stateVariables["/la"].stateValues.points[1]).eqls([x2, y2]);
        expect(stateVariables["/p1"].stateValues.coords).eqls([
          "vector",
          x1,
          y1,
        ]);
        expect(stateVariables["/p2"].stateValues.coords).eqls([
          "vector",
          x2,
          y2,
        ]);
        expect(stateVariables["/p1a"].stateValues.coords).eqls([
          "vector",
          x1,
          y1,
        ]);
        expect(stateVariables["/p2a"].stateValues.coords).eqls([
          "vector",
          x2,
          y2,
        ]);
      });
    });

    cy.log("move line");
    cy.window().then(async (win) => {
      let dx = 4,
        dy = -3;

      let y1try = y1 + dy;
      let x2try = x2 + dx;
      let y2try = y2 + dy;

      x1 = x1 + dx;
      y2 = (x1 - 1) / 2;
      x2 = x1 + 1;
      y1 = 2 * x2 + 1;

      win.callAction1({
        actionName: "moveLine",
        componentName: "/_line1",
        args: {
          point1coords: [x1, y1try],
          point2coords: [x2try, y2try],
        },
      });

      cy.get(cesc("#\\/p1") + " .mjx-mrow").should(
        "contain.text",
        `(${nInDOM(x1)},${nInDOM(y1)})`,
      );
      cy.get(cesc("#\\/p2") + " .mjx-mrow").should(
        "contain.text",
        `(${nInDOM(x2)},${nInDOM(y2)})`,
      );

      cy.window().then(async (win) => {
        let stateVariables = await win.returnAllStateVariables1();
        expect(stateVariables["/_line1"].stateValues.points[0]).eqls([x1, y1]);
        expect(stateVariables["/_line1"].stateValues.points[1]).eqls([x2, y2]);
        expect(stateVariables["/la"].stateValues.points[0]).eqls([x1, y1]);
        expect(stateVariables["/la"].stateValues.points[1]).eqls([x2, y2]);
        expect(stateVariables["/p1"].stateValues.coords).eqls([
          "vector",
          x1,
          y1,
        ]);
        expect(stateVariables["/p2"].stateValues.coords).eqls([
          "vector",
          x2,
          y2,
        ]);
        expect(stateVariables["/p1a"].stateValues.coords).eqls([
          "vector",
          x1,
          y1,
        ]);
        expect(stateVariables["/p2a"].stateValues.coords).eqls([
          "vector",
          x2,
          y2,
        ]);
      });
    });

    cy.log("move line a");
    cy.window().then(async (win) => {
      let dx = -6,
        dy = -9;

      let y1try = y1 + dy;
      let x2try = x2 + dx;
      let y2try = y2 + dy;

      x1 = x1 + dx;
      y2 = (x1 - 1) / 2;
      x2 = x1 + 1;
      y1 = 2 * x2 + 1;

      win.callAction1({
        actionName: "moveLine",
        componentName: "/la",
        args: {
          point1coords: [x1, y1try],
          point2coords: [x2try, y2try],
        },
      });

      cy.get(cesc("#\\/p1") + " .mjx-mrow").should(
        "contain.text",
        `(${nInDOM(x1)},${nInDOM(y1)})`,
      );
      cy.get(cesc("#\\/p2") + " .mjx-mrow").should(
        "contain.text",
        `(${nInDOM(x2)},${nInDOM(y2)})`,
      );

      cy.window().then(async (win) => {
        let stateVariables = await win.returnAllStateVariables1();
        expect(stateVariables["/_line1"].stateValues.points[0]).eqls([x1, y1]);
        expect(stateVariables["/_line1"].stateValues.points[1]).eqls([x2, y2]);
        expect(stateVariables["/la"].stateValues.points[0]).eqls([x1, y1]);
        expect(stateVariables["/la"].stateValues.points[1]).eqls([x2, y2]);
        expect(stateVariables["/p1"].stateValues.coords).eqls([
          "vector",
          x1,
          y1,
        ]);
        expect(stateVariables["/p2"].stateValues.coords).eqls([
          "vector",
          x2,
          y2,
        ]);
        expect(stateVariables["/p1a"].stateValues.coords).eqls([
          "vector",
          x1,
          y1,
        ]);
        expect(stateVariables["/p2a"].stateValues.coords).eqls([
          "vector",
          x2,
          y2,
        ]);
      });
    });
  });

  it("line with self references to points via copy", () => {
    cy.window().then(async (win) => {
      win.postMessage(
        {
          doenetML: `
  <text>a</text>
  <graph>
    <line through="(2$(la.pointX2_2)+1,2$(la.pointX2_1)+1) ($(la.pointX1_1)+1,1)" />
  </graph>

  <graph>
    <copy target="_line1" assignNames="la" />
    <copy prop="point1" target="_line1" assignNames="p1a" />
    <copy prop="point2" target="_line1" assignNames="p2a" />
  </graph>

  <copy prop="point1" target="_line1" assignNames="p1" />
  <copy prop="point2" target="_line1" assignNames="p2" />
  `,
        },
        "*",
      );
    });

    // Another torture test with state variables becoming unresolved
    // while being processed

    cy.get(cesc("#\\/_text1")).should("have.text", "a"); // to wait for page to load

    let y2 = 1;
    let x1 = 2 * y2 + 1;
    let x2 = x1 + 1;
    let y1 = 2 * x2 + 1;

    cy.get(cesc("#\\/p1") + " .mjx-mrow").should(
      "contain.text",
      `(${nInDOM(x1)},${nInDOM(y1)})`,
    );

    cy.window().then(async (win) => {
      let stateVariables = await win.returnAllStateVariables1();
      expect(stateVariables["/_line1"].stateValues.points[0]).eqls([x1, y1]);
      expect(stateVariables["/_line1"].stateValues.points[1]).eqls([x2, y2]);
      expect(stateVariables["/la"].stateValues.points[0]).eqls([x1, y1]);
      expect(stateVariables["/la"].stateValues.points[1]).eqls([x2, y2]);
      expect(stateVariables["/p1"].stateValues.coords).eqls(["vector", x1, y1]);
      expect(stateVariables["/p2"].stateValues.coords).eqls(["vector", x2, y2]);
      expect(stateVariables["/p1a"].stateValues.coords).eqls([
        "vector",
        x1,
        y1,
      ]);
      expect(stateVariables["/p2a"].stateValues.coords).eqls([
        "vector",
        x2,
        y2,
      ]);
    });

    cy.log("move point 1");
    cy.window().then(async (win) => {
      x1 = 7;
      let y1try = 13;

      y2 = (x1 - 1) / 2;
      x2 = x1 + 1;
      y1 = 2 * x2 + 1;

      win.callAction1({
        actionName: "movePoint",
        componentName: "/p1",
        args: { x: x1, y: y1try },
      });

      cy.get(cesc("#\\/p1") + " .mjx-mrow").should(
        "contain.text",
        `(${nInDOM(x1)},${nInDOM(y1)})`,
      );
      cy.get(cesc("#\\/p2") + " .mjx-mrow").should(
        "contain.text",
        `(${nInDOM(x2)},${nInDOM(y2)})`,
      );

      cy.window().then(async (win) => {
        let stateVariables = await win.returnAllStateVariables1();
        expect(stateVariables["/_line1"].stateValues.points[0]).eqls([x1, y1]);
        expect(stateVariables["/_line1"].stateValues.points[1]).eqls([x2, y2]);
        expect(stateVariables["/la"].stateValues.points[0]).eqls([x1, y1]);
        expect(stateVariables["/la"].stateValues.points[1]).eqls([x2, y2]);
        expect(stateVariables["/p1"].stateValues.coords).eqls([
          "vector",
          x1,
          y1,
        ]);
        expect(stateVariables["/p2"].stateValues.coords).eqls([
          "vector",
          x2,
          y2,
        ]);
        expect(stateVariables["/p1a"].stateValues.coords).eqls([
          "vector",
          x1,
          y1,
        ]);
        expect(stateVariables["/p2a"].stateValues.coords).eqls([
          "vector",
          x2,
          y2,
        ]);
      });
    });

    cy.log("move point 2");
    cy.window().then(async (win) => {
      x2 = -4;
      let y2try = 9;

      x1 = x2 - 1;
      y2 = (x1 - 1) / 2;
      y1 = 2 * x2 + 1;

      win.callAction1({
        actionName: "movePoint",
        componentName: "/p2",
        args: { x: x2, y: y2try },
      });

      cy.get(cesc("#\\/p1") + " .mjx-mrow").should(
        "contain.text",
        `(${nInDOM(x1)},${nInDOM(y1)})`,
      );
      cy.get(cesc("#\\/p2") + " .mjx-mrow").should(
        "contain.text",
        `(${nInDOM(x2)},${nInDOM(y2)})`,
      );

      cy.window().then(async (win) => {
        let stateVariables = await win.returnAllStateVariables1();
        expect(stateVariables["/_line1"].stateValues.points[0]).eqls([x1, y1]);
        expect(stateVariables["/_line1"].stateValues.points[1]).eqls([x2, y2]);
        expect(stateVariables["/la"].stateValues.points[0]).eqls([x1, y1]);
        expect(stateVariables["/la"].stateValues.points[1]).eqls([x2, y2]);
        expect(stateVariables["/p1"].stateValues.coords).eqls([
          "vector",
          x1,
          y1,
        ]);
        expect(stateVariables["/p2"].stateValues.coords).eqls([
          "vector",
          x2,
          y2,
        ]);
        expect(stateVariables["/p1a"].stateValues.coords).eqls([
          "vector",
          x1,
          y1,
        ]);
        expect(stateVariables["/p2a"].stateValues.coords).eqls([
          "vector",
          x2,
          y2,
        ]);
      });
    });

    cy.log("move point 1a");
    cy.window().then(async (win) => {
      x1 = -1;
      let y1try = -21;

      y2 = (x1 - 1) / 2;
      x2 = x1 + 1;
      y1 = 2 * x2 + 1;

      win.callAction1({
        actionName: "movePoint",
        componentName: "/p1a",
        args: { x: x1, y: y1try },
      });

      cy.get(cesc("#\\/p1") + " .mjx-mrow").should(
        "contain.text",
        `(${nInDOM(x1)},${nInDOM(y1)})`,
      );
      cy.get(cesc("#\\/p2") + " .mjx-mrow").should(
        "contain.text",
        `(${nInDOM(x2)},${nInDOM(y2)})`,
      );

      cy.window().then(async (win) => {
        let stateVariables = await win.returnAllStateVariables1();
        expect(stateVariables["/_line1"].stateValues.points[0]).eqls([x1, y1]);
        expect(stateVariables["/_line1"].stateValues.points[1]).eqls([x2, y2]);
        expect(stateVariables["/la"].stateValues.points[0]).eqls([x1, y1]);
        expect(stateVariables["/la"].stateValues.points[1]).eqls([x2, y2]);
        expect(stateVariables["/p1"].stateValues.coords).eqls([
          "vector",
          x1,
          y1,
        ]);
        expect(stateVariables["/p2"].stateValues.coords).eqls([
          "vector",
          x2,
          y2,
        ]);
        expect(stateVariables["/p1a"].stateValues.coords).eqls([
          "vector",
          x1,
          y1,
        ]);
        expect(stateVariables["/p2a"].stateValues.coords).eqls([
          "vector",
          x2,
          y2,
        ]);
      });
    });

    cy.log("move point 2a");
    cy.window().then(async (win) => {
      x2 = -8;
      let y2try = 9;

      x1 = x2 - 1;
      y2 = (x1 - 1) / 2;
      y1 = 2 * x2 + 1;

      win.callAction1({
        actionName: "movePoint",
        componentName: "/p2a",
        args: { x: x2, y: y2try },
      });

      cy.get(cesc("#\\/p1") + " .mjx-mrow").should(
        "contain.text",
        `(${nInDOM(x1)},${nInDOM(y1)})`,
      );
      cy.get(cesc("#\\/p2") + " .mjx-mrow").should(
        "contain.text",
        `(${nInDOM(x2)},${nInDOM(y2)})`,
      );

      cy.window().then(async (win) => {
        let stateVariables = await win.returnAllStateVariables1();
        expect(stateVariables["/_line1"].stateValues.points[0]).eqls([x1, y1]);
        expect(stateVariables["/_line1"].stateValues.points[1]).eqls([x2, y2]);
        expect(stateVariables["/la"].stateValues.points[0]).eqls([x1, y1]);
        expect(stateVariables["/la"].stateValues.points[1]).eqls([x2, y2]);
        expect(stateVariables["/p1"].stateValues.coords).eqls([
          "vector",
          x1,
          y1,
        ]);
        expect(stateVariables["/p2"].stateValues.coords).eqls([
          "vector",
          x2,
          y2,
        ]);
        expect(stateVariables["/p1a"].stateValues.coords).eqls([
          "vector",
          x1,
          y1,
        ]);
        expect(stateVariables["/p2a"].stateValues.coords).eqls([
          "vector",
          x2,
          y2,
        ]);
      });
    });

    cy.log("move line");
    cy.window().then(async (win) => {
      let dx = 4,
        dy = -3;

      let y1try = y1 + dy;
      let x2try = x2 + dx;
      let y2try = y2 + dy;

      x1 = x1 + dx;
      y2 = (x1 - 1) / 2;
      x2 = x1 + 1;
      y1 = 2 * x2 + 1;

      win.callAction1({
        actionName: "moveLine",
        componentName: "/_line1",
        args: {
          point1coords: [x1, y1try],
          point2coords: [x2try, y2try],
        },
      });

      cy.get(cesc("#\\/p1") + " .mjx-mrow").should(
        "contain.text",
        `(${nInDOM(x1)},${nInDOM(y1)})`,
      );
      cy.get(cesc("#\\/p2") + " .mjx-mrow").should(
        "contain.text",
        `(${nInDOM(x2)},${nInDOM(y2)})`,
      );

      cy.window().then(async (win) => {
        let stateVariables = await win.returnAllStateVariables1();
        expect(stateVariables["/_line1"].stateValues.points[0]).eqls([x1, y1]);
        expect(stateVariables["/_line1"].stateValues.points[1]).eqls([x2, y2]);
        expect(stateVariables["/la"].stateValues.points[0]).eqls([x1, y1]);
        expect(stateVariables["/la"].stateValues.points[1]).eqls([x2, y2]);
        expect(stateVariables["/p1"].stateValues.coords).eqls([
          "vector",
          x1,
          y1,
        ]);
        expect(stateVariables["/p2"].stateValues.coords).eqls([
          "vector",
          x2,
          y2,
        ]);
        expect(stateVariables["/p1a"].stateValues.coords).eqls([
          "vector",
          x1,
          y1,
        ]);
        expect(stateVariables["/p2a"].stateValues.coords).eqls([
          "vector",
          x2,
          y2,
        ]);
      });
    });

    cy.log("move line a");
    cy.window().then(async (win) => {
      let dx = -6,
        dy = -9;

      let y1try = y1 + dy;
      let x2try = x2 + dx;
      let y2try = y2 + dy;

      x1 = x1 + dx;
      y2 = (x1 - 1) / 2;
      x2 = x1 + 1;
      y1 = 2 * x2 + 1;

      win.callAction1({
        actionName: "moveLine",
        componentName: "/la",
        args: {
          point1coords: [x1, y1try],
          point2coords: [x2try, y2try],
        },
      });

      cy.get(cesc("#\\/p1") + " .mjx-mrow").should(
        "contain.text",
        `(${nInDOM(x1)},${nInDOM(y1)})`,
      );
      cy.get(cesc("#\\/p2") + " .mjx-mrow").should(
        "contain.text",
        `(${nInDOM(x2)},${nInDOM(y2)})`,
      );

      cy.window().then(async (win) => {
        let stateVariables = await win.returnAllStateVariables1();
        expect(stateVariables["/_line1"].stateValues.points[0]).eqls([x1, y1]);
        expect(stateVariables["/_line1"].stateValues.points[1]).eqls([x2, y2]);
        expect(stateVariables["/la"].stateValues.points[0]).eqls([x1, y1]);
        expect(stateVariables["/la"].stateValues.points[1]).eqls([x2, y2]);
        expect(stateVariables["/p1"].stateValues.coords).eqls([
          "vector",
          x1,
          y1,
        ]);
        expect(stateVariables["/p2"].stateValues.coords).eqls([
          "vector",
          x2,
          y2,
        ]);
        expect(stateVariables["/p1a"].stateValues.coords).eqls([
          "vector",
          x1,
          y1,
        ]);
        expect(stateVariables["/p2a"].stateValues.coords).eqls([
          "vector",
          x2,
          y2,
        ]);
      });
    });
  });

  it("line through one point and given slope", () => {
    cy.window().then(async (win) => {
      win.postMessage(
        {
          doenetML: `
  <text>a</text>
  <p>slope: <mathinput name="slope" prefill="1" /></p>
  <graph name="g1" newNamespace>
    <line through="(-5,9)" slope="$(../slope)" name="l" />
    <copy assignNames="A" prop="point1" target="l" />
    <copy assignNames="B" prop="point2" target="l" />
  </graph>
  <graph name="g2" newNamespace>
    <copy assignNames="l" target="../g1/l" />
    <copy assignNames="A" prop="point1" target="l" />
    <copy assignNames="B" prop="point2" target="l" />  
  </graph>

  <copy assignNames="g3" target="g2" />
  
  <copy prop="point1" target="g1/l" assignNames="p1" />
  <copy prop="point2" target="g1/l" assignNames="p2" />
  `,
        },
        "*",
      );
    });

    cy.get(cesc("#\\/_text1")).should("have.text", "a"); // to wait for page to load

    let x1 = -5,
      y1 = 9;
    let x2 = -5 + 1 / Math.sqrt(2),
      y2 = 9 + 1 / Math.sqrt(2);
    let slope = 1;

    testLineCopiedTwiceBaseOnSlope({ x1, y1, x2, y2, slope });

    cy.log("move point A");
    cy.window().then(async (win) => {
      let dx = 4,
        dy = -4;
      x1 += dx;
      y1 += dy;
      x2 += dx;
      y2 += dy;

      win.callAction1({
        actionName: "movePoint",
        componentName: "/g1/A",
        args: { x: x1, y: y1 },
      });

      testLineCopiedTwiceBaseOnSlope({ x1, y1, x2, y2, slope });
    });

    cy.log("move point B, negative infinite slope");
    cy.window().then(async (win) => {
      x2 = -1;
      y2 = -4;
      slope = -Infinity;

      win.callAction1({
        actionName: "movePoint",
        componentName: "/g1/B",
        args: { x: x2, y: y2 },
      });

      testLineCopiedTwiceBaseOnSlope({ x1, y1, x2, y2, slope });
    });

    cy.log("move line 1, ignores point2 coords");
    cy.window().then(async (win) => {
      let dx = -1,
        dy = 3;
      x1 += dx;
      y1 += dy;
      x2 += dx;
      y2 += dy;

      win.callAction1({
        actionName: "moveLine",
        componentName: "/g1/l",
        args: {
          point1coords: [x1, y1],
          point2coords: [31, 22],
        },
      });

      testLineCopiedTwiceBaseOnSlope({ x1, y1, x2, y2, slope });
    });

    cy.log("move point B, positive infinite slope");
    cy.window().then(async (win) => {
      x2 = -2;
      y2 = 10;
      slope = Infinity;

      win.callAction1({
        actionName: "movePoint",
        componentName: "/g1/B",
        args: { x: x2, y: y2 },
      });

      testLineCopiedTwiceBaseOnSlope({ x1, y1, x2, y2, slope });
    });

    cy.log("change slope");
    cy.window().then(async (win) => {
      slope = 0.5;

      let d = y2 - y1; // since infinite slope

      let theta = Math.atan(slope);
      x2 = x1 + d * Math.cos(theta);
      y2 = y1 + d * Math.sin(theta);

      cy.get(cesc("#\\/slope") + " textarea").type(
        "{end}{backspace}0.5{enter}",
        { force: true },
      );

      testLineCopiedTwiceBaseOnSlope({ x1, y1, x2, y2, slope });
    });

    cy.log("move point A2");
    cy.window().then(async (win) => {
      let dx = -6,
        dy = -9;
      x1 += dx;
      y1 += dy;
      x2 += dx;
      y2 += dy;

      win.callAction1({
        actionName: "movePoint",
        componentName: "/g2/A",
        args: { x: x1, y: y1 },
      });

      testLineCopiedTwiceBaseOnSlope({ x1, y1, x2, y2, slope });
    });

    cy.log("move point B2");
    cy.window().then(async (win) => {
      x2 = 6;
      y2 = -6;
      slope = (y2 - y1) / (x2 - x1);

      win.callAction1({
        actionName: "movePoint",
        componentName: "/g2/B",
        args: { x: x2, y: y2 },
      });

      testLineCopiedTwiceBaseOnSlope({ x1, y1, x2, y2, slope });
    });

    cy.log("move line 2, ignores point2 coords");
    cy.window().then(async (win) => {
      let dx = 3,
        dy = 6;
      x1 += dx;
      y1 += dy;
      x2 += dx;
      y2 += dy;

      win.callAction1({
        actionName: "moveLine",
        componentName: "/g2/l",
        args: {
          point1coords: [x1, y1],
          point2coords: [-73, 58],
        },
      });

      testLineCopiedTwiceBaseOnSlope({ x1, y1, x2, y2, slope });
    });

    cy.log("move point A3");
    cy.window().then(async (win) => {
      let dx = 4,
        dy = -11;
      x1 += dx;
      y1 += dy;
      x2 += dx;
      y2 += dy;

      win.callAction1({
        actionName: "movePoint",
        componentName: "/g3/A",
        args: { x: x1, y: y1 },
      });

      testLineCopiedTwiceBaseOnSlope({ x1, y1, x2, y2, slope });
    });

    cy.log("move point B3");
    cy.window().then(async (win) => {
      x2 = 6;
      y2 = -3;
      slope = (y2 - y1) / (x2 - x1);

      win.callAction1({
        actionName: "movePoint",
        componentName: "/g3/B",
        args: { x: x2, y: y2 },
      });

      testLineCopiedTwiceBaseOnSlope({ x1, y1, x2, y2, slope });
    });

    cy.log("change slope");
    cy.window().then(async (win) => {
      slope = -3;

      let dx = x2 - x1;
      let dy = y2 - y1;
      let d = Math.sqrt(dx * dx + dy * dy);
      let theta = Math.atan(slope);
      x2 = x1 + d * Math.cos(theta);
      y2 = y1 + d * Math.sin(theta);

      cy.get(cesc("#\\/slope") + " textarea").type(
        "{ctrl+home}{shift+end}{backspace}-3{enter}",
        { force: true },
      );

      testLineCopiedTwiceBaseOnSlope({ x1, y1, x2, y2, slope });
    });

    cy.log("move line 3, ignores point2 coords");
    cy.window().then(async (win) => {
      let dx = -8,
        dy = 14;
      x1 += dx;
      y1 += dy;
      x2 += dx;
      y2 += dy;

      win.callAction1({
        actionName: "moveLine",
        componentName: "/g3/l",
        args: {
          point1coords: [x1, y1],
          point2coords: [18, 91],
        },
      });

      testLineCopiedTwiceBaseOnSlope({ x1, y1, x2, y2, slope });
    });
  });

  it("line through one point and given slope, copy and overwrite slope", () => {
    cy.window().then(async (win) => {
      win.postMessage(
        {
          doenetML: `
  <text>a</text>
  <p>slope1: <mathinput name="slope1" prefill="1" /></p>
  <p>slope2: <mathinput name="slope2" prefill="2" /></p>
  
  <graph name="g1" newNamespace>
    <line through="(-5,9)" slope="$(../slope1)" name="l" />
    <copy prop="point1" target="l" assignNames="A" />
    <copy prop="point2" target="l" assignNames="B"/>
  </graph>

  <graph name="g2" newNamespace>
    <copy target="../g1/l" slope="$(../slope2)" assignNames="l" />
    <copy prop="point1" target="../g2/l" assignNames="A" />
    <copy prop="point2" target="../g2/l" assignNames="B" />
  </graph>

  <graph newNamespace name="g3">
    <copy target="../g2/l" assignNames="l" />
    <copy prop="point1" target="l" assignNames="A" />
    <copy prop="point2" target="l" assignNames="B" />  
  </graph>

  <graph newNamespace name="g4">
    <copy target="../g2/_copy1" assignNames="l" />
    <copy prop="point1" target="l" assignNames="A" />
    <copy prop="point2" target="l" assignNames="B" />  
  </graph>

  <copy target="g2" assignNames="g5" />

  <copy prop="pointX1_1" target="g1/l" assignNames="x1" simplify />
  <copy prop="pointX1_2" target="g1/l" assignNames="y1" simplify />
  <copy prop="pointX2_1" target="g1/l" assignNames="x21" simplify />
  <copy prop="pointX2_2" target="g1/l" assignNames="y21" simplify />
  <copy prop="pointX2_1" target="g2/l" assignNames="x22" simplify />
  <copy prop="pointX2_2" target="g2/l" assignNames="y22" simplify />

  `,
        },
        "*",
      );
    });

    cy.get(cesc("#\\/_text1")).should("have.text", "a"); // to wait for page to load

    async function checkLines({ x1, y1, x21, y21, x22, y22, slope1, slope2 }) {
      cy.get(cesc("#\\/x1") + " .mjx-mrow").should(
        "contain.text",
        `${nInDOM(x1).substring(0, 2)}`,
      );
      cy.get(cesc("#\\/y1") + " .mjx-mrow").should(
        "contain.text",
        `${nInDOM(y1).substring(0, 2)}`,
      );
      cy.get(cesc("#\\/x21") + " .mjx-mrow").should(
        "contain.text",
        `${nInDOM(x21).substring(0, 2)}`,
      );
      cy.get(cesc("#\\/y21") + " .mjx-mrow").should(
        "contain.text",
        `${nInDOM(y21).substring(0, 2)}`,
      );
      cy.get(cesc("#\\/x22") + " .mjx-mrow").should(
        "contain.text",
        `${nInDOM(x22).substring(0, 2)}`,
      );
      cy.get(cesc("#\\/y22") + " .mjx-mrow").should(
        "contain.text",
        `${nInDOM(y22).substring(0, 2)}`,
      );

      cy.window().then(async (win) => {
        let stateVariables = await win.returnAllStateVariables1();

        expect(
          me
            .fromAst(stateVariables["/g1/l"].stateValues.points[0][0])
            .evaluate_to_constant(),
        ).closeTo(x1, 1e-12);
        expect(
          me
            .fromAst(stateVariables["/g1/l"].stateValues.points[0][1])
            .evaluate_to_constant(),
        ).closeTo(y1, 1e-12);
        expect(
          me
            .fromAst(stateVariables["/g1/l"].stateValues.points[1][0])
            .evaluate_to_constant(),
        ).closeTo(x21, 1e-12);
        expect(
          me
            .fromAst(stateVariables["/g1/l"].stateValues.points[1][1])
            .evaluate_to_constant(),
        ).closeTo(y21, 1e-12);
        if (Number.isFinite(slope1)) {
          expect(
            me
              .fromAst(stateVariables["/g1/l"].stateValues.slope)
              .evaluate_to_constant(),
          ).closeTo(slope1, 1e-12);
        } else {
          expect(
            me
              .fromAst(stateVariables["/g1/l"].stateValues.slope)
              .evaluate_to_constant(),
          ).eq(slope1);
        }

        expect(
          me
            .fromAst(stateVariables["/g2/l"].stateValues.points[0][0])
            .evaluate_to_constant(),
        ).closeTo(x1, 1e-12);
        expect(
          me
            .fromAst(stateVariables["/g2/l"].stateValues.points[0][1])
            .evaluate_to_constant(),
        ).closeTo(y1, 1e-12);
        expect(
          me
            .fromAst(stateVariables["/g2/l"].stateValues.points[1][0])
            .evaluate_to_constant(),
        ).closeTo(x22, 1e-12);
        expect(
          me
            .fromAst(stateVariables["/g2/l"].stateValues.points[1][1])
            .evaluate_to_constant(),
        ).closeTo(y22, 1e-12);
        if (Number.isFinite(slope2)) {
          expect(
            me
              .fromAst(stateVariables["/g2/l"].stateValues.slope)
              .evaluate_to_constant(),
          ).closeTo(slope2, 1e-12);
        } else {
          expect(
            me
              .fromAst(stateVariables["/g2/l"].stateValues.slope)
              .evaluate_to_constant(),
          ).eq(slope2);
        }

        expect(
          me
            .fromAst(stateVariables["/g3/l"].stateValues.points[0][0])
            .evaluate_to_constant(),
        ).closeTo(x1, 1e-12);
        expect(
          me
            .fromAst(stateVariables["/g3/l"].stateValues.points[0][1])
            .evaluate_to_constant(),
        ).closeTo(y1, 1e-12);
        expect(
          me
            .fromAst(stateVariables["/g3/l"].stateValues.points[1][0])
            .evaluate_to_constant(),
        ).closeTo(x22, 1e-12);
        expect(
          me
            .fromAst(stateVariables["/g3/l"].stateValues.points[1][1])
            .evaluate_to_constant(),
        ).closeTo(y22, 1e-12);
        if (Number.isFinite(slope2)) {
          expect(
            me
              .fromAst(stateVariables["/g3/l"].stateValues.slope)
              .evaluate_to_constant(),
          ).closeTo(slope2, 1e-12);
        } else {
          expect(
            me
              .fromAst(stateVariables["/g3/l"].stateValues.slope)
              .evaluate_to_constant(),
          ).eq(slope2);
        }

        expect(
          me
            .fromAst(stateVariables["/g4/l"].stateValues.points[0][0])
            .evaluate_to_constant(),
        ).closeTo(x1, 1e-12);
        expect(
          me
            .fromAst(stateVariables["/g4/l"].stateValues.points[0][1])
            .evaluate_to_constant(),
        ).closeTo(y1, 1e-12);
        expect(
          me
            .fromAst(stateVariables["/g4/l"].stateValues.points[1][0])
            .evaluate_to_constant(),
        ).closeTo(x22, 1e-12);
        expect(
          me
            .fromAst(stateVariables["/g4/l"].stateValues.points[1][1])
            .evaluate_to_constant(),
        ).closeTo(y22, 1e-12);
        if (Number.isFinite(slope2)) {
          expect(
            me
              .fromAst(stateVariables["/g4/l"].stateValues.slope)
              .evaluate_to_constant(),
          ).closeTo(slope2, 1e-12);
        } else {
          expect(
            me
              .fromAst(stateVariables["/g4/l"].stateValues.slope)
              .evaluate_to_constant(),
          ).eq(slope2);
        }

        expect(
          me
            .fromAst(stateVariables["/g5/l"].stateValues.points[0][0])
            .evaluate_to_constant(),
        ).closeTo(x1, 1e-12);
        expect(
          me
            .fromAst(stateVariables["/g5/l"].stateValues.points[0][1])
            .evaluate_to_constant(),
        ).closeTo(y1, 1e-12);
        expect(
          me
            .fromAst(stateVariables["/g5/l"].stateValues.points[1][0])
            .evaluate_to_constant(),
        ).closeTo(x22, 1e-12);
        expect(
          me
            .fromAst(stateVariables["/g5/l"].stateValues.points[1][1])
            .evaluate_to_constant(),
        ).closeTo(y22, 1e-12);
        if (Number.isFinite(slope2)) {
          expect(
            me
              .fromAst(stateVariables["/g5/l"].stateValues.slope)
              .evaluate_to_constant(),
          ).closeTo(slope2, 1e-12);
        } else {
          expect(
            me
              .fromAst(stateVariables["/g5/l"].stateValues.slope)
              .evaluate_to_constant(),
          ).eq(slope2);
        }

        expect(stateVariables["/g1/A"].stateValues.xs[0]).closeTo(x1, 1e-12);
        expect(stateVariables["/g1/A"].stateValues.xs[1]).closeTo(y1, 1e-12);
        expect(stateVariables["/g1/B"].stateValues.xs[0]).closeTo(x21, 1e-12);
        expect(stateVariables["/g1/B"].stateValues.xs[1]).closeTo(y21, 1e-12);

        expect(stateVariables["/g2/A"].stateValues.xs[0]).closeTo(x1, 1e-12);
        expect(stateVariables["/g2/A"].stateValues.xs[1]).closeTo(y1, 1e-12);
        expect(stateVariables["/g2/B"].stateValues.xs[0]).closeTo(x22, 1e-12);
        expect(stateVariables["/g2/B"].stateValues.xs[1]).closeTo(y22, 1e-12);

        expect(stateVariables["/g3/A"].stateValues.xs[0]).closeTo(x1, 1e-12);
        expect(stateVariables["/g3/A"].stateValues.xs[1]).closeTo(y1, 1e-12);
        expect(stateVariables["/g3/B"].stateValues.xs[0]).closeTo(x22, 1e-12);
        expect(stateVariables["/g3/B"].stateValues.xs[1]).closeTo(y22, 1e-12);

        expect(stateVariables["/g4/A"].stateValues.xs[0]).closeTo(x1, 1e-12);
        expect(stateVariables["/g4/A"].stateValues.xs[1]).closeTo(y1, 1e-12);
        expect(stateVariables["/g4/B"].stateValues.xs[0]).closeTo(x22, 1e-12);
        expect(stateVariables["/g4/B"].stateValues.xs[1]).closeTo(y22, 1e-12);

        expect(stateVariables["/g5/A"].stateValues.xs[0]).closeTo(x1, 1e-12);
        expect(stateVariables["/g5/A"].stateValues.xs[1]).closeTo(y1, 1e-12);
        expect(stateVariables["/g5/B"].stateValues.xs[0]).closeTo(x22, 1e-12);
        expect(stateVariables["/g5/B"].stateValues.xs[1]).closeTo(y22, 1e-12);
      });
    }

    let x1 = -5,
      y1 = 9;
    let d = 1;

    let slope1 = 1;
    let theta1 = Math.atan(slope1);
    let x21 = x1 + d * Math.cos(theta1);
    let y21 = y1 + d * Math.sin(theta1);

    let slope2 = 2;
    let theta2 = Math.atan(slope2);
    let x22 = x1 + d * Math.cos(theta2);
    let y22 = y1 + d * Math.sin(theta2);

    cy.window().then(async (win) => {
      await checkLines({ x1, y1, x21, y21, x22, y22, slope1, slope2 });
    });

    cy.log("move point A");
    cy.window().then(async (win) => {
      let dx = 4,
        dy = -4;
      x1 += dx;
      y1 += dy;
      x21 += dx;
      y21 += dy;
      x22 += dx;
      y22 += dy;

      win.callAction1({
        actionName: "movePoint",
        componentName: "/g1/A",
        args: { x: x1, y: y1 },
      });

      await checkLines({ x1, y1, x21, y21, x22, y22, slope1, slope2 });
    });

    cy.log("move point B");
    cy.window().then(async (win) => {
      x21 = -1;
      y21 = -4;
      slope1 = -Infinity;

      d = y1 - y21; // since -infinite slope
      x22 = x1 + d * Math.cos(theta2);
      y22 = y1 + d * Math.sin(theta2);

      win.callAction1({
        actionName: "movePoint",
        componentName: "/g1/B",
        args: { x: x21, y: y21 },
      });

      await checkLines({ x1, y1, x21, y21, x22, y22, slope1, slope2 });
    });

    cy.log("move line 1, ignores point2 coords");
    cy.window().then(async (win) => {
      let dx = -1,
        dy = 3;
      x1 += dx;
      y1 += dy;
      x21 += dx;
      y21 += dy;
      x22 += dx;
      y22 += dy;

      win.callAction1({
        actionName: "moveLine",
        componentName: "/g1/l",
        args: {
          point1coords: [x1, y1],
          point2coords: [31, 22],
        },
      });

      await checkLines({ x1, y1, x21, y21, x22, y22, slope1, slope2 });
    });

    cy.log("change slope");
    cy.window().then(async (win) => {
      slope1 = 0.5;

      d = y1 - y21; // since infinite slope

      theta1 = Math.atan(slope1);
      x21 = x1 + d * Math.cos(theta1);
      y21 = y1 + d * Math.sin(theta1);

      cy.get(cesc("#\\/slope1") + " textarea").type(
        "{end}{backspace}{backspace}0.5{enter}",
        { force: true },
      );

      await checkLines({ x1, y1, x21, y21, x22, y22, slope1, slope2 });
    });

    cy.log("move point A2");
    cy.window().then(async (win) => {
      let dx = -6,
        dy = -9;
      x1 += dx;
      y1 += dy;
      x21 += dx;
      y21 += dy;
      x22 += dx;
      y22 += dy;

      win.callAction1({
        actionName: "movePoint",
        componentName: "/g2/A",
        args: { x: x1, y: y1 },
      });

      await checkLines({ x1, y1, x21, y21, x22, y22, slope1, slope2 });
    });

    cy.log("move point B2");
    cy.window().then(async (win) => {
      x22 = 6;
      y22 = -6;
      slope2 = (y22 - y1) / (x22 - x1);

      theta2 = Math.atan(slope2);

      d = (x22 - x1) / Math.cos(theta2);
      x21 = x1 + d * Math.cos(theta1);
      y21 = y1 + d * Math.sin(theta1);

      win.callAction1({
        actionName: "movePoint",
        componentName: "/g2/B",
        args: { x: x22, y: y22 },
      });

      await checkLines({ x1, y1, x21, y21, x22, y22, slope1, slope2 });
    });

    cy.log("move line 2, ignores point2 coords");
    cy.window().then(async (win) => {
      let dx = 3,
        dy = 6;
      x1 += dx;
      y1 += dy;
      x21 += dx;
      y21 += dy;
      x22 += dx;
      y22 += dy;

      win.callAction1({
        actionName: "moveLine",
        componentName: "/g2/l",
        args: {
          point1coords: [x1, y1],
          point2coords: [-73, 58],
        },
      });

      await checkLines({ x1, y1, x21, y21, x22, y22, slope1, slope2 });
    });

    cy.log("move point A3");
    cy.window().then(async (win) => {
      let dx = 4,
        dy = -11;
      x1 += dx;
      y1 += dy;
      x21 += dx;
      y21 += dy;
      x22 += dx;
      y22 += dy;

      win.callAction1({
        actionName: "movePoint",
        componentName: "/g3/A",
        args: { x: x1, y: y1 },
      });

      await checkLines({ x1, y1, x21, y21, x22, y22, slope1, slope2 });
    });

    cy.log("move point B3");
    cy.window().then(async (win) => {
      x22 = 6;
      y22 = -3;
      slope2 = (y22 - y1) / (x22 - x1);

      theta2 = Math.atan(slope2);

      d = (x22 - x1) / Math.cos(theta2);
      x21 = x1 + d * Math.cos(theta1);
      y21 = y1 + d * Math.sin(theta1);

      win.callAction1({
        actionName: "movePoint",
        componentName: "/g3/B",
        args: { x: x22, y: y22 },
      });

      await checkLines({ x1, y1, x21, y21, x22, y22, slope1, slope2 });
    });

    cy.log("change slope");
    cy.window().then(async (win) => {
      slope2 = -3;

      let dx = x22 - x1;
      let dy = y22 - y1;
      d = Math.sqrt(dx * dx + dy * dy);
      theta2 = Math.atan(slope2);
      x22 = x1 + d * Math.cos(theta2);
      y22 = y1 + d * Math.sin(theta2);

      cy.get(cesc("#\\/slope2") + " textarea").type(
        "{ctrl+home}{shift+end}{backspace}-3{enter}",
        { force: true },
      );

      await checkLines({ x1, y1, x21, y21, x22, y22, slope1, slope2 });
    });

    cy.log("move line 3, ignores point2 coords");
    cy.window().then(async (win) => {
      let dx = -8,
        dy = 14;
      x1 += dx;
      y1 += dy;
      x21 += dx;
      y21 += dy;
      x22 += dx;
      y22 += dy;

      win.callAction1({
        actionName: "moveLine",
        componentName: "/g3/l",
        args: {
          point1coords: [x1, y1],
          point2coords: [18, 91],
        },
      });

      await checkLines({ x1, y1, x21, y21, x22, y22, slope1, slope2 });
    });

    cy.log("move point A4");
    cy.window().then(async (win) => {
      let dx = 5,
        dy = -8;
      x1 += dx;
      y1 += dy;
      x21 += dx;
      y21 += dy;
      x22 += dx;
      y22 += dy;

      win.callAction1({
        actionName: "movePoint",
        componentName: "/g4/A",
        args: { x: x1, y: y1 },
      });

      await checkLines({ x1, y1, x21, y21, x22, y22, slope1, slope2 });
    });

    cy.log("move point B4");
    cy.window().then(async (win) => {
      x22 = -4;
      y22 = 4;
      slope2 = (y22 - y1) / (x22 - x1);

      theta2 = Math.atan(slope2);

      d = y22 - y1; // since slope2 is infinity

      x21 = x1 + d * Math.cos(theta1);
      y21 = y1 + d * Math.sin(theta1);

      win.callAction1({
        actionName: "movePoint",
        componentName: "/g4/B",
        args: { x: x22, y: y22 },
      });

      await checkLines({ x1, y1, x21, y21, x22, y22, slope1, slope2 });
    });

    cy.log("move line 4, ignores point2 coords");
    cy.window().then(async (win) => {
      let dx = -1,
        dy = 2;
      x1 += dx;
      y1 += dy;
      x21 += dx;
      y21 += dy;
      x22 += dx;
      y22 += dy;

      win.callAction1({
        actionName: "moveLine",
        componentName: "/g4/l",
        args: {
          point1coords: [x1, y1],
          point2coords: [18, 91],
        },
      });

      await checkLines({ x1, y1, x21, y21, x22, y22, slope1, slope2 });
    });

    cy.log("move point A5");
    cy.window().then(async (win) => {
      let dx = 6,
        dy = -6;
      x1 += dx;
      y1 += dy;
      x21 += dx;
      y21 += dy;
      x22 += dx;
      y22 += dy;

      win.callAction1({
        actionName: "movePoint",
        componentName: "/g5/A",
        args: { x: x1, y: y1 },
      });

      await checkLines({ x1, y1, x21, y21, x22, y22, slope1, slope2 });
    });

    cy.log("move point B5");
    cy.window().then(async (win) => {
      x22 = -8;
      y22 = -7;
      slope2 = (y22 - y1) / (x22 - x1);

      theta2 = Math.atan(slope2);

      d = (x22 - x1) / Math.cos(theta2);

      x21 = x1 + d * Math.cos(theta1);
      y21 = y1 + d * Math.sin(theta1);

      win.callAction1({
        actionName: "movePoint",
        componentName: "/g5/B",
        args: { x: x22, y: y22 },
      });

      await checkLines({ x1, y1, x21, y21, x22, y22, slope1, slope2 });
    });

    cy.log("move line 5, ignores point2 coords");
    cy.window().then(async (win) => {
      let dx = 6,
        dy = 3;
      x1 += dx;
      y1 += dy;
      x21 += dx;
      y21 += dy;
      x22 += dx;
      y22 += dy;

      win.callAction1({
        actionName: "moveLine",
        componentName: "/g5/l",
        args: {
          point1coords: [x1, y1],
          point2coords: [18, 91],
        },
      });

      await checkLines({ x1, y1, x21, y21, x22, y22, slope1, slope2 });
    });
  });

  it("line through one point, copy and add slope", () => {
    cy.window().then(async (win) => {
      win.postMessage(
        {
          doenetML: `
  <text>a</text>
  <p>slope: <mathinput name="slope" prefill="1" /></p>
  
  <graph name="g1" newNamespace>
    <line through="(-5,9)" name="l" />
    <copy prop="point1" target="l" assignNames="A" />
    <copy prop="point2" target="l" assignNames="B"/>
  </graph>

  <graph name="g2" newNamespace>
    <copy target="../g1/l" slope="$(../slope)" assignNames="l" />
    <copy prop="point1" target="../g2/l" assignNames="A" />
    <copy prop="point2" target="../g2/l" assignNames="B" />
  </graph>

  <graph newNamespace name="g3">
    <copy target="../g2/l" assignNames="l" />
    <copy prop="point1" target="l" assignNames="A" />
    <copy prop="point2" target="l" assignNames="B" />  
  </graph>

  <graph newNamespace name="g4">
    <copy target="../g2/_copy1" assignNames="l" />
    <copy prop="point1" target="l" assignNames="A" />
    <copy prop="point2" target="l" assignNames="B" />  
  </graph>

  <copy target="g2" assignNames="g5" />

  <copy prop="pointX1_1" target="g1/l" assignNames="x1" simplify />
  <copy prop="pointX1_2" target="g1/l" assignNames="y1" simplify />
  <copy prop="pointX2_1" target="g1/l" assignNames="x21" simplify />
  <copy prop="pointX2_2" target="g1/l" assignNames="y21" simplify />
  <copy prop="pointX2_1" target="g2/l" assignNames="x22" simplify />
  <copy prop="pointX2_2" target="g2/l" assignNames="y22" simplify />

  `,
        },
        "*",
      );
    });

    cy.get(cesc("#\\/_text1")).should("have.text", "a"); // to wait for page to load

    async function checkLines({ x1, y1, x21, y21, x22, y22, slope1, slope2 }) {
      cy.get(cesc("#\\/x1") + " .mjx-mrow").should(
        "contain.text",
        `${nInDOM(x1).substring(0, 2)}`,
      );
      cy.get(cesc("#\\/y1") + " .mjx-mrow").should(
        "contain.text",
        `${nInDOM(y1).substring(0, 2)}`,
      );
      cy.get(cesc("#\\/x21") + " .mjx-mrow").should(
        "contain.text",
        `${nInDOM(x21).substring(0, 2)}`,
      );
      cy.get(cesc("#\\/y21") + " .mjx-mrow").should(
        "contain.text",
        `${nInDOM(y21).substring(0, 2)}`,
      );
      cy.get(cesc("#\\/x22") + " .mjx-mrow").should(
        "contain.text",
        `${nInDOM(x22).substring(0, 2)}`,
      );
      cy.get(cesc("#\\/y22") + " .mjx-mrow").should(
        "contain.text",
        `${nInDOM(y22).substring(0, 2)}`,
      );

      cy.window().then(async (win) => {
        let stateVariables = await win.returnAllStateVariables1();

        expect(
          me
            .fromAst(stateVariables["/g1/l"].stateValues.points[0][0])
            .evaluate_to_constant(),
        ).closeTo(x1, 1e-12);
        expect(
          me
            .fromAst(stateVariables["/g1/l"].stateValues.points[0][1])
            .evaluate_to_constant(),
        ).closeTo(y1, 1e-12);
        expect(
          me
            .fromAst(stateVariables["/g1/l"].stateValues.points[1][0])
            .evaluate_to_constant(),
        ).closeTo(x21, 1e-12);
        expect(
          me
            .fromAst(stateVariables["/g1/l"].stateValues.points[1][1])
            .evaluate_to_constant(),
        ).closeTo(y21, 1e-12);
        if (Number.isFinite(slope1)) {
          expect(
            me
              .fromAst(stateVariables["/g1/l"].stateValues.slope)
              .evaluate_to_constant(),
          ).closeTo(slope1, 1e-12);
        } else {
          expect(
            me
              .fromAst(stateVariables["/g1/l"].stateValues.slope)
              .evaluate_to_constant(),
          ).eq(slope1);
        }

        expect(
          me
            .fromAst(stateVariables["/g2/l"].stateValues.points[0][0])
            .evaluate_to_constant(),
        ).closeTo(x1, 1e-12);
        expect(
          me
            .fromAst(stateVariables["/g2/l"].stateValues.points[0][1])
            .evaluate_to_constant(),
        ).closeTo(y1, 1e-12);
        expect(
          me
            .fromAst(stateVariables["/g2/l"].stateValues.points[1][0])
            .evaluate_to_constant(),
        ).closeTo(x22, 1e-12);
        expect(
          me
            .fromAst(stateVariables["/g2/l"].stateValues.points[1][1])
            .evaluate_to_constant(),
        ).closeTo(y22, 1e-12);
        if (Number.isFinite(slope2)) {
          expect(
            me
              .fromAst(stateVariables["/g2/l"].stateValues.slope)
              .evaluate_to_constant(),
          ).closeTo(slope2, 1e-12);
        } else {
          expect(
            me
              .fromAst(stateVariables["/g2/l"].stateValues.slope)
              .evaluate_to_constant(),
          ).eq(slope2);
        }

        expect(
          me
            .fromAst(stateVariables["/g3/l"].stateValues.points[0][0])
            .evaluate_to_constant(),
        ).closeTo(x1, 1e-12);
        expect(
          me
            .fromAst(stateVariables["/g3/l"].stateValues.points[0][1])
            .evaluate_to_constant(),
        ).closeTo(y1, 1e-12);
        expect(
          me
            .fromAst(stateVariables["/g3/l"].stateValues.points[1][0])
            .evaluate_to_constant(),
        ).closeTo(x22, 1e-12);
        expect(
          me
            .fromAst(stateVariables["/g3/l"].stateValues.points[1][1])
            .evaluate_to_constant(),
        ).closeTo(y22, 1e-12);
        if (Number.isFinite(slope2)) {
          expect(
            me
              .fromAst(stateVariables["/g3/l"].stateValues.slope)
              .evaluate_to_constant(),
          ).closeTo(slope2, 1e-12);
        } else {
          expect(
            me
              .fromAst(stateVariables["/g3/l"].stateValues.slope)
              .evaluate_to_constant(),
          ).eq(slope2);
        }

        expect(
          me
            .fromAst(stateVariables["/g4/l"].stateValues.points[0][0])
            .evaluate_to_constant(),
        ).closeTo(x1, 1e-12);
        expect(
          me
            .fromAst(stateVariables["/g4/l"].stateValues.points[0][1])
            .evaluate_to_constant(),
        ).closeTo(y1, 1e-12);
        expect(
          me
            .fromAst(stateVariables["/g4/l"].stateValues.points[1][0])
            .evaluate_to_constant(),
        ).closeTo(x22, 1e-12);
        expect(
          me
            .fromAst(stateVariables["/g4/l"].stateValues.points[1][1])
            .evaluate_to_constant(),
        ).closeTo(y22, 1e-12);
        if (Number.isFinite(slope2)) {
          expect(
            me
              .fromAst(stateVariables["/g4/l"].stateValues.slope)
              .evaluate_to_constant(),
          ).closeTo(slope2, 1e-12);
        } else {
          expect(
            me
              .fromAst(stateVariables["/g4/l"].stateValues.slope)
              .evaluate_to_constant(),
          ).eq(slope2);
        }

        expect(
          me
            .fromAst(stateVariables["/g5/l"].stateValues.points[0][0])
            .evaluate_to_constant(),
        ).closeTo(x1, 1e-12);
        expect(
          me
            .fromAst(stateVariables["/g5/l"].stateValues.points[0][1])
            .evaluate_to_constant(),
        ).closeTo(y1, 1e-12);
        expect(
          me
            .fromAst(stateVariables["/g5/l"].stateValues.points[1][0])
            .evaluate_to_constant(),
        ).closeTo(x22, 1e-12);
        expect(
          me
            .fromAst(stateVariables["/g5/l"].stateValues.points[1][1])
            .evaluate_to_constant(),
        ).closeTo(y22, 1e-12);
        if (Number.isFinite(slope2)) {
          expect(
            me
              .fromAst(stateVariables["/g5/l"].stateValues.slope)
              .evaluate_to_constant(),
          ).closeTo(slope2, 1e-12);
        } else {
          expect(
            me
              .fromAst(stateVariables["/g5/l"].stateValues.slope)
              .evaluate_to_constant(),
          ).eq(slope2);
        }

        expect(stateVariables["/g1/A"].stateValues.xs[0]).closeTo(x1, 1e-12);
        expect(stateVariables["/g1/A"].stateValues.xs[1]).closeTo(y1, 1e-12);
        expect(stateVariables["/g1/B"].stateValues.xs[0]).closeTo(x21, 1e-12);
        expect(stateVariables["/g1/B"].stateValues.xs[1]).closeTo(y21, 1e-12);

        expect(stateVariables["/g2/A"].stateValues.xs[0]).closeTo(x1, 1e-12);
        expect(stateVariables["/g2/A"].stateValues.xs[1]).closeTo(y1, 1e-12);
        expect(stateVariables["/g2/B"].stateValues.xs[0]).closeTo(x22, 1e-12);
        expect(stateVariables["/g2/B"].stateValues.xs[1]).closeTo(y22, 1e-12);

        expect(stateVariables["/g3/A"].stateValues.xs[0]).closeTo(x1, 1e-12);
        expect(stateVariables["/g3/A"].stateValues.xs[1]).closeTo(y1, 1e-12);
        expect(stateVariables["/g3/B"].stateValues.xs[0]).closeTo(x22, 1e-12);
        expect(stateVariables["/g3/B"].stateValues.xs[1]).closeTo(y22, 1e-12);

        expect(stateVariables["/g4/A"].stateValues.xs[0]).closeTo(x1, 1e-12);
        expect(stateVariables["/g4/A"].stateValues.xs[1]).closeTo(y1, 1e-12);
        expect(stateVariables["/g4/B"].stateValues.xs[0]).closeTo(x22, 1e-12);
        expect(stateVariables["/g4/B"].stateValues.xs[1]).closeTo(y22, 1e-12);

        expect(stateVariables["/g5/A"].stateValues.xs[0]).closeTo(x1, 1e-12);
        expect(stateVariables["/g5/A"].stateValues.xs[1]).closeTo(y1, 1e-12);
        expect(stateVariables["/g5/B"].stateValues.xs[0]).closeTo(x22, 1e-12);
        expect(stateVariables["/g5/B"].stateValues.xs[1]).closeTo(y22, 1e-12);
      });
    }

    let x1 = -5,
      y1 = 9;
    let x21 = 0,
      y21 = 0;

    let slope1 = (y21 - y1) / (x21 - x1);

    let slope2 = 1;

    let d = 1;
    let theta2 = Math.atan(slope2);
    let x22 = x1 + d * Math.cos(theta2);
    let y22 = y1 + d * Math.sin(theta2);

    cy.window().then(async (win) => {
      await checkLines({ x1, y1, x21, y21, x22, y22, slope1, slope2 });
    });

    cy.log("move point A");
    cy.window().then(async (win) => {
      let dx = 4,
        dy = -4;
      x1 += dx;
      y1 += dy;

      slope1 = (y21 - y1) / (x21 - x1);

      x22 += dx;
      y22 += dy;

      win.callAction1({
        actionName: "movePoint",
        componentName: "/g1/A",
        args: { x: x1, y: y1 },
      });

      await checkLines({ x1, y1, x21, y21, x22, y22, slope1, slope2 });
    });

    cy.log("move point B");
    cy.window().then(async (win) => {
      x21 = -1;
      y21 = -4;
      slope1 = -Infinity;

      win.callAction1({
        actionName: "movePoint",
        componentName: "/g1/B",
        args: { x: x21, y: y21 },
      });

      await checkLines({ x1, y1, x21, y21, x22, y22, slope1, slope2 });
    });

    cy.log("move line 1");
    cy.window().then(async (win) => {
      let dx = -1,
        dy = 3;
      x1 += dx;
      y1 += dy;
      x21 = 3;
      y21 = -4;
      x22 += dx;
      y22 += dy;

      slope1 = (y21 - y1) / (x21 - x1);

      win.callAction1({
        actionName: "moveLine",
        componentName: "/g1/l",
        args: {
          point1coords: [x1, y1],
          point2coords: [x21, y21],
        },
      });

      await checkLines({ x1, y1, x21, y21, x22, y22, slope1, slope2 });
    });

    cy.log("move point A2");
    cy.window().then(async (win) => {
      let dx = -6,
        dy = -9;
      x1 += dx;
      y1 += dy;

      slope1 = (y21 - y1) / (x21 - x1);

      x22 += dx;
      y22 += dy;

      win.callAction1({
        actionName: "movePoint",
        componentName: "/g2/A",
        args: { x: x1, y: y1 },
      });

      await checkLines({ x1, y1, x21, y21, x22, y22, slope1, slope2 });
    });

    cy.log("move point B2");
    cy.window().then(async (win) => {
      x22 = 6;
      y22 = -6;
      slope2 = (y22 - y1) / (x22 - x1);

      theta2 = Math.atan(slope2);

      win.callAction1({
        actionName: "movePoint",
        componentName: "/g2/B",
        args: { x: x22, y: y22 },
      });

      await checkLines({ x1, y1, x21, y21, x22, y22, slope1, slope2 });
    });

    cy.log("move line 2, ignores point2 coords");
    cy.window().then(async (win) => {
      let dx = 3,
        dy = 6;
      x1 += dx;
      y1 += dy;
      x22 += dx;
      y22 += dy;

      slope1 = (y21 - y1) / (x21 - x1);

      win.callAction1({
        actionName: "moveLine",
        componentName: "/g2/l",
        args: {
          point1coords: [x1, y1],
          point2coords: [-73, 58],
        },
      });

      await checkLines({ x1, y1, x21, y21, x22, y22, slope1, slope2 });
    });

    cy.log("move point A3");
    cy.window().then(async (win) => {
      let dx = 4,
        dy = -11;
      x1 += dx;
      y1 += dy;
      x22 += dx;
      y22 += dy;

      slope1 = (y21 - y1) / (x21 - x1);

      win.callAction1({
        actionName: "movePoint",
        componentName: "/g3/A",
        args: { x: x1, y: y1 },
      });

      await checkLines({ x1, y1, x21, y21, x22, y22, slope1, slope2 });
    });

    cy.log("move point B3");
    cy.window().then(async (win) => {
      x22 = 6;
      y22 = -3;
      slope2 = (y22 - y1) / (x22 - x1);

      theta2 = Math.atan(slope2);

      win.callAction1({
        actionName: "movePoint",
        componentName: "/g3/B",
        args: { x: x22, y: y22 },
      });

      await checkLines({ x1, y1, x21, y21, x22, y22, slope1, slope2 });
    });

    cy.log("change slope");
    cy.window().then(async (win) => {
      slope2 = -3;

      let dx = x22 - x1;
      let dy = y22 - y1;
      d = Math.sqrt(dx * dx + dy * dy);
      theta2 = Math.atan(slope2);
      x22 = x1 + d * Math.cos(theta2);
      y22 = y1 + d * Math.sin(theta2);

      cy.get(cesc("#\\/slope") + " textarea").type(
        "{ctrl+home}{shift+end}{backspace}-3{enter}",
        { force: true },
      );

      await checkLines({ x1, y1, x21, y21, x22, y22, slope1, slope2 });
    });

    cy.log("move line 3, ignores point2 coords");
    cy.window().then(async (win) => {
      let dx = -8,
        dy = 14;
      x1 += dx;
      y1 += dy;
      x22 += dx;
      y22 += dy;

      slope1 = (y21 - y1) / (x21 - x1);

      win.callAction1({
        actionName: "moveLine",
        componentName: "/g3/l",
        args: {
          point1coords: [x1, y1],
          point2coords: [18, 91],
        },
      });

      await checkLines({ x1, y1, x21, y21, x22, y22, slope1, slope2 });
    });

    cy.log("move point A4");
    cy.window().then(async (win) => {
      let dx = 5,
        dy = -8;
      x1 += dx;
      y1 += dy;
      x22 += dx;
      y22 += dy;

      slope1 = (y21 - y1) / (x21 - x1);

      win.callAction1({
        actionName: "movePoint",
        componentName: "/g4/A",
        args: { x: x1, y: y1 },
      });

      await checkLines({ x1, y1, x21, y21, x22, y22, slope1, slope2 });
    });

    cy.log("move point B4");
    cy.window().then(async (win) => {
      x22 = -4;
      y22 = 4;
      slope2 = (y22 - y1) / (x22 - x1);

      theta2 = Math.atan(slope2);

      win.callAction1({
        actionName: "movePoint",
        componentName: "/g4/B",
        args: { x: x22, y: y22 },
      });

      await checkLines({ x1, y1, x21, y21, x22, y22, slope1, slope2 });
    });

    cy.log("move line 4, ignores point2 coords");
    cy.window().then(async (win) => {
      let dx = -1,
        dy = 2;
      x1 += dx;
      y1 += dy;
      x22 += dx;
      y22 += dy;

      slope1 = (y21 - y1) / (x21 - x1);

      win.callAction1({
        actionName: "moveLine",
        componentName: "/g4/l",
        args: {
          point1coords: [x1, y1],
          point2coords: [18, 91],
        },
      });

      await checkLines({ x1, y1, x21, y21, x22, y22, slope1, slope2 });
    });

    cy.log("move point A5");
    cy.window().then(async (win) => {
      let dx = 6,
        dy = -6;
      x1 += dx;
      y1 += dy;
      x22 += dx;
      y22 += dy;

      slope1 = (y21 - y1) / (x21 - x1);

      win.callAction1({
        actionName: "movePoint",
        componentName: "/g5/A",
        args: { x: x1, y: y1 },
      });

      await checkLines({ x1, y1, x21, y21, x22, y22, slope1, slope2 });
    });

    cy.log("move point B5");
    cy.window().then(async (win) => {
      x22 = -8;
      y22 = -7;
      slope2 = (y22 - y1) / (x22 - x1);

      theta2 = Math.atan(slope2);

      win.callAction1({
        actionName: "movePoint",
        componentName: "/g5/B",
        args: { x: x22, y: y22 },
      });

      await checkLines({ x1, y1, x21, y21, x22, y22, slope1, slope2 });
    });

    cy.log("move line 5, ignores point2 coords");
    cy.window().then(async (win) => {
      let dx = 6,
        dy = 3;
      x1 += dx;
      y1 += dy;
      x22 += dx;
      y22 += dy;

      slope1 = (y21 - y1) / (x21 - x1);

      win.callAction1({
        actionName: "moveLine",
        componentName: "/g5/l",
        args: {
          point1coords: [x1, y1],
          point2coords: [18, 91],
        },
      });

      await checkLines({ x1, y1, x21, y21, x22, y22, slope1, slope2 });
    });
  });

  it("line with just slope", () => {
    cy.window().then(async (win) => {
      win.postMessage(
        {
          doenetML: `
  <text>a</text>
  <p>slope: <mathinput name="slope" prefill="1" /></p>
  <graph name="g1" newNamespace>
    <line slope="$(../slope)" name="l" />
    <copy assignNames="A" prop="point1" target="l" />
    <copy assignNames="B" prop="point2" target="l" />
  </graph>
  <graph name="g2" newNamespace>
    <copy assignNames="l" target="../g1/l" />
    <copy assignNames="A" prop="point1" target="l" />
    <copy assignNames="B" prop="point2" target="l" />  
  </graph>

  <copy assignNames="g3" target="g2" />
  
  <copy prop="point1" target="g1/l" assignNames="p1" displaySmallAsZero />
  <copy prop="point2" target="g1/l" assignNames="p2" displaySmallAsZero />
  `,
        },
        "*",
      );
    });

    cy.get(cesc("#\\/_text1")).should("have.text", "a"); // to wait for page to load

    let x1 = 0,
      y1 = 0;
    let x2 = 1 / Math.sqrt(2),
      y2 = 1 / Math.sqrt(2);
    let slope = 1;

    testLineCopiedTwiceBaseOnSlope({ x1, y1, x2, y2, slope });

    cy.log("move point A");
    cy.window().then(async (win) => {
      let dx = 4,
        dy = -4;
      x1 += dx;
      y1 += dy;
      x2 += dx;
      y2 += dy;

      win.callAction1({
        actionName: "movePoint",
        componentName: "/g1/A",
        args: { x: x1, y: y1 },
      });

      testLineCopiedTwiceBaseOnSlope({ x1, y1, x2, y2, slope });
    });

    cy.log("move point B, negative infinite slope");
    cy.window().then(async (win) => {
      x2 = 4;
      y2 = -7;
      slope = -Infinity;

      win.callAction1({
        actionName: "movePoint",
        componentName: "/g1/B",
        args: { x: x2, y: y2 },
      });

      testLineCopiedTwiceBaseOnSlope({ x1, y1, x2, y2, slope });
    });

    cy.log("move line 1, ignores point2 coords");
    cy.window().then(async (win) => {
      let dx = -1,
        dy = 3;
      x1 += dx;
      y1 += dy;
      x2 += dx;
      y2 += dy;

      win.callAction1({
        actionName: "moveLine",
        componentName: "/g1/l",
        args: {
          point1coords: [x1, y1],
          point2coords: [31, 22],
        },
      });

      testLineCopiedTwiceBaseOnSlope({ x1, y1, x2, y2, slope });
    });

    cy.log("move point B, positive infinite slope");
    cy.window().then(async (win) => {
      x2 = 3;
      y2 = 9;
      slope = Infinity;

      win.callAction1({
        actionName: "movePoint",
        componentName: "/g1/B",
        args: { x: x2, y: y2 },
      });

      testLineCopiedTwiceBaseOnSlope({ x1, y1, x2, y2, slope });
    });

    cy.log("change slope");
    cy.window().then(async (win) => {
      slope = 0.5;

      let d = y2 - y1; // since infinite slope

      let theta = Math.atan(slope);
      x2 = x1 + d * Math.cos(theta);
      y2 = y1 + d * Math.sin(theta);

      cy.get(cesc("#\\/slope") + " textarea").type(
        "{end}{backspace}0.5{enter}",
        { force: true },
      );

      testLineCopiedTwiceBaseOnSlope({ x1, y1, x2, y2, slope });
    });

    cy.log("move point A2");
    cy.window().then(async (win) => {
      let dx = -6,
        dy = -9;
      x1 += dx;
      y1 += dy;
      x2 += dx;
      y2 += dy;

      win.callAction1({
        actionName: "movePoint",
        componentName: "/g2/A",
        args: { x: x1, y: y1 },
      });

      testLineCopiedTwiceBaseOnSlope({ x1, y1, x2, y2, slope });
    });

    cy.log("move point B2");
    cy.window().then(async (win) => {
      x2 = 6;
      y2 = -6;
      slope = (y2 - y1) / (x2 - x1);

      win.callAction1({
        actionName: "movePoint",
        componentName: "/g2/B",
        args: { x: x2, y: y2 },
      });

      testLineCopiedTwiceBaseOnSlope({ x1, y1, x2, y2, slope });
    });

    cy.log("move line 2, ignores point2 coords");
    cy.window().then(async (win) => {
      let dx = 3,
        dy = 6;
      x1 += dx;
      y1 += dy;
      x2 += dx;
      y2 += dy;

      win.callAction1({
        actionName: "moveLine",
        componentName: "/g2/l",
        args: {
          point1coords: [x1, y1],
          point2coords: [-73, 58],
        },
      });

      testLineCopiedTwiceBaseOnSlope({ x1, y1, x2, y2, slope });
    });

    cy.log("move point A3");
    cy.window().then(async (win) => {
      let dx = 4,
        dy = -11;
      x1 += dx;
      y1 += dy;
      x2 += dx;
      y2 += dy;

      win.callAction1({
        actionName: "movePoint",
        componentName: "/g3/A",
        args: { x: x1, y: y1 },
      });

      testLineCopiedTwiceBaseOnSlope({ x1, y1, x2, y2, slope });
    });

    cy.log("move point B3");
    cy.window().then(async (win) => {
      x2 = 6;
      y2 = -3;
      slope = (y2 - y1) / (x2 - x1);

      win.callAction1({
        actionName: "movePoint",
        componentName: "/g3/B",
        args: { x: x2, y: y2 },
      });

      testLineCopiedTwiceBaseOnSlope({ x1, y1, x2, y2, slope });
    });

    cy.log("change slope");
    cy.window().then(async (win) => {
      slope = -3;

      let dx = x2 - x1;
      let dy = y2 - y1;
      let d = Math.sqrt(dx * dx + dy * dy);
      let theta = Math.atan(slope);
      x2 = x1 + d * Math.cos(theta);
      y2 = y1 + d * Math.sin(theta);

      cy.get(cesc("#\\/slope") + " textarea").type(
        "{ctrl+home}{shift+end}{backspace}-3{enter}",
        { force: true },
      );

      testLineCopiedTwiceBaseOnSlope({ x1, y1, x2, y2, slope });
    });

    cy.log("move line 3, ignores point2 coords");
    cy.window().then(async (win) => {
      let dx = -8,
        dy = 14;
      x1 += dx;
      y1 += dy;
      x2 += dx;
      y2 += dy;

      win.callAction1({
        actionName: "moveLine",
        componentName: "/g3/l",
        args: {
          point1coords: [x1, y1],
          point2coords: [18, 91],
        },
      });

      testLineCopiedTwiceBaseOnSlope({ x1, y1, x2, y2, slope });
    });
  });

  it("line with just given slope, copy and overwrite slope", () => {
    cy.window().then(async (win) => {
      win.postMessage(
        {
          doenetML: `
  <text>a</text>
  <p>slope1: <mathinput name="slope1" prefill="1" /></p>
  <p>slope2: <mathinput name="slope2" prefill="2" /></p>
  
  <graph name="g1" newNamespace>
    <line slope="$(../slope1)" name="l" />
    <copy prop="point1" target="l" assignNames="A" />
    <copy prop="point2" target="l" assignNames="B"/>
  </graph>

  <graph name="g2" newNamespace>
    <copy target="../g1/l" slope="$(../slope2)" assignNames="l" />
    <copy prop="point1" target="../g2/l" assignNames="A" />
    <copy prop="point2" target="../g2/l" assignNames="B" />
  </graph>

  <graph newNamespace name="g3">
    <copy target="../g2/l" assignNames="l" />
    <copy prop="point1" target="l" assignNames="A" />
    <copy prop="point2" target="l" assignNames="B" />  
  </graph>

  <graph newNamespace name="g4">
    <copy target="../g2/_copy1" assignNames="l" />
    <copy prop="point1" target="l" assignNames="A" />
    <copy prop="point2" target="l" assignNames="B" />  
  </graph>

  <copy target="g2" assignNames="g5" />
  
  <copy prop="pointX1_1" target="g1/l" assignNames="x1" simplify />
  <copy prop="pointX1_2" target="g1/l" assignNames="y1" simplify />
  <copy prop="pointX2_1" target="g1/l" assignNames="x21" simplify />
  <copy prop="pointX2_2" target="g1/l" assignNames="y21" simplify />
  <copy prop="pointX2_1" target="g2/l" assignNames="x22" simplify />
  <copy prop="pointX2_2" target="g2/l" assignNames="y22" simplify />

  `,
        },
        "*",
      );
    });

    cy.get(cesc("#\\/_text1")).should("have.text", "a"); // to wait for page to load

    async function checkLines({ x1, y1, x21, y21, x22, y22, slope1, slope2 }) {
      cy.get(cesc("#\\/x1") + " .mjx-mrow").should(
        "contain.text",
        `${nInDOM(x1).substring(0, 2)}`,
      );
      cy.get(cesc("#\\/y1") + " .mjx-mrow").should(
        "contain.text",
        `${nInDOM(y1).substring(0, 2)}`,
      );
      cy.get(cesc("#\\/x21") + " .mjx-mrow").should(
        "contain.text",
        `${nInDOM(x21).substring(0, 2)}`,
      );
      cy.get(cesc("#\\/y21") + " .mjx-mrow").should(
        "contain.text",
        `${nInDOM(y21).substring(0, 2)}`,
      );
      cy.get(cesc("#\\/x22") + " .mjx-mrow").should(
        "contain.text",
        `${nInDOM(x22).substring(0, 2)}`,
      );
      cy.get(cesc("#\\/y22") + " .mjx-mrow").should(
        "contain.text",
        `${nInDOM(y22).substring(0, 2)}`,
      );

      cy.window().then(async (win) => {
        let stateVariables = await win.returnAllStateVariables1();

        expect(
          me
            .fromAst(stateVariables["/g1/l"].stateValues.points[0][0])
            .evaluate_to_constant(),
        ).closeTo(x1, 1e-12);
        expect(
          me
            .fromAst(stateVariables["/g1/l"].stateValues.points[0][1])
            .evaluate_to_constant(),
        ).closeTo(y1, 1e-12);
        expect(
          me
            .fromAst(stateVariables["/g1/l"].stateValues.points[1][0])
            .evaluate_to_constant(),
        ).closeTo(x21, 1e-12);
        expect(
          me
            .fromAst(stateVariables["/g1/l"].stateValues.points[1][1])
            .evaluate_to_constant(),
        ).closeTo(y21, 1e-12);
        if (Number.isFinite(slope1)) {
          expect(
            me
              .fromAst(stateVariables["/g1/l"].stateValues.slope)
              .evaluate_to_constant(),
          ).closeTo(slope1, 1e-12);
        } else {
          expect(
            me
              .fromAst(stateVariables["/g1/l"].stateValues.slope)
              .evaluate_to_constant(),
          ).eq(slope1);
        }

        expect(
          me
            .fromAst(stateVariables["/g2/l"].stateValues.points[0][0])
            .evaluate_to_constant(),
        ).closeTo(x1, 1e-12);
        expect(
          me
            .fromAst(stateVariables["/g2/l"].stateValues.points[0][1])
            .evaluate_to_constant(),
        ).closeTo(y1, 1e-12);
        expect(
          me
            .fromAst(stateVariables["/g2/l"].stateValues.points[1][0])
            .evaluate_to_constant(),
        ).closeTo(x22, 1e-12);
        expect(
          me
            .fromAst(stateVariables["/g2/l"].stateValues.points[1][1])
            .evaluate_to_constant(),
        ).closeTo(y22, 1e-12);
        if (Number.isFinite(slope2)) {
          expect(
            me
              .fromAst(stateVariables["/g2/l"].stateValues.slope)
              .evaluate_to_constant(),
          ).closeTo(slope2, 1e-12);
        } else {
          expect(
            me
              .fromAst(stateVariables["/g2/l"].stateValues.slope)
              .evaluate_to_constant(),
          ).eq(slope2);
        }

        expect(
          me
            .fromAst(stateVariables["/g3/l"].stateValues.points[0][0])
            .evaluate_to_constant(),
        ).closeTo(x1, 1e-12);
        expect(
          me
            .fromAst(stateVariables["/g3/l"].stateValues.points[0][1])
            .evaluate_to_constant(),
        ).closeTo(y1, 1e-12);
        expect(
          me
            .fromAst(stateVariables["/g3/l"].stateValues.points[1][0])
            .evaluate_to_constant(),
        ).closeTo(x22, 1e-12);
        expect(
          me
            .fromAst(stateVariables["/g3/l"].stateValues.points[1][1])
            .evaluate_to_constant(),
        ).closeTo(y22, 1e-12);
        if (Number.isFinite(slope2)) {
          expect(
            me
              .fromAst(stateVariables["/g3/l"].stateValues.slope)
              .evaluate_to_constant(),
          ).closeTo(slope2, 1e-12);
        } else {
          expect(
            me
              .fromAst(stateVariables["/g3/l"].stateValues.slope)
              .evaluate_to_constant(),
          ).eq(slope2);
        }

        expect(
          me
            .fromAst(stateVariables["/g4/l"].stateValues.points[0][0])
            .evaluate_to_constant(),
        ).closeTo(x1, 1e-12);
        expect(
          me
            .fromAst(stateVariables["/g4/l"].stateValues.points[0][1])
            .evaluate_to_constant(),
        ).closeTo(y1, 1e-12);
        expect(
          me
            .fromAst(stateVariables["/g4/l"].stateValues.points[1][0])
            .evaluate_to_constant(),
        ).closeTo(x22, 1e-12);
        expect(
          me
            .fromAst(stateVariables["/g4/l"].stateValues.points[1][1])
            .evaluate_to_constant(),
        ).closeTo(y22, 1e-12);
        if (Number.isFinite(slope2)) {
          expect(
            me
              .fromAst(stateVariables["/g4/l"].stateValues.slope)
              .evaluate_to_constant(),
          ).closeTo(slope2, 1e-12);
        } else {
          expect(
            me
              .fromAst(stateVariables["/g4/l"].stateValues.slope)
              .evaluate_to_constant(),
          ).eq(slope2);
        }

        expect(
          me
            .fromAst(stateVariables["/g5/l"].stateValues.points[0][0])
            .evaluate_to_constant(),
        ).closeTo(x1, 1e-12);
        expect(
          me
            .fromAst(stateVariables["/g5/l"].stateValues.points[0][1])
            .evaluate_to_constant(),
        ).closeTo(y1, 1e-12);
        expect(
          me
            .fromAst(stateVariables["/g5/l"].stateValues.points[1][0])
            .evaluate_to_constant(),
        ).closeTo(x22, 1e-12);
        expect(
          me
            .fromAst(stateVariables["/g5/l"].stateValues.points[1][1])
            .evaluate_to_constant(),
        ).closeTo(y22, 1e-12);
        if (Number.isFinite(slope2)) {
          expect(
            me
              .fromAst(stateVariables["/g5/l"].stateValues.slope)
              .evaluate_to_constant(),
          ).closeTo(slope2, 1e-12);
        } else {
          expect(
            me
              .fromAst(stateVariables["/g5/l"].stateValues.slope)
              .evaluate_to_constant(),
          ).eq(slope2);
        }

        expect(stateVariables["/g1/A"].stateValues.xs[0]).closeTo(x1, 1e-12);
        expect(stateVariables["/g1/A"].stateValues.xs[1]).closeTo(y1, 1e-12);
        expect(stateVariables["/g1/B"].stateValues.xs[0]).closeTo(x21, 1e-12);
        expect(stateVariables["/g1/B"].stateValues.xs[1]).closeTo(y21, 1e-12);

        expect(stateVariables["/g2/A"].stateValues.xs[0]).closeTo(x1, 1e-12);
        expect(stateVariables["/g2/A"].stateValues.xs[1]).closeTo(y1, 1e-12);
        expect(stateVariables["/g2/B"].stateValues.xs[0]).closeTo(x22, 1e-12);
        expect(stateVariables["/g2/B"].stateValues.xs[1]).closeTo(y22, 1e-12);

        expect(stateVariables["/g3/A"].stateValues.xs[0]).closeTo(x1, 1e-12);
        expect(stateVariables["/g3/A"].stateValues.xs[1]).closeTo(y1, 1e-12);
        expect(stateVariables["/g3/B"].stateValues.xs[0]).closeTo(x22, 1e-12);
        expect(stateVariables["/g3/B"].stateValues.xs[1]).closeTo(y22, 1e-12);

        expect(stateVariables["/g4/A"].stateValues.xs[0]).closeTo(x1, 1e-12);
        expect(stateVariables["/g4/A"].stateValues.xs[1]).closeTo(y1, 1e-12);
        expect(stateVariables["/g4/B"].stateValues.xs[0]).closeTo(x22, 1e-12);
        expect(stateVariables["/g4/B"].stateValues.xs[1]).closeTo(y22, 1e-12);

        expect(stateVariables["/g5/A"].stateValues.xs[0]).closeTo(x1, 1e-12);
        expect(stateVariables["/g5/A"].stateValues.xs[1]).closeTo(y1, 1e-12);
        expect(stateVariables["/g5/B"].stateValues.xs[0]).closeTo(x22, 1e-12);
        expect(stateVariables["/g5/B"].stateValues.xs[1]).closeTo(y22, 1e-12);
      });
    }

    let x1 = 0,
      y1 = 0;
    let d = 1;

    let slope1 = 1;
    let theta1 = Math.atan(slope1);
    let x21 = x1 + d * Math.cos(theta1);
    let y21 = y1 + d * Math.sin(theta1);

    let slope2 = 2;
    let theta2 = Math.atan(slope2);
    let x22 = x1 + d * Math.cos(theta2);
    let y22 = y1 + d * Math.sin(theta2);

    cy.window().then(async (win) => {
      await checkLines({ x1, y1, x21, y21, x22, y22, slope1, slope2 });
    });

    cy.log("move point A");
    cy.window().then(async (win) => {
      let dx = 4,
        dy = -4;
      x1 += dx;
      y1 += dy;
      x21 += dx;
      y21 += dy;
      x22 += dx;
      y22 += dy;

      win.callAction1({
        actionName: "movePoint",
        componentName: "/g1/A",
        args: { x: x1, y: y1 },
      });

      await checkLines({ x1, y1, x21, y21, x22, y22, slope1, slope2 });
    });

    cy.log("move point B");
    cy.window().then(async (win) => {
      x21 = -1;
      y21 = -4;

      slope1 = (y21 - y1) / (x21 - x1);

      theta1 = Math.atan(slope1);

      d = (x21 - x1) / Math.cos(theta1);

      x22 = x1 + d * Math.cos(theta2);
      y22 = y1 + d * Math.sin(theta2);

      win.callAction1({
        actionName: "movePoint",
        componentName: "/g1/B",
        args: { x: x21, y: y21 },
      });

      await checkLines({ x1, y1, x21, y21, x22, y22, slope1, slope2 });
    });

    cy.log("move line 1, ignores point2 coords");
    cy.window().then(async (win) => {
      let dx = -1,
        dy = 3;
      x1 += dx;
      y1 += dy;
      x21 += dx;
      y21 += dy;
      x22 += dx;
      y22 += dy;

      win.callAction1({
        actionName: "moveLine",
        componentName: "/g1/l",
        args: {
          point1coords: [x1, y1],
          point2coords: [31, 22],
        },
      });

      await checkLines({ x1, y1, x21, y21, x22, y22, slope1, slope2 });
    });

    cy.log("change slope");
    cy.window().then(async (win) => {
      slope1 = 0.5;

      theta1 = Math.atan(slope1);
      x21 = x1 + d * Math.cos(theta1);
      y21 = y1 + d * Math.sin(theta1);

      cy.get(cesc("#\\/slope1") + " textarea").type(
        "{end}{backspace}{backspace}0.5{enter}",
        { force: true },
      );

      await checkLines({ x1, y1, x21, y21, x22, y22, slope1, slope2 });
    });

    cy.log("move point A2");
    cy.window().then(async (win) => {
      let dx = -6,
        dy = -9;
      x1 += dx;
      y1 += dy;
      x21 += dx;
      y21 += dy;
      x22 += dx;
      y22 += dy;

      win.callAction1({
        actionName: "movePoint",
        componentName: "/g2/A",
        args: { x: x1, y: y1 },
      });

      await checkLines({ x1, y1, x21, y21, x22, y22, slope1, slope2 });
    });

    cy.log("move point B2");
    cy.window().then(async (win) => {
      x22 = 6;
      y22 = -6;
      slope2 = (y22 - y1) / (x22 - x1);

      theta2 = Math.atan(slope2);

      d = (x22 - x1) / Math.cos(theta2);
      x21 = x1 + d * Math.cos(theta1);
      y21 = y1 + d * Math.sin(theta1);

      win.callAction1({
        actionName: "movePoint",
        componentName: "/g2/B",
        args: { x: x22, y: y22 },
      });

      await checkLines({ x1, y1, x21, y21, x22, y22, slope1, slope2 });
    });

    cy.log("move line 2, ignores point2 coords");
    cy.window().then(async (win) => {
      let dx = 3,
        dy = 6;
      x1 += dx;
      y1 += dy;
      x21 += dx;
      y21 += dy;
      x22 += dx;
      y22 += dy;

      win.callAction1({
        actionName: "moveLine",
        componentName: "/g2/l",
        args: {
          point1coords: [x1, y1],
          point2coords: [-73, 58],
        },
      });

      await checkLines({ x1, y1, x21, y21, x22, y22, slope1, slope2 });
    });

    cy.log("move point A3");
    cy.window().then(async (win) => {
      let dx = 4,
        dy = -11;
      x1 += dx;
      y1 += dy;
      x21 += dx;
      y21 += dy;
      x22 += dx;
      y22 += dy;

      win.callAction1({
        actionName: "movePoint",
        componentName: "/g3/A",
        args: { x: x1, y: y1 },
      });

      await checkLines({ x1, y1, x21, y21, x22, y22, slope1, slope2 });
    });

    cy.log("move point B3");
    cy.window().then(async (win) => {
      x22 = 6;
      y22 = -3;
      slope2 = (y22 - y1) / (x22 - x1);

      theta2 = Math.atan(slope2);

      d = (x22 - x1) / Math.cos(theta2);
      x21 = x1 + d * Math.cos(theta1);
      y21 = y1 + d * Math.sin(theta1);

      win.callAction1({
        actionName: "movePoint",
        componentName: "/g3/B",
        args: { x: x22, y: y22 },
      });

      await checkLines({ x1, y1, x21, y21, x22, y22, slope1, slope2 });
    });

    cy.log("change slope");
    cy.window().then(async (win) => {
      slope2 = -3;

      let dx = x22 - x1;
      let dy = y22 - y1;
      d = Math.sqrt(dx * dx + dy * dy);
      theta2 = Math.atan(slope2);
      x22 = x1 + d * Math.cos(theta2);
      y22 = y1 + d * Math.sin(theta2);

      cy.get(cesc("#\\/slope2") + " textarea").type(
        "{ctrl+home}{shift+end}{backspace}-3{enter}",
        { force: true },
      );

      await checkLines({ x1, y1, x21, y21, x22, y22, slope1, slope2 });
    });

    cy.log("move line 3, ignores point2 coords");
    cy.window().then(async (win) => {
      let dx = -8,
        dy = 14;
      x1 += dx;
      y1 += dy;
      x21 += dx;
      y21 += dy;
      x22 += dx;
      y22 += dy;

      win.callAction1({
        actionName: "moveLine",
        componentName: "/g3/l",
        args: {
          point1coords: [x1, y1],
          point2coords: [18, 91],
        },
      });

      await checkLines({ x1, y1, x21, y21, x22, y22, slope1, slope2 });
    });

    cy.log("move point A4");
    cy.window().then(async (win) => {
      let dx = 5,
        dy = -8;
      x1 += dx;
      y1 += dy;
      x21 += dx;
      y21 += dy;
      x22 += dx;
      y22 += dy;

      win.callAction1({
        actionName: "movePoint",
        componentName: "/g4/A",
        args: { x: x1, y: y1 },
      });

      await checkLines({ x1, y1, x21, y21, x22, y22, slope1, slope2 });
    });

    cy.log("move point B4");
    cy.window().then(async (win) => {
      x22 = -4;
      y22 = 4;
      slope2 = (y22 - y1) / (x22 - x1);

      theta2 = Math.atan(slope2);

      d = (x22 - x1) / Math.cos(theta2);

      x21 = x1 + d * Math.cos(theta1);
      y21 = y1 + d * Math.sin(theta1);

      win.callAction1({
        actionName: "movePoint",
        componentName: "/g4/B",
        args: { x: x22, y: y22 },
      });

      await checkLines({ x1, y1, x21, y21, x22, y22, slope1, slope2 });
    });

    cy.log("move line 4, ignores point2 coords");
    cy.window().then(async (win) => {
      let dx = -1,
        dy = 2;
      x1 += dx;
      y1 += dy;
      x21 += dx;
      y21 += dy;
      x22 += dx;
      y22 += dy;

      win.callAction1({
        actionName: "moveLine",
        componentName: "/g4/l",
        args: {
          point1coords: [x1, y1],
          point2coords: [18, 91],
        },
      });

      await checkLines({ x1, y1, x21, y21, x22, y22, slope1, slope2 });
    });

    cy.log("move point A5");
    cy.window().then(async (win) => {
      let dx = 6,
        dy = -6;
      x1 += dx;
      y1 += dy;
      x21 += dx;
      y21 += dy;
      x22 += dx;
      y22 += dy;

      win.callAction1({
        actionName: "movePoint",
        componentName: "/g5/A",
        args: { x: x1, y: y1 },
      });

      await checkLines({ x1, y1, x21, y21, x22, y22, slope1, slope2 });
    });

    cy.log("move point B5");
    cy.window().then(async (win) => {
      x22 = -8;
      y22 = -7;
      slope2 = (y22 - y1) / (x22 - x1);

      theta2 = Math.atan(slope2);

      d = (x22 - x1) / Math.cos(theta2);

      x21 = x1 + d * Math.cos(theta1);
      y21 = y1 + d * Math.sin(theta1);

      win.callAction1({
        actionName: "movePoint",
        componentName: "/g5/B",
        args: { x: x22, y: y22 },
      });

      await checkLines({ x1, y1, x21, y21, x22, y22, slope1, slope2 });
    });

    cy.log("move line 5, ignores point2 coords");
    cy.window().then(async (win) => {
      let dx = 6,
        dy = 3;
      x1 += dx;
      y1 += dy;
      x21 += dx;
      y21 += dy;
      x22 += dx;
      y22 += dy;

      win.callAction1({
        actionName: "moveLine",
        componentName: "/g5/l",
        args: {
          point1coords: [x1, y1],
          point2coords: [18, 91],
        },
      });

      await checkLines({ x1, y1, x21, y21, x22, y22, slope1, slope2 });
    });
  });

  it("line with just given slope, copy and add through point", () => {
    cy.window().then(async (win) => {
      win.postMessage(
        {
          doenetML: `
  <text>a</text>
  <p>slope: <mathinput name="slope" prefill="1" /></p>
  
  <graph name="g1" newNamespace>
    <line slope="$(../slope)" name="l" />
    <copy prop="point1" target="l" assignNames="A" />
    <copy prop="point2" target="l" assignNames="B"/>
  </graph>

  <graph name="g2" newNamespace>
    <copy target="../g1/l" through="(-5,9)" assignNames="l" />
    <copy prop="point1" target="../g2/l" assignNames="A" />
    <copy prop="point2" target="../g2/l" assignNames="B" />
  </graph>

  <graph newNamespace name="g3">
    <copy target="../g2/l" assignNames="l" />
    <copy prop="point1" target="l" assignNames="A" />
    <copy prop="point2" target="l" assignNames="B" />  
  </graph>

  <graph newNamespace name="g4">
    <copy target="../g2/_copy1" assignNames="l" />
    <copy prop="point1" target="l" assignNames="A" />
    <copy prop="point2" target="l" assignNames="B" />  
  </graph>

  <copy target="g2" assignNames="g5" />

  <copy prop="pointX1_1" target="g1/l" assignNames="x11" simplify />
  <copy prop="pointX1_2" target="g1/l" assignNames="y11" simplify />
  <copy prop="pointX2_1" target="g1/l" assignNames="x21" simplify />
  <copy prop="pointX2_2" target="g1/l" assignNames="y21" simplify />
  <copy prop="pointX1_1" target="g2/l" assignNames="x12" simplify />
  <copy prop="pointX1_2" target="g2/l" assignNames="y12" simplify />
  <copy prop="pointX2_1" target="g2/l" assignNames="x22" simplify />
  <copy prop="pointX2_2" target="g2/l" assignNames="y22" simplify />

  
  `,
        },
        "*",
      );
    });

    cy.get(cesc("#\\/_text1")).should("have.text", "a"); // to wait for page to load

    async function checkLines({
      x11,
      y11,
      x12,
      y12,
      x21,
      y21,
      x22,
      y22,
      slope,
    }) {
      cy.get(cesc("#\\/x11") + " .mjx-mrow").should(
        "contain.text",
        `${nInDOM(x11).substring(0, 2)}`,
      );
      cy.get(cesc("#\\/y11") + " .mjx-mrow").should(
        "contain.text",
        `${nInDOM(y11).substring(0, 2)}`,
      );
      cy.get(cesc("#\\/x21") + " .mjx-mrow").should(
        "contain.text",
        `${nInDOM(x21).substring(0, 2)}`,
      );
      cy.get(cesc("#\\/y21") + " .mjx-mrow").should(
        "contain.text",
        `${nInDOM(y21).substring(0, 2)}`,
      );
      cy.get(cesc("#\\/x12") + " .mjx-mrow").should(
        "contain.text",
        `${nInDOM(x12).substring(0, 2)}`,
      );
      cy.get(cesc("#\\/y12") + " .mjx-mrow").should(
        "contain.text",
        `${nInDOM(y12).substring(0, 2)}`,
      );
      cy.get(cesc("#\\/x22") + " .mjx-mrow").should(
        "contain.text",
        `${nInDOM(x22).substring(0, 2)}`,
      );
      cy.get(cesc("#\\/y22") + " .mjx-mrow").should(
        "contain.text",
        `${nInDOM(y22).substring(0, 2)}`,
      );

      cy.window().then(async (win) => {
        let stateVariables = await win.returnAllStateVariables1();

        expect(
          me
            .fromAst(stateVariables["/g1/l"].stateValues.points[0][0])
            .evaluate_to_constant(),
        ).closeTo(x11, 1e-12);
        expect(
          me
            .fromAst(stateVariables["/g1/l"].stateValues.points[0][1])
            .evaluate_to_constant(),
        ).closeTo(y11, 1e-12);
        expect(
          me
            .fromAst(stateVariables["/g1/l"].stateValues.points[1][0])
            .evaluate_to_constant(),
        ).closeTo(x21, 1e-12);
        expect(
          me
            .fromAst(stateVariables["/g1/l"].stateValues.points[1][1])
            .evaluate_to_constant(),
        ).closeTo(y21, 1e-12);
        if (Number.isFinite(slope)) {
          expect(
            me
              .fromAst(stateVariables["/g1/l"].stateValues.slope)
              .evaluate_to_constant(),
          ).closeTo(slope, 1e-12);
        } else {
          expect(
            me
              .fromAst(stateVariables["/g1/l"].stateValues.slope)
              .evaluate_to_constant(),
          ).eq(slope);
        }

        expect(
          me
            .fromAst(stateVariables["/g2/l"].stateValues.points[0][0])
            .evaluate_to_constant(),
        ).closeTo(x12, 1e-12);
        expect(
          me
            .fromAst(stateVariables["/g2/l"].stateValues.points[0][1])
            .evaluate_to_constant(),
        ).closeTo(y12, 1e-12);
        expect(
          me
            .fromAst(stateVariables["/g2/l"].stateValues.points[1][0])
            .evaluate_to_constant(),
        ).closeTo(x22, 1e-12);
        expect(
          me
            .fromAst(stateVariables["/g2/l"].stateValues.points[1][1])
            .evaluate_to_constant(),
        ).closeTo(y22, 1e-12);
        if (Number.isFinite(slope)) {
          expect(
            me
              .fromAst(stateVariables["/g2/l"].stateValues.slope)
              .evaluate_to_constant(),
          ).closeTo(slope, 1e-12);
        } else {
          expect(
            me
              .fromAst(stateVariables["/g2/l"].stateValues.slope)
              .evaluate_to_constant(),
          ).eq(slope);
        }

        expect(
          me
            .fromAst(stateVariables["/g3/l"].stateValues.points[0][0])
            .evaluate_to_constant(),
        ).closeTo(x12, 1e-12);
        expect(
          me
            .fromAst(stateVariables["/g3/l"].stateValues.points[0][1])
            .evaluate_to_constant(),
        ).closeTo(y12, 1e-12);
        expect(
          me
            .fromAst(stateVariables["/g3/l"].stateValues.points[1][0])
            .evaluate_to_constant(),
        ).closeTo(x22, 1e-12);
        expect(
          me
            .fromAst(stateVariables["/g3/l"].stateValues.points[1][1])
            .evaluate_to_constant(),
        ).closeTo(y22, 1e-12);
        if (Number.isFinite(slope)) {
          expect(
            me
              .fromAst(stateVariables["/g3/l"].stateValues.slope)
              .evaluate_to_constant(),
          ).closeTo(slope, 1e-12);
        } else {
          expect(
            me
              .fromAst(stateVariables["/g3/l"].stateValues.slope)
              .evaluate_to_constant(),
          ).eq(slope);
        }

        expect(
          me
            .fromAst(stateVariables["/g4/l"].stateValues.points[0][0])
            .evaluate_to_constant(),
        ).closeTo(x12, 1e-12);
        expect(
          me
            .fromAst(stateVariables["/g4/l"].stateValues.points[0][1])
            .evaluate_to_constant(),
        ).closeTo(y12, 1e-12);
        expect(
          me
            .fromAst(stateVariables["/g4/l"].stateValues.points[1][0])
            .evaluate_to_constant(),
        ).closeTo(x22, 1e-12);
        expect(
          me
            .fromAst(stateVariables["/g4/l"].stateValues.points[1][1])
            .evaluate_to_constant(),
        ).closeTo(y22, 1e-12);
        if (Number.isFinite(slope)) {
          expect(
            me
              .fromAst(stateVariables["/g4/l"].stateValues.slope)
              .evaluate_to_constant(),
          ).closeTo(slope, 1e-12);
        } else {
          expect(
            me
              .fromAst(stateVariables["/g4/l"].stateValues.slope)
              .evaluate_to_constant(),
          ).eq(slope);
        }

        expect(
          me
            .fromAst(stateVariables["/g5/l"].stateValues.points[0][0])
            .evaluate_to_constant(),
        ).closeTo(x12, 1e-12);
        expect(
          me
            .fromAst(stateVariables["/g5/l"].stateValues.points[0][1])
            .evaluate_to_constant(),
        ).closeTo(y12, 1e-12);
        expect(
          me
            .fromAst(stateVariables["/g5/l"].stateValues.points[1][0])
            .evaluate_to_constant(),
        ).closeTo(x22, 1e-12);
        expect(
          me
            .fromAst(stateVariables["/g5/l"].stateValues.points[1][1])
            .evaluate_to_constant(),
        ).closeTo(y22, 1e-12);
        if (Number.isFinite(slope)) {
          expect(
            me
              .fromAst(stateVariables["/g5/l"].stateValues.slope)
              .evaluate_to_constant(),
          ).closeTo(slope, 1e-12);
        } else {
          expect(
            me
              .fromAst(stateVariables["/g5/l"].stateValues.slope)
              .evaluate_to_constant(),
          ).eq(slope);
        }

        expect(stateVariables["/g1/A"].stateValues.xs[0]).closeTo(x11, 1e-12);
        expect(stateVariables["/g1/A"].stateValues.xs[1]).closeTo(y11, 1e-12);
        expect(stateVariables["/g1/B"].stateValues.xs[0]).closeTo(x21, 1e-12);
        expect(stateVariables["/g1/B"].stateValues.xs[1]).closeTo(y21, 1e-12);

        expect(stateVariables["/g2/A"].stateValues.xs[0]).closeTo(x12, 1e-12);
        expect(stateVariables["/g2/A"].stateValues.xs[1]).closeTo(y12, 1e-12);
        expect(stateVariables["/g2/B"].stateValues.xs[0]).closeTo(x22, 1e-12);
        expect(stateVariables["/g2/B"].stateValues.xs[1]).closeTo(y22, 1e-12);

        expect(stateVariables["/g3/A"].stateValues.xs[0]).closeTo(x12, 1e-12);
        expect(stateVariables["/g3/A"].stateValues.xs[1]).closeTo(y12, 1e-12);
        expect(stateVariables["/g3/B"].stateValues.xs[0]).closeTo(x22, 1e-12);
        expect(stateVariables["/g3/B"].stateValues.xs[1]).closeTo(y22, 1e-12);

        expect(stateVariables["/g4/A"].stateValues.xs[0]).closeTo(x12, 1e-12);
        expect(stateVariables["/g4/A"].stateValues.xs[1]).closeTo(y12, 1e-12);
        expect(stateVariables["/g4/B"].stateValues.xs[0]).closeTo(x22, 1e-12);
        expect(stateVariables["/g4/B"].stateValues.xs[1]).closeTo(y22, 1e-12);

        expect(stateVariables["/g5/A"].stateValues.xs[0]).closeTo(x12, 1e-12);
        expect(stateVariables["/g5/A"].stateValues.xs[1]).closeTo(y12, 1e-12);
        expect(stateVariables["/g5/B"].stateValues.xs[0]).closeTo(x22, 1e-12);
        expect(stateVariables["/g5/B"].stateValues.xs[1]).closeTo(y22, 1e-12);
      });
    }

    let x11 = 0,
      y11 = 0;
    let x12 = -5,
      y12 = 9;

    let slope = 1;

    let d = 1;
    let theta = Math.atan(slope);
    let x21 = x11 + d * Math.cos(theta);
    let y21 = y11 + d * Math.sin(theta);
    let x22 = x12 + d * Math.cos(theta);
    let y22 = y12 + d * Math.sin(theta);

    cy.window().then(async (win) => {
      await checkLines({ x11, y11, x12, y12, x21, y21, x22, y22, slope });
    });

    cy.log("move point A");
    cy.window().then(async (win) => {
      let dx = 4,
        dy = -4;
      x11 += dx;
      y11 += dy;

      x21 += dx;
      y21 += dy;

      win.callAction1({
        actionName: "movePoint",
        componentName: "/g1/A",
        args: { x: x11, y: y11 },
      });
      await checkLines({ x11, y11, x12, y12, x21, y21, x22, y22, slope });
    });

    cy.log("move point B");
    cy.window().then(async (win) => {
      let dx = -d * Math.cos(theta);
      let dy = 4;
      x21 += dx;
      y21 += dy;
      x22 += dx;
      y22 += dy;

      slope = (y21 - y11) / (x21 - x11);

      win.callAction1({
        actionName: "movePoint",
        componentName: "/g1/B",
        args: { x: x21, y: y21 },
      });

      await checkLines({ x11, y11, x12, y12, x21, y21, x22, y22, slope });
    });

    cy.log("move line 1, ignore point2 coords");
    cy.window().then(async (win) => {
      let dx = -1,
        dy = 3;
      x11 += dx;
      y11 += dy;

      x21 += dx;
      y21 += dy;

      win.callAction1({
        actionName: "moveLine",
        componentName: "/g1/l",
        args: {
          point1coords: [x11, y11],
          point2coords: [93, -92],
        },
      });

      await checkLines({ x11, y11, x12, y12, x21, y21, x22, y22, slope });
    });

    cy.log("move point A2");
    cy.window().then(async (win) => {
      let dx = -6,
        dy = -9;
      x12 += dx;
      y12 += dy;

      x22 += dx;
      y22 += dy;

      win.callAction1({
        actionName: "movePoint",
        componentName: "/g2/A",
        args: { x: x12, y: y12 },
      });

      await checkLines({ x11, y11, x12, y12, x21, y21, x22, y22, slope });
    });

    cy.log("move point B2");
    cy.window().then(async (win) => {
      x22 = 6;
      y22 = -6;
      slope = (y22 - y12) / (x22 - x12);

      theta = Math.atan(slope);
      x21 = x11 + x22 - x12;
      y21 = y11 + y22 - y12;

      win.callAction1({
        actionName: "movePoint",
        componentName: "/g2/B",
        args: { x: x22, y: y22 },
      });

      await checkLines({ x11, y11, x12, y12, x21, y21, x22, y22, slope });
    });

    cy.log("move line 2, ignores point2 coords");
    cy.window().then(async (win) => {
      let dx = 3,
        dy = 6;
      x12 += dx;
      y12 += dy;
      x22 += dx;
      y22 += dy;

      win.callAction1({
        actionName: "moveLine",
        componentName: "/g2/l",
        args: {
          point1coords: [x12, y12],
          point2coords: [-73, 58],
        },
      });

      await checkLines({ x11, y11, x12, y12, x21, y21, x22, y22, slope });
    });

    cy.log("move point A3");
    cy.window().then(async (win) => {
      let dx = 4,
        dy = -11;
      x12 += dx;
      y12 += dy;
      x22 += dx;
      y22 += dy;

      win.callAction1({
        actionName: "movePoint",
        componentName: "/g3/A",
        args: { x: x12, y: y12 },
      });

      await checkLines({ x11, y11, x12, y12, x21, y21, x22, y22, slope });
    });

    cy.log("move point B3");
    cy.window().then(async (win) => {
      x22 = 6;
      y22 = -3;
      slope = (y22 - y12) / (x22 - x12);

      theta = Math.atan(slope);
      x21 = x11 + x22 - x12;
      y21 = y11 + y22 - y12;

      win.callAction1({
        actionName: "movePoint",
        componentName: "/g3/B",
        args: { x: x22, y: y22 },
      });

      await checkLines({ x11, y11, x12, y12, x21, y21, x22, y22, slope });
    });

    cy.log("change slope");
    cy.window().then(async (win) => {
      slope = -3;

      let dx = x22 - x12;
      let dy = y22 - y12;
      d = Math.sqrt(dx * dx + dy * dy);
      theta = Math.atan(slope);
      x22 = x12 + d * Math.cos(theta);
      y22 = y12 + d * Math.sin(theta);
      x21 = x11 + d * Math.cos(theta);
      y21 = y11 + d * Math.sin(theta);

      cy.get(cesc("#\\/slope") + " textarea").type(
        "{ctrl+home}{shift+end}{backspace}-3{enter}",
        { force: true },
      );
      await checkLines({ x11, y11, x12, y12, x21, y21, x22, y22, slope });
    });

    cy.log("move line 3, ignores point2 coords");
    cy.window().then(async (win) => {
      let dx = -8,
        dy = 14;
      x12 += dx;
      y12 += dy;
      x22 += dx;
      y22 += dy;

      win.callAction1({
        actionName: "moveLine",
        componentName: "/g3/l",
        args: {
          point1coords: [x12, y12],
          point2coords: [18, 91],
        },
      });

      await checkLines({ x11, y11, x12, y12, x21, y21, x22, y22, slope });
    });

    cy.log("move point A4");
    cy.window().then(async (win) => {
      let dx = 5,
        dy = -8;
      x12 += dx;
      y12 += dy;
      x22 += dx;
      y22 += dy;

      win.callAction1({
        actionName: "movePoint",
        componentName: "/g4/A",
        args: { x: x12, y: y12 },
      });

      await checkLines({ x11, y11, x12, y12, x21, y21, x22, y22, slope });
    });

    cy.log("move point B4");
    cy.window().then(async (win) => {
      x22 = -4;
      y22 = 4;
      slope = (y22 - y12) / (x22 - x12);

      theta = Math.atan(slope);
      x21 = x11 + x22 - x12;
      y21 = y11 + y22 - y12;

      win.callAction1({
        actionName: "movePoint",
        componentName: "/g4/B",
        args: { x: x22, y: y22 },
      });

      await checkLines({ x11, y11, x12, y12, x21, y21, x22, y22, slope });
    });

    cy.log("move line 4, ignores point2 coords");
    cy.window().then(async (win) => {
      let dx = -1,
        dy = 2;
      x12 += dx;
      y12 += dy;
      x22 += dx;
      y22 += dy;

      win.callAction1({
        actionName: "moveLine",
        componentName: "/g4/l",
        args: {
          point1coords: [x12, y12],
          point2coords: [18, 91],
        },
      });

      await checkLines({ x11, y11, x12, y12, x21, y21, x22, y22, slope });
    });

    cy.log("move point A5");
    cy.window().then(async (win) => {
      let dx = 6,
        dy = -6;
      x12 += dx;
      y12 += dy;
      x22 += dx;
      y22 += dy;

      win.callAction1({
        actionName: "movePoint",
        componentName: "/g5/A",
        args: { x: x12, y: y12 },
      });

      await checkLines({ x11, y11, x12, y12, x21, y21, x22, y22, slope });
    });

    cy.log("move point B5");
    cy.window().then(async (win) => {
      x22 = -8;
      y22 = -7;
      slope = (y22 - y12) / (x22 - x12);

      theta = Math.atan(slope);
      x21 = x11 + x22 - x12;
      y21 = y11 + y22 - y12;

      win.callAction1({
        actionName: "movePoint",
        componentName: "/g5/B",
        args: { x: x22, y: y22 },
      });

      await checkLines({ x11, y11, x12, y12, x21, y21, x22, y22, slope });
    });

    cy.log("move line 5, ignores point2 coords");
    cy.window().then(async (win) => {
      let dx = 6,
        dy = 3;
      x12 += dx;
      y12 += dy;
      x22 += dx;
      y22 += dy;

      win.callAction1({
        actionName: "moveLine",
        componentName: "/g5/l",
        args: {
          point1coords: [x12, y12],
          point2coords: [18, 91],
        },
      });

      await checkLines({ x11, y11, x12, y12, x21, y21, x22, y22, slope });
    });
  });

  it("line with no parameters, copy and add slope", () => {
    cy.window().then(async (win) => {
      win.postMessage(
        {
          doenetML: `
  <text>a</text>
  <p>slope: <mathinput name="slope" prefill="1" /></p>
  
  <graph name="g1" newNamespace>
    <line name="l" />
    <copy prop="point1" target="l" assignNames="A" />
    <copy prop="point2" target="l" assignNames="B"/>
  </graph>

  <graph name="g2" newNamespace>
    <copy target="../g1/l" slope="$(../slope)" assignNames="l" />
    <copy prop="point1" target="../g2/l" assignNames="A" />
    <copy prop="point2" target="../g2/l" assignNames="B" />
  </graph>

  <graph newNamespace name="g3">
    <copy target="../g2/l" assignNames="l" />
    <copy prop="point1" target="l" assignNames="A" />
    <copy prop="point2" target="l" assignNames="B" />  
  </graph>

  <graph newNamespace name="g4">
    <copy target="../g2/_copy1" assignNames="l" />
    <copy prop="point1" target="l" assignNames="A" />
    <copy prop="point2" target="l" assignNames="B" />  
  </graph>

  <copy target="g2" assignNames="g5" />

  <copy prop="pointX2_1" target="g1/l" assignNames="x1" simplify />
  <copy prop="pointX2_2" target="g1/l" assignNames="y1" simplify />
  <copy prop="pointX1_1" target="g1/l" assignNames="x21" simplify />
  <copy prop="pointX1_2" target="g1/l" assignNames="y21" simplify />
  <copy prop="pointX2_1" target="g2/l" assignNames="x22" simplify />
  <copy prop="pointX2_2" target="g2/l" assignNames="y22" simplify />
  
  `,
        },
        "*",
      );
    });

    cy.get(cesc("#\\/_text1")).should("have.text", "a"); // to wait for page to load

    async function checkLines({ x1, y1, x21, y21, x22, y22, slope1, slope2 }) {
      cy.get(cesc("#\\/x1") + " .mjx-mrow").should(
        "contain.text",
        `${nInDOM(x1).substring(0, 2)}`,
      );
      cy.get(cesc("#\\/y1") + " .mjx-mrow").should(
        "contain.text",
        `${nInDOM(y1).substring(0, 2)}`,
      );
      cy.get(cesc("#\\/x21") + " .mjx-mrow").should(
        "contain.text",
        `${nInDOM(x21).substring(0, 2)}`,
      );
      cy.get(cesc("#\\/y21") + " .mjx-mrow").should(
        "contain.text",
        `${nInDOM(y21).substring(0, 2)}`,
      );
      cy.get(cesc("#\\/x22") + " .mjx-mrow").should(
        "contain.text",
        `${nInDOM(x22).substring(0, 2)}`,
      );
      cy.get(cesc("#\\/y22") + " .mjx-mrow").should(
        "contain.text",
        `${nInDOM(y22).substring(0, 2)}`,
      );

      cy.window().then(async (win) => {
        let stateVariables = await win.returnAllStateVariables1();

        expect(
          me
            .fromAst(stateVariables["/g1/l"].stateValues.points[1][0])
            .evaluate_to_constant(),
        ).closeTo(x1, 1e-12);
        expect(
          me
            .fromAst(stateVariables["/g1/l"].stateValues.points[1][1])
            .evaluate_to_constant(),
        ).closeTo(y1, 1e-12);
        expect(
          me
            .fromAst(stateVariables["/g1/l"].stateValues.points[0][0])
            .evaluate_to_constant(),
        ).closeTo(x21, 1e-12);
        expect(
          me
            .fromAst(stateVariables["/g1/l"].stateValues.points[0][1])
            .evaluate_to_constant(),
        ).closeTo(y21, 1e-12);
        if (Number.isFinite(slope1)) {
          expect(
            me
              .fromAst(stateVariables["/g1/l"].stateValues.slope)
              .evaluate_to_constant(),
          ).closeTo(slope1, 1e-12);
        } else {
          expect(
            me
              .fromAst(stateVariables["/g1/l"].stateValues.slope)
              .evaluate_to_constant(),
          ).eq(slope1);
        }

        expect(
          me
            .fromAst(stateVariables["/g2/l"].stateValues.points[0][0])
            .evaluate_to_constant(),
        ).closeTo(x1, 1e-12);
        expect(
          me
            .fromAst(stateVariables["/g2/l"].stateValues.points[0][1])
            .evaluate_to_constant(),
        ).closeTo(y1, 1e-12);
        expect(
          me
            .fromAst(stateVariables["/g2/l"].stateValues.points[1][0])
            .evaluate_to_constant(),
        ).closeTo(x22, 1e-12);
        expect(
          me
            .fromAst(stateVariables["/g2/l"].stateValues.points[1][1])
            .evaluate_to_constant(),
        ).closeTo(y22, 1e-12);
        if (Number.isFinite(slope2)) {
          expect(
            me
              .fromAst(stateVariables["/g2/l"].stateValues.slope)
              .evaluate_to_constant(),
          ).closeTo(slope2, 1e-12);
        } else {
          expect(
            me
              .fromAst(stateVariables["/g2/l"].stateValues.slope)
              .evaluate_to_constant(),
          ).eq(slope2);
        }

        expect(
          me
            .fromAst(stateVariables["/g3/l"].stateValues.points[0][0])
            .evaluate_to_constant(),
        ).closeTo(x1, 1e-12);
        expect(
          me
            .fromAst(stateVariables["/g3/l"].stateValues.points[0][1])
            .evaluate_to_constant(),
        ).closeTo(y1, 1e-12);
        expect(
          me
            .fromAst(stateVariables["/g3/l"].stateValues.points[1][0])
            .evaluate_to_constant(),
        ).closeTo(x22, 1e-12);
        expect(
          me
            .fromAst(stateVariables["/g3/l"].stateValues.points[1][1])
            .evaluate_to_constant(),
        ).closeTo(y22, 1e-12);
        if (Number.isFinite(slope2)) {
          expect(
            me
              .fromAst(stateVariables["/g3/l"].stateValues.slope)
              .evaluate_to_constant(),
          ).closeTo(slope2, 1e-12);
        } else {
          expect(
            me
              .fromAst(stateVariables["/g3/l"].stateValues.slope)
              .evaluate_to_constant(),
          ).eq(slope2);
        }

        expect(
          me
            .fromAst(stateVariables["/g4/l"].stateValues.points[0][0])
            .evaluate_to_constant(),
        ).closeTo(x1, 1e-12);
        expect(
          me
            .fromAst(stateVariables["/g4/l"].stateValues.points[0][1])
            .evaluate_to_constant(),
        ).closeTo(y1, 1e-12);
        expect(
          me
            .fromAst(stateVariables["/g4/l"].stateValues.points[1][0])
            .evaluate_to_constant(),
        ).closeTo(x22, 1e-12);
        expect(
          me
            .fromAst(stateVariables["/g4/l"].stateValues.points[1][1])
            .evaluate_to_constant(),
        ).closeTo(y22, 1e-12);
        if (Number.isFinite(slope2)) {
          expect(
            me
              .fromAst(stateVariables["/g4/l"].stateValues.slope)
              .evaluate_to_constant(),
          ).closeTo(slope2, 1e-12);
        } else {
          expect(
            me
              .fromAst(stateVariables["/g4/l"].stateValues.slope)
              .evaluate_to_constant(),
          ).eq(slope2);
        }

        expect(
          me
            .fromAst(stateVariables["/g5/l"].stateValues.points[0][0])
            .evaluate_to_constant(),
        ).closeTo(x1, 1e-12);
        expect(
          me
            .fromAst(stateVariables["/g5/l"].stateValues.points[0][1])
            .evaluate_to_constant(),
        ).closeTo(y1, 1e-12);
        expect(
          me
            .fromAst(stateVariables["/g5/l"].stateValues.points[1][0])
            .evaluate_to_constant(),
        ).closeTo(x22, 1e-12);
        expect(
          me
            .fromAst(stateVariables["/g5/l"].stateValues.points[1][1])
            .evaluate_to_constant(),
        ).closeTo(y22, 1e-12);
        if (Number.isFinite(slope2)) {
          expect(
            me
              .fromAst(stateVariables["/g5/l"].stateValues.slope)
              .evaluate_to_constant(),
          ).closeTo(slope2, 1e-12);
        } else {
          expect(
            me
              .fromAst(stateVariables["/g5/l"].stateValues.slope)
              .evaluate_to_constant(),
          ).eq(slope2);
        }

        expect(stateVariables["/g1/B"].stateValues.xs[0]).closeTo(x1, 1e-12);
        expect(stateVariables["/g1/B"].stateValues.xs[1]).closeTo(y1, 1e-12);
        expect(stateVariables["/g1/A"].stateValues.xs[0]).closeTo(x21, 1e-12);
        expect(stateVariables["/g1/A"].stateValues.xs[1]).closeTo(y21, 1e-12);

        expect(stateVariables["/g2/A"].stateValues.xs[0]).closeTo(x1, 1e-12);
        expect(stateVariables["/g2/A"].stateValues.xs[1]).closeTo(y1, 1e-12);
        expect(stateVariables["/g2/B"].stateValues.xs[0]).closeTo(x22, 1e-12);
        expect(stateVariables["/g2/B"].stateValues.xs[1]).closeTo(y22, 1e-12);

        expect(stateVariables["/g3/A"].stateValues.xs[0]).closeTo(x1, 1e-12);
        expect(stateVariables["/g3/A"].stateValues.xs[1]).closeTo(y1, 1e-12);
        expect(stateVariables["/g3/B"].stateValues.xs[0]).closeTo(x22, 1e-12);
        expect(stateVariables["/g3/B"].stateValues.xs[1]).closeTo(y22, 1e-12);

        expect(stateVariables["/g4/A"].stateValues.xs[0]).closeTo(x1, 1e-12);
        expect(stateVariables["/g4/A"].stateValues.xs[1]).closeTo(y1, 1e-12);
        expect(stateVariables["/g4/B"].stateValues.xs[0]).closeTo(x22, 1e-12);
        expect(stateVariables["/g4/B"].stateValues.xs[1]).closeTo(y22, 1e-12);

        expect(stateVariables["/g5/A"].stateValues.xs[0]).closeTo(x1, 1e-12);
        expect(stateVariables["/g5/A"].stateValues.xs[1]).closeTo(y1, 1e-12);
        expect(stateVariables["/g5/B"].stateValues.xs[0]).closeTo(x22, 1e-12);
        expect(stateVariables["/g5/B"].stateValues.xs[1]).closeTo(y22, 1e-12);
      });
    }

    let x1 = 0,
      y1 = 0;
    let x21 = 1,
      y21 = 0;

    let slope1 = (y21 - y1) / (x21 - x1);

    let slope2 = 1;

    let d = 1;
    let theta2 = Math.atan(slope2);
    let x22 = x1 + d * Math.cos(theta2);
    let y22 = y1 + d * Math.sin(theta2);

    cy.window().then(async (win) => {
      await checkLines({ x1, y1, x21, y21, x22, y22, slope1, slope2 });
    });

    cy.log("move point B");
    cy.window().then(async (win) => {
      let dx = 4,
        dy = -4;
      x1 += dx;
      y1 += dy;

      slope1 = (y21 - y1) / (x21 - x1);

      x22 += dx;
      y22 += dy;

      win.callAction1({
        actionName: "movePoint",
        componentName: "/g1/B",
        args: { x: x1, y: y1 },
      });
      await checkLines({ x1, y1, x21, y21, x22, y22, slope1, slope2 });
    });

    cy.log("move point A");
    cy.window().then(async (win) => {
      x21 = -1;
      y21 = -4;
      slope1 = (y21 - y1) / (x21 - x1);

      win.callAction1({
        actionName: "movePoint",
        componentName: "/g1/A",
        args: { x: x21, y: y21 },
      });

      await checkLines({ x1, y1, x21, y21, x22, y22, slope1, slope2 });
    });

    cy.log("move line 1");
    cy.window().then(async (win) => {
      let dx = -1,
        dy = 3;
      x1 += dx;
      y1 += dy;
      x21 = 6;
      y21 = 4;
      x22 += dx;
      y22 += dy;

      slope1 = (y21 - y1) / (x21 - x1);

      win.callAction1({
        actionName: "moveLine",
        componentName: "/g1/l",
        args: {
          point2coords: [x1, y1],
          point1coords: [x21, y21],
        },
      });

      await checkLines({ x1, y1, x21, y21, x22, y22, slope1, slope2 });
    });

    cy.log("move point A2");
    cy.window().then(async (win) => {
      let dx = -6,
        dy = -9;
      x1 += dx;
      y1 += dy;

      slope1 = (y21 - y1) / (x21 - x1);

      x22 += dx;
      y22 += dy;

      win.callAction1({
        actionName: "movePoint",
        componentName: "/g2/A",
        args: { x: x1, y: y1 },
      });

      await checkLines({ x1, y1, x21, y21, x22, y22, slope1, slope2 });
    });

    cy.log("move point B2");
    cy.window().then(async (win) => {
      x22 = 6;
      y22 = -6;
      slope2 = (y22 - y1) / (x22 - x1);

      theta2 = Math.atan(slope2);

      win.callAction1({
        actionName: "movePoint",
        componentName: "/g2/B",
        args: { x: x22, y: y22 },
      });

      await checkLines({ x1, y1, x21, y21, x22, y22, slope1, slope2 });
    });

    cy.log("move line 2, ignores point2 coords");
    cy.window().then(async (win) => {
      let dx = 3,
        dy = 6;
      x1 += dx;
      y1 += dy;
      x22 += dx;
      y22 += dy;

      slope1 = (y21 - y1) / (x21 - x1);

      win.callAction1({
        actionName: "moveLine",
        componentName: "/g2/l",
        args: {
          point1coords: [x1, y1],
          point2coords: [-73, 58],
        },
      });

      await checkLines({ x1, y1, x21, y21, x22, y22, slope1, slope2 });
    });

    cy.log("move point A3");
    cy.window().then(async (win) => {
      let dx = 4,
        dy = -11;
      x1 += dx;
      y1 += dy;
      x22 += dx;
      y22 += dy;

      slope1 = (y21 - y1) / (x21 - x1);

      win.callAction1({
        actionName: "movePoint",
        componentName: "/g3/A",
        args: { x: x1, y: y1 },
      });

      await checkLines({ x1, y1, x21, y21, x22, y22, slope1, slope2 });
    });

    cy.log("move point B3");
    cy.window().then(async (win) => {
      x22 = 6;
      y22 = -3;
      slope2 = (y22 - y1) / (x22 - x1);

      theta2 = Math.atan(slope2);

      win.callAction1({
        actionName: "movePoint",
        componentName: "/g3/B",
        args: { x: x22, y: y22 },
      });

      await checkLines({ x1, y1, x21, y21, x22, y22, slope1, slope2 });
    });

    cy.log("change slope");
    cy.window().then(async (win) => {
      slope2 = -3;

      let dx = x22 - x1;
      let dy = y22 - y1;
      d = Math.sqrt(dx * dx + dy * dy);
      theta2 = Math.atan(slope2);
      x22 = x1 + d * Math.cos(theta2);
      y22 = y1 + d * Math.sin(theta2);

      cy.get(cesc("#\\/slope") + " textarea").type(
        "{ctrl+home}{shift+end}{backspace}-3{enter}",
        { force: true },
      );

      await checkLines({ x1, y1, x21, y21, x22, y22, slope1, slope2 });
    });

    cy.log("move line 3, ignores point2 coords");
    cy.window().then(async (win) => {
      let dx = -8,
        dy = 14;
      x1 += dx;
      y1 += dy;
      x22 += dx;
      y22 += dy;

      slope1 = (y21 - y1) / (x21 - x1);

      win.callAction1({
        actionName: "moveLine",
        componentName: "/g3/l",
        args: {
          point1coords: [x1, y1],
          point2coords: [18, 91],
        },
      });

      await checkLines({ x1, y1, x21, y21, x22, y22, slope1, slope2 });
    });

    cy.log("move point A4");
    cy.window().then(async (win) => {
      let dx = 5,
        dy = -8;
      x1 += dx;
      y1 += dy;
      x22 += dx;
      y22 += dy;

      slope1 = (y21 - y1) / (x21 - x1);

      win.callAction1({
        actionName: "movePoint",
        componentName: "/g4/A",
        args: { x: x1, y: y1 },
      });

      await checkLines({ x1, y1, x21, y21, x22, y22, slope1, slope2 });
    });

    cy.log("move point B4");
    cy.window().then(async (win) => {
      x22 = -4;
      y22 = 4;
      slope2 = (y22 - y1) / (x22 - x1);

      theta2 = Math.atan(slope2);

      win.callAction1({
        actionName: "movePoint",
        componentName: "/g4/B",
        args: { x: x22, y: y22 },
      });

      await checkLines({ x1, y1, x21, y21, x22, y22, slope1, slope2 });
    });

    cy.log("move line 4, ignores point2 coords");
    cy.window().then(async (win) => {
      let dx = -1,
        dy = 2;
      x1 += dx;
      y1 += dy;
      x22 += dx;
      y22 += dy;

      slope1 = (y21 - y1) / (x21 - x1);

      win.callAction1({
        actionName: "moveLine",
        componentName: "/g4/l",
        args: {
          point1coords: [x1, y1],
          point2coords: [18, 91],
        },
      });

      await checkLines({ x1, y1, x21, y21, x22, y22, slope1, slope2 });
    });

    cy.log("move point A5");
    cy.window().then(async (win) => {
      let dx = 7,
        dy = -6;
      x1 += dx;
      y1 += dy;
      x22 += dx;
      y22 += dy;

      slope1 = (y21 - y1) / (x21 - x1);

      win.callAction1({
        actionName: "movePoint",
        componentName: "/g5/A",
        args: { x: x1, y: y1 },
      });

      await checkLines({ x1, y1, x21, y21, x22, y22, slope1, slope2 });
    });

    cy.log("move point B5");
    cy.window().then(async (win) => {
      x22 = -8;
      y22 = -7;
      slope2 = (y22 - y1) / (x22 - x1);

      theta2 = Math.atan(slope2);

      win.callAction1({
        actionName: "movePoint",
        componentName: "/g5/B",
        args: { x: x22, y: y22 },
      });

      await checkLines({ x1, y1, x21, y21, x22, y22, slope1, slope2 });
    });

    cy.log("move line 5, ignores point2 coords");
    cy.window().then(async (win) => {
      let dx = 6,
        dy = 3;
      x1 += dx;
      y1 += dy;
      x22 += dx;
      y22 += dy;

      slope1 = (y21 - y1) / (x21 - x1);

      win.callAction1({
        actionName: "moveLine",
        componentName: "/g5/l",
        args: {
          point1coords: [x1, y1],
          point2coords: [18, 91],
        },
      });

      await checkLines({ x1, y1, x21, y21, x22, y22, slope1, slope2 });
    });
  });

  it("point constrained to line, different scales from graph", () => {
    cy.window().then(async (win) => {
      win.postMessage(
        {
          doenetML: `
  <text>a</text>
  <graph xmin="-110" xmax="110" ymin="-0.11" ymax="0.11">
    <line through="(0,0) (1,0.05)" name="l" />
    <point x="100" y="0" name="P">
      <constraints>
        <constrainTo relativeToGraphScales><copy target="l" /></constrainTo>
      </constraints>
    </point>
  </graph>
  <copy target="P" assignNames="P1a" />
  `,
        },
        "*",
      );
    });

    // use this to wait for page to load
    cy.get(cesc("#\\/_text1")).should("have.text", "a");

    cy.log(`point on line, close to origin`);

    cy.get(cesc("#\\/P1a") + " .mjx-mrow").should("contain.text", ",0.00");

    cy.window().then(async (win) => {
      let stateVariables = await win.returnAllStateVariables1();
      let x = stateVariables["/P"].stateValues.xs[0];
      let y = stateVariables["/P"].stateValues.xs[1];

      expect(y).greaterThan(0);
      expect(y).lessThan(0.01);

      expect(x).closeTo(20 * y, 1e-10);
    });

    cy.log(`move point`);
    cy.window().then(async (win) => {
      win.callAction1({
        actionName: "movePoint",
        componentName: "/P",
        args: { x: -100, y: 0.05 },
      });

      cy.get(cesc("#\\/P1a") + " .mjx-mrow").should("contain.text", ",0.04");

      cy.window().then(async (win) => {
        let stateVariables = await win.returnAllStateVariables1();
        let x = stateVariables["/P"].stateValues.xs[0];
        let y = stateVariables["/P"].stateValues.xs[1];
        expect(y).lessThan(0.05);
        expect(y).greaterThan(0.04);
        expect(x).closeTo(20 * y, 1e-10);
      });
    });
  });

  // Testing bug in saving essential state set in definition
  it("reload line", () => {
    let doenetML = `
    <text>a</text>
    <graph>
      <point name="A">(1,2)</point>
      <point name="B">(3,4)</point>
      <line name="l" through="$A $B" />
    </graph>
    <p><copy target="A" prop="coords" assignNames="Ac" />, <copy target="B" prop="coords" assignNames="Bc" /></p>
    <p><copy target="l" prop="equation" assignNames="le" /></p>
    `;

    cy.get("#testRunner_toggleControls").click();
    cy.get("#testRunner_allowLocalState").click();
    cy.wait(100);
    cy.get("#testRunner_toggleControls").click();

    cy.window().then(async (win) => {
      win.postMessage(
        {
          doenetML,
        },
        "*",
      );
    });

    // use this to wait for page to load
    cy.get(cesc("#\\/_text1")).should("have.text", "a");

    cy.get(cesc("#\\/Ac") + " .mjx-mrow").should("contain.text", "(1,2)");
    cy.get(cesc("#\\/Bc") + " .mjx-mrow").should("contain.text", "(3,4)");

    cy.window().then(async (win) => {
      let stateVariables = await win.returnAllStateVariables1();
      expect(stateVariables["/A"].stateValues.xs).eqls([1, 2]);
      expect(stateVariables["/B"].stateValues.xs).eqls([3, 4]);
    });

    cy.window().then(async (win) => {
      win.callAction1({
        actionName: "movePoint",
        componentName: "/A",
        args: { x: 9, y: 8 },
      });
      win.callAction1({
        actionName: "movePoint",
        componentName: "/B",
        args: { x: 6, y: 7 },
      });
    });

    cy.get(cesc("#\\/Ac") + " .mjx-mrow").should("contain.text", "(9,8)");
    cy.get(cesc("#\\/Bc") + " .mjx-mrow").should("contain.text", "(6,7)");

    cy.window().then(async (win) => {
      let stateVariables = await win.returnAllStateVariables1();
      expect(stateVariables["/A"].stateValues.xs).eqls([9, 8]);
      expect(stateVariables["/B"].stateValues.xs).eqls([6, 7]);
    });

    cy.wait(2000); // wait for 1 second debounce

    cy.log("reload page");
    cy.reload();

    cy.window().then(async (win) => {
      win.postMessage(
        {
          doenetML,
        },
        "*",
      );
    });

    cy.get(cesc("#\\/_text1")).should("have.text", "a"); // to wait until loaded

    // wait until core is loaded
    cy.waitUntil(() =>
      cy.window().then(async (win) => {
        let stateVariables = await win.returnAllStateVariables1();
        return stateVariables["/A"];
      }),
    );

    cy.get(cesc("#\\/Ac") + " .mjx-mrow").should("contain.text", "(9,8)");
    cy.get(cesc("#\\/Bc") + " .mjx-mrow").should("contain.text", "(6,7)");

    cy.window().then(async (win) => {
      let stateVariables = await win.returnAllStateVariables1();
      expect(stateVariables["/A"].stateValues.xs).eqls([9, 8]);
      expect(stateVariables["/B"].stateValues.xs).eqls([6, 7]);
    });

    cy.window().then(async (win) => {
      win.callAction1({
        actionName: "movePoint",
        componentName: "/A",
        args: { x: 0.5, y: 3.5 },
      });
    });

    cy.get(cesc("#\\/Ac") + " .mjx-mrow").should("contain.text", "(0.5,3.5)");
    cy.get(cesc("#\\/Bc") + " .mjx-mrow").should("contain.text", "(6,7)");

    cy.window().then(async (win) => {
      let stateVariables = await win.returnAllStateVariables1();
      expect(stateVariables["/A"].stateValues.xs).eqls([0.5, 3.5]);
      expect(stateVariables["/B"].stateValues.xs).eqls([6, 7]);
    });

    cy.wait(2000); // wait for 1 second debounce

    cy.log("reload page");
    cy.reload();

    cy.window().then(async (win) => {
      win.postMessage(
        {
          doenetML,
        },
        "*",
      );
    });

    cy.get(cesc("#\\/_text1")).should("have.text", "a"); // to wait until loaded

    // wait until core is loaded
    cy.waitUntil(() =>
      cy.window().then(async (win) => {
        let stateVariables = await win.returnAllStateVariables1();
        return stateVariables["/A"];
      }),
    );

    cy.get(cesc("#\\/Ac") + " .mjx-mrow").should("contain.text", "(0.5,3.5)");
    cy.get(cesc("#\\/Bc") + " .mjx-mrow").should("contain.text", "(6,7)");

    cy.window().then(async (win) => {
      let stateVariables = await win.returnAllStateVariables1();
      expect(stateVariables["/A"].stateValues.xs).eqls([0.5, 3.5]);
      expect(stateVariables["/B"].stateValues.xs).eqls([6, 7]);
    });

    cy.window().then(async (win) => {
      win.callAction1({
        actionName: "movePoint",
        componentName: "/A",
        args: { x: 8.5, y: 1.5 },
      });
    });

    cy.get(cesc("#\\/Ac") + " .mjx-mrow").should("contain.text", "(8.5,1.5)");
    cy.get(cesc("#\\/Bc") + " .mjx-mrow").should("contain.text", "(6,7)");

    cy.window().then(async (win) => {
      let stateVariables = await win.returnAllStateVariables1();
      expect(stateVariables["/A"].stateValues.xs).eqls([8.5, 1.5]);
      expect(stateVariables["/B"].stateValues.xs).eqls([6, 7]);
    });
  });

  it("copy propIndex of points", () => {
    cy.window().then(async (win) => {
      win.postMessage(
        {
          doenetML: `
    <text>a</text>
    <graph>
      <line through="(2,-3) (3,4)" />
    </graph>
 
    <p><mathinput name="n" /></p>

    <p><copy prop="points" target="_line1" propIndex="$n" assignNames="P1 P2" /></p>

    <p><copy prop="point2" target="_line1" propIndex="$n" assignNames="x" /></p>
    `,
        },
        "*",
      );
    });

    cy.get(cesc("#\\/_text1")).should("have.text", "a"); // to wait for page to load

    let t1x = 2,
      t1y = -3;
    let t2x = 3,
      t2y = 4;

    cy.get(cesc("#\\/P1")).should("not.exist");
    cy.get(cesc("#\\/P2")).should("not.exist");
    cy.get(cesc("#\\/x")).should("not.exist");

    cy.get(cesc("#\\/n") + " textarea").type("1{enter}", { force: true });
    cy.get(cesc("#\\/P1") + " .mjx-mrow").should(
      "contain.text",
      `(${nInDOM(t1x)},${nInDOM(t1y)})`,
    );
    cy.get(cesc("#\\/P2") + " .mjx-mrow").should("not.exist");
    cy.get(cesc("#\\/x") + " .mjx-mrow").should(
      "contain.text",
      `${nInDOM(t2x)}`,
    );

    cy.get(cesc("#\\/n") + " textarea").type("{end}{backspace}2{enter}", {
      force: true,
    });
    cy.get(cesc("#\\/P1") + " .mjx-mrow").should(
      "contain.text",
      `(${nInDOM(t2x)},${nInDOM(t2y)})`,
    );
    cy.get(cesc("#\\/P2") + " .mjx-mrow").should("not.exist");
    cy.get(cesc("#\\/x") + " .mjx-mrow").should(
      "contain.text",
      `${nInDOM(t2y)}`,
    );

    cy.get(cesc("#\\/n") + " textarea").type("{end}{backspace}3{enter}", {
      force: true,
    });
    cy.get(cesc("#\\/P1") + " .mjx-mrow").should("not.exist");
    cy.get(cesc("#\\/P2") + " .mjx-mrow").should("not.exist");
    cy.get(cesc("#\\/x") + " .mjx-mrow").should("not.exist");
  });

  it("copy propIndex of points, array notation", () => {
    cy.window().then(async (win) => {
      win.postMessage(
        {
          doenetML: `
    <text>a</text>
    <graph>
      <line through="(2,-3) (3,4)" />
    </graph>
 
    <p><mathinput name="n" /></p>

    <p><copy source="_line1.points[$n]" assignNames="P1 P2" /></p>

    <p><copy source="_line1.point2[$n]" assignNames="x" /></p>

    <p><copy source="_line1.points[2][$n]" assignNames="xa" /></p>

    `,
        },
        "*",
      );
    });

    cy.get(cesc("#\\/_text1")).should("have.text", "a"); // to wait for page to load

    let t1x = 2,
      t1y = -3;
    let t2x = 3,
      t2y = 4;

    cy.get(cesc("#\\/P1")).should("not.exist");
    cy.get(cesc("#\\/P2")).should("not.exist");
    cy.get(cesc("#\\/x")).should("not.exist");
    cy.get(cesc("#\\/xa")).should("not.exist");

    cy.get(cesc("#\\/n") + " textarea").type("1{enter}", { force: true });
    cy.get(cesc("#\\/P1") + " .mjx-mrow").should(
      "contain.text",
      `(${nInDOM(t1x)},${nInDOM(t1y)})`,
    );
    cy.get(cesc("#\\/P2") + " .mjx-mrow").should("not.exist");
    cy.get(cesc("#\\/x") + " .mjx-mrow").should(
      "contain.text",
      `${nInDOM(t2x)}`,
    );
    cy.get(cesc("#\\/xa") + " .mjx-mrow").should(
      "contain.text",
      `${nInDOM(t2x)}`,
    );

    cy.get(cesc("#\\/n") + " textarea").type("{end}{backspace}2{enter}", {
      force: true,
    });
    cy.get(cesc("#\\/P1") + " .mjx-mrow").should(
      "contain.text",
      `(${nInDOM(t2x)},${nInDOM(t2y)})`,
    );
    cy.get(cesc("#\\/P2") + " .mjx-mrow").should("not.exist");
    cy.get(cesc("#\\/x") + " .mjx-mrow").should(
      "contain.text",
      `${nInDOM(t2y)}`,
    );
    cy.get(cesc("#\\/xa") + " .mjx-mrow").should(
      "contain.text",
      `${nInDOM(t2y)}`,
    );

    cy.get(cesc("#\\/n") + " textarea").type("{end}{backspace}3{enter}", {
      force: true,
    });
    cy.get(cesc("#\\/P1") + " .mjx-mrow").should("not.exist");
    cy.get(cesc("#\\/P2") + " .mjx-mrow").should("not.exist");
    cy.get(cesc("#\\/x") + " .mjx-mrow").should("not.exist");
    cy.get(cesc("#\\/xa") + " .mjx-mrow").should("not.exist");
  });

  it("display digits and decimals, overwrite in copies", () => {
    cy.window().then(async (win) => {
      win.postMessage(
        {
          doenetML: `
    <text>a</text>

    <line name="l" equation="0=528.2340235234x + 2.235980242343224y+0.0486234234" />
    <line name="ldg4" displayDigits="4" copySource="l" />
    <line name="ldc3" displayDecimals="3" copySource="l" />
    <line name="ldc3dg4" displayDigits="4" displayDecimals="3" copySource="ldc3" />
    <line name="ldg4dc3" displayDecimals="3" displayDigits="4" copySource="ldg4" />
    <line name="ldg5" displayDigits="5" copySource="ldg4dc3" />
    <line name="ldc4" displayDecimals="4" copySource="ldc3dg4" />

    `,
        },
        "*",
      );
    });

    cy.get(cesc("#\\/_text1")).should("have.text", "a"); //wait for page to load

    cy.get(cesc("#\\/l") + " .mjx-mrow")
      .eq(0)
      .should("have.text", "0=528.23x+2.24y+0.0486");
    cy.get(cesc("#\\/ldg4") + " .mjx-mrow")
      .eq(0)
      .should("have.text", "0=528.2x+2.236y+0.04862");
    cy.get(cesc("#\\/ldc3") + " .mjx-mrow")
      .eq(0)
      .should("have.text", "0=528.234x+2.236y+0.049");
    cy.get(cesc("#\\/ldc3dg4") + " .mjx-mrow")
      .eq(0)
      .should("have.text", "0=528.234x+2.236y+0.04862");
    cy.get(cesc("#\\/ldg4dc3") + " .mjx-mrow")
      .eq(0)
      .should("have.text", "0=528.234x+2.236y+0.04862");
    cy.get(cesc("#\\/ldg5") + " .mjx-mrow")
      .eq(0)
      .should("have.text", "0=528.23x+2.236y+0.048623");
    cy.get(cesc("#\\/ldc4") + " .mjx-mrow")
      .eq(0)
      .should("have.text", "0=528.234x+2.236y+0.0486");
  });

  it("label positioning", () => {
    cy.window().then(async (win) => {
      win.postMessage(
        {
          doenetML: `
    <text>a</text>

    <graph name="g">
      <line through="(1,2) (3,4)" labelPosition="$labelPos" name="l">
        <label>$label</label>
      </line>
    </graph>

    <p>label: <textinput name="label" prefill="line segment" /></p>
    <p>position:
    <choiceinput inline preselectChoice="1" name="labelPos">
      <choice>upperRight</choice>
      <choice>upperLeft</choice>
      <choice>lowerRight</choice>
      <choice>lowerLeft</choice>
    </choiceinput>
    </p>

    <p name="pPos">Position: $l.labelPosition</p>
    <p name="pLabel">Label: $l.label</p>

    `,
        },
        "*",
      );
    });

    cy.get(cesc("#\\/_text1")).should("have.text", "a"); //wait for page to load

    // not sure what to test as don't know how to check renderer...

    cy.get(cesc("#\\/pPos")).should("have.text", "Position: upperright");
    cy.get(cesc("#\\/pLabel")).should("contain.text", "Label: line segment");

    cy.get(cesc("#\\/label_input")).clear().type("nothing{enter}");
    cy.get(cesc("#\\/pLabel")).should("contain.text", "Label: nothing");

    cy.get(cesc("#\\/labelPos")).select("upperLeft");
    cy.get(cesc("#\\/pPos")).should("have.text", "Position: upperleft");
    cy.get(cesc("#\\/labelPos")).select("lowerRight");
    cy.get(cesc("#\\/pPos")).should("have.text", "Position: lowerright");
    cy.get(cesc("#\\/labelPos")).select("lowerLeft");
    cy.get(cesc("#\\/pPos")).should("have.text", "Position: lowerleft");
  });

  it("style description changes with theme", () => {
    cy.window().then(async (win) => {
      win.postMessage(
        {
          doenetML: `
    <setup>
      <styleDefinitions>
        <styleDefinition styleNumber="1" lineColor="brown" lineColorDarkMode="yellow" />
        <styleDefinition styleNumber="2" lineColor="#540907" lineColorWord="dark red" lineColorDarkMode="#f0c6c5" lineColorWordDarkMode="light red" />
      </styleDefinitions>
    </setup>
    <graph>
      <line name="A" styleNumber="1" labelIsName through="(0,0) (1,2)" />
      <line name="B" styleNumber="2" labelIsName through="(2,2) (3,4)" />
      <line name="C" styleNumber="5" labelIsName through="(4,4) (5,6)" />
    </graph>
    <p name="Adescrip">Line A is $A.styleDescription.</p>
    <p name="Bdescrip">B is a $B.styleDescriptionWithNoun.</p>
    <p name="Cdescrip">C is a $C.styleDescriptionWithNoun.</p>
    `,
        },
        "*",
      );
    });

    cy.get(cesc("#\\/Adescrip")).should("have.text", "Line A is thick brown.");
    cy.get(cesc("#\\/Bdescrip")).should("have.text", "B is a dark red line.");
    cy.get(cesc("#\\/Cdescrip")).should("have.text", "C is a thin black line.");

    cy.log("set dark mode");
    cy.get("#testRunner_toggleControls").click();
    cy.get("#testRunner_darkmode").click();
    cy.wait(100);
    cy.get("#testRunner_toggleControls").click();

    cy.get(cesc("#\\/Adescrip")).should("have.text", "Line A is thick yellow.");
    cy.get(cesc("#\\/Bdescrip")).should("have.text", "B is a light red line.");
    cy.get(cesc("#\\/Cdescrip")).should("have.text", "C is a thin white line.");
  });

  it("color line text via style", () => {
    cy.window().then(async (win) => {
      win.postMessage(
        {
          doenetML: `
    <setup>
      <styleDefinitions>
        <styleDefinition styleNumber="2" textColor="green" />
        <styleDefinition styleNumber="3" textColor="red" backgroundColor="blue" />
      </styleDefinitions>
    </setup>

    <p>Style number: <mathinput prefill="1" name="sn" /></p>

    <p><line name="no_style">y=x</line> is <text name="tsd_no_style">$no_style.textStyleDescription</text>, i.e., the text color is <text name="tc_no_style">$no_style.textColor</text> and the background color is <text name="bc_no_style">$no_style.backgroundColor</text>.</p>
    <p><line name="fixed_style" stylenumber="2">y=2x</line> is <text name="tsd_fixed_style">$fixed_style.textStyleDescription</text>, i.e., the text color is <text name="tc_fixed_style">$fixed_style.textColor</text> and the background color is <text name="bc_fixed_style">$fixed_style.backgroundColor</text>.</p>
    <p><line name="variable_style" stylenumber="$sn">y=3x</line> is <text name="tsd_variable_style">$variable_style.textStyleDescription</text>, i.e., the text color is <text name="tc_variable_style">$variable_style.textColor</text> and the background color is <text name="bc_variable_style">$variable_style.backgroundColor</text>.</p>

    <graph>
      $no_style{anchor="(1,2)"}
      $fixed_style{anchor="(3,4)"}
      $variable_style
    </graph>

    `,
        },
        "*",
      );
    });

    cy.get(cesc("#\\/tsd_no_style")).should("have.text", "black");
    cy.get(cesc("#\\/tc_no_style")).should("have.text", "black");
    cy.get(cesc("#\\/bc_no_style")).should("have.text", "none");

    cy.get(cesc("#\\/tsd_fixed_style")).should("have.text", "green");
    cy.get(cesc("#\\/tc_fixed_style")).should("have.text", "green");
    cy.get(cesc("#\\/bc_fixed_style")).should("have.text", "none");

    cy.get(cesc("#\\/tsd_variable_style")).should("have.text", "black");
    cy.get(cesc("#\\/tc_variable_style")).should("have.text", "black");
    cy.get(cesc("#\\/bc_variable_style")).should("have.text", "none");

    cy.get(cesc("#\\/no_style")).should("have.css", "color", "rgb(0, 0, 0)");
    cy.get(cesc("#\\/no_style")).should(
      "have.css",
      "background-color",
      "rgba(0, 0, 0, 0)",
    );

    cy.get(cesc("#\\/fixed_style")).should(
      "have.css",
      "color",
      "rgb(0, 128, 0)",
    );
    cy.get(cesc("#\\/fixed_style")).should(
      "have.css",
      "background-color",
      "rgba(0, 0, 0, 0)",
    );

    cy.get(cesc("#\\/variable_style")).should(
      "have.css",
      "color",
      "rgb(0, 0, 0)",
    );
    cy.get(cesc("#\\/variable_style")).should(
      "have.css",
      "background-color",
      "rgba(0, 0, 0, 0)",
    );

    // TODO: how to test color in graph

    cy.get(cesc("#\\/sn") + " textarea").type("{end}{backspace}2{enter}", {
      force: true,
    });

    cy.get(cesc("#\\/tsd_variable_style")).should("have.text", "green");
    cy.get(cesc("#\\/tc_variable_style")).should("have.text", "green");
    cy.get(cesc("#\\/bc_variable_style")).should("have.text", "none");

    cy.get(cesc("#\\/tsd_no_style")).should("have.text", "black");
    cy.get(cesc("#\\/tc_no_style")).should("have.text", "black");
    cy.get(cesc("#\\/bc_no_style")).should("have.text", "none");

    cy.get(cesc("#\\/tsd_fixed_style")).should("have.text", "green");
    cy.get(cesc("#\\/tc_fixed_style")).should("have.text", "green");
    cy.get(cesc("#\\/bc_fixed_style")).should("have.text", "none");

    cy.get(cesc("#\\/no_style")).should("have.css", "color", "rgb(0, 0, 0)");
    cy.get(cesc("#\\/no_style")).should(
      "have.css",
      "background-color",
      "rgba(0, 0, 0, 0)",
    );

    cy.get(cesc("#\\/fixed_style")).should(
      "have.css",
      "color",
      "rgb(0, 128, 0)",
    );
    cy.get(cesc("#\\/fixed_style")).should(
      "have.css",
      "background-color",
      "rgba(0, 0, 0, 0)",
    );

    cy.get(cesc("#\\/variable_style")).should(
      "have.css",
      "color",
      "rgb(0, 128, 0)",
    );
    cy.get(cesc("#\\/variable_style")).should(
      "have.css",
      "background-color",
      "rgba(0, 0, 0, 0)",
    );

    cy.get(cesc("#\\/sn") + " textarea").type("{end}{backspace}3{enter}", {
      force: true,
    });

    cy.get(cesc("#\\/tsd_variable_style")).should(
      "have.text",
      "red with a blue background",
    );
    cy.get(cesc("#\\/tc_variable_style")).should("have.text", "red");
    cy.get(cesc("#\\/bc_variable_style")).should("have.text", "blue");

    cy.get(cesc("#\\/tsd_no_style")).should("have.text", "black");
    cy.get(cesc("#\\/tc_no_style")).should("have.text", "black");
    cy.get(cesc("#\\/bc_no_style")).should("have.text", "none");

    cy.get(cesc("#\\/tsd_fixed_style")).should("have.text", "green");
    cy.get(cesc("#\\/tc_fixed_style")).should("have.text", "green");
    cy.get(cesc("#\\/bc_fixed_style")).should("have.text", "none");

    cy.get(cesc("#\\/no_style")).should("have.css", "color", "rgb(0, 0, 0)");
    cy.get(cesc("#\\/no_style")).should(
      "have.css",
      "background-color",
      "rgba(0, 0, 0, 0)",
    );

    cy.get(cesc("#\\/fixed_style")).should(
      "have.css",
      "color",
      "rgb(0, 128, 0)",
    );
    cy.get(cesc("#\\/fixed_style")).should(
      "have.css",
      "background-color",
      "rgba(0, 0, 0, 0)",
    );

    cy.get(cesc("#\\/variable_style")).should(
      "have.css",
      "color",
      "rgb(255, 0, 0)",
    );
    cy.get(cesc("#\\/variable_style")).should(
      "have.css",
      "background-color",
      "rgb(0, 0, 255)",
    );
  });

  it("line through two points, one constrained to grid", () => {
    cy.window().then(async (win) => {
      win.postMessage(
        {
          doenetML: `
  <text>a</text>
  <graph>
  <point name="P" labelIsName>(3,5)
    <constraints><constrainToGrid dx="2" dy="3" /></constraints>
    </point>
  <point name="Q" labelIsName>(-4,-1)</point>
  <line through="$P $Q" />
  </graph>
  <copy target="P" assignNames="Pa" />
  <copy target="Q" assignNames="Qa" />
    `,
        },
        "*",
      );
    });

    cy.get(cesc2("#/_text1")).should("have.text", "a"); // to wait for page to load

    let x1 = 4,
      y1 = 6;
    let x2 = -4,
      y2 = -1;

    cy.get(cesc2("#/Pa") + " .mjx-mrow").should(
      "contain.text",
      `(${nInDOM(x1)},${nInDOM(y1)})`,
    );
    cy.get(cesc2("#/Qa") + " .mjx-mrow").should(
      "contain.text",
      `(${nInDOM(x2)},${nInDOM(y2)})`,
    );

    cy.window().then(async (win) => {
      let stateVariables = await win.returnAllStateVariables1();
      expect(stateVariables["/P"].stateValues.xs[0]).eq(x1);
      expect(stateVariables["/P"].stateValues.xs[1]).eq(y1);
      expect(stateVariables["/P"].stateValues.coords).eqls(["vector", x1, y1]);
      expect(stateVariables["/Q"].stateValues.xs[0]).eq(x2);
      expect(stateVariables["/Q"].stateValues.xs[1]).eq(y2);
      expect(stateVariables["/Q"].stateValues.coords).eqls(["vector", x2, y2]);
    });

    cy.log(
      "move line down 4 and right 0.5 actually moves it down 3 and right none",
    );
    cy.window().then(async (win) => {
      let dx = 0.5,
        dy = -4;

      let x1Desired = x1 + dx;
      let y1Desired = y1 + dy;
      let x2Desired = x2 + dx;
      let y2Desired = y2 + dy;

      dx = 0;
      dy = -3;
      x1 += dx;
      y1 += dy;
      x2 += dx;
      y2 += dy;

      win.callAction1({
        actionName: "moveLine",
        componentName: "/_line1",
        args: {
          point1coords: [x1Desired, y1Desired],
          point2coords: [x2Desired, y2Desired],
        },
      });

      cy.get(cesc2("#/Pa") + " .mjx-mrow").should(
        "contain.text",
        `(${nInDOM(x1)},${nInDOM(y1)})`,
      );
      cy.get(cesc2("#/Qa") + " .mjx-mrow").should(
        "contain.text",
        `(${nInDOM(x2)},${nInDOM(y2)})`,
      );
    });

    cy.window().then(async (win) => {
      let stateVariables = await win.returnAllStateVariables1();
      expect(stateVariables["/P"].stateValues.xs[0]).eq(x1);
      expect(stateVariables["/P"].stateValues.xs[1]).eq(y1);
      expect(stateVariables["/P"].stateValues.coords).eqls(["vector", x1, y1]);
      expect(stateVariables["/Q"].stateValues.xs[0]).eq(x2);
      expect(stateVariables["/Q"].stateValues.xs[1]).eq(y2);
      expect(stateVariables["/Q"].stateValues.coords).eqls(["vector", x2, y2]);
    });
  });

<<<<<<< HEAD
  it("line perpendicular to another line", () => {
=======
  it("handle bad through", () => {
>>>>>>> 79ede3c6
    cy.window().then(async (win) => {
      win.postMessage(
        {
          doenetML: `
<<<<<<< HEAD
  <graph>
    <point name="A1">(3,5)</point>
    <point name="B1">(4,4)</point>
    <line name="l1" through="$A1 $B1" />
    <line name="l2" perpendicularTo="$l1" />
    $l2.points{assignNames="A2 B2"}
  </graph>
  <copy source="A1" assignNames="A1a" />
  <copy source="B1" assignNames="B1a" />
  <copy source="A2" assignNames="A2a" />
  <copy source="B2" assignNames="B2a" />
    `,
        },
        "*",
      );
    });

    let A1x = 3;
    let A1y = 5;
    let B1x = 4;
    let B1y = 4;

    let A2x = 0;
    let A2y = 0;
    let B2x = -1 / Math.sqrt(2);
    let B2y = -1 / Math.sqrt(2);

    cy.get(cesc2("#/A1a") + " .mjx-mrow").should(
      "contain.text",
      `(${nInDOM(A1x)},${nInDOM(A1y)})`,
    );
    cy.get(cesc2("#/B1a") + " .mjx-mrow").should(
      "contain.text",
      `(${nInDOM(B1x)},${nInDOM(B1y)})`,
    );

    cy.window().then(async (win) => {
      let stateVariables = await win.returnAllStateVariables1();
      expect(stateVariables["/l1"].stateValues.points[0]).eqls([A1x, A1y]);
      expect(stateVariables["/l1"].stateValues.points[1]).eqls([B1x, B1y]);
      expect(stateVariables["/l2"].stateValues.points[0]).eqls([A2x, A2y]);
      expect(stateVariables["/l2"].stateValues.points[1][0]).closeTo(
        B2x,
        1e-12,
      );
      expect(stateVariables["/l2"].stateValues.points[1][1]).closeTo(
        B2y,
        1e-12,
      );
    });

    cy.log("move l2 down and to the right");
    cy.window().then(async (win) => {
      let dx = 0.5,
        dy = -4;

      A2x += dx;
      A2y += dy;
      B2x += dx;
      B2y += dy;

      win.callAction1({
        actionName: "moveLine",
        componentName: "/l2",
        args: {
          point1coords: [A2x, A2y],
          point2coords: [B2x, B2y],
        },
      });

      cy.get(cesc2("#/A2a") + " .mjx-mrow").should(
        "contain.text",
        `(${nInDOM(A2x)},${nInDOM(A2y)})`,
      );
    });

    cy.window().then(async (win) => {
      let stateVariables = await win.returnAllStateVariables1();
      expect(stateVariables["/l1"].stateValues.points[0]).eqls([A1x, A1y]);
      expect(stateVariables["/l1"].stateValues.points[1]).eqls([B1x, B1y]);
      expect(stateVariables["/l2"].stateValues.points[0]).eqls([A2x, A2y]);
      expect(stateVariables["/l2"].stateValues.points[1][0]).closeTo(
        B2x,
        1e-12,
      );
      expect(stateVariables["/l2"].stateValues.points[1][1]).closeTo(
        B2y,
        1e-12,
      );
    });

    cy.log("move A2 up and to the right");
    cy.window().then(async (win) => {
      let dx = 3,
        dy = 2;

      A2x += dx;
      A2y += dy;
      B2x += dx;
      B2y += dy;

      win.callAction1({
        actionName: "movePoint",
        componentName: "/A2",
        args: { x: A2x, y: A2y },
      });

      cy.get(cesc2("#/A2a") + " .mjx-mrow").should(
        "contain.text",
        `(${nInDOM(A2x)},${nInDOM(A2y)})`,
      );
    });

    cy.window().then(async (win) => {
      let stateVariables = await win.returnAllStateVariables1();
      expect(stateVariables["/l1"].stateValues.points[0]).eqls([A1x, A1y]);
      expect(stateVariables["/l1"].stateValues.points[1]).eqls([B1x, B1y]);
      expect(stateVariables["/l2"].stateValues.points[0]).eqls([A2x, A2y]);
      expect(stateVariables["/l2"].stateValues.points[1][0]).closeTo(
        B2x,
        1e-12,
      );
      expect(stateVariables["/l2"].stateValues.points[1][1]).closeTo(
        B2y,
        1e-12,
      );
    });

    cy.log("move B2 rotates both lines");
    cy.window().then(async (win) => {
      let thetaOrig = Math.atan2(B2y - A2y, B2x - A2x);

      B2x = -4;
      B2y = 6;

      let thetaNew = Math.atan2(B2y - A2y, B2x - A2x);

      let dTheta = thetaNew - thetaOrig;

      // Rotate B1 around A1 by same angle,
      // keeping distance the same
      let d1x = B1x - A1x;
      let d1y = B1y - A1y;

      let c = Math.cos(dTheta);
      let s = Math.sin(dTheta);

      [d1x, d1y] = [c * d1x - s * d1y, s * d1x + c * d1y];

      B1x = A1x + d1x;
      B1y = A1y + d1y;

      win.callAction1({
        actionName: "movePoint",
        componentName: "/B2",
        args: { x: B2x, y: B2y },
      });

      cy.get(cesc2("#/B2a") + " .mjx-mrow").should(
        "contain.text",
        `(${nInDOM(Math.round(100 * B2x) / 100)},${nInDOM(
          Math.round(100 * B2y) / 100,
        )})`,
      );
    });

    cy.window().then(async (win) => {
      let stateVariables = await win.returnAllStateVariables1();

      expect(stateVariables["/l1"].stateValues.points[0]).eqls([A1x, A1y]);
      expect(stateVariables["/l1"].stateValues.points[1][0]).closeTo(
        B1x,
        1e-12,
      );
      expect(stateVariables["/l1"].stateValues.points[1][1]).closeTo(
        B1y,
        1e-12,
      );
      expect(stateVariables["/l2"].stateValues.points[0]).eqls([A2x, A2y]);
      expect(stateVariables["/l2"].stateValues.points[1][0]).closeTo(
        B2x,
        1e-12,
      );
      expect(stateVariables["/l2"].stateValues.points[1][1]).closeTo(
        B2y,
        1e-12,
      );
    });

    cy.log("move B1 rotates both lines");
    cy.window().then(async (win) => {
      let thetaOrig = Math.atan2(B1y - A1y, B1x - A1x);

      B1x = -4;
      B1y = 6;

      let thetaNew = Math.atan2(B1y - A1y, B1x - A1x);

      let dTheta = thetaNew - thetaOrig;

      // Rotate B2 around A2 by same angle,
      // keeping distance the same
      let d2x = B2x - A2x;
      let d2y = B2y - A2y;

      let c = Math.cos(dTheta);
      let s = Math.sin(dTheta);

      [d2x, d2y] = [c * d2x - s * d2y, s * d2x + c * d2y];

      B2x = A2x + d2x;
      B2y = A2y + d2y;

      win.callAction1({
        actionName: "movePoint",
        componentName: "/B1",
        args: { x: B1x, y: B1y },
      });

      cy.get(cesc2("#/B1a") + " .mjx-mrow").should(
        "contain.text",
        `(${nInDOM(Math.round(100 * B1x) / 100)},${nInDOM(
          Math.round(100 * B1y) / 100,
        )})`,
      );
    });

    cy.window().then(async (win) => {
      let stateVariables = await win.returnAllStateVariables1();

      expect(stateVariables["/l1"].stateValues.points[0]).eqls([A1x, A1y]);
      expect(stateVariables["/l1"].stateValues.points[1][0]).closeTo(
        B1x,
        1e-12,
      );
      expect(stateVariables["/l1"].stateValues.points[1][1]).closeTo(
        B1y,
        1e-12,
      );
      expect(stateVariables["/l2"].stateValues.points[0]).eqls([A2x, A2y]);
      expect(stateVariables["/l2"].stateValues.points[1][0]).closeTo(
        B2x,
        1e-12,
      );
      expect(stateVariables["/l2"].stateValues.points[1][1]).closeTo(
        B2y,
        1e-12,
      );
    });
  });

  it("line parallel to another line", () => {
    cy.window().then(async (win) => {
      win.postMessage(
        {
          doenetML: `
  <graph>
    <point name="A1">(3,5)</point>
    <point name="B1">(4,4)</point>
    <line name="l1" through="$A1 $B1" />
    <line name="l2" parallelTo="$l1" />
    $l2.points{assignNames="A2 B2"}
  </graph>
  <copy source="A1" assignNames="A1a" />
  <copy source="B1" assignNames="B1a" />
  <copy source="A2" assignNames="A2a" />
  <copy source="B2" assignNames="B2a" />
    `,
        },
        "*",
      );
    });

    let A1x = 3;
    let A1y = 5;
    let B1x = 4;
    let B1y = 4;

    let A2x = 0;
    let A2y = 0;
    let B2x = 1 / Math.sqrt(2);
    let B2y = -1 / Math.sqrt(2);

    cy.get(cesc2("#/A1a") + " .mjx-mrow").should(
      "contain.text",
      `(${nInDOM(A1x)},${nInDOM(A1y)})`,
    );
    cy.get(cesc2("#/B1a") + " .mjx-mrow").should(
      "contain.text",
      `(${nInDOM(B1x)},${nInDOM(B1y)})`,
    );

    cy.window().then(async (win) => {
      let stateVariables = await win.returnAllStateVariables1();
      expect(stateVariables["/l1"].stateValues.points[0]).eqls([A1x, A1y]);
      expect(stateVariables["/l1"].stateValues.points[1]).eqls([B1x, B1y]);
      expect(stateVariables["/l2"].stateValues.points[0]).eqls([A2x, A2y]);
      expect(stateVariables["/l2"].stateValues.points[1][0]).closeTo(
        B2x,
        1e-12,
      );
      expect(stateVariables["/l2"].stateValues.points[1][1]).closeTo(
        B2y,
        1e-12,
      );
    });

    cy.log("move l2 down and to the right");
    cy.window().then(async (win) => {
      let dx = 0.5,
        dy = -4;

      A2x += dx;
      A2y += dy;
      B2x += dx;
      B2y += dy;

      win.callAction1({
        actionName: "moveLine",
        componentName: "/l2",
        args: {
          point1coords: [A2x, A2y],
          point2coords: [B2x, B2y],
        },
      });

      cy.get(cesc2("#/A2a") + " .mjx-mrow").should(
        "contain.text",
        `(${nInDOM(A2x)},${nInDOM(A2y)})`,
      );
    });

    cy.window().then(async (win) => {
      let stateVariables = await win.returnAllStateVariables1();
      expect(stateVariables["/l1"].stateValues.points[0]).eqls([A1x, A1y]);
      expect(stateVariables["/l1"].stateValues.points[1]).eqls([B1x, B1y]);
      expect(stateVariables["/l2"].stateValues.points[0]).eqls([A2x, A2y]);
      expect(stateVariables["/l2"].stateValues.points[1][0]).closeTo(
        B2x,
        1e-12,
      );
      expect(stateVariables["/l2"].stateValues.points[1][1]).closeTo(
        B2y,
        1e-12,
      );
    });

    cy.log("move A2 up and to the right");
    cy.window().then(async (win) => {
      let dx = 3,
        dy = 2;

      A2x += dx;
      A2y += dy;
      B2x += dx;
      B2y += dy;

      win.callAction1({
        actionName: "movePoint",
        componentName: "/A2",
        args: { x: A2x, y: A2y },
      });

      cy.get(cesc2("#/A2a") + " .mjx-mrow").should(
        "contain.text",
        `(${nInDOM(A2x)},${nInDOM(A2y)})`,
      );
    });

    cy.window().then(async (win) => {
      let stateVariables = await win.returnAllStateVariables1();
      expect(stateVariables["/l1"].stateValues.points[0]).eqls([A1x, A1y]);
      expect(stateVariables["/l1"].stateValues.points[1]).eqls([B1x, B1y]);
      expect(stateVariables["/l2"].stateValues.points[0]).eqls([A2x, A2y]);
      expect(stateVariables["/l2"].stateValues.points[1][0]).closeTo(
        B2x,
        1e-12,
      );
      expect(stateVariables["/l2"].stateValues.points[1][1]).closeTo(
        B2y,
        1e-12,
      );
    });

    cy.log("move B2 rotates both lines");
    cy.window().then(async (win) => {
      let thetaOrig = Math.atan2(B2y - A2y, B2x - A2x);

      B2x = -4;
      B2y = 6;

      let thetaNew = Math.atan2(B2y - A2y, B2x - A2x);

      let dTheta = thetaNew - thetaOrig;

      // Rotate B1 around A1 by same angle,
      // keeping distance the same
      let d1x = B1x - A1x;
      let d1y = B1y - A1y;

      let c = Math.cos(dTheta);
      let s = Math.sin(dTheta);

      [d1x, d1y] = [c * d1x - s * d1y, s * d1x + c * d1y];

      B1x = A1x + d1x;
      B1y = A1y + d1y;

      win.callAction1({
        actionName: "movePoint",
        componentName: "/B2",
        args: { x: B2x, y: B2y },
      });

      cy.get(cesc2("#/B2a") + " .mjx-mrow").should(
        "contain.text",
        `(${nInDOM(Math.round(100 * B2x) / 100)},${nInDOM(
          Math.round(100 * B2y) / 100,
        )})`,
      );
    });

    cy.window().then(async (win) => {
      let stateVariables = await win.returnAllStateVariables1();

      expect(stateVariables["/l1"].stateValues.points[0]).eqls([A1x, A1y]);
      expect(stateVariables["/l1"].stateValues.points[1][0]).closeTo(
        B1x,
        1e-12,
      );
      expect(stateVariables["/l1"].stateValues.points[1][1]).closeTo(
        B1y,
        1e-12,
      );
      expect(stateVariables["/l2"].stateValues.points[0]).eqls([A2x, A2y]);
      expect(stateVariables["/l2"].stateValues.points[1][0]).closeTo(
        B2x,
        1e-12,
      );
      expect(stateVariables["/l2"].stateValues.points[1][1]).closeTo(
        B2y,
        1e-12,
      );
    });

    cy.log("move B1 rotates both lines");
    cy.window().then(async (win) => {
      let thetaOrig = Math.atan2(B1y - A1y, B1x - A1x);

      B1x = -4;
      B1y = 6;

      let thetaNew = Math.atan2(B1y - A1y, B1x - A1x);

      let dTheta = thetaNew - thetaOrig;

      // Rotate B2 around A2 by same angle,
      // keeping distance the same
      let d2x = B2x - A2x;
      let d2y = B2y - A2y;

      let c = Math.cos(dTheta);
      let s = Math.sin(dTheta);

      [d2x, d2y] = [c * d2x - s * d2y, s * d2x + c * d2y];

      B2x = A2x + d2x;
      B2y = A2y + d2y;

      win.callAction1({
        actionName: "movePoint",
        componentName: "/B1",
        args: { x: B1x, y: B1y },
      });

      cy.get(cesc2("#/B1a") + " .mjx-mrow").should(
        "contain.text",
        `(${nInDOM(Math.round(100 * B1x) / 100)},${nInDOM(
          Math.round(100 * B1y) / 100,
        )})`,
      );
    });

    cy.window().then(async (win) => {
      let stateVariables = await win.returnAllStateVariables1();

      expect(stateVariables["/l1"].stateValues.points[0]).eqls([A1x, A1y]);
      expect(stateVariables["/l1"].stateValues.points[1][0]).closeTo(
        B1x,
        1e-12,
      );
      expect(stateVariables["/l1"].stateValues.points[1][1]).closeTo(
        B1y,
        1e-12,
      );
      expect(stateVariables["/l2"].stateValues.points[0]).eqls([A2x, A2y]);
      expect(stateVariables["/l2"].stateValues.points[1][0]).closeTo(
        B2x,
        1e-12,
      );
      expect(stateVariables["/l2"].stateValues.points[1][1]).closeTo(
        B2y,
        1e-12,
      );
    });
  });

  it("line through point perpendicular to line segment", () => {
    cy.window().then(async (win) => {
      win.postMessage(
        {
          doenetML: `
  <graph>
    <point name="A1">(3,5)</point>
    <point name="B1">(4,4)</point>
    <linesegment name="l1" endpoints="$A1 $B1" />
    <point name="A2">(-1,-3)</point>
    <line name="l2" through="$A2" perpendicularTo="$l1" />
    $l2.point2{assignNames="B2"}
  </graph>
  <copy source="A1" assignNames="A1a" />
  <copy source="B1" assignNames="B1a" />
  <copy source="A2" assignNames="A2a" />
  <copy source="B2" assignNames="B2a" />
    `,
        },
        "*",
      );
    });

    let A1x = 3;
    let A1y = 5;
    let B1x = 4;
    let B1y = 4;

    let A2x = -1;
    let A2y = -3;
    let B2x = A2x - 1 / Math.sqrt(2);
    let B2y = A2y - 1 / Math.sqrt(2);

    cy.get(cesc2("#/A1a") + " .mjx-mrow").should(
      "contain.text",
      `(${nInDOM(A1x)},${nInDOM(A1y)})`,
    );
    cy.get(cesc2("#/B1a") + " .mjx-mrow").should(
      "contain.text",
      `(${nInDOM(B1x)},${nInDOM(B1y)})`,
    );

    cy.window().then(async (win) => {
      let stateVariables = await win.returnAllStateVariables1();
      expect(stateVariables["/l1"].stateValues.endpoints[0]).eqls([A1x, A1y]);
      expect(stateVariables["/l1"].stateValues.endpoints[1]).eqls([B1x, B1y]);
      expect(stateVariables["/l2"].stateValues.points[0]).eqls([A2x, A2y]);
      expect(stateVariables["/l2"].stateValues.points[1][0]).closeTo(
        B2x,
        1e-12,
      );
      expect(stateVariables["/l2"].stateValues.points[1][1]).closeTo(
        B2y,
        1e-12,
      );
    });

    cy.log("move l2 down and to the right");
    cy.window().then(async (win) => {
      let dx = 0.5,
        dy = -4;

      A2x += dx;
      A2y += dy;
      B2x += dx;
      B2y += dy;

      win.callAction1({
        actionName: "moveLine",
        componentName: "/l2",
        args: {
          point1coords: [A2x, A2y],
          point2coords: [B2x, B2y],
        },
      });

      cy.get(cesc2("#/A2a") + " .mjx-mrow").should(
        "contain.text",
        `(${nInDOM(A2x)},${nInDOM(A2y)})`,
      );
    });

    cy.window().then(async (win) => {
      let stateVariables = await win.returnAllStateVariables1();
      expect(stateVariables["/l1"].stateValues.endpoints[0]).eqls([A1x, A1y]);
      expect(stateVariables["/l1"].stateValues.endpoints[1]).eqls([B1x, B1y]);
      expect(stateVariables["/l2"].stateValues.points[0]).eqls([A2x, A2y]);
      expect(stateVariables["/l2"].stateValues.points[1][0]).closeTo(
        B2x,
        1e-12,
      );
      expect(stateVariables["/l2"].stateValues.points[1][1]).closeTo(
        B2y,
        1e-12,
      );
    });

    cy.log("move A2 up and to the right");
    cy.window().then(async (win) => {
      let dx = 3,
        dy = 2;

      A2x += dx;
      A2y += dy;
      B2x += dx;
      B2y += dy;

      win.callAction1({
        actionName: "movePoint",
        componentName: "/A2",
        args: { x: A2x, y: A2y },
      });

      cy.get(cesc2("#/A2a") + " .mjx-mrow").should(
        "contain.text",
        `(${nInDOM(A2x)},${nInDOM(A2y)})`,
      );
    });

    cy.window().then(async (win) => {
      let stateVariables = await win.returnAllStateVariables1();
      expect(stateVariables["/l1"].stateValues.endpoints[0]).eqls([A1x, A1y]);
      expect(stateVariables["/l1"].stateValues.endpoints[1]).eqls([B1x, B1y]);
      expect(stateVariables["/l2"].stateValues.points[0]).eqls([A2x, A2y]);
      expect(stateVariables["/l2"].stateValues.points[1][0]).closeTo(
        B2x,
        1e-12,
      );
      expect(stateVariables["/l2"].stateValues.points[1][1]).closeTo(
        B2y,
        1e-12,
      );
    });

    cy.log("move B2 rotates both lines");
    cy.window().then(async (win) => {
      let thetaOrig = Math.atan2(B2y - A2y, B2x - A2x);

      B2x = -4;
      B2y = 6;

      let thetaNew = Math.atan2(B2y - A2y, B2x - A2x);

      let dTheta = thetaNew - thetaOrig;

      // Rotate B1 around A1 by same angle,
      // keeping distance the same
      let d1x = B1x - A1x;
      let d1y = B1y - A1y;

      let c = Math.cos(dTheta);
      let s = Math.sin(dTheta);

      [d1x, d1y] = [c * d1x - s * d1y, s * d1x + c * d1y];

      B1x = A1x + d1x;
      B1y = A1y + d1y;

      win.callAction1({
        actionName: "movePoint",
        componentName: "/B2",
        args: { x: B2x, y: B2y },
      });

      cy.get(cesc2("#/B2a") + " .mjx-mrow").should(
        "contain.text",
        `(${nInDOM(Math.round(100 * B2x) / 100)},${nInDOM(
          Math.round(100 * B2y) / 100,
        )})`,
      );
    });

    cy.window().then(async (win) => {
      let stateVariables = await win.returnAllStateVariables1();

      expect(stateVariables["/l1"].stateValues.endpoints[0]).eqls([A1x, A1y]);
      expect(stateVariables["/l1"].stateValues.endpoints[1][0]).closeTo(
        B1x,
        1e-12,
      );
      expect(stateVariables["/l1"].stateValues.endpoints[1][1]).closeTo(
        B1y,
        1e-12,
      );
      expect(stateVariables["/l2"].stateValues.points[0]).eqls([A2x, A2y]);
      expect(stateVariables["/l2"].stateValues.points[1][0]).closeTo(
        B2x,
        1e-12,
      );
      expect(stateVariables["/l2"].stateValues.points[1][1]).closeTo(
        B2y,
        1e-12,
      );
    });

    cy.log("move B1 rotates both lines");
    cy.window().then(async (win) => {
      let thetaOrig = Math.atan2(B1y - A1y, B1x - A1x);

      B1x = -4;
      B1y = 6;

      let thetaNew = Math.atan2(B1y - A1y, B1x - A1x);

      let dTheta = thetaNew - thetaOrig;

      // Rotate B2 around A2 by same angle,
      // keeping distance the same
      let d2x = B2x - A2x;
      let d2y = B2y - A2y;

      let c = Math.cos(dTheta);
      let s = Math.sin(dTheta);

      [d2x, d2y] = [c * d2x - s * d2y, s * d2x + c * d2y];

      B2x = A2x + d2x;
      B2y = A2y + d2y;

      win.callAction1({
        actionName: "movePoint",
        componentName: "/B1",
        args: { x: B1x, y: B1y },
      });

      cy.get(cesc2("#/B1a") + " .mjx-mrow").should(
        "contain.text",
        `(${nInDOM(Math.round(100 * B1x) / 100)},${nInDOM(
          Math.round(100 * B1y) / 100,
        )})`,
      );
    });

    cy.window().then(async (win) => {
      let stateVariables = await win.returnAllStateVariables1();

      expect(stateVariables["/l1"].stateValues.endpoints[0]).eqls([A1x, A1y]);
      expect(stateVariables["/l1"].stateValues.endpoints[1][0]).closeTo(
        B1x,
        1e-12,
      );
      expect(stateVariables["/l1"].stateValues.endpoints[1][1]).closeTo(
        B1y,
        1e-12,
      );
      expect(stateVariables["/l2"].stateValues.points[0]).eqls([A2x, A2y]);
      expect(stateVariables["/l2"].stateValues.points[1][0]).closeTo(
        B2x,
        1e-12,
      );
      expect(stateVariables["/l2"].stateValues.points[1][1]).closeTo(
        B2y,
        1e-12,
      );
    });
  });

  it("line through point parallel to line segment", () => {
    cy.window().then(async (win) => {
      win.postMessage(
        {
          doenetML: `
  <graph>
    <point name="A1">(3,5)</point>
    <point name="B1">(4,4)</point>
    <linesegment name="l1" endpoints="$A1 $B1" />
    <point name="A2">(-1,-3)</point>
    <line name="l2" through="$A2" parallelTo="$l1" />
    $l2.point2{assignNames="B2"}
  </graph>
  <copy source="A1" assignNames="A1a" />
  <copy source="B1" assignNames="B1a" />
  <copy source="A2" assignNames="A2a" />
  <copy source="B2" assignNames="B2a" />
    `,
        },
        "*",
      );
    });

    let A1x = 3;
    let A1y = 5;
    let B1x = 4;
    let B1y = 4;

    let A2x = -1;
    let A2y = -3;
    let B2x = A2x + 1 / Math.sqrt(2);
    let B2y = A2y - 1 / Math.sqrt(2);

    cy.get(cesc2("#/A1a") + " .mjx-mrow").should(
      "contain.text",
      `(${nInDOM(A1x)},${nInDOM(A1y)})`,
    );
    cy.get(cesc2("#/B1a") + " .mjx-mrow").should(
      "contain.text",
      `(${nInDOM(B1x)},${nInDOM(B1y)})`,
    );

    cy.window().then(async (win) => {
      let stateVariables = await win.returnAllStateVariables1();
      expect(stateVariables["/l1"].stateValues.endpoints[0]).eqls([A1x, A1y]);
      expect(stateVariables["/l1"].stateValues.endpoints[1]).eqls([B1x, B1y]);
      expect(stateVariables["/l2"].stateValues.points[0]).eqls([A2x, A2y]);
      expect(stateVariables["/l2"].stateValues.points[1][0]).closeTo(
        B2x,
        1e-12,
      );
      expect(stateVariables["/l2"].stateValues.points[1][1]).closeTo(
        B2y,
        1e-12,
      );
    });

    cy.log("move l2 down and to the right");
    cy.window().then(async (win) => {
      let dx = 0.5,
        dy = -4;

      A2x += dx;
      A2y += dy;
      B2x += dx;
      B2y += dy;

      win.callAction1({
        actionName: "moveLine",
        componentName: "/l2",
        args: {
          point1coords: [A2x, A2y],
          point2coords: [B2x, B2y],
        },
      });

      cy.get(cesc2("#/A2a") + " .mjx-mrow").should(
        "contain.text",
        `(${nInDOM(A2x)},${nInDOM(A2y)})`,
      );
    });

    cy.window().then(async (win) => {
      let stateVariables = await win.returnAllStateVariables1();
      expect(stateVariables["/l1"].stateValues.endpoints[0]).eqls([A1x, A1y]);
      expect(stateVariables["/l1"].stateValues.endpoints[1]).eqls([B1x, B1y]);
      expect(stateVariables["/l2"].stateValues.points[0]).eqls([A2x, A2y]);
      expect(stateVariables["/l2"].stateValues.points[1][0]).closeTo(
        B2x,
        1e-12,
      );
      expect(stateVariables["/l2"].stateValues.points[1][1]).closeTo(
        B2y,
        1e-12,
      );
    });

    cy.log("move A2 up and to the right");
    cy.window().then(async (win) => {
      let dx = 3,
        dy = 2;

      A2x += dx;
      A2y += dy;
      B2x += dx;
      B2y += dy;

      win.callAction1({
        actionName: "movePoint",
        componentName: "/A2",
        args: { x: A2x, y: A2y },
      });

      cy.get(cesc2("#/A2a") + " .mjx-mrow").should(
        "contain.text",
        `(${nInDOM(A2x)},${nInDOM(A2y)})`,
      );
    });

    cy.window().then(async (win) => {
      let stateVariables = await win.returnAllStateVariables1();
      expect(stateVariables["/l1"].stateValues.endpoints[0]).eqls([A1x, A1y]);
      expect(stateVariables["/l1"].stateValues.endpoints[1]).eqls([B1x, B1y]);
      expect(stateVariables["/l2"].stateValues.points[0]).eqls([A2x, A2y]);
      expect(stateVariables["/l2"].stateValues.points[1][0]).closeTo(
        B2x,
        1e-12,
      );
      expect(stateVariables["/l2"].stateValues.points[1][1]).closeTo(
        B2y,
        1e-12,
      );
    });

    cy.log("move B2 rotates both lines");
    cy.window().then(async (win) => {
      let thetaOrig = Math.atan2(B2y - A2y, B2x - A2x);

      B2x = -4;
      B2y = 6;

      let thetaNew = Math.atan2(B2y - A2y, B2x - A2x);

      let dTheta = thetaNew - thetaOrig;

      // Rotate B1 around A1 by same angle,
      // keeping distance the same
      let d1x = B1x - A1x;
      let d1y = B1y - A1y;

      let c = Math.cos(dTheta);
      let s = Math.sin(dTheta);

      [d1x, d1y] = [c * d1x - s * d1y, s * d1x + c * d1y];

      B1x = A1x + d1x;
      B1y = A1y + d1y;

      win.callAction1({
        actionName: "movePoint",
        componentName: "/B2",
        args: { x: B2x, y: B2y },
      });

      cy.get(cesc2("#/B2a") + " .mjx-mrow").should(
        "contain.text",
        `(${nInDOM(Math.round(100 * B2x) / 100)},${nInDOM(
          Math.round(100 * B2y) / 100,
        )})`,
      );
    });

    cy.window().then(async (win) => {
      let stateVariables = await win.returnAllStateVariables1();

      expect(stateVariables["/l1"].stateValues.endpoints[0]).eqls([A1x, A1y]);
      expect(stateVariables["/l1"].stateValues.endpoints[1][0]).closeTo(
        B1x,
        1e-12,
      );
      expect(stateVariables["/l1"].stateValues.endpoints[1][1]).closeTo(
        B1y,
        1e-12,
      );
      expect(stateVariables["/l2"].stateValues.points[0]).eqls([A2x, A2y]);
      expect(stateVariables["/l2"].stateValues.points[1][0]).closeTo(
        B2x,
        1e-12,
      );
      expect(stateVariables["/l2"].stateValues.points[1][1]).closeTo(
        B2y,
        1e-12,
      );
    });

    cy.log("move B1 rotates both lines");
    cy.window().then(async (win) => {
      let thetaOrig = Math.atan2(B1y - A1y, B1x - A1x);

      B1x = -4;
      B1y = 6;

      let thetaNew = Math.atan2(B1y - A1y, B1x - A1x);

      let dTheta = thetaNew - thetaOrig;

      // Rotate B2 around A2 by same angle,
      // keeping distance the same
      let d2x = B2x - A2x;
      let d2y = B2y - A2y;

      let c = Math.cos(dTheta);
      let s = Math.sin(dTheta);

      [d2x, d2y] = [c * d2x - s * d2y, s * d2x + c * d2y];

      B2x = A2x + d2x;
      B2y = A2y + d2y;

      win.callAction1({
        actionName: "movePoint",
        componentName: "/B1",
        args: { x: B1x, y: B1y },
      });

      cy.get(cesc2("#/B1a") + " .mjx-mrow").should(
        "contain.text",
        `(${nInDOM(Math.round(100 * B1x) / 100)},${nInDOM(
          Math.round(100 * B1y) / 100,
        )})`,
      );
    });

    cy.window().then(async (win) => {
      let stateVariables = await win.returnAllStateVariables1();

      expect(stateVariables["/l1"].stateValues.endpoints[0]).eqls([A1x, A1y]);
      expect(stateVariables["/l1"].stateValues.endpoints[1][0]).closeTo(
        B1x,
        1e-12,
      );
      expect(stateVariables["/l1"].stateValues.endpoints[1][1]).closeTo(
        B1y,
        1e-12,
      );
      expect(stateVariables["/l2"].stateValues.points[0]).eqls([A2x, A2y]);
      expect(stateVariables["/l2"].stateValues.points[1][0]).closeTo(
        B2x,
        1e-12,
      );
      expect(stateVariables["/l2"].stateValues.points[1][1]).closeTo(
        B2y,
        1e-12,
      );
    });
  });

  it("line through point perpendicular to vector", () => {
    cy.window().then(async (win) => {
      win.postMessage(
        {
          doenetML: `
  <graph>
    <point name="A1">(3,5)</point>
    <point name="B1">(4,4)</point>
    <vector name="l1" tail="$A1" head="$B1" />
    <point name="A2">(-1,-3)</point>
    <line name="l2" through="$A2" perpendicularTo="$l1" />
    $l2.point2{assignNames="B2"}
  </graph>
  <copy source="A1" assignNames="A1a" />
  <copy source="B1" assignNames="B1a" />
  <copy source="A2" assignNames="A2a" />
  <copy source="B2" assignNames="B2a" />
    `,
        },
        "*",
      );
    });

    let A1x = 3;
    let A1y = 5;
    let B1x = 4;
    let B1y = 4;

    let A2x = -1;
    let A2y = -3;
    let B2x = A2x - 1 / Math.sqrt(2);
    let B2y = A2y - 1 / Math.sqrt(2);

    cy.get(cesc2("#/A1a") + " .mjx-mrow").should(
      "contain.text",
      `(${nInDOM(A1x)},${nInDOM(A1y)})`,
    );
    cy.get(cesc2("#/B1a") + " .mjx-mrow").should(
      "contain.text",
      `(${nInDOM(B1x)},${nInDOM(B1y)})`,
    );

    cy.window().then(async (win) => {
      let stateVariables = await win.returnAllStateVariables1();
      expect(stateVariables["/l1"].stateValues.tail).eqls([A1x, A1y]);
      expect(stateVariables["/l1"].stateValues.head).eqls([B1x, B1y]);
      expect(stateVariables["/l2"].stateValues.points[0]).eqls([A2x, A2y]);
      expect(stateVariables["/l2"].stateValues.points[1][0]).closeTo(
        B2x,
        1e-12,
      );
      expect(stateVariables["/l2"].stateValues.points[1][1]).closeTo(
        B2y,
        1e-12,
      );
    });

    cy.log("move l2 down and to the right");
    cy.window().then(async (win) => {
      let dx = 0.5,
        dy = -4;

      A2x += dx;
      A2y += dy;
      B2x += dx;
      B2y += dy;

      win.callAction1({
        actionName: "moveLine",
        componentName: "/l2",
        args: {
          point1coords: [A2x, A2y],
          point2coords: [B2x, B2y],
        },
      });

      cy.get(cesc2("#/A2a") + " .mjx-mrow").should(
        "contain.text",
        `(${nInDOM(A2x)},${nInDOM(A2y)})`,
      );
    });

    cy.window().then(async (win) => {
      let stateVariables = await win.returnAllStateVariables1();
      expect(stateVariables["/l1"].stateValues.tail).eqls([A1x, A1y]);
      expect(stateVariables["/l1"].stateValues.head).eqls([B1x, B1y]);
      expect(stateVariables["/l2"].stateValues.points[0]).eqls([A2x, A2y]);
      expect(stateVariables["/l2"].stateValues.points[1][0]).closeTo(
        B2x,
        1e-12,
      );
      expect(stateVariables["/l2"].stateValues.points[1][1]).closeTo(
        B2y,
        1e-12,
      );
    });

    cy.log("move A2 up and to the right");
    cy.window().then(async (win) => {
      let dx = 3,
        dy = 2;

      A2x += dx;
      A2y += dy;
      B2x += dx;
      B2y += dy;

      win.callAction1({
        actionName: "movePoint",
        componentName: "/A2",
        args: { x: A2x, y: A2y },
      });

      cy.get(cesc2("#/A2a") + " .mjx-mrow").should(
        "contain.text",
        `(${nInDOM(A2x)},${nInDOM(A2y)})`,
      );
    });

    cy.window().then(async (win) => {
      let stateVariables = await win.returnAllStateVariables1();
      expect(stateVariables["/l1"].stateValues.tail).eqls([A1x, A1y]);
      expect(stateVariables["/l1"].stateValues.head).eqls([B1x, B1y]);
      expect(stateVariables["/l2"].stateValues.points[0]).eqls([A2x, A2y]);
      expect(stateVariables["/l2"].stateValues.points[1][0]).closeTo(
        B2x,
        1e-12,
      );
      expect(stateVariables["/l2"].stateValues.points[1][1]).closeTo(
        B2y,
        1e-12,
      );
    });

    cy.log("move B2 rotates both lines");
    cy.window().then(async (win) => {
      let thetaOrig = Math.atan2(B2y - A2y, B2x - A2x);

      B2x = -4;
      B2y = 6;

      let thetaNew = Math.atan2(B2y - A2y, B2x - A2x);

      let dTheta = thetaNew - thetaOrig;

      // Rotate B1 around A1 by same angle,
      // keeping distance the same
      let d1x = B1x - A1x;
      let d1y = B1y - A1y;

      let c = Math.cos(dTheta);
      let s = Math.sin(dTheta);

      [d1x, d1y] = [c * d1x - s * d1y, s * d1x + c * d1y];

      B1x = A1x + d1x;
      B1y = A1y + d1y;

      win.callAction1({
        actionName: "movePoint",
        componentName: "/B2",
        args: { x: B2x, y: B2y },
      });

      cy.get(cesc2("#/B2a") + " .mjx-mrow").should(
        "contain.text",
        `(${nInDOM(Math.round(100 * B2x) / 100)},${nInDOM(
          Math.round(100 * B2y) / 100,
        )})`,
      );
    });

    cy.window().then(async (win) => {
      let stateVariables = await win.returnAllStateVariables1();

      expect(stateVariables["/l1"].stateValues.tail).eqls([A1x, A1y]);
      expect(stateVariables["/l1"].stateValues.head[0]).closeTo(B1x, 1e-12);
      expect(stateVariables["/l1"].stateValues.head[1]).closeTo(B1y, 1e-12);
      expect(stateVariables["/l2"].stateValues.points[0]).eqls([A2x, A2y]);
      expect(stateVariables["/l2"].stateValues.points[1][0]).closeTo(
        B2x,
        1e-12,
      );
      expect(stateVariables["/l2"].stateValues.points[1][1]).closeTo(
        B2y,
        1e-12,
      );
    });

    cy.log("move B1 rotates both lines");
    cy.window().then(async (win) => {
      let thetaOrig = Math.atan2(B1y - A1y, B1x - A1x);

      B1x = -4;
      B1y = 6;

      let thetaNew = Math.atan2(B1y - A1y, B1x - A1x);

      let dTheta = thetaNew - thetaOrig;

      // Rotate B2 around A2 by same angle,
      // keeping distance the same
      let d2x = B2x - A2x;
      let d2y = B2y - A2y;

      let c = Math.cos(dTheta);
      let s = Math.sin(dTheta);

      [d2x, d2y] = [c * d2x - s * d2y, s * d2x + c * d2y];

      B2x = A2x + d2x;
      B2y = A2y + d2y;

      win.callAction1({
        actionName: "movePoint",
        componentName: "/B1",
        args: { x: B1x, y: B1y },
      });

      cy.get(cesc2("#/B1a") + " .mjx-mrow").should(
        "contain.text",
        `(${nInDOM(Math.round(100 * B1x) / 100)},${nInDOM(
          Math.round(100 * B1y) / 100,
        )})`,
      );
    });

    cy.window().then(async (win) => {
      let stateVariables = await win.returnAllStateVariables1();

      expect(stateVariables["/l1"].stateValues.tail).eqls([A1x, A1y]);
      expect(stateVariables["/l1"].stateValues.head[0]).closeTo(B1x, 1e-12);
      expect(stateVariables["/l1"].stateValues.head[1]).closeTo(B1y, 1e-12);
      expect(stateVariables["/l2"].stateValues.points[0]).eqls([A2x, A2y]);
      expect(stateVariables["/l2"].stateValues.points[1][0]).closeTo(
        B2x,
        1e-12,
      );
      expect(stateVariables["/l2"].stateValues.points[1][1]).closeTo(
        B2y,
        1e-12,
      );
    });
  });

  it("line through point parallel to vector", () => {
    cy.window().then(async (win) => {
      win.postMessage(
        {
          doenetML: `
  <graph>
    <point name="A1">(3,5)</point>
    <point name="B1">(4,4)</point>
    <vector name="l1" tail="$A1" head="$B1" />
    <point name="A2">(-1,-3)</point>
    <line name="l2" through="$A2" parallelTo="$l1" />
    $l2.point2{assignNames="B2"}
  </graph>
  <copy source="A1" assignNames="A1a" />
  <copy source="B1" assignNames="B1a" />
  <copy source="A2" assignNames="A2a" />
  <copy source="B2" assignNames="B2a" />
    `,
        },
        "*",
      );
    });

    let A1x = 3;
    let A1y = 5;
    let B1x = 4;
    let B1y = 4;

    let A2x = -1;
    let A2y = -3;
    let B2x = A2x + 1 / Math.sqrt(2);
    let B2y = A2y - 1 / Math.sqrt(2);

    cy.get(cesc2("#/A1a") + " .mjx-mrow").should(
      "contain.text",
      `(${nInDOM(A1x)},${nInDOM(A1y)})`,
    );
    cy.get(cesc2("#/B1a") + " .mjx-mrow").should(
      "contain.text",
      `(${nInDOM(B1x)},${nInDOM(B1y)})`,
    );

    cy.window().then(async (win) => {
      let stateVariables = await win.returnAllStateVariables1();
      expect(stateVariables["/l1"].stateValues.tail).eqls([A1x, A1y]);
      expect(stateVariables["/l1"].stateValues.head).eqls([B1x, B1y]);
      expect(stateVariables["/l2"].stateValues.points[0]).eqls([A2x, A2y]);
      expect(stateVariables["/l2"].stateValues.points[1][0]).closeTo(
        B2x,
        1e-12,
      );
      expect(stateVariables["/l2"].stateValues.points[1][1]).closeTo(
        B2y,
        1e-12,
      );
    });

    cy.log("move l2 down and to the right");
    cy.window().then(async (win) => {
      let dx = 0.5,
        dy = -4;

      A2x += dx;
      A2y += dy;
      B2x += dx;
      B2y += dy;

      win.callAction1({
        actionName: "moveLine",
        componentName: "/l2",
        args: {
          point1coords: [A2x, A2y],
          point2coords: [B2x, B2y],
        },
      });

      cy.get(cesc2("#/A2a") + " .mjx-mrow").should(
        "contain.text",
        `(${nInDOM(A2x)},${nInDOM(A2y)})`,
      );
    });

    cy.window().then(async (win) => {
      let stateVariables = await win.returnAllStateVariables1();
      expect(stateVariables["/l1"].stateValues.tail).eqls([A1x, A1y]);
      expect(stateVariables["/l1"].stateValues.head).eqls([B1x, B1y]);
      expect(stateVariables["/l2"].stateValues.points[0]).eqls([A2x, A2y]);
      expect(stateVariables["/l2"].stateValues.points[1][0]).closeTo(
        B2x,
        1e-12,
      );
      expect(stateVariables["/l2"].stateValues.points[1][1]).closeTo(
        B2y,
        1e-12,
      );
    });

    cy.log("move A2 up and to the right");
    cy.window().then(async (win) => {
      let dx = 3,
        dy = 2;

      A2x += dx;
      A2y += dy;
      B2x += dx;
      B2y += dy;

      win.callAction1({
        actionName: "movePoint",
        componentName: "/A2",
        args: { x: A2x, y: A2y },
      });

      cy.get(cesc2("#/A2a") + " .mjx-mrow").should(
        "contain.text",
        `(${nInDOM(A2x)},${nInDOM(A2y)})`,
      );
    });

    cy.window().then(async (win) => {
      let stateVariables = await win.returnAllStateVariables1();
      expect(stateVariables["/l1"].stateValues.tail).eqls([A1x, A1y]);
      expect(stateVariables["/l1"].stateValues.head).eqls([B1x, B1y]);
      expect(stateVariables["/l2"].stateValues.points[0]).eqls([A2x, A2y]);
      expect(stateVariables["/l2"].stateValues.points[1][0]).closeTo(
        B2x,
        1e-12,
      );
      expect(stateVariables["/l2"].stateValues.points[1][1]).closeTo(
        B2y,
        1e-12,
      );
    });

    cy.log("move B2 rotates both lines");
    cy.window().then(async (win) => {
      let thetaOrig = Math.atan2(B2y - A2y, B2x - A2x);

      B2x = -4;
      B2y = 6;

      let thetaNew = Math.atan2(B2y - A2y, B2x - A2x);

      let dTheta = thetaNew - thetaOrig;

      // Rotate B1 around A1 by same angle,
      // keeping distance the same
      let d1x = B1x - A1x;
      let d1y = B1y - A1y;

      let c = Math.cos(dTheta);
      let s = Math.sin(dTheta);

      [d1x, d1y] = [c * d1x - s * d1y, s * d1x + c * d1y];

      B1x = A1x + d1x;
      B1y = A1y + d1y;

      win.callAction1({
        actionName: "movePoint",
        componentName: "/B2",
        args: { x: B2x, y: B2y },
      });

      cy.get(cesc2("#/B2a") + " .mjx-mrow").should(
        "contain.text",
        `(${nInDOM(Math.round(100 * B2x) / 100)},${nInDOM(
          Math.round(100 * B2y) / 100,
        )})`,
      );
    });

    cy.window().then(async (win) => {
      let stateVariables = await win.returnAllStateVariables1();

      expect(stateVariables["/l1"].stateValues.tail).eqls([A1x, A1y]);
      expect(stateVariables["/l1"].stateValues.head[0]).closeTo(B1x, 1e-12);
      expect(stateVariables["/l1"].stateValues.head[1]).closeTo(B1y, 1e-12);
      expect(stateVariables["/l2"].stateValues.points[0]).eqls([A2x, A2y]);
      expect(stateVariables["/l2"].stateValues.points[1][0]).closeTo(
        B2x,
        1e-12,
      );
      expect(stateVariables["/l2"].stateValues.points[1][1]).closeTo(
        B2y,
        1e-12,
      );
    });

    cy.log("move B1 rotates both lines");
    cy.window().then(async (win) => {
      let thetaOrig = Math.atan2(B1y - A1y, B1x - A1x);

      B1x = -4;
      B1y = 6;

      let thetaNew = Math.atan2(B1y - A1y, B1x - A1x);

      let dTheta = thetaNew - thetaOrig;

      // Rotate B2 around A2 by same angle,
      // keeping distance the same
      let d2x = B2x - A2x;
      let d2y = B2y - A2y;

      let c = Math.cos(dTheta);
      let s = Math.sin(dTheta);

      [d2x, d2y] = [c * d2x - s * d2y, s * d2x + c * d2y];

      B2x = A2x + d2x;
      B2y = A2y + d2y;

      win.callAction1({
        actionName: "movePoint",
        componentName: "/B1",
        args: { x: B1x, y: B1y },
      });

      cy.get(cesc2("#/B1a") + " .mjx-mrow").should(
        "contain.text",
        `(${nInDOM(Math.round(100 * B1x) / 100)},${nInDOM(
          Math.round(100 * B1y) / 100,
        )})`,
      );
    });

    cy.window().then(async (win) => {
      let stateVariables = await win.returnAllStateVariables1();

      expect(stateVariables["/l1"].stateValues.tail).eqls([A1x, A1y]);
      expect(stateVariables["/l1"].stateValues.head[0]).closeTo(B1x, 1e-12);
      expect(stateVariables["/l1"].stateValues.head[1]).closeTo(B1y, 1e-12);
      expect(stateVariables["/l2"].stateValues.points[0]).eqls([A2x, A2y]);
      expect(stateVariables["/l2"].stateValues.points[1][0]).closeTo(
        B2x,
        1e-12,
      );
      expect(stateVariables["/l2"].stateValues.points[1][1]).closeTo(
        B2y,
        1e-12,
      );
    });
  });

  it("line through point perpendicular to ray", () => {
    cy.window().then(async (win) => {
      win.postMessage(
        {
          doenetML: `
  <graph>
    <point name="A1">(3,5)</point>
    <point name="B1">(4,4)</point>
    <ray name="l1" endpoint="$A1" through="$B1" />
    <point name="A2">(-1,-3)</point>
    <line name="l2" through="$A2" perpendicularTo="$l1" />
    $l2.point2{assignNames="B2"}
  </graph>
  <copy source="A1" assignNames="A1a" />
  <copy source="B1" assignNames="B1a" />
  <copy source="A2" assignNames="A2a" />
  <copy source="B2" assignNames="B2a" />
    `,
        },
        "*",
      );
    });

    let A1x = 3;
    let A1y = 5;
    let B1x = 4;
    let B1y = 4;

    let A2x = -1;
    let A2y = -3;
    let B2x = A2x - 1 / Math.sqrt(2);
    let B2y = A2y - 1 / Math.sqrt(2);

    cy.get(cesc2("#/A1a") + " .mjx-mrow").should(
      "contain.text",
      `(${nInDOM(A1x)},${nInDOM(A1y)})`,
    );
    cy.get(cesc2("#/B1a") + " .mjx-mrow").should(
      "contain.text",
      `(${nInDOM(B1x)},${nInDOM(B1y)})`,
    );

    cy.window().then(async (win) => {
      let stateVariables = await win.returnAllStateVariables1();
      expect(stateVariables["/l1"].stateValues.endpoint).eqls([A1x, A1y]);
      expect(stateVariables["/l1"].stateValues.through).eqls([B1x, B1y]);
      expect(stateVariables["/l2"].stateValues.points[0]).eqls([A2x, A2y]);
      expect(stateVariables["/l2"].stateValues.points[1][0]).closeTo(
        B2x,
        1e-12,
      );
      expect(stateVariables["/l2"].stateValues.points[1][1]).closeTo(
        B2y,
        1e-12,
      );
    });

    cy.log("move l2 down and to the right");
    cy.window().then(async (win) => {
      let dx = 0.5,
        dy = -4;

      A2x += dx;
      A2y += dy;
      B2x += dx;
      B2y += dy;

      win.callAction1({
        actionName: "moveLine",
        componentName: "/l2",
        args: {
          point1coords: [A2x, A2y],
          point2coords: [B2x, B2y],
        },
      });

      cy.get(cesc2("#/A2a") + " .mjx-mrow").should(
        "contain.text",
        `(${nInDOM(A2x)},${nInDOM(A2y)})`,
      );
    });

    cy.window().then(async (win) => {
      let stateVariables = await win.returnAllStateVariables1();
      expect(stateVariables["/l1"].stateValues.endpoint).eqls([A1x, A1y]);
      expect(stateVariables["/l1"].stateValues.through).eqls([B1x, B1y]);
      expect(stateVariables["/l2"].stateValues.points[0]).eqls([A2x, A2y]);
      expect(stateVariables["/l2"].stateValues.points[1][0]).closeTo(
        B2x,
        1e-12,
      );
      expect(stateVariables["/l2"].stateValues.points[1][1]).closeTo(
        B2y,
        1e-12,
      );
    });

    cy.log("move A2 up and to the right");
    cy.window().then(async (win) => {
      let dx = 3,
        dy = 2;

      A2x += dx;
      A2y += dy;
      B2x += dx;
      B2y += dy;

      win.callAction1({
        actionName: "movePoint",
        componentName: "/A2",
        args: { x: A2x, y: A2y },
      });

      cy.get(cesc2("#/A2a") + " .mjx-mrow").should(
        "contain.text",
        `(${nInDOM(A2x)},${nInDOM(A2y)})`,
      );
    });

    cy.window().then(async (win) => {
      let stateVariables = await win.returnAllStateVariables1();
      expect(stateVariables["/l1"].stateValues.endpoint).eqls([A1x, A1y]);
      expect(stateVariables["/l1"].stateValues.through).eqls([B1x, B1y]);
      expect(stateVariables["/l2"].stateValues.points[0]).eqls([A2x, A2y]);
      expect(stateVariables["/l2"].stateValues.points[1][0]).closeTo(
        B2x,
        1e-12,
      );
      expect(stateVariables["/l2"].stateValues.points[1][1]).closeTo(
        B2y,
        1e-12,
      );
    });

    cy.log("move B2 rotates both lines");
    cy.window().then(async (win) => {
      let thetaOrig = Math.atan2(B2y - A2y, B2x - A2x);

      B2x = -4;
      B2y = 6;

      let thetaNew = Math.atan2(B2y - A2y, B2x - A2x);

      let dTheta = thetaNew - thetaOrig;

      // Rotate B1 around A1 by same angle,
      // keeping distance the same
      let d1x = B1x - A1x;
      let d1y = B1y - A1y;

      let c = Math.cos(dTheta);
      let s = Math.sin(dTheta);

      [d1x, d1y] = [c * d1x - s * d1y, s * d1x + c * d1y];

      B1x = A1x + d1x;
      B1y = A1y + d1y;

      win.callAction1({
        actionName: "movePoint",
        componentName: "/B2",
        args: { x: B2x, y: B2y },
      });

      cy.get(cesc2("#/B2a") + " .mjx-mrow").should(
        "contain.text",
        `(${nInDOM(Math.round(100 * B2x) / 100)},${nInDOM(
          Math.round(100 * B2y) / 100,
        )})`,
      );
    });

    cy.window().then(async (win) => {
      let stateVariables = await win.returnAllStateVariables1();

      expect(stateVariables["/l1"].stateValues.endpoint).eqls([A1x, A1y]);
      expect(stateVariables["/l1"].stateValues.through[0]).closeTo(B1x, 1e-12);
      expect(stateVariables["/l1"].stateValues.through[1]).closeTo(B1y, 1e-12);
      expect(stateVariables["/l2"].stateValues.points[0]).eqls([A2x, A2y]);
      expect(stateVariables["/l2"].stateValues.points[1][0]).closeTo(
        B2x,
        1e-12,
      );
      expect(stateVariables["/l2"].stateValues.points[1][1]).closeTo(
        B2y,
        1e-12,
      );
    });

    cy.log("move B1 rotates both lines");
    cy.window().then(async (win) => {
      let thetaOrig = Math.atan2(B1y - A1y, B1x - A1x);

      B1x = -4;
      B1y = 6;

      let thetaNew = Math.atan2(B1y - A1y, B1x - A1x);

      let dTheta = thetaNew - thetaOrig;

      // Rotate B2 around A2 by same angle,
      // keeping distance the same
      let d2x = B2x - A2x;
      let d2y = B2y - A2y;

      let c = Math.cos(dTheta);
      let s = Math.sin(dTheta);

      [d2x, d2y] = [c * d2x - s * d2y, s * d2x + c * d2y];

      B2x = A2x + d2x;
      B2y = A2y + d2y;

      win.callAction1({
        actionName: "movePoint",
        componentName: "/B1",
        args: { x: B1x, y: B1y },
      });

      cy.get(cesc2("#/B1a") + " .mjx-mrow").should(
        "contain.text",
        `(${nInDOM(Math.round(100 * B1x) / 100)},${nInDOM(
          Math.round(100 * B1y) / 100,
        )})`,
      );
    });

    cy.window().then(async (win) => {
      let stateVariables = await win.returnAllStateVariables1();

      expect(stateVariables["/l1"].stateValues.endpoint).eqls([A1x, A1y]);
      expect(stateVariables["/l1"].stateValues.through[0]).closeTo(B1x, 1e-12);
      expect(stateVariables["/l1"].stateValues.through[1]).closeTo(B1y, 1e-12);
      expect(stateVariables["/l2"].stateValues.points[0]).eqls([A2x, A2y]);
      expect(stateVariables["/l2"].stateValues.points[1][0]).closeTo(
        B2x,
        1e-12,
      );
      expect(stateVariables["/l2"].stateValues.points[1][1]).closeTo(
        B2y,
        1e-12,
      );
    });
  });

  it("line through point parallel to ray", () => {
    cy.window().then(async (win) => {
      win.postMessage(
        {
          doenetML: `
  <graph>
    <point name="A1">(3,5)</point>
    <point name="B1">(4,4)</point>
    <ray name="l1" endpoint="$A1" through="$B1" />
    <point name="A2">(-1,-3)</point>
    <line name="l2" through="$A2" parallelTo="$l1" />
    $l2.point2{assignNames="B2"}
  </graph>
  <copy source="A1" assignNames="A1a" />
  <copy source="B1" assignNames="B1a" />
  <copy source="A2" assignNames="A2a" />
  <copy source="B2" assignNames="B2a" />
    `,
        },
        "*",
      );
    });

    let A1x = 3;
    let A1y = 5;
    let B1x = 4;
    let B1y = 4;

    let A2x = -1;
    let A2y = -3;
    let B2x = A2x + 1 / Math.sqrt(2);
    let B2y = A2y - 1 / Math.sqrt(2);

    cy.get(cesc2("#/A1a") + " .mjx-mrow").should(
      "contain.text",
      `(${nInDOM(A1x)},${nInDOM(A1y)})`,
    );
    cy.get(cesc2("#/B1a") + " .mjx-mrow").should(
      "contain.text",
      `(${nInDOM(B1x)},${nInDOM(B1y)})`,
    );

    cy.window().then(async (win) => {
      let stateVariables = await win.returnAllStateVariables1();
      expect(stateVariables["/l1"].stateValues.endpoint).eqls([A1x, A1y]);
      expect(stateVariables["/l1"].stateValues.through).eqls([B1x, B1y]);
      expect(stateVariables["/l2"].stateValues.points[0]).eqls([A2x, A2y]);
      expect(stateVariables["/l2"].stateValues.points[1][0]).closeTo(
        B2x,
        1e-12,
      );
      expect(stateVariables["/l2"].stateValues.points[1][1]).closeTo(
        B2y,
        1e-12,
      );
    });

    cy.log("move l2 down and to the right");
    cy.window().then(async (win) => {
      let dx = 0.5,
        dy = -4;

      A2x += dx;
      A2y += dy;
      B2x += dx;
      B2y += dy;

      win.callAction1({
        actionName: "moveLine",
        componentName: "/l2",
        args: {
          point1coords: [A2x, A2y],
          point2coords: [B2x, B2y],
        },
      });

      cy.get(cesc2("#/A2a") + " .mjx-mrow").should(
        "contain.text",
        `(${nInDOM(A2x)},${nInDOM(A2y)})`,
      );
    });

    cy.window().then(async (win) => {
      let stateVariables = await win.returnAllStateVariables1();
      expect(stateVariables["/l1"].stateValues.endpoint).eqls([A1x, A1y]);
      expect(stateVariables["/l1"].stateValues.through).eqls([B1x, B1y]);
      expect(stateVariables["/l2"].stateValues.points[0]).eqls([A2x, A2y]);
      expect(stateVariables["/l2"].stateValues.points[1][0]).closeTo(
        B2x,
        1e-12,
      );
      expect(stateVariables["/l2"].stateValues.points[1][1]).closeTo(
        B2y,
        1e-12,
      );
    });

    cy.log("move A2 up and to the right");
    cy.window().then(async (win) => {
      let dx = 3,
        dy = 2;

      A2x += dx;
      A2y += dy;
      B2x += dx;
      B2y += dy;

      win.callAction1({
        actionName: "movePoint",
        componentName: "/A2",
        args: { x: A2x, y: A2y },
      });

      cy.get(cesc2("#/A2a") + " .mjx-mrow").should(
        "contain.text",
        `(${nInDOM(A2x)},${nInDOM(A2y)})`,
      );
    });

    cy.window().then(async (win) => {
      let stateVariables = await win.returnAllStateVariables1();
      expect(stateVariables["/l1"].stateValues.endpoint).eqls([A1x, A1y]);
      expect(stateVariables["/l1"].stateValues.through).eqls([B1x, B1y]);
      expect(stateVariables["/l2"].stateValues.points[0]).eqls([A2x, A2y]);
      expect(stateVariables["/l2"].stateValues.points[1][0]).closeTo(
        B2x,
        1e-12,
      );
      expect(stateVariables["/l2"].stateValues.points[1][1]).closeTo(
        B2y,
        1e-12,
      );
    });

    cy.log("move B2 rotates both lines");
    cy.window().then(async (win) => {
      let thetaOrig = Math.atan2(B2y - A2y, B2x - A2x);

      B2x = -4;
      B2y = 6;

      let thetaNew = Math.atan2(B2y - A2y, B2x - A2x);

      let dTheta = thetaNew - thetaOrig;

      // Rotate B1 around A1 by same angle,
      // keeping distance the same
      let d1x = B1x - A1x;
      let d1y = B1y - A1y;

      let c = Math.cos(dTheta);
      let s = Math.sin(dTheta);

      [d1x, d1y] = [c * d1x - s * d1y, s * d1x + c * d1y];

      B1x = A1x + d1x;
      B1y = A1y + d1y;

      win.callAction1({
        actionName: "movePoint",
        componentName: "/B2",
        args: { x: B2x, y: B2y },
      });

      cy.get(cesc2("#/B2a") + " .mjx-mrow").should(
        "contain.text",
        `(${nInDOM(Math.round(100 * B2x) / 100)},${nInDOM(
          Math.round(100 * B2y) / 100,
        )})`,
      );
    });

    cy.window().then(async (win) => {
      let stateVariables = await win.returnAllStateVariables1();

      expect(stateVariables["/l1"].stateValues.endpoint).eqls([A1x, A1y]);
      expect(stateVariables["/l1"].stateValues.through[0]).closeTo(B1x, 1e-12);
      expect(stateVariables["/l1"].stateValues.through[1]).closeTo(B1y, 1e-12);
      expect(stateVariables["/l2"].stateValues.points[0]).eqls([A2x, A2y]);
      expect(stateVariables["/l2"].stateValues.points[1][0]).closeTo(
        B2x,
        1e-12,
      );
      expect(stateVariables["/l2"].stateValues.points[1][1]).closeTo(
        B2y,
        1e-12,
      );
    });

    cy.log("move B1 rotates both lines");
    cy.window().then(async (win) => {
      let thetaOrig = Math.atan2(B1y - A1y, B1x - A1x);

      B1x = -4;
      B1y = 6;

      let thetaNew = Math.atan2(B1y - A1y, B1x - A1x);

      let dTheta = thetaNew - thetaOrig;

      // Rotate B2 around A2 by same angle,
      // keeping distance the same
      let d2x = B2x - A2x;
      let d2y = B2y - A2y;

      let c = Math.cos(dTheta);
      let s = Math.sin(dTheta);

      [d2x, d2y] = [c * d2x - s * d2y, s * d2x + c * d2y];

      B2x = A2x + d2x;
      B2y = A2y + d2y;

      win.callAction1({
        actionName: "movePoint",
        componentName: "/B1",
        args: { x: B1x, y: B1y },
      });

      cy.get(cesc2("#/B1a") + " .mjx-mrow").should(
        "contain.text",
        `(${nInDOM(Math.round(100 * B1x) / 100)},${nInDOM(
          Math.round(100 * B1y) / 100,
        )})`,
      );
    });

    cy.window().then(async (win) => {
      let stateVariables = await win.returnAllStateVariables1();

      expect(stateVariables["/l1"].stateValues.endpoint).eqls([A1x, A1y]);
      expect(stateVariables["/l1"].stateValues.through[0]).closeTo(B1x, 1e-12);
      expect(stateVariables["/l1"].stateValues.through[1]).closeTo(B1y, 1e-12);
      expect(stateVariables["/l2"].stateValues.points[0]).eqls([A2x, A2y]);
      expect(stateVariables["/l2"].stateValues.points[1][0]).closeTo(
        B2x,
        1e-12,
      );
      expect(stateVariables["/l2"].stateValues.points[1][1]).closeTo(
        B2y,
        1e-12,
      );
    });
  });

  it("3D line parallel to another 3D line", () => {
    cy.window().then(async (win) => {
      win.postMessage(
        {
          doenetML: `

    <point name="A1">(3,5,6)</point>
    <point name="B1">(4,4,7)</point>
    <line name="l1" through="$A1 $B1" />
    <line name="l2" parallelTo="$l1" />
    $l2.points{assignNames="A2 B2"}

    `,
        },
        "*",
      );
    });

    let A1x = 3;
    let A1y = 5;
    let A1z = 6;
    let B1x = 4;
    let B1y = 4;
    let B1z = 7;

    let A2x = 0;
    let A2y = 0;
    let A2z = 0;
    let B2x = 1 / Math.sqrt(3);
    let B2y = -1 / Math.sqrt(3);
    let B2z = 1 / Math.sqrt(3);

    cy.get(cesc2("#/A1") + " .mjx-mrow").should(
      "contain.text",
      `(${nInDOM(A1x)},${nInDOM(A1y)},${nInDOM(A1z)})`,
    );
    cy.get(cesc2("#/B1") + " .mjx-mrow").should(
      "contain.text",
      `(${nInDOM(B1x)},${nInDOM(B1y)},${nInDOM(B1z)})`,
    );

    cy.window().then(async (win) => {
      let stateVariables = await win.returnAllStateVariables1();
      expect(stateVariables["/l1"].stateValues.points[0]).eqls([A1x, A1y, A1z]);
      expect(stateVariables["/l1"].stateValues.points[1]).eqls([B1x, B1y, B1z]);
      expect(stateVariables["/l2"].stateValues.points[0]).eqls([A2x, A2y, A2z]);
      expect(stateVariables["/l2"].stateValues.points[1][0]).closeTo(
        B2x,
        1e-12,
      );
      expect(stateVariables["/l2"].stateValues.points[1][1]).closeTo(
        B2y,
        1e-12,
      );
      expect(stateVariables["/l2"].stateValues.points[1][2]).closeTo(
        B2z,
        1e-12,
      );
    });

    cy.log("move A2");
    cy.window().then(async (win) => {
      let dx = 0.5,
        dy = -4,
        dz = 3;

      A2x += dx;
      A2y += dy;
      A2z += dz;
      B2x += dx;
      B2y += dy;
      B2z += dz;

      console.log("move A2");

      win.callAction1({
        actionName: "movePoint",
        componentName: "/A2",
        args: { x: A2x, y: A2y, z: A2z },
      });

      cy.get(cesc2("#/A2") + " .mjx-mrow").should(
        "contain.text",
        `(${nInDOM(A2x)},${nInDOM(A2y)},${nInDOM(A2z)})`,
      );
    });

    cy.window().then(async (win) => {
      let stateVariables = await win.returnAllStateVariables1();
      expect(stateVariables["/l1"].stateValues.points[0]).eqls([A1x, A1y, A1z]);
      expect(stateVariables["/l1"].stateValues.points[1]).eqls([B1x, B1y, B1z]);
      expect(stateVariables["/l2"].stateValues.points[0]).eqls([A2x, A2y, A2z]);
      expect(stateVariables["/l2"].stateValues.points[1][0]).closeTo(
        B2x,
        1e-12,
      );
      expect(stateVariables["/l2"].stateValues.points[1][1]).closeTo(
        B2y,
        1e-12,
      );
      expect(stateVariables["/l2"].stateValues.points[1][2]).closeTo(
        B2z,
        1e-12,
      );
    });

    cy.log("move B2 rotates both lines");
    cy.window().then(async (win) => {
      // rotate in yz
      let theta = 0.4;

      let d2x = B2x - A2x;
      let d2y = B2y - A2y;
      let d2z = B2z - A2z;

      let c = Math.cos(theta);
      let s = Math.sin(theta);

      [d2y, d2z] = [c * d2y - s * d2z, s * d2y + c * d2z];

      // also stretch B2

      let stretch = 2;
      d2x *= stretch;
      d2y *= stretch;
      d2z *= stretch;

      B2x = A2x + d2x;
      B2y = A2y + d2y;
      B2z = A2z + d2z;

      // Rotate B1 around A1 by same angle,
      // keeping distance the same
      let d1x = B1x - A1x;
      let d1y = B1y - A1y;
      let d1z = B1z - A1z;

      [d1y, d1z] = [c * d1y - s * d1z, s * d1y + c * d1z];

      B1x = A1x + d1x;
      B1y = A1y + d1y;
      B1z = A1z + d1z;

      win.callAction1({
        actionName: "movePoint",
        componentName: "/B2",
        args: { x: B2x, y: B2y, z: B2z },
      });

      cy.get(cesc2("#/B2") + " .mjx-mrow").should(
        "contain.text",
        `(${nInDOM(Math.round(100 * B2x) / 100)},${nInDOM(
          Math.round(100 * B2y) / 100,
        )},${nInDOM(Math.round(100 * B2z) / 100)})`,
      );
    });

    cy.window().then(async (win) => {
      let stateVariables = await win.returnAllStateVariables1();

      expect(stateVariables["/l1"].stateValues.points[0]).eqls([A1x, A1y, A1z]);
      expect(stateVariables["/l1"].stateValues.points[1][0]).closeTo(
        B1x,
        1e-12,
      );
      expect(stateVariables["/l1"].stateValues.points[1][1]).closeTo(
        B1y,
        1e-12,
      );
      expect(stateVariables["/l1"].stateValues.points[1][2]).closeTo(
        B1z,
        1e-12,
      );
      expect(stateVariables["/l2"].stateValues.points[0]).eqls([A2x, A2y, A2z]);
      expect(stateVariables["/l2"].stateValues.points[1][0]).closeTo(
        B2x,
        1e-12,
      );
      expect(stateVariables["/l2"].stateValues.points[1][1]).closeTo(
        B2y,
        1e-12,
      );
      expect(stateVariables["/l2"].stateValues.points[1][2]).closeTo(
        B2z,
        1e-12,
      );
    });

    cy.log("move B1 rotates both lines");
    cy.window().then(async (win) => {
      // rotate in xz

      let theta = 0.7;

      let d1x = B1x - A1x;
      let d1y = B1y - A1y;
      let d1z = B1z - A1z;

      let c = Math.cos(theta);
      let s = Math.sin(theta);

      [d1x, d1z] = [c * d1x - s * d1z, s * d1x + c * d1z];

      // also stretch B1

      let stretch = 3;
      d1x *= stretch;
      d1y *= stretch;
      d1z *= stretch;

      B1x = A1x + d1x;
      B1y = A1y + d1y;
      B1z = A1z + d1z;

      // Rotate B2 around A2 by same angle,
      // keeping distance the same
      let d2x = B2x - A2x;
      let d2y = B2y - A2y;
      let d2z = B2z - A2z;

      [d2x, d2z] = [c * d2x - s * d2z, s * d2x + c * d2z];

      B2x = A2x + d2x;
      B2y = A2y + d2y;
      B2z = A2z + d2z;

      win.callAction1({
        actionName: "movePoint",
        componentName: "/B1",
        args: { x: B1x, y: B1y, z: B1z },
      });

      cy.get(cesc2("#/B1") + " .mjx-mrow").should(
        "contain.text",
        `(${nInDOM(Math.round(100 * B1x) / 100)},${nInDOM(
          Math.round(100 * B1y) / 100,
        )},${nInDOM(Math.round(100 * B1z) / 100)})`,
      );
    });

    cy.window().then(async (win) => {
      let stateVariables = await win.returnAllStateVariables1();

      expect(stateVariables["/l1"].stateValues.points[0]).eqls([A1x, A1y, A1z]);
      expect(stateVariables["/l1"].stateValues.points[1][0]).closeTo(
        B1x,
        1e-12,
      );
      expect(stateVariables["/l1"].stateValues.points[1][1]).closeTo(
        B1y,
        1e-12,
      );
      expect(stateVariables["/l1"].stateValues.points[1][2]).closeTo(
        B1z,
        1e-12,
      );
      expect(stateVariables["/l2"].stateValues.points[0]).eqls([A2x, A2y, A2z]);
      expect(stateVariables["/l2"].stateValues.points[1][0]).closeTo(
        B2x,
        1e-12,
      );
      expect(stateVariables["/l2"].stateValues.points[1][1]).closeTo(
        B2y,
        1e-12,
      );
      expect(stateVariables["/l2"].stateValues.points[1][2]).closeTo(
        B2z,
        1e-12,
      );
    });
  });

  it("line through point perpendicular to literal expression", () => {
    cy.window().then(async (win) => {
      win.postMessage(
        {
          doenetML: `
  <graph>
    <point name="A2">(-1,-3)</point>
    <line name="l2" through="$A2" perpendicularTo="(1,-1)" />
    $l2.point2{assignNames="B2"}
  </graph>
  <copy source="A2" assignNames="A2a" />
  <copy source="B2" assignNames="B2a" />
    `,
        },
        "*",
      );
    });

    let A2x = -1;
    let A2y = -3;
    let B2x = A2x - 1 / Math.sqrt(2);
    let B2y = A2y - 1 / Math.sqrt(2);

    cy.get(cesc2("#/A2a") + " .mjx-mrow").should(
      "contain.text",
      `(${nInDOM(A2x)},${nInDOM(A2y)})`,
    );

    cy.window().then(async (win) => {
      let stateVariables = await win.returnAllStateVariables1();
      expect(stateVariables["/l2"].stateValues.points[0]).eqls([A2x, A2y]);
      expect(stateVariables["/l2"].stateValues.points[1][0]).closeTo(
        B2x,
        1e-12,
      );
      expect(stateVariables["/l2"].stateValues.points[1][1]).closeTo(
        B2y,
        1e-12,
      );
    });

    cy.log("move l2 down and to the right");
    cy.window().then(async (win) => {
      let dx = 0.5,
        dy = -4;

      A2x += dx;
      A2y += dy;
      B2x += dx;
      B2y += dy;

      win.callAction1({
        actionName: "moveLine",
        componentName: "/l2",
        args: {
          point1coords: [A2x, A2y],
          point2coords: [B2x, B2y],
        },
      });

      cy.get(cesc2("#/A2a") + " .mjx-mrow").should(
        "contain.text",
        `(${nInDOM(A2x)},${nInDOM(A2y)})`,
      );
    });

    cy.window().then(async (win) => {
      let stateVariables = await win.returnAllStateVariables1();
      expect(stateVariables["/l2"].stateValues.points[0]).eqls([A2x, A2y]);
      expect(stateVariables["/l2"].stateValues.points[1][0]).closeTo(
        B2x,
        1e-12,
      );
      expect(stateVariables["/l2"].stateValues.points[1][1]).closeTo(
        B2y,
        1e-12,
      );
    });

    cy.log("move A2 up and to the right");
    cy.window().then(async (win) => {
      let dx = 3,
        dy = 2;

      A2x += dx;
      A2y += dy;
      B2x += dx;
      B2y += dy;

      win.callAction1({
        actionName: "movePoint",
        componentName: "/A2",
        args: { x: A2x, y: A2y },
      });

      cy.get(cesc2("#/A2a") + " .mjx-mrow").should(
        "contain.text",
        `(${nInDOM(A2x)},${nInDOM(A2y)})`,
      );
    });

    cy.window().then(async (win) => {
      let stateVariables = await win.returnAllStateVariables1();
      expect(stateVariables["/l2"].stateValues.points[0]).eqls([A2x, A2y]);
      expect(stateVariables["/l2"].stateValues.points[1][0]).closeTo(
        B2x,
        1e-12,
      );
      expect(stateVariables["/l2"].stateValues.points[1][1]).closeTo(
        B2y,
        1e-12,
      );
    });

    cy.log("move B2 rotates line");
    cy.window().then(async (win) => {
      B2x = -4;
      B2y = 6;

      win.callAction1({
        actionName: "movePoint",
        componentName: "/B2",
        args: { x: B2x, y: B2y },
      });

      cy.get(cesc2("#/B2a") + " .mjx-mrow").should(
        "contain.text",
        `(${nInDOM(Math.round(100 * B2x) / 100)},${nInDOM(
          Math.round(100 * B2y) / 100,
        )})`,
      );
    });

    cy.window().then(async (win) => {
      let stateVariables = await win.returnAllStateVariables1();

      expect(stateVariables["/l2"].stateValues.points[0]).eqls([A2x, A2y]);
      expect(stateVariables["/l2"].stateValues.points[1][0]).closeTo(
        B2x,
        1e-12,
      );
      expect(stateVariables["/l2"].stateValues.points[1][1]).closeTo(
        B2y,
        1e-12,
      );
    });
  });

  it("line through point parallel to literal expression", () => {
    cy.window().then(async (win) => {
      win.postMessage(
        {
          doenetML: `
  <graph>
    <point name="A2">(-1,-3)</point>
    <line name="l2" through="$A2" parallelTo="(1,-1)" />
    $l2.point2{assignNames="B2"}
  </graph>
  <copy source="A2" assignNames="A2a" />
  <copy source="B2" assignNames="B2a" />
    `,
        },
        "*",
      );
    });

    let A2x = -1;
    let A2y = -3;
    let B2x = A2x + 1 / Math.sqrt(2);
    let B2y = A2y - 1 / Math.sqrt(2);

    cy.get(cesc2("#/A2a") + " .mjx-mrow").should(
      "contain.text",
      `(${nInDOM(A2x)},${nInDOM(A2y)})`,
    );

    cy.window().then(async (win) => {
      let stateVariables = await win.returnAllStateVariables1();
      expect(stateVariables["/l2"].stateValues.points[0]).eqls([A2x, A2y]);
      expect(stateVariables["/l2"].stateValues.points[1][0]).closeTo(
        B2x,
        1e-12,
      );
      expect(stateVariables["/l2"].stateValues.points[1][1]).closeTo(
        B2y,
        1e-12,
      );
    });

    cy.log("move l2 down and to the right");
    cy.window().then(async (win) => {
      let dx = 0.5,
        dy = -4;

      A2x += dx;
      A2y += dy;
      B2x += dx;
      B2y += dy;

      win.callAction1({
        actionName: "moveLine",
        componentName: "/l2",
        args: {
          point1coords: [A2x, A2y],
          point2coords: [B2x, B2y],
        },
      });

      cy.get(cesc2("#/A2a") + " .mjx-mrow").should(
        "contain.text",
        `(${nInDOM(A2x)},${nInDOM(A2y)})`,
      );
    });

    cy.window().then(async (win) => {
      let stateVariables = await win.returnAllStateVariables1();
      expect(stateVariables["/l2"].stateValues.points[0]).eqls([A2x, A2y]);
      expect(stateVariables["/l2"].stateValues.points[1][0]).closeTo(
        B2x,
        1e-12,
      );
      expect(stateVariables["/l2"].stateValues.points[1][1]).closeTo(
        B2y,
        1e-12,
      );
    });

    cy.log("move A2 up and to the right");
    cy.window().then(async (win) => {
      let dx = 3,
        dy = 2;

      A2x += dx;
      A2y += dy;
      B2x += dx;
      B2y += dy;

      win.callAction1({
        actionName: "movePoint",
        componentName: "/A2",
        args: { x: A2x, y: A2y },
      });

      cy.get(cesc2("#/A2a") + " .mjx-mrow").should(
        "contain.text",
        `(${nInDOM(A2x)},${nInDOM(A2y)})`,
      );
    });

    cy.window().then(async (win) => {
      let stateVariables = await win.returnAllStateVariables1();
      expect(stateVariables["/l2"].stateValues.points[0]).eqls([A2x, A2y]);
      expect(stateVariables["/l2"].stateValues.points[1][0]).closeTo(
        B2x,
        1e-12,
      );
      expect(stateVariables["/l2"].stateValues.points[1][1]).closeTo(
        B2y,
        1e-12,
      );
    });

    cy.log("move B2 rotates line");
    cy.window().then(async (win) => {
      B2x = -4;
      B2y = 6;

      win.callAction1({
        actionName: "movePoint",
        componentName: "/B2",
        args: { x: B2x, y: B2y },
      });

      cy.get(cesc2("#/B2a") + " .mjx-mrow").should(
        "contain.text",
        `(${nInDOM(Math.round(100 * B2x) / 100)},${nInDOM(
          Math.round(100 * B2y) / 100,
        )})`,
      );
    });

    cy.window().then(async (win) => {
      let stateVariables = await win.returnAllStateVariables1();

      expect(stateVariables["/l2"].stateValues.points[0]).eqls([A2x, A2y]);
      expect(stateVariables["/l2"].stateValues.points[1][0]).closeTo(
        B2x,
        1e-12,
      );
      expect(stateVariables["/l2"].stateValues.points[1][1]).closeTo(
        B2y,
        1e-12,
      );
    });
=======
    <text>a</text>
    <graph>
      <line through="A" />
    </graph>
    `,
        },
        "*",
      );
    });

    // page loads
    cy.get(cesc2("#/_text1")).should("have.text", "a");
>>>>>>> 79ede3c6
  });
});<|MERGE_RESOLUTION|>--- conflicted
+++ resolved
@@ -12165,16 +12165,30 @@
     });
   });
 
-<<<<<<< HEAD
-  it("line perpendicular to another line", () => {
-=======
   it("handle bad through", () => {
->>>>>>> 79ede3c6
     cy.window().then(async (win) => {
       win.postMessage(
         {
           doenetML: `
-<<<<<<< HEAD
+    <text>a</text>
+    <graph>
+      <line through="A" />
+    </graph>
+    `,
+        },
+        "*",
+      );
+    });
+
+    // page loads
+    cy.get(cesc2("#/_text1")).should("have.text", "a");
+  });
+
+  it("line perpendicular to another line", () => {
+    cy.window().then(async (win) => {
+      win.postMessage(
+        {
+          doenetML: `
   <graph>
     <point name="A1">(3,5)</point>
     <point name="B1">(4,4)</point>
@@ -14181,13 +14195,11 @@
       win.postMessage(
         {
           doenetML: `
-
     <point name="A1">(3,5,6)</point>
     <point name="B1">(4,4,7)</point>
     <line name="l1" through="$A1 $B1" />
     <line name="l2" parallelTo="$l1" />
     $l2.points{assignNames="A2 B2"}
-
     `,
         },
         "*",
@@ -14742,19 +14754,5 @@
         1e-12,
       );
     });
-=======
-    <text>a</text>
-    <graph>
-      <line through="A" />
-    </graph>
-    `,
-        },
-        "*",
-      );
-    });
-
-    // page loads
-    cy.get(cesc2("#/_text1")).should("have.text", "a");
->>>>>>> 79ede3c6
   });
 });