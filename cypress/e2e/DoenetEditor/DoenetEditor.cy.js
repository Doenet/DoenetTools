// import {signIn} from '../DoenetSignin/DoenetSignin.cy';


describe('doenetEditor test', function () {
  const userId = "cyuserId";
  // const userId = "devuserId";
  const courseId = "courseid1";
  const doenetId = "activity1id";
  const pageDoenetId = "_page1id";

  before(()=>{
    // cy.clearAllOfAUsersActivities({userId})
    cy.signin({userId});
    cy.clearAllOfAUsersCoursesAndItems({userId});
    cy.createCourse({userId,courseId});
  })
  beforeEach(() => {
    cy.signin({userId});
    cy.clearAllOfAUsersActivities({userId})
    cy.createActivity({courseId,doenetId,parentDoenetId:courseId,pageDoenetId});
    cy.visit(`http://localhost/course?tool=editor&doenetId=${doenetId}&pageId=${pageDoenetId}`)
  })


  Cypress.on('uncaught:exception', (err, runnable) => {
    // returning false here prevents Cypress from
    // failing the test
    return false
})

it.only('basic test of update button',()=>{
  const doenetMLString = 'abcdefg'
  cy.get('.cm-content').type(doenetMLString)
  cy.get('[data-test="Viewer Update Button"]').click();
  cy.get('.sc-iBkjds > div').contains(doenetMLString);

})

it('Page Variant Menu Test',()=>{
  const componentName = 'seqenceContainer'
  const doenetMLString = `<p name='${componentName}' ><selectFromSequence   /></p>`
  // const doenetMLString = `<selectFromSequence  assignNames='${componentName}' />`
  cy.get('.cm-content').type(doenetMLString)
  cy.get('[data-test="Viewer Update Button"]').click();
  cy.get('[data-test="PageVariant Menu"]').click();

  cy.get('[data-test="Variant Index Input"]').invoke('val','3').type(' {enter}')
  cy.get(`#\\/${componentName}`).contains('3')

  cy.get('[data-test="Variant Name Input"]').invoke('val','4').trigger('change');
  cy.get(`#\\/${componentName}`).contains('4')
  

})

<<<<<<< HEAD
it('Assign Activity Test using Toast',()=>{
=======
it('Assign Activity Test',()=>{
>>>>>>> db5f9135
  const doenetMLString = '<problem name="problem1"><answer>42</answer></problem>'

  cy.get('.cm-content').type(doenetMLString)
  // cy.get('[data-test="Viewer Update Button"]').click();
  cy.get('[data-test="AssignmentSettingsMenu Menu"]').click();
  cy.get('[data-test="Assign Activity"]').click();
  cy.get('[data-test="toast"]').contains('Activity Assigned');
  
  cy.visit(`http://localhost/course?tool=assignment&doenetId=${doenetId}`)
  cy.get('#\\/problem1_title').contains('Problem 1')



})


<<<<<<< HEAD
it('Assign Activity Test using Breadcrumbs',()=>{
  const doenetMLString = '<problem name="problem1"><answer>42</answer></problem>'

  cy.get('.cm-content').type(doenetMLString)
  cy.get('[data-test="AssignmentSettingsMenu Menu"]').click();
  cy.get('[data-test="Assign Activity"]').click();
  cy.get('[data-test="Crumb Menu"]').click({force:true});
  cy.get('[data-test="Crumb Menu Item 2"]').click();
  cy.get('[data-test="courseItem"]').click();
  cy.get('[data-test="View Assigned Activity"]').click();
  cy.get('#\\/problem1_title').contains('Problem 1')
})
=======
it.skip('Assign Activity Test using breadcrumbs',()=>{
  const doenetMLString = '<problem name="problem1"><answer>42</answer></problem>'

  cy.get('.cm-content').type(doenetMLString)
  // cy.get('[data-test="Viewer Update Button"]').click();
  cy.get('[data-test="AssignmentSettingsMenu Menu"]').click();
  cy.get('[data-test="Assign Activity"]').click();
  // cy.get('[data-test="toast"]').contains('Activity Assigned');
  
  // cy.visit(`http://localhost/course?tool=assignment&doenetId=${doenetId}`)
  // cy.get('#\\/problem1_title').contains('Problem 1')



})


// it('publish button test', function() {
    //   //cy.get('[data-test=_v6f_8r8-stZd14gT7vkB]').click();
  //   cy.get('[class=ace_content]').get('[class=ace_text-input]').type("4k8ecd8z",{force:true});
  //   cy.get('[data-test=editorPublishButton]').should('not.be.disabled').click({force:true}).should('be.disabled')
    
  //   cy.reload()
  //   cy.get('[data-test=editorPublishButton]').should('be.disabled')
    
  //   cy.get('[class=ace_content]').get('[class=ace_text-input]').clear({force:true});

  //   cy.get('[class=ace_content]').get('[class=ace_text-input]').type("123this is my testline2line3",{force:true});
  //   cy.get('[data-test=editorPublishButton]').should('be.disabled')

  //   cy.get('[class=ace_content]').get('[class=ace_text-input]').clear({force:true});

  //   cy.get('[class=ace_content]').get('[class=ace_text-input]').type("this is my testline2line3",{force:true});
  //   cy.get('[data-test=editorPublishButton]').should('be.disabled')

  //   cy.get('[class=ace_content]').get('[class=ace_text-input]').clear({force:true});
  //   cy.get('[class=ace_content]').get('[class=ace_text-input]').type("abc is my testline2line3",{force:true});
  //   cy.get('[data-test=editorPublishButton]').should('not.be.disabled')   
  // });
  // it('title input test', function() {
 
  //   cy.get('input').clear().type('abc',{force:true})
  //   cy.get('[data-test=documentTitle]').contains("Document title: abc",{force:true})
  //   cy.get('[data-test=editorPublishButton]').should('not.be.disabled').click({force:true}).should('be.disabled')
  //   cy.reload()
  //   cy.get('[data-test=editorPublishButton]').should('be.disabled')
  //   cy.get('[data-test=documentTitle]').contains("Document title: abc")
  // });
>>>>>>> db5f9135

  
})<|MERGE_RESOLUTION|>--- conflicted
+++ resolved
@@ -53,11 +53,7 @@
 
 })
 
-<<<<<<< HEAD
 it('Assign Activity Test using Toast',()=>{
-=======
-it('Assign Activity Test',()=>{
->>>>>>> db5f9135
   const doenetMLString = '<problem name="problem1"><answer>42</answer></problem>'
 
   cy.get('.cm-content').type(doenetMLString)
@@ -74,7 +70,6 @@
 })
 
 
-<<<<<<< HEAD
 it('Assign Activity Test using Breadcrumbs',()=>{
   const doenetMLString = '<problem name="problem1"><answer>42</answer></problem>'
 
@@ -87,56 +82,6 @@
   cy.get('[data-test="View Assigned Activity"]').click();
   cy.get('#\\/problem1_title').contains('Problem 1')
 })
-=======
-it.skip('Assign Activity Test using breadcrumbs',()=>{
-  const doenetMLString = '<problem name="problem1"><answer>42</answer></problem>'
-
-  cy.get('.cm-content').type(doenetMLString)
-  // cy.get('[data-test="Viewer Update Button"]').click();
-  cy.get('[data-test="AssignmentSettingsMenu Menu"]').click();
-  cy.get('[data-test="Assign Activity"]').click();
-  // cy.get('[data-test="toast"]').contains('Activity Assigned');
-  
-  // cy.visit(`http://localhost/course?tool=assignment&doenetId=${doenetId}`)
-  // cy.get('#\\/problem1_title').contains('Problem 1')
-
-
-
-})
-
-
-// it('publish button test', function() {
-    //   //cy.get('[data-test=_v6f_8r8-stZd14gT7vkB]').click();
-  //   cy.get('[class=ace_content]').get('[class=ace_text-input]').type("4k8ecd8z",{force:true});
-  //   cy.get('[data-test=editorPublishButton]').should('not.be.disabled').click({force:true}).should('be.disabled')
-    
-  //   cy.reload()
-  //   cy.get('[data-test=editorPublishButton]').should('be.disabled')
-    
-  //   cy.get('[class=ace_content]').get('[class=ace_text-input]').clear({force:true});
-
-  //   cy.get('[class=ace_content]').get('[class=ace_text-input]').type("123this is my testline2line3",{force:true});
-  //   cy.get('[data-test=editorPublishButton]').should('be.disabled')
-
-  //   cy.get('[class=ace_content]').get('[class=ace_text-input]').clear({force:true});
-
-  //   cy.get('[class=ace_content]').get('[class=ace_text-input]').type("this is my testline2line3",{force:true});
-  //   cy.get('[data-test=editorPublishButton]').should('be.disabled')
-
-  //   cy.get('[class=ace_content]').get('[class=ace_text-input]').clear({force:true});
-  //   cy.get('[class=ace_content]').get('[class=ace_text-input]').type("abc is my testline2line3",{force:true});
-  //   cy.get('[data-test=editorPublishButton]').should('not.be.disabled')   
-  // });
-  // it('title input test', function() {
- 
-  //   cy.get('input').clear().type('abc',{force:true})
-  //   cy.get('[data-test=documentTitle]').contains("Document title: abc",{force:true})
-  //   cy.get('[data-test=editorPublishButton]').should('not.be.disabled').click({force:true}).should('be.disabled')
-  //   cy.reload()
-  //   cy.get('[data-test=editorPublishButton]').should('be.disabled')
-  //   cy.get('[data-test=documentTitle]').contains("Document title: abc")
-  // });
->>>>>>> db5f9135
 
   
 })