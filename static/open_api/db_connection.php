<?php

$env_path = "../etc/env.ini"; // ?
$remoteuser = $_SERVER[ 'REMOTE_USER' ];

<<<<<<< HEAD
if ($_SERVER['HTTP_HOST'] == 'localhost:3000'){
  $env_path = "/var/doenet_php_config/env.ini";
=======
if ($_SERVER['HTTP_HOST'] == 'localhost' || $_SERVER['HTTP_HOST'] == 'localhost:3000'){
  $env_path = "env.ini";
>>>>>>> 9de56e0e
  $remoteuser = "devuser";
}

$ini_array = parse_ini_file($env_path);
$dbhost = $ini_array["dbhost"];
$username = $ini_array["username"];
$password = $ini_array["password"];
$database = $ini_array["database"];

if ($_SERVER['HTTP_HOST'] == 'localhost'){
  $database = "doenet_local";
}

if ($_SERVER['HTTP_HOST'] == 'localhost:3000'){
  $dbhost = "127.0.0.1";
}

$conn = mysqli_connect($dbhost, $username, $password, $database);
// Check connection
if (!$conn) {
    die("Database Connection failed: " . mysqli_connect_error());
}


?><|MERGE_RESOLUTION|>--- conflicted
+++ resolved
@@ -3,13 +3,8 @@
 $env_path = "../etc/env.ini"; // ?
 $remoteuser = $_SERVER[ 'REMOTE_USER' ];
 
-<<<<<<< HEAD
-if ($_SERVER['HTTP_HOST'] == 'localhost:3000'){
-  $env_path = "/var/doenet_php_config/env.ini";
-=======
 if ($_SERVER['HTTP_HOST'] == 'localhost' || $_SERVER['HTTP_HOST'] == 'localhost:3000'){
   $env_path = "env.ini";
->>>>>>> 9de56e0e
   $remoteuser = "devuser";
 }
 
