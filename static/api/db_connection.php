--- conflicted
+++ resolved
@@ -5,13 +5,8 @@
 $db_temp = "cse_doenet";
 
 
-<<<<<<< HEAD
-if ($_SERVER['HTTP_HOST'] == 'apache:80'){
-  $env_path = "/var/doenet_php_config/env.ini";
-=======
 if ($_SERVER['HTTP_HOST'] == 'localhost' || $_SERVER['HTTP_HOST'] == 'localhost:3000'){
   $env_path = "../open_api/env.ini";
->>>>>>> 9de56e0e
   $remoteuser = "devuser";
   $db_temp = "doenet_local";
 }
@@ -30,16 +25,11 @@
 }
 
 
-// $conn = mysqli_connect($dbhost, $username, $password, $database);
-// // Check connection
-// if (!$conn) {
-//     die("Database Connection failed: " . mysqli_connect_error());
-// }
+$conn = mysqli_connect($dbhost, $username, $password, $database);
+// Check connection
+if (!$conn) {
+    die("Database Connection failed: " . mysqli_connect_error());
+}
 
-<<<<<<< HEAD
-http_response_code(200);
-echo $_SERVER['HTTP_HOST'];
 
-=======
->>>>>>> 9de56e0e
 ?>