<?php
header("Access-Control-Allow-Origin: *");
header("Access-Control-Allow-Headers: access");
header("Access-Control-Allow-Methods: GET");
header("Access-Control-Allow-Credentials: true");
header('Content-Type: application/json');

include "db_connection.php";

$jwtArray = include "jwtArray.php";
$emailaddress = $jwtArray['email'];
<<<<<<< HEAD

$contentId = mysqli_real_escape_string($conn,$_REQUEST["contentId"]);
$branchId = mysqli_real_escape_string($conn,$_REQUEST["branchId"]);

//Test if didn't request with a branchId
if ($branchId == ""){
	echo "here";
=======

$contentId = mysqli_real_escape_string($conn,$_REQUEST["contentId"]);
$branchId = mysqli_real_escape_string($conn,$_REQUEST["branchId"]);

//Test if didn't request with a branchId
if ($branchId == ""){
>>>>>>> 8b355fd5
	$response_arr = array(
		"success" => 0,
		"doenetML" => "",
		"reason" => "No BranchId",
		);
}else{


	
	//Find all the published contentIds
	$sql = "SELECT contentId
	FROM content
	WHERE branchId = '$branchId'
	AND draft = 0
	ORDER BY timestamp ASC
	";
	$result = $conn->query($sql);
	if ($result->num_rows < 1){
		$response_arr = array(
			"success" => 0,
			"doenetML" => "",
			"reason" => "No Matching Content",
	);
	}else{
		$content_id_array = array();
		while ($row = $result->fetch_assoc()){
			
			array_push($content_id_array,$row["contentId"]);
		}
<<<<<<< HEAD
	}
=======
	} //This in the right spot?
>>>>>>> 8b355fd5

	//SECURITY
	//1 - test if branch is public
	$sql = "SELECT private
	FROM content_branch
	WHERE branchId = '$branchId'
	AND removedFlag = '0'
	";
	$result = $conn->query($sql);
	if ($result->num_rows < 1){
		//Branch doesn't exist
		$response_arr = array(
			"success" => 0,
			"doenetML" => "",
<<<<<<< HEAD
			);
=======
			"reason" => "No Matching Content",
		);
>>>>>>> 8b355fd5
	}else{

		//Assume they should have access
		$should_have_access = TRUE;
		$row = $result->fetch_assoc();
		$private = $row['private'];

		if ($private == "1"){
		//Assume they should NOT have access
		$should_have_access = FALSE;

			//SECURITY 2
			//Test if they are part of a repo
			$sql = "SELECT ra.username
			FROM content_branch AS cb
			LEFT JOIN folder_content AS fc
			ON fc.childId = cb.branchId
			LEFT JOIN repo_access AS ra
			ON fc.rootId = ra.repoId
			WHERE cb.branchId = '$branchId' 
			AND cb.removedFlag = '0'
			AND ra.username = '$emailaddress'
			";
			$result = $conn->query($sql);
			if ($result->num_rows > 0){
				$should_have_access = TRUE;
			}
		}
	
   if ($should_have_access){


	if ($contentId == ""){

		//load draft version because contentid was not specified
		$sql = "SELECT doenetML,title, timestamp
		FROM content
		WHERE branchId = '$branchId'
		AND draft = 1
		";
		$result = $conn->query($sql);
		$row = $result->fetch_assoc();
		$doenetML = $row["doenetML"];
		$title = $row["title"];
	
			$response_arr = array(
				"success" => 1,
				"doenetML" => $doenetML,
				"title"=>$title,
				"contentIds"=>$content_id_array
				);
	}else{
		//load contentId match version
		$sql = "SELECT doenetML,title, timestamp
		FROM content
		WHERE contentId = '$contentId'
		AND draft = 0
		";
		$result = $conn->query($sql);
		$row = $result->fetch_assoc();
		$doenetML = $row["doenetML"];
		$title = $row["title"];
	
	
			$response_arr = array(
				"success" => 1,
				"doenetML" => $doenetML,
				"title"=>$title,
				"contentIds"=>$content_id_array
				);
	}

		 }else{
		//Shouldn't have access
		$response_arr = array(
			"success" => 0,
			"doenetML" => "",
			);
	 }
	
}

}

	



	
	
         

 http_response_code(200);

 // make it json format
 echo json_encode($response_arr);

$conn->close();

?>
<|MERGE_RESOLUTION|>--- conflicted
+++ resolved
@@ -9,22 +9,12 @@
 
 $jwtArray = include "jwtArray.php";
 $emailaddress = $jwtArray['email'];
-<<<<<<< HEAD
 
 $contentId = mysqli_real_escape_string($conn,$_REQUEST["contentId"]);
 $branchId = mysqli_real_escape_string($conn,$_REQUEST["branchId"]);
 
 //Test if didn't request with a branchId
 if ($branchId == ""){
-	echo "here";
-=======
-
-$contentId = mysqli_real_escape_string($conn,$_REQUEST["contentId"]);
-$branchId = mysqli_real_escape_string($conn,$_REQUEST["branchId"]);
-
-//Test if didn't request with a branchId
-if ($branchId == ""){
->>>>>>> 8b355fd5
 	$response_arr = array(
 		"success" => 0,
 		"doenetML" => "",
@@ -54,11 +44,7 @@
 			
 			array_push($content_id_array,$row["contentId"]);
 		}
-<<<<<<< HEAD
-	}
-=======
 	} //This in the right spot?
->>>>>>> 8b355fd5
 
 	//SECURITY
 	//1 - test if branch is public
@@ -73,12 +59,8 @@
 		$response_arr = array(
 			"success" => 0,
 			"doenetML" => "",
-<<<<<<< HEAD
-			);
-=======
 			"reason" => "No Matching Content",
 		);
->>>>>>> 8b355fd5
 	}else{
 
 		//Assume they should have access
