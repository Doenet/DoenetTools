--- conflicted
+++ resolved
@@ -71,14 +71,6 @@
 if ($init == 'true'){
   $sql="
   SELECT 
-<<<<<<< HEAD
-    d.contentId as contentId,
-    d.label as label,
-    d.parentFolderId as parentFolderId,
-    d.creationDate as creationDate,
-    d.itemType as itemType
-  FROM drive_content AS d
-=======
   dc.itemId as itemId,
   dc.parentFolderId as parentFolderId,
   dc.label as label,
@@ -93,7 +85,6 @@
 FROM drive_content AS dc
 LEFT JOIN url AS u
 ON u.urlId = dc.urlId
->>>>>>> 7daf8d17
   WHERE driveId = '$driveId'
   AND isDeleted = 0
   ";
@@ -102,15 +93,9 @@
   while($row = $result->fetch_assoc()){ 
 echo "item ".$row['itemId'].'\n<br>';
   $item = array(
-<<<<<<< HEAD
-    "id"=>$row['contentId'],
-    "label"=>$row['label'],
-    "parentFolderId"=>$row['parentFolderId'],
-=======
     "itemId"=>$row['itemId'],
     "parentFolderId"=>$row['parentFolderId'],
     "label"=>$row['label'],
->>>>>>> 7daf8d17
     "creationDate"=>$row['creationDate'],
     "itemType"=>$row['itemType'],
     "branchId"=>$row['branchId'],
@@ -124,19 +109,11 @@
   }
 }else{
 
-<<<<<<< HEAD
-  $results_arr[$parentFolderId] = selectChildren($parentFolderId,$userId,$driveId,$conn);
-  $children_arr = array_keys($results_arr[$parentFolderId]);
-  foreach ($children_arr as &$childId){
-    $results_arr[$childId] = selectChildren($childId,$userId,$driveId,$conn);
-  }
-=======
   // $results_arr[$parentId] = selectChildren($parentId,$userId,$driveId,$conn);
   // $children_arr = array_keys($results_arr[$parentId]);
   // foreach ($children_arr as &$childId){
   //   $results_arr[$childId] = selectChildren($childId,$userId,$driveId,$conn);
   // }
->>>>>>> 7daf8d17
 
 }
 }
@@ -154,39 +131,6 @@
 echo json_encode($response_arr);
 $conn->close();
 
-<<<<<<< HEAD
-function selectChildren($parentFolderId,$userId,$driveId,$conn){
-  $return_arr = array();
-  //ADD FOLDERS AND REPOS
-  $sql="
-  SELECT 
-    d.contentId as contentId,
-    d.label as label,
-    d.parentFolderId as parentFolderId,
-    d.creationDate as creationDate,
-    d.itemType as itemType
-  FROM drive_content AS d
-  WHERE driveId = '$driveId'
-  AND parentFolderId = '$parentFolderId'
-  AND isDeleted = 0
-  ";
-
-  $result = $conn->query($sql); 
-  while($row = $result->fetch_assoc()){ 
-
-  $item = array(
-    "id"=>$row['contentId'],
-    "label"=>$row['label'],
-    "parentFolderId"=>$parentFolderId,
-    "creationDate"=>$row['creationDate'],
-    "type"=>$row['itemType']
-  );
-  $return_arr[$row['contentId']] = $item;
-  // array_push($return_arr, $item);
-  }
-  return $return_arr;
-}
-=======
 // function selectChildren($parentId,$userId,$driveId,$conn){
 //   $return_arr = array();
 //   //ADD FOLDERS AND REPOS
@@ -218,7 +162,6 @@
 //   }
 //   return $return_arr;
 // }
->>>>>>> 7daf8d17
 
 
 ?>