<?php
header("Access-Control-Allow-Origin: *");
header("Access-Control-Allow-Headers: access");
header("Access-Control-Allow-Methods: GET");
header("Access-Control-Allow-Credentials: true");
header('Content-Type: application/json');
include "db_connection.php";

$jwtArray = include 'jwtArray.php';
$userId = $jwtArray['userId'];
<<<<<<< HEAD
=======

// $type = mysqli_real_escape_string($conn,$_REQUEST["type"]);

>>>>>>> 7daf8d17
$success = TRUE;
$results_arr = array();

$driveIdsAndLabels = array();
$sql = "
<<<<<<< HEAD
SELECT
d.driveId as driveId,
d.label as label,
d.driveType as driveType,
d.isShared as isShared,
d.courseId as courseId
FROM drive AS d
LEFT JOIN drive_user AS du
ON d.driveId = du.driveId
WHERE du.userId = '3oN5gDY3392zexHopijG6'
=======
SELECT 
d.driveId AS driveId,
d.label AS label,
d.driveType AS driveType,
d.isShared AS isShared,
d.courseId AS courseId
FROM drive AS d
LEFT JOIN drive_user AS du
ON d.driveId = du.driveId
WHERE du.userId='$userId'
>>>>>>> 7daf8d17
";


$result = $conn->query($sql); 
<<<<<<< HEAD

while($row = $result->fetch_assoc()){
=======
while($row = $result->fetch_assoc()){ 
>>>>>>> 7daf8d17
  $driveAndLabel = array(
    "driveId"=>$row['driveId'],
    "label"=>$row['label'],
    "type"=>$row['driveType'],
<<<<<<< HEAD
    "isShared"=>$row['isShared'],
    "courseId"=>$row['courseId'],
=======
    "type"=>$row['isShared'],
    "type"=>$row['courseId'],
>>>>>>> 7daf8d17
  );
  array_push($driveIdsAndLabels,$driveAndLabel);
}
  
  $response_arr = array(
    'success'=>$success,
  'driveIdsAndLabels'=> $driveIdsAndLabels);

  http_response_code(200);


  echo json_encode($response_arr);
  $conn->close();

?><|MERGE_RESOLUTION|>--- conflicted
+++ resolved
@@ -8,29 +8,14 @@
 
 $jwtArray = include 'jwtArray.php';
 $userId = $jwtArray['userId'];
-<<<<<<< HEAD
-=======
 
 // $type = mysqli_real_escape_string($conn,$_REQUEST["type"]);
 
->>>>>>> 7daf8d17
 $success = TRUE;
 $results_arr = array();
 
 $driveIdsAndLabels = array();
 $sql = "
-<<<<<<< HEAD
-SELECT
-d.driveId as driveId,
-d.label as label,
-d.driveType as driveType,
-d.isShared as isShared,
-d.courseId as courseId
-FROM drive AS d
-LEFT JOIN drive_user AS du
-ON d.driveId = du.driveId
-WHERE du.userId = '3oN5gDY3392zexHopijG6'
-=======
 SELECT 
 d.driveId AS driveId,
 d.label AS label,
@@ -41,28 +26,17 @@
 LEFT JOIN drive_user AS du
 ON d.driveId = du.driveId
 WHERE du.userId='$userId'
->>>>>>> 7daf8d17
 ";
 
 
 $result = $conn->query($sql); 
-<<<<<<< HEAD
-
-while($row = $result->fetch_assoc()){
-=======
 while($row = $result->fetch_assoc()){ 
->>>>>>> 7daf8d17
   $driveAndLabel = array(
     "driveId"=>$row['driveId'],
     "label"=>$row['label'],
     "type"=>$row['driveType'],
-<<<<<<< HEAD
     "isShared"=>$row['isShared'],
     "courseId"=>$row['courseId'],
-=======
-    "type"=>$row['isShared'],
-    "type"=>$row['courseId'],
->>>>>>> 7daf8d17
   );
   array_push($driveIdsAndLabels,$driveAndLabel);
 }
