<?php
header("Access-Control-Allow-Origin: *");
header("Access-Control-Allow-Headers: access");
header("Access-Control-Allow-Methods: GET");
header("Access-Control-Allow-Credentials: true");
header('Content-Type: application/json');

include "db_connection.php";

$jwtArray = include "jwtArray.php";
$userId = $jwtArray['userId'];

$parentFolderId = mysqli_real_escape_string($conn,$_REQUEST["parentFolderId"]);
$driveId = mysqli_real_escape_string($conn,$_REQUEST["driveId"]);
$itemId = mysqli_real_escape_string($conn,$_REQUEST["itemId"]);

$success = TRUE;
$results_arr = array();

$sql = "
SELECT canDeleteItemsAndFolders
FROM drive_user
WHERE userId = '$userId'
AND driveId = '$driveId'
";
$result = $conn->query($sql); 
if ($result->num_rows > 0){
$row = $result->fetch_assoc();
$canDelete = $row["canDeleteItemsAndFolders"];
if (!$canDelete){
  $success = FALSE;
}
}


if ($success){
  $sql="
<<<<<<< HEAD
  UPDATE drive_content
  SET isDeleted='1'
  WHERE driveId = '$driveId'
  AND contentId = '$itemId'
  AND parentFolderId = '$parentId'
=======
  UPDATE drive_content 
  SET isDeleted='1'
  WHERE driveId = '$driveId'
  AND itemId = '$itemId'
  AND parentFolderId = '$parentFolderId'
>>>>>>> 7daf8d17
  ";
  $result = $conn->query($sql); 
}


$response_arr = array(
  "success"=>$success
  );

// set response code - 200 OK
http_response_code(200);

// make it json format
echo json_encode($response_arr);
$conn->close();

?><|MERGE_RESOLUTION|>--- conflicted
+++ resolved
@@ -35,19 +35,11 @@
 
 if ($success){
   $sql="
-<<<<<<< HEAD
-  UPDATE drive_content
-  SET isDeleted='1'
-  WHERE driveId = '$driveId'
-  AND contentId = '$itemId'
-  AND parentFolderId = '$parentId'
-=======
   UPDATE drive_content 
   SET isDeleted='1'
   WHERE driveId = '$driveId'
   AND itemId = '$itemId'
   AND parentFolderId = '$parentFolderId'
->>>>>>> 7daf8d17
   ";
   $result = $conn->query($sql); 
 }
