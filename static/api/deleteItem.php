<?php
header("Access-Control-Allow-Origin: *");
header("Access-Control-Allow-Headers: access");
header("Access-Control-Allow-Methods: GET");
header("Access-Control-Allow-Credentials: true");
header('Content-Type: application/json');

include "db_connection.php";

$jwtArray = include "jwtArray.php";
$userId = $jwtArray['userId'];

<<<<<<< HEAD
<<<<<<< HEAD
$parentId = mysqli_real_escape_string($conn,$_REQUEST["parentId"]);
=======
$parentFolderId = mysqli_real_escape_string($conn,$_REQUEST["parentFolderId"]);
>>>>>>> upstream/master
=======
// $parentFolderId = mysqli_real_escape_string($conn,$_REQUEST["parentFolderId"]);
>>>>>>> 5a9ff80a
$driveId = mysqli_real_escape_string($conn,$_REQUEST["driveId"]);
$itemId = mysqli_real_escape_string($conn,$_REQUEST["itemId"]);

$success = TRUE;
$results_arr = array();

$sql = "
SELECT canDeleteItemsAndFolders
<<<<<<< HEAD
FROM drives
=======
FROM drive_user
>>>>>>> upstream/master
WHERE userId = '$userId'
AND driveId = '$driveId'
";
$result = $conn->query($sql); 
if ($result->num_rows > 0){
$row = $result->fetch_assoc();
$canDelete = $row["canDeleteItemsAndFolders"];
if (!$canDelete){
  $success = FALSE;
}
}


if ($success){
  $sql="
<<<<<<< HEAD
  UPDATE drive 
  SET isDeleted='1'
  WHERE driveId = '$driveId'
  AND itemId = '$itemId'
  AND parentId = '$parentId'
=======
  UPDATE drive_content 
  SET isDeleted='1'
  WHERE driveId = '$driveId'
  AND itemId = '$itemId'
<<<<<<< HEAD
  AND parentFolderId = '$parentFolderId'
>>>>>>> upstream/master
=======
>>>>>>> 5a9ff80a
  ";
  $result = $conn->query($sql); 
}
//AND parentFolderId = '$parentFolderId'


$response_arr = array(
  "success"=>$success
  );

// set response code - 200 OK
http_response_code(200);

// make it json format
echo json_encode($response_arr);
$conn->close();

?><|MERGE_RESOLUTION|>--- conflicted
+++ resolved
@@ -10,15 +10,7 @@
 $jwtArray = include "jwtArray.php";
 $userId = $jwtArray['userId'];
 
-<<<<<<< HEAD
-<<<<<<< HEAD
-$parentId = mysqli_real_escape_string($conn,$_REQUEST["parentId"]);
-=======
-$parentFolderId = mysqli_real_escape_string($conn,$_REQUEST["parentFolderId"]);
->>>>>>> upstream/master
-=======
 // $parentFolderId = mysqli_real_escape_string($conn,$_REQUEST["parentFolderId"]);
->>>>>>> 5a9ff80a
 $driveId = mysqli_real_escape_string($conn,$_REQUEST["driveId"]);
 $itemId = mysqli_real_escape_string($conn,$_REQUEST["itemId"]);
 
@@ -27,11 +19,7 @@
 
 $sql = "
 SELECT canDeleteItemsAndFolders
-<<<<<<< HEAD
-FROM drives
-=======
 FROM drive_user
->>>>>>> upstream/master
 WHERE userId = '$userId'
 AND driveId = '$driveId'
 ";
@@ -47,22 +35,10 @@
 
 if ($success){
   $sql="
-<<<<<<< HEAD
-  UPDATE drive 
-  SET isDeleted='1'
-  WHERE driveId = '$driveId'
-  AND itemId = '$itemId'
-  AND parentId = '$parentId'
-=======
   UPDATE drive_content 
   SET isDeleted='1'
   WHERE driveId = '$driveId'
   AND itemId = '$itemId'
-<<<<<<< HEAD
-  AND parentFolderId = '$parentFolderId'
->>>>>>> upstream/master
-=======
->>>>>>> 5a9ff80a
   ";
   $result = $conn->query($sql); 
 }
