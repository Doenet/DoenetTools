# DoenetCourse 🍩
The core libraries underlying the Distributed Open Education Network (Doenet)

## Local Development Setup
### 1. `fork` and `clone` this project
- [_Fork the project on Github_](https://help.github.com/en/github/getting-started-with-github/fork-a-repo)
- `$ cd /path/to/desired/location`
- `$ git clone git@github.com:<your_github_username>/DoenetCourse`
- `$ cd DoenetCourse`

### 2. Install Docker
#### If you have a Desktop Environment (If you don't know what that is, you probably do):
[_Install Docker Desktop_](https://www.docker.com/products/docker-desktop)

_Skip to step 3_

#### If you do not have a DE on your build machine, install docker-engine and docker-compose

- [_Find the instructions to install Docker Engine for your platform here_](https://docs.docker.com/install/)
- Install Docker Compose  
```bash
$ sudo curl -L "https://github.com/docker/compose/releases/download/1.25.4/docker-compose-$(uname -s)-$(uname -m)" -o /usr/local/bin/docker-compose
```
- Add the execute permission to the docker-compose file
```bash
$ sudo chmod +x /usr/local/bin/docker-compose
```

Hopefully you are now done installing docker.

> Note: If the command `docker-compose` fails after installation, check your path. You can also create a symbolic link to `/usr/bin` or any other directory in your path.

`$ sudo ln -s /usr/local/bin/docker-compose /usr/bin/docker-compose`

### 3. Install dependencies
- Go to the DoenetCourse folder
```bash
$ cd /path/to/desired/location/DoenetCourse
```
- Use NPM to install the build utilities. (Dependencies)
```bash
$ npm install
```

### 4. Build and run the containers!
<<<<<<< HEAD
=======
Make sure that Docker is running, then:

>>>>>>> 061ba90e
```bash
$ npm start
```

**Yay, they are starting!**

The first time it is run, this does a few things.
1. Download the base containers from Docker Hub. This will take a while since they are large.
2. Build Doenet's environment on top of the base containers.
3. Start the containers in Doenet's composition.
4. Apache and PHP start. These are pretty quick, although if you try to access the website now, you wont get much since seeing the project depends on the MySQL database and the Webpacked project.
5. MySQL runs some first time setup. It sets up a new database and imports the database template that you downloaded when cloning this project.
  a. You can tell this is done when the text `Version: '5.7.29'  socket: '/var/run/mysqld/mysqld.sock'  port: 3306  MySQL Community Server (GPL)` appears, signaling that mysql is done starting and is ready for connections on port 3306.
6. Webpack (Node) runs a full pack on the project. This will be done every time the containers start. And it takes a while. Once the first pack is done, subsequent packs usually happen very quickly.
  a. You can tell the initial pack is done when the terminal is spammed with logs from the Node container.

### 5. Stopping the containers
When you are not using them, you can stop the docker containers by going to the terminal you started them with and using `ctrl+c`. Let the containers stop gracefully. Keep in mind that Webpack takes a while to get going, so you probably don't want to stop the containers until you are done for the day. Or you can leave them running indefinitely.

## Usage
Visit `localhost` in your browser to test the project. When you make changes to the code in the code in `/static` or `/src`, the Docker containers will automatically build the changes and serve the new files. There will be no output to the terminal and you must refresh manually.

### Run the containers
To run the containers, you can just run `$ npm start` in the project's root directory. This command will only build the containers if they are not already built.

<<<<<<< HEAD
=======
Note: You must have docker running before you can start the containers.

>>>>>>> 061ba90e
### Stop the containers
Option 1: Use `ctrl+c` in the terminal that you started them with.

Option 2: Stop all four containers using whatever docker interface you have. The containers are "node", "apache", "mysql", and "php".

### Re-build the containers.
If you need to re-build the containers for whatever reason, run `$ npm run docker:build`. Not to be confused with `$ npm run build` which will build the website for production.

### Directly access the database
The database is exposed to your local machine by port 3306. You can use a program such as Sequel Pro (Mac), MySQLWorkbench (Most OS), or the MySQL CLI. to interact with the database directly.

If port 3306 is in use, you can change the port in the `docker-compose.yml` file:
```yaml
  mysql:
    build: './mysql'
    ports:
      - 3306:3306
      # - <desired_port>:3306
    volumes:
      - ./volumes/db:/var/lib/mysql
    restart: always
```

### Create a new database template
If you want to save your current database as a template, run the following in bash in your mysql container:

Note: Make sure you don't already have a file in `DoenetCourse/doenet_docker/volumes/db_init/dbdump.sql`. If you do, this command will overwrite it!
```bash
$ mysqldump --all-databases --password=helloworld > /docker-entrypoint-initdb.d/dbdump.sql
```
<<<<<<< HEAD
You can then see this file at `DoenetCourse/doenet_docker/volumes/db_init/dbdump.sql`.
You may want to verify that the database exported correctly before continuing.

### To use a new database template:
1. Stop the docker containers.
2. Delete the old `DoenetCourse/doenet_docker/volumes/db_init/db_template.sql`.
2. Rename the dump file to `db_template.sql`.
4. Delete the contents (except for `.gitignore`) of `DoenetCourse/doenet_docker/volumes/db/`.
5. Start the containers:
```bash
$ npm start
=======
You can then grab this file from `DoenetCourse/doenet_docker/volumes/db_init/dbdump.sql`.

To use this new template:
1. Stop the docker containers.
2. Rename the dump file to `db_template.sql`.
3. Replace the old `DoenetCourse/doenet_docker/volumes/db_init/db_template.sql` with the newly renamed file.
4. Delete the contents (except for `.gitignore`) of `DoenetCourse/doenet_docker/volumes/db/`.
5. Start the containers:
```bash
$ cd /path/to/local/clone/of/DoenetCourse/doenet_docker
$ docker-compose up --build
>>>>>>> 061ba90e
```
6. Pet your cat (Optional). :3

### Run only the LAMP stack in Docker
In certain use cases you may only want to run the LAMP stack in docker. For example, you may just want to demonstrate the project with an already present development build but you don't want the jet engine noises that come with starting Webpack (when it runs a full compilation).

To do this:
```bash
$ npm run docker:lamp
```

Usage of the LAMP stack is the same as it is for the full stack Docker composition.

Also keep in mind that the LAMP only uses the same database and database template as the full stack composition. If you want to change anything about the database or database template, follow the same instructions you would for the full stack composition.

### Run only Webpack
In certain cases—such as when you are running your own AMP/NMP stack—you may want to run Webpack on its own. You have two options for this. Inside and outside its own Docker container.

#### Run only Webpack in Docker
```bash
$ npm run docker:webpack
```

#### Run Webpack outside of Docker
```bash
$ npm run webapck
```

### Use your own AMP/NMP stack (advanced)
- Install a webserver that is compatible with PHP, we recommend Apache.
  - We use Apache 2.4.41 in Docker.
- Install PHP.
  - We use PHP 7.4 in Docker, we have also used 7.3.8.
- Install MySQL. You can probably also use MariaDB, but we have not tested that.
  - We use MySQL 7.7.26 in Docker.
- Have your server serve from `/path/to/DoenetCourse/dist_local/`.
  - Use port 3000.
- Initialize your MySQL database with `/path/to/DoenetCourse/doenet_docker/volumes/db_init/db_template.sql`.
  - Use the default port. (3306)
- Run Webpack. Or don't.
  - Use `$ npm run webpack` to run Webpack on your normal namespace (not Docker).  
OR
  - Use `$ npm run docker:webpack` to run Webpack in Docker.

Notes:

You may also get MariaDB to work. Please let us know if you do. c:

We have not tested the current configuration with Nginx, you are on your own if you choose to use it. If you do, we would love to hear about how it turned out. c:

You must use port 3000 for Apache/Nginx or our PHP probably won't work on your stack.
<|MERGE_RESOLUTION|>--- conflicted
+++ resolved
@@ -43,11 +43,8 @@
 ```
 
 ### 4. Build and run the containers!
-<<<<<<< HEAD
-=======
 Make sure that Docker is running, then:
 
->>>>>>> 061ba90e
 ```bash
 $ npm start
 ```
@@ -73,11 +70,8 @@
 ### Run the containers
 To run the containers, you can just run `$ npm start` in the project's root directory. This command will only build the containers if they are not already built.
 
-<<<<<<< HEAD
-=======
 Note: You must have docker running before you can start the containers.
 
->>>>>>> 061ba90e
 ### Stop the containers
 Option 1: Use `ctrl+c` in the terminal that you started them with.
 
@@ -108,7 +102,6 @@
 ```bash
 $ mysqldump --all-databases --password=helloworld > /docker-entrypoint-initdb.d/dbdump.sql
 ```
-<<<<<<< HEAD
 You can then see this file at `DoenetCourse/doenet_docker/volumes/db_init/dbdump.sql`.
 You may want to verify that the database exported correctly before continuing.
 
@@ -120,19 +113,6 @@
 5. Start the containers:
 ```bash
 $ npm start
-=======
-You can then grab this file from `DoenetCourse/doenet_docker/volumes/db_init/dbdump.sql`.
-
-To use this new template:
-1. Stop the docker containers.
-2. Rename the dump file to `db_template.sql`.
-3. Replace the old `DoenetCourse/doenet_docker/volumes/db_init/db_template.sql` with the newly renamed file.
-4. Delete the contents (except for `.gitignore`) of `DoenetCourse/doenet_docker/volumes/db/`.
-5. Start the containers:
-```bash
-$ cd /path/to/local/clone/of/DoenetCourse/doenet_docker
-$ docker-compose up --build
->>>>>>> 061ba90e
 ```
 6. Pet your cat (Optional). :3
 
@@ -183,4 +163,4 @@
 
 We have not tested the current configuration with Nginx, you are on your own if you choose to use it. If you do, we would love to hear about how it turned out. c:
 
-You must use port 3000 for Apache/Nginx or our PHP probably won't work on your stack.
+You must use port 3000 for Apache/Nginx or our PHP probably won't work on your stack.