--- conflicted
+++ resolved
@@ -1,5 +1,4 @@
-<<<<<<< HEAD
-# DoenetTools 🍩
+# DoenetTools
 The core libraries underlying the Distributed Open Education Network (Doenet)
 
 ## Local Development Setup
@@ -207,8 +206,4 @@
 You must use port 3000 for Apache/Nginx or our PHP probably won't work on your stack.
 
 ## Use Postman for API Testing
-User-authentication for DoenetTools is based on a JWT that is static when controlled for certain factors that are controlled in the dev environment. In order to test the API with postman, you can import the collection with a request already containing this pre-generated JWT cookie. The collection is located at `DoenetToolsDev.postman_collection.json`.
-=======
-# DoenetTools
-The core libraries underlying the Distributed Open Education Network (Doenet)
->>>>>>> 478e9633
+User-authentication for DoenetTools is based on a JWT that is static when controlled for certain factors that are controlled in the dev environment. In order to test the API with postman, you can import the collection with a request already containing this pre-generated JWT cookie. The collection is located at `DoenetToolsDev.postman_collection.json`.