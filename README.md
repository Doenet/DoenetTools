--- conflicted
+++ resolved
@@ -5,22 +5,15 @@
 ### 1. `fork` and `clone` this project
 - [_Fork the project on Github_](https://help.github.com/en/github/getting-started-with-github/fork-a-repo)
 - `$ cd /path/to/desired/location`
-<<<<<<< HEAD
-- `$ git clone git@github.com:<your_username>/DoenetCourse`
-=======
 - `$ git clone git@github.com:<your_github_username>/DoenetCourse`
->>>>>>> 9de56e0e
 - `$ cd DoenetCourse`
 
 ### 2. Install Docker
 #### If you have a Desktop Environment (If you don't know what that is, you probably do):
 [_Install Docker Desktop_](https://www.docker.com/products/docker-desktop)
 
-<<<<<<< HEAD
-=======
 _Skip to step 3_
 
->>>>>>> 9de56e0e
 #### If you do not have a DE on your build machine, install docker-engine and docker-compose
 
 - [_Find the instructions to install Docker Engine for your platform here_](https://docs.docker.com/install/)
@@ -37,11 +30,7 @@
 
 > Note: If the command `docker-compose` fails after installation, check your path. You can also create a symbolic link to `/usr/bin` or any other directory in your path.
 
-<<<<<<< HEAD
-`sudo ln -s /usr/local/bin/docker-compose /usr/bin/docker-compose`
-=======
 `$ sudo ln -s /usr/local/bin/docker-compose /usr/bin/docker-compose`
->>>>>>> 9de56e0e
 
 ### 3. Install dependencies
 - Go to the DoenetCourse folder
@@ -53,15 +42,6 @@
 $ npm install
 ```
 
-<<<<<<< HEAD
-### 4. Build and run the container!
-```bash
-$ cd docker && docker-compose up
-```
-
-### 5. Profit
-🤑
-=======
 ### 4. Build and run the containers!
 ```bash
 $ npm start
@@ -72,13 +52,10 @@
 
 ### 5. Stopping the containers
 When you are not using them, you can stop the docker containers by going to the terminal you started them with and using `ctrl+c`. Let the containers stop gracefully. Keep in mind that Webpack takes a while to get going, so you probably don't want to stop the containers until you are done for the day. Or you can leave them running indefinitely.
->>>>>>> 9de56e0e
 
 ## Usage
 Visit `localhost` in your browser to test the project. When you make changes to the code in the code in `/static` or `/src`, the Docker containers will automatically build the changes and serve the new files. There will be no output to the terminal and you must refresh manually.
 
-<<<<<<< HEAD
-=======
 ### Run the containers
 To run the containers, you can just run `$ npm start` in the project's root directory. This command will only build the containers if they are not already built.
 
@@ -90,7 +67,6 @@
 ### Re-build the containers.
 If you need to re-build the containers for whatever reason, run `$ npm run docker:build`. Not to be confused with `$ npm run build` which will build the website for production.
 
->>>>>>> 9de56e0e
 ### Directly access the database
 The database is exposed to your local machine by port 3306. You can use a program such as Sequel Pro (Mac), MySQLWorkbench (Most OS), or the MySQL CLI. to interact with the database directly.
 
@@ -100,11 +76,7 @@
     build: './mysql'
     ports:
       - 3306:3306
-<<<<<<< HEAD
-      # - desired_port:3306
-=======
       # - <desired_port>:3306
->>>>>>> 9de56e0e
     volumes:
       - ./volumes/db:/var/lib/mysql
     restart: always
@@ -112,24 +84,6 @@
 
 ### Create a new database template
 If you want to save your current database as a template, run the following in bash in your mysql container:
-<<<<<<< HEAD
-```bash
-$ mysqldump --all-databases --password=helloworld > /docker-entrypoint-initdb.d/dbdump.sql
-```
-You can then grab this file from `DoenetCourse/docker/volumes/db_init/dbdump.sql`.
-
-To use this new template:
-1. Stop the docker containers
-2. Rename the dump file to `db_template.sql`
-3. Replace the old `DoenetCourse/docker/volumes/db_init/db_template.sql` with the newly renamed file
-4. Delete the contents (except for `.gitignore`, `.touch`) of `DoenetCourse/docker/volumes/db/`.
-5. Start the containers
-```bash
-$ cd /path/to/local/clone/of/DoenetCourse
-$ docker-compose up --build
-```
-6. Pet your cat (Optional)
-=======
 
 Note: Make sure you don't already have a file in `DoenetCourse/doenet_docker/volumes/db_init/dbdump.sql`. If you do, this command will overwrite it!
 ```bash
@@ -197,4 +151,3 @@
 We have not tested the current configuration with Nginx, you are on your own if you choose to use it. If you do, we would love to hear about how it turned out. c:
 
 You must use port 3000 for Apache/Nginx or our PHP probably won't work on your stack.
->>>>>>> 9de56e0e
