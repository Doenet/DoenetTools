# FROM php:7.4-fpm-alpine
FROM php:7.4.1-fpm
# COPY --from=composer /usr/bin/composer /usr/bin/composer
COPY --from=composer:latest /usr/bin/composer /usr/local/bin/composer
# RUN apk update; \
#     apk upgrade;
RUN docker-php-ext-install mysqli

# Use Composer to install PHP-JWT Firebase
RUN  apt-get update -y && \
     apt-get upgrade -y && \
     apt-get dist-upgrade -y && \
     apt-get -y autoremove && \
     apt-get clean
RUN apt-get install -y p7zip \
    p7zip-full \
    unace \
    zip \
    unzip \
    xz-utils \
    sharutils \
    uudeview \
    mpack \
    arj \
    cabextract \
    file-roller \
    && rm -rf /var/lib/apt/lists/*

WORKDIR /usr/local/apache2/htdocs/api/

#Test for php-jwt
# COPY example.php /var/www/html/example.php

COPY composer.json /composer.json
RUN cd / && composer install
<<<<<<< HEAD
=======

RUN composer require firebase/php-jwt
>>>>>>> f6be21ea

EXPOSE 9000<|MERGE_RESOLUTION|>--- conflicted
+++ resolved
@@ -33,10 +33,7 @@
 
 COPY composer.json /composer.json
 RUN cd / && composer install
-<<<<<<< HEAD
-=======
 
 RUN composer require firebase/php-jwt
->>>>>>> f6be21ea
 
 EXPOSE 9000