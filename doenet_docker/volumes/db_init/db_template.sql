--- conflicted
+++ resolved
@@ -1,4 +1,3 @@
-<<<<<<< HEAD
 # ************************************************************
 # Sequel Ace SQL dump
 # Version 20033
@@ -10,14 +9,6 @@
 # Database: doenet_local
 # Generation Time: 2022-06-17 17:38:26 +0000
 # ************************************************************
-
-=======
--- MySQL dump 10.13  Distrib 5.7.29, for Linux (x86_64)
---
--- Host: localhost    Database: doenet_local
--- ------------------------------------------------------
--- Server version	5.7.29
->>>>>>> 64c909ea
 
 /*!40101 SET @OLD_CHARACTER_SET_CLIENT=@@CHARACTER_SET_CLIENT */;
 /*!40101 SET @OLD_CHARACTER_SET_RESULTS=@@CHARACTER_SET_RESULTS */;
@@ -158,12 +149,7 @@
   `entryContentId` char(64) COLLATE utf8_unicode_ci NOT NULL,
   `entryVariant` text COLLATE utf8_unicode_ci NOT NULL,
   PRIMARY KEY (`id`)
-<<<<<<< HEAD
-) ENGINE=InnoDB DEFAULT CHARSET=utf8 COLLATE=utf8_unicode_ci;
-=======
-) ENGINE=InnoDB DEFAULT CHARSET=latin1;
-/*!40101 SET character_set_client = @saved_cs_client */;
->>>>>>> 64c909ea
+) ENGINE=InnoDB DEFAULT CHARSET=utf8 COLLATE=utf8_unicode_ci;
 
 --
 -- Dumping data for table `collection`
@@ -189,12 +175,7 @@
   `preferredStudents` int(11) NOT NULL DEFAULT '1',
   `preAssigned` tinyint(1) NOT NULL DEFAULT '0',
   PRIMARY KEY (`id`)
-<<<<<<< HEAD
-) ENGINE=InnoDB DEFAULT CHARSET=utf8 COLLATE=utf8_unicode_ci;
-=======
-) ENGINE=InnoDB DEFAULT CHARSET=latin1;
-/*!40101 SET character_set_client = @saved_cs_client */;
->>>>>>> 64c909ea
+) ENGINE=InnoDB DEFAULT CHARSET=utf8 COLLATE=utf8_unicode_ci;
 
 --
 -- Dumping data for table `collection_groups`
@@ -366,7 +347,6 @@
 /*!40000 ALTER TABLE `course_grade_category` ENABLE KEYS */;
 UNLOCK TABLES;
 
-<<<<<<< HEAD
 # Dump of table course_role
 # ------------------------------------------------------------
 
@@ -399,11 +379,6 @@
 
 # Dump of table course_user
 # ------------------------------------------------------------
-=======
---
--- Table structure for table `course_user`
---
->>>>>>> 64c909ea
 
 DROP TABLE IF EXISTS `course_user`;
 /*!40101 SET @saved_cs_client     = @@character_set_client */;
