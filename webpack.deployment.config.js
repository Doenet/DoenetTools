--- conflicted
+++ resolved
@@ -125,8 +125,6 @@
       filename: "./page/index.html"
       // favicon: "",
     }),
-<<<<<<< HEAD
-=======
       // /GuestEditor
       new HtmlWebPackPlugin({
         chunks: ["guesteditor/index.js"],
@@ -134,7 +132,6 @@
         filename: "./guesteditor/index.html"
         // favicon: "",
       }),
->>>>>>> 8dcf88da
     new HtmlWebPackPlugin({
       template: "./src/gradebook/assignment/index.html",
       filename: "./gradebook/assignment/index.html"
