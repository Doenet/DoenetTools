--- conflicted
+++ resolved
@@ -18,11 +18,6 @@
     "editor/index.js": "./src/editor/index.js",
     "exam/index.js": "./src/exam/index.js",
     "gradebook/index.js": "./src/gradebook/index.js",
-<<<<<<< HEAD
-    "page/index.js": "./src/page/index.js",
-    "profile/index.js": "./src/profile/index.js",
-    "viewer/index.js": "./src/viewer/index.js",
-=======
     "guesteditor/index.js": "./src/guesteditor/index.js",
     // "page/index.js": "./src/page/index.js",
     "accountsettings/index.js": "./src/accountsettings/index.js",
@@ -31,7 +26,6 @@
     // "viewer/index.js": "./src/viewer/index.js",
     // "exampletool/index.js": "./src/exampletool/index.js",
 
->>>>>>> 6f992728
   },
 
   output: {
