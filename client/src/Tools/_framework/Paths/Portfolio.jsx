--- conflicted
+++ resolved
@@ -100,11 +100,7 @@
     await axios.post(`/api/assignActivity`, {
       activityId: formObj.activityId,
     });
-<<<<<<< HEAD
-    return redirect(`/assignments/${params.userId}`);
-=======
     return redirect(`/assignments`);
->>>>>>> 69a461f5
   } else if (formObj?._action == "noop") {
     return true;
   }
