--- conflicted
+++ resolved
@@ -904,15 +904,9 @@
 
       <TabPanels data-test="Search Results">
         <TabPanel padding={0}>
-<<<<<<< HEAD
-          {displayMatchingContent([], {
+          {displayMatchingContent(curatedContent, {
             base: `calc(100vh - ${q ? "250" : "210"}px)`,
             lg: `calc(100vh - ${q ? "210" : "170"}px)`,
-=======
-          {displayMatchingContent(curatedContent, {
-            base: "calc(100vh - 230px)",
-            lg: "calc(100vh - 177px)",
->>>>>>> ce0f92c3
           })}
         </TabPanel>
         <TabPanel padding={0}>
