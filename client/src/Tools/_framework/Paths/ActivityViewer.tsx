--- conflicted
+++ resolved
@@ -45,14 +45,10 @@
 import axios from "axios";
 import {} from "../ToolPanels/ContentSettingsDrawer";
 import {
-  ActivityRemixItem,
   Content,
   DoenetmlVersion,
-<<<<<<< HEAD
   LibraryRelations,
   ActivityRemixItem,
-=======
->>>>>>> c37676fb
 } from "../../../_utils/types";
 import { ActivityDoenetMLEditor } from "../ToolPanels/ActivityDoenetMLEditor";
 import { CompoundActivityEditor } from "../ToolPanels/CompoundActivityEditor";
