import React, { ReactElement, useEffect, useRef, useState } from "react";
import {
  ActionFunctionArgs,
  redirect,
  useLoaderData,
  useOutletContext,
} from "react-router";

import {
  Box,
  Button,
  ButtonGroup,
  Center,
  Editable,
  EditableInput,
  EditablePreview,
  Flex,
  Grid,
  GridItem,
  HStack,
  Icon,
  Link as ChakraLink,
  Show,
  Text,
  Tooltip,
  VStack,
  useDisclosure,
} from "@chakra-ui/react";
import { BsPlayBtnFill } from "react-icons/bs";
import {
  MdDataset,
  MdHistory,
  MdInfoOutline,
  MdModeEditOutline,
  MdOutlineAssignment,
  MdOutlineContentCopy,
  MdOutlineEditOff,
  MdOutlineGroup,
} from "react-icons/md";
import { FaCog } from "react-icons/fa";
import { useFetcher, Link as ReactRouterLink, useNavigate } from "react-router";
import axios from "axios";
import {
  contentSettingsActions,
  ContentSettingsDrawer,
} from "../ToolPanels/ContentSettingsDrawer";
import { InfoIcon } from "@chakra-ui/icons";
import { AssignmentInvitation } from "../ToolPanels/AssignmentInvitation";
import {
  assignmentControlsActions,
  AssignmentControlsDrawer,
} from "../ToolPanels/AssignmentControlsDrawer";
import { ShareDrawer, shareDrawerActions } from "../ToolPanels/ShareDrawer";
import {
  Content,
  ContentFeature,
  ContentRevision,
  DoenetmlVersion,
  License,
<<<<<<< HEAD
  ContentDescription,
  LibraryRelations,
  ContentRevision,
=======
>>>>>>> c37676fb
} from "../../../_utils/types";
import {
  ActivityDoenetMLEditor,
  activityDoenetMLEditorActions,
} from "../ToolPanels/ActivityDoenetMLEditor";
import {
  CompoundActivityEditor,
  compoundActivityEditorActions,
} from "../ToolPanels/CompoundActivityEditor";
import {
  compileActivityFromContent,
  contentTypeToName,
  getIconInfo,
} from "../../../_utils/activity";
import { CopyContentAndReportFinish } from "../ToolPanels/CopyContentAndReportFinish";
import { SiteContext } from "./SiteHeader";
import {
  AuthorModeModal,
  authorModeModalActions,
} from "../ToolPanels/AuthorModeModal";
import { ActivitySource } from "../../../_utils/viewerTypes";

export async function action({ params, request }: ActionFunctionArgs) {
  const formData = await request.formData();
  const formObj = Object.fromEntries(formData);

  if (formObj._action == "update name") {
    //Don't let name be blank
    let name = formObj.name.toString().trim();
    if (name === "") {
      name = "Untitled";
    }

    await axios.post(`/api/updateContent/updateContentSettings`, {
      contentId: params.contentId,
      name,
    });
    return true;
  } else if (formObj._action === "go to data") {
    return redirect(`/assignmentData/${params.contentId}`);
  }

  const resultCS = await contentSettingsActions({ formObj });
  if (resultCS) {
    return resultCS;
  }

  const resultSD = await shareDrawerActions({ formObj });
  if (resultSD) {
    return resultSD;
  }

  const resultAS = await assignmentControlsActions({ formObj });
  if (resultAS) {
    return resultAS;
  }

  const resultNAE = await compoundActivityEditorActions({ formObj });
  if (resultNAE) {
    return resultNAE;
  }

  const resultDM = await authorModeModalActions({ formObj });
  if (resultDM) {
    return resultDM;
  }

  const resultADE = await activityDoenetMLEditorActions({ formObj });
  if (resultADE) {
    return resultADE;
  }

  return null;
}

export async function loader({ params }: { params: any }) {
  const {
    data: {
      editableByMe,
      activity: activityData,
      availableFeatures,
      revisions,
      libraryRelations,
    },
  } = await axios.get(
    `/api/activityEditView/getActivityEditorData/${params.contentId}`,
  );

  if (!editableByMe) {
    return redirect(`/activityViewer/${params.contentId}`);
  }

  const contentId = params.contentId;

  // const supportingFileResp = await axios.get(
  //   `/api/loadSupportingFileInfo/${contentId}`,
  // );

  // const supportingFileData = supportingFileResp.data;

  // //Win, Mac or Linux
  // let platform = "Linux";
  // if (navigator.platform.indexOf("Win") != -1) {
  //   platform = "Win";
  // } else if (navigator.platform.indexOf("Mac") != -1) {
  //   platform = "Mac";
  // }

  const {
    data: { allLicenses },
  } = await axios.get("/api/info/getAllLicenses");

  const {
    data: { allDoenetmlVersions },
  } = await axios.get("/api/info/getAllDoenetmlVersions");

  if (activityData.type === "singleDoc") {
    const doenetML = activityData.doenetML;
    const doenetmlVersion: DoenetmlVersion = activityData.doenetmlVersion;

    return {
      type: activityData.type,
      // platform,
      activityData,
      doenetML,
      doenetmlVersion,
      contentId,
      // supportingFileData,
      allDoenetmlVersions,
      allLicenses,
      availableFeatures,
      libraryRelations,
      revisions,
    };
  } else {
    const activityJson = compileActivityFromContent(activityData);

    return {
      type: activityData.type,
      // platform,
      activityData,
      activityJson,
      contentId,
      // supportingFileData,
      allDoenetmlVersions,
      allLicenses,
      availableFeatures,
      libraryRelations,
      revisions,
    };
  }
}

//This is separate as <Editable> wasn't updating when defaultValue was changed
function EditableName({ dataTest }: { dataTest: string }) {
  const { activityData } = useLoaderData();

  const [name, setName] = useState(activityData.name);
  const fetcher = useFetcher();

  const lastBaseDataName = useRef(activityData.name);

  //Update when something else updates the name
  if (activityData.name != lastBaseDataName.current) {
    if (name != activityData.name) {
      setName(activityData.name);
    }
  }
  lastBaseDataName.current = activityData.name;

  return (
    <Editable
      data-test={dataTest}
      mt="4px"
      value={name}
      textAlign="center"
      onChange={(value) => {
        setName(value);
      }}
      onSubmit={(value) => {
        const submitValue = value;

        fetcher.submit(
          { _action: "update name", name: submitValue },
          { method: "post" },
        );
      }}
    >
      <Tooltip label={name}>
        <EditablePreview data-test="Editable Title" noOfLines={1} />
      </Tooltip>
      <EditableInput
        maxLength={191}
        width={{ base: "100%", lg: "450px" }}
        data-test="Editable Input"
      />
    </Editable>
  );
}

export function ActivityEditor() {
  const data = useLoaderData() as {
    contentId: string;
    allDoenetmlVersions: DoenetmlVersion[];
    allLicenses: License[];
    availableFeatures: ContentFeature[];
    activityData: Content;
    addTo: ContentDescription | undefined;
    libraryRelations: LibraryRelations;
    revisions: ContentRevision[];
  } & (
    | {
        type: "singleDoc";
        doenetML: string;
        doenetmlVersion: DoenetmlVersion;
      }
    | {
        type: "select" | "sequence";
        activityJson: ActivitySource;
      }
  );

  const {
    contentId,
    activityData,
    allDoenetmlVersions,
    allLicenses,
    availableFeatures,
    libraryRelations,
    revisions,
  } = data;

  const finalFocusRef = useRef<HTMLElement | null>(null);
  const curateBtnRef = useRef<HTMLButtonElement>(null);
  const settingsBtnRef = useRef<HTMLButtonElement>(null);
  const sharingBtnRef = useRef<HTMLButtonElement>(null);
  const assignBtnRef = useRef<HTMLButtonElement>(null);

  const {
    isOpen: settingsAreOpen,
    onOpen: settingsOnOpen,
    onClose: settingsOnClose,
  } = useDisclosure();

  const {
    isOpen: sharingIsOpen,
    onOpen: sharingOnOpen,
    onClose: sharingOnClose,
  } = useDisclosure();

  const {
    isOpen: assignmentSettingsAreOpen,
    onOpen: assignmentSettingsOnOpen,
    onClose: assignmentSettingsOnClose,
  } = useDisclosure();

  const {
    isOpen: invitationIsOpen,
    onOpen: invitationOnOpen,
    onClose: invitationOnClose,
  } = useDisclosure();

  const {
    isOpen: copyDialogIsOpen,
    onOpen: copyDialogOnOpen,
    onClose: copyDialogOnClose,
  } = useDisclosure();

  const {
    isOpen: authorModePromptIsOpen,
    onOpen: authorModePromptOnOpen,
    onClose: authorModePromptOnClose,
  } = useDisclosure();

  const {
    isOpen: historyIsOpen,
    onOpen: historyOnOpen,
    onClose: historyOnClose,
  } = useDisclosure();

  const { user } = useOutletContext<SiteContext>();

  const assignmentInfo = activityData.assignmentInfo;
  const assignmentStatus = assignmentInfo?.assignmentStatus ?? "Unassigned";
  const isSubActivity = (activityData.parent?.type ?? "folder") !== "folder";

  const readOnly = assignmentStatus !== "Unassigned";
  const readOnlyRef = useRef(readOnly);
  readOnlyRef.current = readOnly;

  const authorMode = user?.isAuthor || data.type !== "singleDoc";

  const isLibraryActivity = Boolean(libraryRelations.source);

  const [mode, setMode] = useState<"Edit" | "View">(
    authorMode ? "Edit" : "View",
  );

  useEffect(() => {
    setMode(authorMode ? "Edit" : "View");
  }, [authorMode]);

  useEffect(() => {
    document.title = `${activityData.name} - Doenet`;
  }, [activityData.name]);

  const [displaySettingsTab, setSettingsDisplayTab] =
    useState<"general">("general");
  const [highlightRename, setHighlightRename] = useState(false);

  const fetcher = useFetcher();
  const navigate = useNavigate();

  let editLabel: string;
  let editTooltip: string;
  let editIcon: ReactElement;

  if (assignmentStatus === "Unassigned") {
    editIcon = <MdModeEditOutline size={20} />;
    editLabel = "Edit";
    if (authorMode) {
      editTooltip = "Edit activity";
    } else {
      editTooltip = "Turn on author mode to edit";
    }
  } else {
    editIcon = <MdOutlineEditOff size={20} />;
    if (authorMode) {
      if (data.type === "singleDoc") {
        editLabel = "See source code";
        editTooltip = "See read-only view of source code";
      } else {
        editLabel = "See list";
        editTooltip = `See read-only view of documents ${data.type === "sequence" ? "and question banks in the problem set" : "in the question bank"}`;
      }
    } else {
      editLabel = "See source code";
      editTooltip = "Turn on author mode to see read-only view of source code";
    }
  }

  const [settingsContentId, setSettingsContentId] = useState<string | null>(
    null,
  );

  function matchSettingsContentId(content: Content): Content | undefined {
    if (content.contentId === settingsContentId) {
      return content;
    }
    if (content.type !== "singleDoc") {
      for (const child of content.children) {
        const res = matchSettingsContentId(child);
        if (res) {
          return res;
        }
      }
    }
  }

  let contentData: Content | undefined;
  if (settingsContentId) {
    if (settingsContentId === contentId) {
      contentData = activityData;
    } else {
      if (data.type !== "singleDoc") {
        contentData = matchSettingsContentId(data.activityData);
      }
    }
  }

  let editor: ReactElement;

  if (data.type === "singleDoc") {
    editor = (
      <ActivityDoenetMLEditor
        doenetML={data.doenetML}
        doenetmlVersion={data.doenetmlVersion}
        assignmentStatus={assignmentStatus}
        mode={mode}
        contentId={contentId}
        headerHeight={`${readOnly ? 120 : 80}px`}
        historyIsOpen={historyIsOpen}
        historyOnClose={historyOnClose}
        fetcher={fetcher}
        activityName={activityData.name}
        revisions={revisions}
      />
    );
  } else {
    editor = (
      <CompoundActivityEditor
        activity={data.activityData}
        activityJson={data.activityJson}
        mode={mode}
        fetcher={fetcher}
        setSettingsContentId={setSettingsContentId}
        settingsOnOpen={settingsOnOpen}
        sharingOnOpen={sharingOnOpen}
        finalFocusRef={finalFocusRef}
        setSettingsDisplayTab={setSettingsDisplayTab}
        setHighlightRename={setHighlightRename}
        headerHeight={`${readOnly ? 120 : 80}px`}
        inLibrary={isLibraryActivity}
      />
    );
  }

  const settingsDrawer = contentData ? (
    <ContentSettingsDrawer
      isOpen={settingsAreOpen}
      onClose={settingsOnClose}
      finalFocusRef={finalFocusRef}
      fetcher={fetcher}
      contentData={contentData}
      allDoenetmlVersions={allDoenetmlVersions}
      availableFeatures={availableFeatures}
      displayTab={displaySettingsTab}
      highlightRename={highlightRename}
      isInLibrary={libraryRelations.source !== undefined}
    />
  ) : null;

  const shareDrawer = contentData ? (
    <ShareDrawer
      isOpen={sharingIsOpen}
      onClose={sharingOnClose}
      finalFocusRef={finalFocusRef}
      fetcher={fetcher}
      contentData={contentData}
      allLicenses={allLicenses}
      libraryRelations={libraryRelations}
    />
  ) : null;

  const assignmentDrawers = !isLibraryActivity ? (
    <>
      <AssignmentControlsDrawer
        isOpen={assignmentSettingsAreOpen}
        onClose={assignmentSettingsOnClose}
        finalFocusRef={finalFocusRef}
        fetcher={fetcher}
        contentId={contentId}
        contentData={activityData}
      />
      <AssignmentInvitation
        isOpen={invitationIsOpen}
        onClose={invitationOnClose}
        activityData={activityData}
      />
    </>
  ) : null;

  const copyContentModal = (
    <CopyContentAndReportFinish
      fetcher={fetcher}
      isOpen={copyDialogIsOpen}
      onClose={copyDialogOnClose}
      contentIds={[activityData.contentId]}
      desiredParent={
        activityData.parent ? { parent: null, ...activityData.parent } : null
      }
      action="Copy"
      prependCopy={true}
    />
  );

  const authorModeModal = (
    <AuthorModeModal
      isOpen={authorModePromptIsOpen}
      onClose={authorModePromptOnClose}
      desiredAction="edit"
      assignmentStatus={assignmentStatus}
      user={user!}
      proceedCallback={() => {
        setMode("Edit");
      }}
      allowNo={true}
      fetcher={fetcher}
    />
  );

  const contentTypeName = contentTypeToName[data.type];

  const { iconImage, iconColor } = getIconInfo(data.type);

  const typeIcon = (
    <Show above="sm">
      <Tooltip label={contentTypeName}>
        <Box>
          <Icon
            as={iconImage}
            color={iconColor}
            boxSizing="content-box"
            width="24px"
            height="24px"
            paddingRight="10px"
            verticalAlign="middle"
            aria-label={contentTypeName}
          />
        </Box>
      </Tooltip>
    </Show>
  );

  return (
    <>
      {settingsDrawer}
      {shareDrawer}
      {assignmentDrawers}
      {copyContentModal}
      {authorModeModal}

      <Grid
        background="doenet.lightBlue"
        minHeight="calc(100vh - 40px)" //40px header height
        templateAreas={`"header"
      "centerContent"
      `}
        templateRows="40px auto"
        position="relative"
      >
        <GridItem
          area="header"
          position="fixed"
          height="40px"
          background="doenet.canvas"
          width="100%"
          zIndex="500"
          borderBottom={mode === "View" ? "1px solid" : undefined}
          borderColor="doenet.mediumGray"
        >
          <Grid
            templateAreas={`"leftControls label rightControls"`}
            templateColumns={{
              base: "95px 1fr 165px",
              sm: "100px 1fr 170px",
              md: "170px 1fr 170px",
              lg: "370px 1fr 370px",
            }}
            width="100%"
          >
            <GridItem area="leftControls">
              <HStack ml={{ base: "5px", sm: "10px" }} mt="4px">
                <Show above="md">
                  <Box width="50px" marginLeft="5px">
                    <ChakraLink
                      as={ReactRouterLink}
                      to={".."}
                      style={{
                        color: "var(--mainBlue)",
                      }}
                      onClick={(e) => {
                        e.preventDefault();
                        navigate(-1);
                      }}
                    >
                      {" "}
                      &lt; Back
                    </ChakraLink>
                  </Box>
                </Show>
                <ButtonGroup size="sm" isAttached variant="outline">
                  <Tooltip hasArrow label="View Activity">
                    <Button
                      data-test="View Mode Button"
                      isActive={mode == "View"}
                      size="sm"
                      pr={{ base: "0px", lg: "10px" }}
                      leftIcon={<BsPlayBtnFill size={18} />}
                      onClick={() => {
                        setMode("View");
                      }}
                    >
                      <Show above="lg">View</Show>
                    </Button>
                  </Tooltip>
                  <Tooltip hasArrow label={editTooltip}>
                    <Button
                      isActive={mode == "Edit"}
                      data-test="Edit Mode Button"
                      size="sm"
                      pr={{ base: "0px", lg: "10px" }}
                      leftIcon={editIcon}
                      onClick={() => {
                        if (mode !== "Edit") {
                          if (authorMode) {
                            setMode("Edit");
                          } else {
                            authorModePromptOnOpen();
                          }
                        }
                      }}
                    >
                      <Show above="lg">{editLabel}</Show>
                    </Button>
                  </Tooltip>
                </ButtonGroup>
              </HStack>
            </GridItem>
            <GridItem area="label">
              <Flex justifyContent="center" alignItems="center">
                {typeIcon}
                <EditableName dataTest="Activity Name Editable" />
              </Flex>
            </GridItem>
            <GridItem
              area="rightControls"
              display="flex"
              justifyContent="flex-end"
            >
              <ButtonGroup
                size="sm"
                isAttached
                variant="outline"
                mt="4px"
                mr={{ base: "5px", sm: "10px" }}
              >
                {isLibraryActivity ? (
                  <Tooltip
                    hasArrow
                    label="Open Curation Controls"
                    placement="bottom-end"
                  >
                    <Button
                      data-test="Curate Button"
                      size="sm"
                      pr={{ base: "0px", lg: "10px" }}
                      leftIcon={<MdOutlineGroup size={20} />}
                      aria-label="open curation controls"
                      onClick={() => {
                        finalFocusRef.current = curateBtnRef.current;
                        setSettingsContentId(activityData.contentId);
                        sharingOnOpen();
                      }}
                      ref={curateBtnRef}
                    >
                      <Show above="lg">Curate</Show>
                    </Button>
                  </Tooltip>
                ) : (
                  <>
                    {isSubActivity ? null : (
                      <Tooltip
                        hasArrow
                        label={
                          assignmentStatus === "Unassigned"
                            ? "Assign Activity"
                            : "Manage Assignment"
                        }
                        placement="bottom-end"
                      >
                        <Button
                          data-test="Assign Activity Button"
                          size="sm"
                          pr={{ base: "0px", lg: "10px" }}
                          leftIcon={<MdOutlineAssignment size={20} />}
                          aria-label="assign activity"
                          onClick={() => {
                            finalFocusRef.current = assignBtnRef.current;
                            assignmentSettingsOnOpen();
                          }}
                          ref={assignBtnRef}
                        >
                          <Show above="lg">
                            {assignmentStatus === "Unassigned"
                              ? "Assign"
                              : "Assigned"}
                          </Show>
                        </Button>
                      </Tooltip>
                    )}

                    <Tooltip
                      hasArrow
                      label="Open Sharing Controls"
                      placement="bottom-end"
                    >
                      <Button
                        data-test="Sharing Button"
                        size="sm"
                        pr={{ base: "0px", lg: "10px" }}
                        leftIcon={<MdOutlineGroup size={20} />}
                        aria-label="Open sharing controls"
                        onClick={() => {
                          finalFocusRef.current = sharingBtnRef.current;
                          setSettingsContentId(activityData.contentId);
                          sharingOnOpen();
                        }}
                        ref={sharingBtnRef}
                      >
                        <Show above="lg">Share</Show>
                      </Button>
                    </Tooltip>
                  </>
                )}
                {data.type === "singleDoc" && authorMode && (
                  <Tooltip
                    hasArrow
                    label="Open Document History"
                    placement="bottom-end"
                  >
                    <Button
                      data-test="History Button"
                      size="sm"
                      pr={{ base: "0px", lg: "10px" }}
                      leftIcon={<MdHistory size={20} />}
                      aria-label="Open Document History"
                      onClick={() => {
                        historyOnOpen();
                      }}
                    >
                      <Show above="lg">History</Show>
                    </Button>
                  </Tooltip>
                )}
                <Tooltip hasArrow label="Open Settings" placement="bottom-end">
                  <Button
                    data-test="Settings Button"
                    size="sm"
                    pr={{ base: "0px", lg: "10px" }}
                    leftIcon={<FaCog size={16} />}
                    aria-label="Open setting"
                    onClick={() => {
                      finalFocusRef.current = settingsBtnRef.current;
                      setSettingsDisplayTab("general");
                      setSettingsContentId(activityData.contentId);
                      settingsOnOpen();
                    }}
                    ref={settingsBtnRef}
                  >
                    <Show above="lg">Settings</Show>
                  </Button>
                </Tooltip>
              </ButtonGroup>
            </GridItem>
          </Grid>
        </GridItem>

        <GridItem area="centerContent">
          <VStack gap={0}>
            {readOnly ? (
              <Center
                background="orange.100"
                width="100%"
                height={{ base: "60px", sm: "40px" }}
                pl="4px"
                pr="4px"
              >
                <InfoIcon color="orange.500" mr="6px" />

                {assignmentInfo?.assignmentStatus === "Open" ? (
                  isSubActivity ? (
                    <Text size="xs">
                      {`Activity is part of an open assignment. ${mode == "Edit" ? "It cannot be edited." : ""}`}
                    </Text>
                  ) : (
                    <>
                      <Text size="xs">
                        {`Assignment is open with code ${assignmentInfo.classCode}. ${mode == "Edit" ? "Make a copy to create an editable version." : ""}`}
                      </Text>

                      <Tooltip label="Activity Invitation">
                        <Button
                          onClick={invitationOnOpen}
                          colorScheme="blue"
                          mt="4px"
                          ml="4px"
                          size="xs"
                          leftIcon={<MdInfoOutline />}
                          pr={{ base: "0px", md: "10px" }}
                        >
                          <Show above="md">Activity Invitation</Show>
                        </Button>
                      </Tooltip>
                    </>
                  )
                ) : (
                  <Text size="xs">
                    {`Activity is ${isSubActivity ? "part of " : ""}a closed assignment. ${mode == "Edit" ? "Make a copy to create an editable version." : "."}`}
                  </Text>
                )}
                {assignmentInfo?.hasScoreData ? (
                  <Tooltip label="View data">
                    <Button
                      data-test="View Data Button"
                      colorScheme="blue"
                      mt="4px"
                      ml="4px"
                      size="xs"
                      leftIcon={<MdDataset />}
                      pr={{ base: "0px", md: "10px" }}
                      onClick={() => {
                        fetcher.submit(
                          { _action: "go to data", contentId },
                          { method: "post" },
                        );
                      }}
                    >
                      <Show above="md">View data</Show>
                    </Button>
                  </Tooltip>
                ) : null}
                {isSubActivity ? null : (
                  <Tooltip label="Make a copy">
                    <Button
                      data-test="Make Copy Button"
                      colorScheme="blue"
                      mt="4px"
                      ml="4px"
                      size="xs"
                      leftIcon={<MdOutlineContentCopy />}
                      pr={{ base: "0px", md: "10px" }}
                      onClick={() => {
                        copyDialogOnOpen();
                      }}
                    >
                      <Show above="md">Make a copy</Show>
                    </Button>
                  </Tooltip>
                )}
              </Center>
            ) : null}
            {editor}
            <Box
              hidden={mode !== "View"}
              maxWidth="850px"
              width="100%"
              height="30vh"
              background="var(--canvas)"
              padding="0px"
              margin="0px"
            />
          </VStack>
        </GridItem>
      </Grid>
    </>
  );
}<|MERGE_RESOLUTION|>--- conflicted
+++ resolved
@@ -54,15 +54,11 @@
 import {
   Content,
   ContentFeature,
-  ContentRevision,
   DoenetmlVersion,
   License,
-<<<<<<< HEAD
   ContentDescription,
   LibraryRelations,
   ContentRevision,
-=======
->>>>>>> c37676fb
 } from "../../../_utils/types";
 import {
   ActivityDoenetMLEditor,
