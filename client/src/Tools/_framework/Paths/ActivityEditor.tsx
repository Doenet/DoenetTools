--- conflicted
+++ resolved
@@ -48,7 +48,6 @@
   DoenetmlVersion,
   License,
 } from "../../../_utils/types";
-<<<<<<< HEAD
 import { ActivityDoenetMLEditor } from "../ToolPanels/ActivityDoenetMLEditor";
 import {
   CompoundActivityEditor,
@@ -60,9 +59,7 @@
   getIconInfo,
 } from "../../../_utils/activity";
 import { ActivitySource } from "../../../_utils/viewerTypes";
-=======
 import { CurateDrawer, curateDrawerActions } from "../ToolPanels/CurateDrawer";
->>>>>>> ce0f92c3
 
 export async function action({ params, request }) {
   const formData = await request.formData();
@@ -87,21 +84,16 @@
     return resultCS;
   }
 
-<<<<<<< HEAD
+  const resultCurate = await curateDrawerActions({ formObj });
+  if (resultCurate) {
+    return resultCurate;
+  }
+
   const resultSD = await shareDrawerActions({ formObj });
   if (resultSD) {
     return resultSD;
-=======
-  const resultCurate = await curateDrawerActions({ formObj });
-  if (resultCurate) {
-    return resultCurate;
-  }
-
-  const resultSA = await sharingActions({ formObj });
-  if (resultSA) {
-    return resultSA;
->>>>>>> ce0f92c3
-  }
+  }
+
   const resultAS = await assignmentSettingsActions({ formObj });
   if (resultAS) {
     return resultAS;
@@ -127,15 +119,8 @@
     data: { editableByMe, activity: activityData, availableFeatures },
   } = await axios.get(`/api/getActivityEditorData/${params.activityId}`);
 
-<<<<<<< HEAD
-  if (notMe) {
+  if (!editableByMe) {
     return redirect(`/codeViewer/${params.activityId}`);
-=======
-  if (!editableByMe) {
-    return redirect(
-      `/codeViewer/${params.activityId}${params.docId ? "/" + params.docId : ""}`,
-    );
->>>>>>> ce0f92c3
   }
 
   const activityId = params.activityId;
@@ -275,6 +260,7 @@
   } = data;
 
   const finalFocusRef = useRef<HTMLElement | null>(null);
+  const curateBtnRef = useRef<HTMLButtonElement>(null);
   const settingsBtnRef = useRef<HTMLButtonElement>(null);
   const sharingBtnRef = useRef<HTMLButtonElement>(null);
   const assignBtnRef = useRef<HTMLButtonElement>(null);
@@ -311,28 +297,8 @@
 
   const [mode, setMode] = useState<"Edit" | "View">(readOnly ? "View" : "Edit");
 
-<<<<<<< HEAD
-=======
   const isLibraryActivity = Boolean(activityData.libraryActivityInfo);
 
-  const initialWarnings = doenetmlVersion.deprecated
-    ? [
-        {
-          level: 1,
-          message: `DoenetML version
-            ${doenetmlVersion.displayedVersion} is deprecated.
-            ${doenetmlVersion.deprecationMessage}`,
-        },
-      ]
-    : [];
-
-  const inTheMiddleOfSaving = useRef(false);
-  const postponedSaving = useRef(false);
-
-  const navigate = useNavigate();
-  const location = useLocation();
-
->>>>>>> ce0f92c3
   useEffect(() => {
     if (readOnly) {
       setMode("View");
@@ -398,7 +364,6 @@
         docId={data.docId}
         headerHeight={`${readOnly ? 120 : 80}px`}
       />
-<<<<<<< HEAD
     );
   } else {
     editor = (
@@ -433,16 +398,44 @@
     />
   ) : null;
 
-  const shareDrawer = contentData ? (
-    <ShareDrawer
+  const shareDrawer =
+    contentData && !isLibraryActivity ? (
+      <ShareDrawer
+        isOpen={sharingIsOpen}
+        onClose={sharingOnClose}
+        finalFocusRef={finalFocusRef}
+        fetcher={fetcher}
+        contentData={contentData}
+        allLicenses={allLicenses}
+        currentDoenetML={textEditorDoenetML}
+      />
+    ) : null;
+
+  const curateDrawer = isLibraryActivity ? (
+    <CurateDrawer
       isOpen={sharingIsOpen}
       onClose={sharingOnClose}
-      finalFocusRef={finalFocusRef}
+      contentData={activityData}
       fetcher={fetcher}
-      contentData={contentData}
-      allLicenses={allLicenses}
-      currentDoenetML={textEditorDoenetML}
     />
+  ) : null;
+
+  const assignmentDrawers = !isLibraryActivity ? (
+    <>
+      <AssignmentSettingsDrawer
+        isOpen={assignmentSettingsAreOpen}
+        onClose={assignmentSettingsOnClose}
+        finalFocusRef={finalFocusRef}
+        fetcher={fetcher}
+        id={activityId}
+        contentData={activityData}
+      />
+      <AssignmentInvitation
+        isOpen={invitationIsOpen}
+        onClose={invitationOnClose}
+        activityData={activityData}
+      />
+    </>
   ) : null;
 
   const contentTypeName = contentTypeToName[data.type];
@@ -470,57 +463,9 @@
     <>
       {settingsDrawer}
       {shareDrawer}
-
-      <AssignmentSettingsDrawer
-        isOpen={assignmentSettingsAreOpen}
-        onClose={assignmentSettingsOnClose}
-        finalFocusRef={finalFocusRef}
-        fetcher={fetcher}
-        id={activityId}
-        contentData={activityData}
-      />
-      <AssignmentInvitation
-        isOpen={invitationIsOpen}
-        onClose={invitationOnClose}
-        activityData={activityData}
-      />
-=======
-
-      {isLibraryActivity ? (
-        <CurateDrawer
-          isOpen={sharingIsOpen}
-          onClose={sharingOnClose}
-          contentData={activityData}
-          fetcher={fetcher}
-        />
-      ) : (
-        <>
-          <ShareDrawer
-            isOpen={sharingIsOpen}
-            onClose={sharingOnClose}
-            finalFocusRef={controlsBtnRef}
-            fetcher={fetcher}
-            contentData={activityData}
-            allLicenses={allLicenses}
-            currentDoenetML={textEditorDoenetML}
-          />
-          <AssignmentSettingsDrawer
-            isOpen={assignmentSettingsAreOpen}
-            onClose={assignmentSettingsOnClose}
-            finalFocusRef={controlsBtnRef}
-            fetcher={fetcher}
-            id={activityId}
-            contentData={activityData}
-          />
-          <AssignmentInvitation
-            isOpen={invitationIsOpen}
-            onClose={invitationOnClose}
-            activityData={activityData}
-          />
-        </>
-      )}
-
->>>>>>> ce0f92c3
+      {curateDrawer}
+      {assignmentDrawers}
+
       <Grid
         background="doenet.lightBlue"
         minHeight="calc(100vh - 40px)" //40px header height
@@ -597,54 +542,11 @@
             >
               <HStack mr={{ base: "5px", sm: "10px" }}>
                 <ButtonGroup size="sm" isAttached variant="outline">
-<<<<<<< HEAD
-                  <Tooltip
-                    hasArrow
-                    label={
-                      assignmentStatus === "Unassigned"
-                        ? "Assign Activity"
-                        : "Manage Assignment"
-                    }
-                    placement="bottom-end"
-                  >
-                    <Button
-                      data-test="Assign Activity Button"
-                      size="sm"
-                      pr={{ base: "0px", md: "10px" }}
-                      leftIcon={<MdOutlineAssignment />}
-                      onClick={() => {
-                        finalFocusRef.current = assignBtnRef.current;
-                        assignmentSettingsOnOpen();
-                      }}
-                      ref={assignBtnRef}
-                    >
-                      <Show above="md">Assign</Show>
-                    </Button>
-                  </Tooltip>
-
-                  <Tooltip
-                    hasArrow
-                    label="Open Sharing Controls"
-                    placement="bottom-end"
-                  >
-                    <Button
-                      data-test="Sharing Button"
-                      size="sm"
-                      pr={{ base: "0px", md: "10px" }}
-                      leftIcon={<MdOutlineGroup />}
-                      onClick={() => {
-                        finalFocusRef.current = sharingBtnRef.current;
-                        setSettingsContentId(activityData.id);
-                        sharingOnOpen();
-                      }}
-                      ref={sharingBtnRef}
-=======
                   {isLibraryActivity ? (
                     <Tooltip
                       hasArrow
                       label="Open Curation Controls"
                       placement="bottom-end"
->>>>>>> ce0f92c3
                     >
                       <Button
                         data-test="Curate Button"
@@ -652,9 +554,10 @@
                         pr={{ base: "0px", md: "10px" }}
                         leftIcon={<MdOutlineGroup />}
                         onClick={() => {
+                          finalFocusRef.current = curateBtnRef.current;
                           sharingOnOpen();
                         }}
-                        ref={controlsBtnRef}
+                        ref={curateBtnRef}
                       >
                         <Show above="md">Curate</Show>
                       </Button>
@@ -676,8 +579,10 @@
                           pr={{ base: "0px", md: "10px" }}
                           leftIcon={<MdOutlineAssignment />}
                           onClick={() => {
+                            finalFocusRef.current = assignBtnRef.current;
                             assignmentSettingsOnOpen();
                           }}
+                          ref={assignBtnRef}
                         >
                           <Show above="md">Assign</Show>
                         </Button>
@@ -694,16 +599,17 @@
                           pr={{ base: "0px", md: "10px" }}
                           leftIcon={<MdOutlineGroup />}
                           onClick={() => {
+                            finalFocusRef.current = sharingBtnRef.current;
+                            setSettingsContentId(activityData.id);
                             sharingOnOpen();
                           }}
-                          ref={controlsBtnRef}
+                          ref={sharingBtnRef}
                         >
                           <Show above="md">Share</Show>
                         </Button>
                       </Tooltip>
                     </>
                   )}
-
                   <Tooltip
                     hasArrow
                     label="Open Settings"
