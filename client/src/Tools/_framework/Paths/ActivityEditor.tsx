import React, { ReactElement, useEffect, useRef, useState } from "react";
import { redirect, useLoaderData, useOutletContext } from "react-router";

import {
  Box,
  Button,
  ButtonGroup,
  Center,
  Editable,
  EditableInput,
  EditablePreview,
  Flex,
  Grid,
  GridItem,
  HStack,
  Icon,
  Link as ChakraLink,
  Show,
  Text,
  Tooltip,
  VStack,
  useDisclosure,
} from "@chakra-ui/react";
import { BsPlayBtnFill } from "react-icons/bs";
import {
  MdDataset,
  MdHistory,
  MdInfoOutline,
  MdModeEditOutline,
  MdOutlineAssignment,
  MdOutlineContentCopy,
  MdOutlineEditOff,
  MdOutlineGroup,
} from "react-icons/md";
import { FaCog } from "react-icons/fa";
import { useFetcher, Link as ReactRouterLink, useNavigate } from "react-router";
import axios from "axios";
import {
  contentSettingsActions,
  ContentSettingsDrawer,
} from "../ToolPanels/ContentSettingsDrawer";
import { InfoIcon } from "@chakra-ui/icons";
import { AssignmentInvitation } from "../ToolPanels/AssignmentInvitation";
import {
  assignmentControlsActions,
  AssignmentControlsDrawer,
} from "../ToolPanels/AssignmentControlsDrawer";
import { ShareDrawer, shareDrawerActions } from "../ToolPanels/ShareDrawer";
import {
  ContentFeature,
  Content,
  DoenetmlVersion,
  License,
<<<<<<< HEAD
  ContentDescription,
  LibraryRelations,
=======
  ContentRevision,
>>>>>>> f4c84e3c
} from "../../../_utils/types";
import {
  ActivityDoenetMLEditor,
  activityDoenetMLEditorActions,
} from "../ToolPanels/ActivityDoenetMLEditor";
import {
  CompoundActivityEditor,
  compoundActivityEditorActions,
} from "../ToolPanels/CompoundActivityEditor";
import {
  compileActivityFromContent,
  contentTypeToName,
  getIconInfo,
} from "../../../_utils/activity";
import { ActivitySource } from "../../../_utils/viewerTypes";
import { CopyContentAndReportFinish } from "../ToolPanels/CopyContentAndReportFinish";
import { SiteContext } from "./SiteHeader";
import {
  AuthorModeModal,
  authorModeModalActions,
} from "../ToolPanels/AuthorModeModal";

export async function action({ params, request }) {
  const formData = await request.formData();
  const formObj = Object.fromEntries(formData);

  if (formObj._action == "update name") {
    //Don't let name be blank
    let name = formObj?.name?.trim();
    if (name === "") {
      name = "Untitled";
    }

    await axios.post(`/api/updateContent/updateContentSettings`, {
      contentId: params.contentId,
      name,
    });
    return true;
  } else if (formObj._action === "go to data") {
    return redirect(`/assignmentData/${params.contentId}`);
  }

  const resultCS = await contentSettingsActions({ formObj });
  if (resultCS) {
    return resultCS;
  }

  const resultSD = await shareDrawerActions({ formObj });
  if (resultSD) {
    return resultSD;
  }

  const resultAS = await assignmentControlsActions({ formObj });
  if (resultAS) {
    return resultAS;
  }

  const resultNAE = await compoundActivityEditorActions({ formObj });
  if (resultNAE) {
    return resultNAE;
  }

  const resultDM = await authorModeModalActions({ formObj });
  if (resultDM) {
    return resultDM;
  }

  const resultADE = await activityDoenetMLEditorActions({ formObj });
  if (resultADE) {
    return resultADE;
  }

  return null;
}

export async function loader({ params }) {
  const {
    data: {
      editableByMe,
      activity: activityData,
      availableFeatures,
      revisions,
    },
  } = await axios.get(
    `/api/activityEditView/getActivityEditorData/${params.contentId}`,
  );

  const { data: libraryRelations } = await axios.get(
    `/api/curate/getLibraryRelations/${params.contentId}`,
  );

  if (!editableByMe) {
    return redirect(`/activityViewer/${params.contentId}`);
  }

  const contentId = params.contentId;

  // const supportingFileResp = await axios.get(
  //   `/api/loadSupportingFileInfo/${contentId}`,
  // );

  // const supportingFileData = supportingFileResp.data;

  // //Win, Mac or Linux
  // let platform = "Linux";
  // if (navigator.platform.indexOf("Win") != -1) {
  //   platform = "Win";
  // } else if (navigator.platform.indexOf("Mac") != -1) {
  //   platform = "Mac";
  // }

  const {
    data: { allLicenses },
  } = await axios.get("/api/info/getAllLicenses");

  const {
    data: { allDoenetmlVersions },
  } = await axios.get("/api/info/getAllDoenetmlVersions");

  if (activityData.type === "singleDoc") {
    const doenetML = activityData.doenetML;
    const doenetmlVersion: DoenetmlVersion = activityData.doenetmlVersion;

    return {
      type: activityData.type,
      // platform,
      activityData,
      doenetML,
      doenetmlVersion,
      contentId,
      // supportingFileData,
      allDoenetmlVersions,
      allLicenses,
      availableFeatures,
<<<<<<< HEAD
      addTo,
      libraryRelations,
=======
      revisions,
>>>>>>> f4c84e3c
    };
  } else {
    const activityJson = compileActivityFromContent(activityData);

    return {
      type: activityData.type,
      // platform,
      activityData,
      activityJson,
      contentId,
      // supportingFileData,
      allDoenetmlVersions,
      allLicenses,
      availableFeatures,
<<<<<<< HEAD
      addTo,
      libraryRelations,
=======
      revisions,
>>>>>>> f4c84e3c
    };
  }
}

//This is separate as <Editable> wasn't updating when defaultValue was changed
function EditableName({ dataTest }) {
  const { activityData } = useLoaderData() as {
    activityData: Content;
  };

  const [name, setName] = useState(activityData.name);
  const fetcher = useFetcher();

  const lastBaseDataName = useRef(activityData.name);

  //Update when something else updates the name
  if (activityData.name != lastBaseDataName.current) {
    if (name != activityData.name) {
      setName(activityData.name);
    }
  }
  lastBaseDataName.current = activityData.name;

  return (
    <Editable
      data-test={dataTest}
      mt="4px"
      value={name}
      textAlign="center"
      onChange={(value) => {
        setName(value);
      }}
      onSubmit={(value) => {
        const submitValue = value;

        fetcher.submit(
          { _action: "update name", name: submitValue },
          { method: "post" },
        );
      }}
    >
      <Tooltip label={name}>
        <EditablePreview data-test="Editable Title" noOfLines={1} />
      </Tooltip>
      <EditableInput
        maxLength={191}
        width={{ base: "100%", lg: "450px" }}
        data-test="Editable Input"
      />
    </Editable>
  );
}

export function ActivityEditor() {
  const data = useLoaderData() as {
    contentId: string;
    allDoenetmlVersions: DoenetmlVersion[];
    allLicenses: License[];
    availableFeatures: ContentFeature[];
    activityData: Content;
<<<<<<< HEAD
    addTo: ContentDescription | undefined;
    libraryRelations: LibraryRelations;
=======
    revisions: ContentRevision[];
>>>>>>> f4c84e3c
  } & (
    | {
        type: "singleDoc";
        doenetML: string;
        doenetmlVersion: DoenetmlVersion;
      }
    | {
        type: "select" | "sequence";
        activityJson: ActivitySource;
      }
  );

  const {
    contentId,
    activityData,
    allDoenetmlVersions,
    allLicenses,
    availableFeatures,
<<<<<<< HEAD
    addTo,
    libraryRelations,
=======
    revisions,
>>>>>>> f4c84e3c
  } = data;

  const finalFocusRef = useRef<HTMLElement | null>(null);
  const curateBtnRef = useRef<HTMLButtonElement>(null);
  const settingsBtnRef = useRef<HTMLButtonElement>(null);
  const sharingBtnRef = useRef<HTMLButtonElement>(null);
  const assignBtnRef = useRef<HTMLButtonElement>(null);

  const {
    isOpen: settingsAreOpen,
    onOpen: settingsOnOpen,
    onClose: settingsOnClose,
  } = useDisclosure();

  const {
    isOpen: sharingIsOpen,
    onOpen: sharingOnOpen,
    onClose: sharingOnClose,
  } = useDisclosure();

  const {
    isOpen: assignmentSettingsAreOpen,
    onOpen: assignmentSettingsOnOpen,
    onClose: assignmentSettingsOnClose,
  } = useDisclosure();

  const {
    isOpen: invitationIsOpen,
    onOpen: invitationOnOpen,
    onClose: invitationOnClose,
  } = useDisclosure();

  const {
    isOpen: copyDialogIsOpen,
    onOpen: copyDialogOnOpen,
    onClose: copyDialogOnClose,
  } = useDisclosure();

  const {
    isOpen: authorModePromptIsOpen,
    onOpen: authorModePromptOnOpen,
    onClose: authorModePromptOnClose,
  } = useDisclosure();

  const {
    isOpen: historyIsOpen,
    onOpen: historyOnOpen,
    onClose: historyOnClose,
  } = useDisclosure();

  const { user } = useOutletContext<SiteContext>();

  const assignmentInfo = activityData.assignmentInfo;
  const assignmentStatus = assignmentInfo?.assignmentStatus ?? "Unassigned";
  const isSubActivity = (activityData.parent?.type ?? "folder") !== "folder";

  const readOnly = assignmentStatus !== "Unassigned";
  const readOnlyRef = useRef(readOnly);
  readOnlyRef.current = readOnly;

  const authorMode = user?.isAuthor || data.type !== "singleDoc";

<<<<<<< HEAD
  const isLibraryActivity = Boolean(libraryRelations.source);
=======
  const [mode, setMode] = useState<"Edit" | "View">(
    authorMode ? "Edit" : "View",
  );
>>>>>>> f4c84e3c

  useEffect(() => {
    setMode(authorMode ? "Edit" : "View");
  }, [contentId]);

  const isLibraryActivity = Boolean(activityData.libraryActivityInfo);

  useEffect(() => {
    document.title = `${activityData.name} - Doenet`;
  }, [activityData.name]);

  const [displaySettingsTab, setSettingsDisplayTab] =
    useState<"general">("general");
  const [highlightRename, setHighlightRename] = useState(false);

  const fetcher = useFetcher();
  const navigate = useNavigate();

  let editLabel: string;
  let editTooltip: string;
  let editIcon: ReactElement;

  if (assignmentStatus === "Unassigned") {
    editIcon = <MdModeEditOutline size={20} />;
    editLabel = "Edit";
    if (authorMode) {
      editTooltip = "Edit activity";
    } else {
      editTooltip = "Turn on author mode to edit";
    }
  } else {
    editIcon = <MdOutlineEditOff size={20} />;
    if (authorMode) {
      if (data.type === "singleDoc") {
        editLabel = "See source code";
        editTooltip = "See read-only view of source code";
      } else {
        editLabel = "See list";
        editTooltip = `See read-only view of documents ${data.type === "sequence" ? "and question banks in the problem set" : "in the question bank"}`;
      }
    } else {
      editLabel = "See source code";
      editTooltip = "Turn on author mode to see read-only view of source code";
    }
  }

  const [settingsContentId, setSettingsContentId] = useState<string | null>(
    null,
  );

  let contentData: Content | undefined;
  if (settingsContentId) {
    if (settingsContentId === contentId) {
      contentData = activityData;
    } else {
      if (data.type !== "singleDoc") {
        function matchSettingsContentId(content: Content): Content | undefined {
          if (content.contentId === settingsContentId) {
            return content;
          }
          if (content.type !== "singleDoc") {
            for (const child of content.children) {
              const res = matchSettingsContentId(child);
              if (res) {
                return res;
              }
            }
          }
        }
        contentData = matchSettingsContentId(data.activityData);
      }
    }
  }

  let editor: ReactElement;

  if (data.type === "singleDoc") {
    editor = (
      <ActivityDoenetMLEditor
        doenetML={data.doenetML}
        doenetmlVersion={data.doenetmlVersion}
        assignmentStatus={assignmentStatus}
        mode={mode}
        contentId={contentId}
        headerHeight={`${readOnly ? 120 : 80}px`}
        historyIsOpen={historyIsOpen}
        historyOnClose={historyOnClose}
        fetcher={fetcher}
        activityName={activityData.name}
        revisions={revisions}
      />
    );
  } else {
    editor = (
      <CompoundActivityEditor
        activity={data.activityData}
        activityJson={data.activityJson}
        mode={mode}
        fetcher={fetcher}
        setSettingsContentId={setSettingsContentId}
        settingsOnOpen={settingsOnOpen}
        sharingOnOpen={sharingOnOpen}
        finalFocusRef={finalFocusRef}
        setSettingsDisplayTab={setSettingsDisplayTab}
        setHighlightRename={setHighlightRename}
        headerHeight={`${readOnly ? 120 : 80}px`}
      />
    );
  }

  const settingsDrawer = contentData ? (
    <ContentSettingsDrawer
      isOpen={settingsAreOpen}
      onClose={settingsOnClose}
      finalFocusRef={finalFocusRef}
      fetcher={fetcher}
      contentData={contentData}
      allDoenetmlVersions={allDoenetmlVersions}
      availableFeatures={availableFeatures}
      displayTab={displaySettingsTab}
      highlightRename={highlightRename}
    />
  ) : null;

  const shareDrawer = contentData ? (
    <ShareDrawer
      isOpen={sharingIsOpen}
      onClose={sharingOnClose}
      finalFocusRef={finalFocusRef}
      fetcher={fetcher}
      contentData={contentData}
      allLicenses={allLicenses}
      libraryRelations={libraryRelations}
    />
  ) : null;

  const assignmentDrawers = !isLibraryActivity ? (
    <>
      <AssignmentControlsDrawer
        isOpen={assignmentSettingsAreOpen}
        onClose={assignmentSettingsOnClose}
        finalFocusRef={finalFocusRef}
        fetcher={fetcher}
        contentId={contentId}
        contentData={activityData}
      />
      <AssignmentInvitation
        isOpen={invitationIsOpen}
        onClose={invitationOnClose}
        activityData={activityData}
      />
    </>
  ) : null;

  const copyContentModal = (
    <CopyContentAndReportFinish
      fetcher={fetcher}
      isOpen={copyDialogIsOpen}
      onClose={copyDialogOnClose}
      contentIds={[activityData.contentId]}
      desiredParent={
        activityData.parent ? { parent: null, ...activityData.parent } : null
      }
      action="Copy"
      prependCopy={true}
    />
  );

  const authorModeModal = (
    <AuthorModeModal
      isOpen={authorModePromptIsOpen}
      onClose={authorModePromptOnClose}
      desiredAction="edit"
      assignmentStatus={assignmentStatus}
      user={user!}
      proceedCallback={() => {
        setMode("Edit");
      }}
      allowNo={true}
      fetcher={fetcher}
    />
  );

  const contentTypeName = contentTypeToName[data.type];

  const { iconImage, iconColor } = getIconInfo(data.type);

  const typeIcon = (
    <Show above="sm">
      <Tooltip label={contentTypeName}>
        <Box>
          <Icon
            as={iconImage}
            color={iconColor}
            boxSizing="content-box"
            width="24px"
            height="24px"
            paddingRight="10px"
            verticalAlign="middle"
            aria-label={contentTypeName}
          />
        </Box>
      </Tooltip>
    </Show>
  );

  return (
    <>
      {settingsDrawer}
      {shareDrawer}
      {assignmentDrawers}
      {copyContentModal}
      {authorModeModal}

      <Grid
        background="doenet.lightBlue"
        minHeight="calc(100vh - 40px)" //40px header height
        templateAreas={`"header"
      "centerContent"
      `}
        templateRows="40px auto"
        position="relative"
      >
        <GridItem
          area="header"
          position="fixed"
          height="40px"
          background="doenet.canvas"
          width="100%"
          zIndex="500"
          borderBottom={mode === "View" ? "1px solid" : undefined}
          borderColor="doenet.mediumGray"
        >
          <Grid
            templateAreas={`"leftControls label rightControls"`}
            templateColumns={{
              base: "95px 1fr 165px",
              sm: "100px 1fr 170px",
              md: "170px 1fr 170px",
              lg: "370px 1fr 370px",
            }}
            width="100%"
          >
            <GridItem area="leftControls">
              <HStack ml={{ base: "5px", sm: "10px" }} mt="4px">
                <Show above="md">
                  <Box width="50px" marginLeft="5px">
                    <ChakraLink
                      as={ReactRouterLink}
                      to={".."}
                      style={{
                        color: "var(--mainBlue)",
                      }}
                      onClick={(e) => {
                        e.preventDefault();
                        navigate(-1);
                      }}
                    >
                      {" "}
                      &lt; Back
                    </ChakraLink>
                  </Box>
                </Show>
                <ButtonGroup size="sm" isAttached variant="outline">
                  <Tooltip hasArrow label="View Activity">
                    <Button
                      data-test="View Mode Button"
                      isActive={mode == "View"}
                      size="sm"
                      pr={{ base: "0px", lg: "10px" }}
                      leftIcon={<BsPlayBtnFill size={18} />}
                      onClick={() => {
                        setMode("View");
                      }}
                    >
                      <Show above="lg">View</Show>
                    </Button>
                  </Tooltip>
                  <Tooltip hasArrow label={editTooltip}>
                    <Button
                      isActive={mode == "Edit"}
                      data-test="Edit Mode Button"
                      size="sm"
                      pr={{ base: "0px", lg: "10px" }}
                      leftIcon={editIcon}
                      onClick={() => {
                        if (mode !== "Edit") {
                          if (authorMode) {
                            setMode("Edit");
                          } else {
                            authorModePromptOnOpen();
                          }
                        }
                      }}
                    >
                      <Show above="lg">{editLabel}</Show>
                    </Button>
                  </Tooltip>
                </ButtonGroup>
              </HStack>
            </GridItem>
            <GridItem area="label">
              <Flex justifyContent="center" alignItems="center">
                {typeIcon}
                <EditableName dataTest="Activity Name Editable" />
              </Flex>
            </GridItem>
            <GridItem
              area="rightControls"
              display="flex"
              justifyContent="flex-end"
            >
              <ButtonGroup
                size="sm"
                isAttached
                variant="outline"
                mt="4px"
                mr={{ base: "5px", sm: "10px" }}
              >
                {isLibraryActivity ? (
                  <Tooltip
                    hasArrow
                    label="Open Curation Controls"
                    placement="bottom-end"
                  >
                    <Button
                      data-test="Curate Button"
                      size="sm"
                      pr={{ base: "0px", lg: "10px" }}
                      leftIcon={<MdOutlineGroup size={20} />}
                      aria-label="open curation controls"
                      onClick={() => {
                        finalFocusRef.current = curateBtnRef.current;
                        sharingOnOpen();
                      }}
                      ref={curateBtnRef}
                    >
<<<<<<< HEAD
                      <Button
                        data-test="Curate Button"
                        size="sm"
                        pr={{ base: "0px", md: "10px" }}
                        leftIcon={<MdOutlineGroup />}
                        onClick={() => {
                          finalFocusRef.current = curateBtnRef.current;
                          setSettingsContentId(activityData.contentId);
                          sharingOnOpen();
                        }}
                        ref={curateBtnRef}
                      >
                        <Show above="md">Curate</Show>
                      </Button>
                    </Tooltip>
                  ) : (
                    <>
=======
                      <Show above="lg">Curate</Show>
                    </Button>
                  </Tooltip>
                ) : (
                  <>
                    {isSubActivity ? null : (
>>>>>>> f4c84e3c
                      <Tooltip
                        hasArrow
                        label={
                          assignmentStatus === "Unassigned"
                            ? "Assign Activity"
                            : "Manage Assignment"
                        }
                        placement="bottom-end"
                      >
                        <Button
                          data-test="Assign Activity Button"
                          size="sm"
                          pr={{ base: "0px", lg: "10px" }}
                          leftIcon={<MdOutlineAssignment size={20} />}
                          aria-label="assign activity"
                          onClick={() => {
                            finalFocusRef.current = assignBtnRef.current;
                            assignmentSettingsOnOpen();
                          }}
                          ref={assignBtnRef}
                        >
                          <Show above="lg">
                            {assignmentStatus === "Unassigned"
                              ? "Assign"
                              : "Assigned"}
                          </Show>
                        </Button>
                      </Tooltip>
                    )}

                    <Tooltip
                      hasArrow
                      label="Open Sharing Controls"
                      placement="bottom-end"
                    >
                      <Button
                        data-test="Sharing Button"
                        size="sm"
                        pr={{ base: "0px", lg: "10px" }}
                        leftIcon={<MdOutlineGroup size={20} />}
                        aria-label="Open sharing controls"
                        onClick={() => {
                          finalFocusRef.current = sharingBtnRef.current;
                          setSettingsContentId(activityData.contentId);
                          sharingOnOpen();
                        }}
                        ref={sharingBtnRef}
                      >
                        <Show above="lg">Share</Show>
                      </Button>
                    </Tooltip>
                  </>
                )}
                {data.type === "singleDoc" && authorMode && (
                  <Tooltip
                    hasArrow
                    label="Open document history"
                    placement="bottom-end"
                  >
                    <Button
                      data-test="History Button"
                      size="sm"
                      pr={{ base: "0px", lg: "10px" }}
                      leftIcon={<MdHistory size={20} />}
                      aria-label="Open document history"
                      onClick={() => {
                        historyOnOpen();
                      }}
                    >
                      <Show above="lg">History</Show>
                    </Button>
                  </Tooltip>
                )}
                <Tooltip hasArrow label="Open Settings" placement="bottom-end">
                  <Button
                    data-test="Settings Button"
                    size="sm"
                    pr={{ base: "0px", lg: "10px" }}
                    leftIcon={<FaCog size={16} />}
                    aria-label="Open setting"
                    onClick={() => {
                      finalFocusRef.current = settingsBtnRef.current;
                      setSettingsDisplayTab("general");
                      setSettingsContentId(activityData.contentId);
                      settingsOnOpen();
                    }}
                    ref={settingsBtnRef}
                  >
                    <Show above="lg">Settings</Show>
                  </Button>
                </Tooltip>
              </ButtonGroup>
            </GridItem>
          </Grid>
        </GridItem>

        <GridItem area="centerContent">
          <VStack gap={0}>
            {readOnly ? (
              <Center
                background="orange.100"
                width="100%"
                height={{ base: "60px", sm: "40px" }}
                pl="4px"
                pr="4px"
              >
                <InfoIcon color="orange.500" mr="6px" />

                {assignmentInfo?.assignmentStatus === "Open" ? (
                  isSubActivity ? (
                    <Text size="xs">
                      {`Activity is part of an open assignment. ${mode == "Edit" ? "It cannot be edited." : ""}`}
                    </Text>
                  ) : (
                    <>
                      <Text size="xs">
                        {`Assignment is open with code ${assignmentInfo.classCode}. ${mode == "Edit" ? "Make a copy to create an editable version." : ""}`}
                      </Text>

                      <Tooltip label="Activity Invitation">
                        <Button
                          onClick={invitationOnOpen}
                          colorScheme="blue"
                          mt="4px"
                          ml="4px"
                          size="xs"
                          leftIcon={<MdInfoOutline />}
                          pr={{ base: "0px", md: "10px" }}
                        >
                          <Show above="md">Activity Invitation</Show>
                        </Button>
                      </Tooltip>
                    </>
                  )
                ) : (
                  <Text size="xs">
                    {`Activity is ${isSubActivity ? "part of " : ""}a closed assignment. ${mode == "Edit" ? "Make a copy to create an editable version." : "."}`}
                  </Text>
                )}
                {assignmentInfo?.hasScoreData ? (
                  <Tooltip label="View data">
                    <Button
                      data-test="View Data Button"
                      colorScheme="blue"
                      mt="4px"
                      ml="4px"
                      size="xs"
                      leftIcon={<MdDataset />}
                      pr={{ base: "0px", md: "10px" }}
                      onClick={() => {
                        fetcher.submit(
                          { _action: "go to data", contentId },
                          { method: "post" },
                        );
                      }}
                    >
                      <Show above="md">View data</Show>
                    </Button>
                  </Tooltip>
                ) : null}
                {isSubActivity ? null : (
                  <Tooltip label="Make a copy">
                    <Button
                      data-test="Make Copy Button"
                      colorScheme="blue"
                      mt="4px"
                      ml="4px"
                      size="xs"
                      leftIcon={<MdOutlineContentCopy />}
                      pr={{ base: "0px", md: "10px" }}
                      onClick={() => {
                        copyDialogOnOpen();
                      }}
                    >
                      <Show above="md">Make a copy</Show>
                    </Button>
                  </Tooltip>
                )}
              </Center>
            ) : null}
            {editor}
            <Box
              hidden={mode !== "View"}
              maxWidth="850px"
              width="100%"
              height="30vh"
              background="var(--canvas)"
              padding="0px"
              margin="0px"
            />
          </VStack>
        </GridItem>
      </Grid>
    </>
  );
}<|MERGE_RESOLUTION|>--- conflicted
+++ resolved
@@ -51,12 +51,9 @@
   Content,
   DoenetmlVersion,
   License,
-<<<<<<< HEAD
   ContentDescription,
   LibraryRelations,
-=======
   ContentRevision,
->>>>>>> f4c84e3c
 } from "../../../_utils/types";
 import {
   ActivityDoenetMLEditor,
@@ -191,12 +188,8 @@
       allDoenetmlVersions,
       allLicenses,
       availableFeatures,
-<<<<<<< HEAD
-      addTo,
       libraryRelations,
-=======
       revisions,
->>>>>>> f4c84e3c
     };
   } else {
     const activityJson = compileActivityFromContent(activityData);
@@ -211,12 +204,8 @@
       allDoenetmlVersions,
       allLicenses,
       availableFeatures,
-<<<<<<< HEAD
-      addTo,
       libraryRelations,
-=======
       revisions,
->>>>>>> f4c84e3c
     };
   }
 }
@@ -277,12 +266,9 @@
     allLicenses: License[];
     availableFeatures: ContentFeature[];
     activityData: Content;
-<<<<<<< HEAD
     addTo: ContentDescription | undefined;
     libraryRelations: LibraryRelations;
-=======
     revisions: ContentRevision[];
->>>>>>> f4c84e3c
   } & (
     | {
         type: "singleDoc";
@@ -301,12 +287,8 @@
     allDoenetmlVersions,
     allLicenses,
     availableFeatures,
-<<<<<<< HEAD
-    addTo,
     libraryRelations,
-=======
     revisions,
->>>>>>> f4c84e3c
   } = data;
 
   const finalFocusRef = useRef<HTMLElement | null>(null);
@@ -369,19 +351,15 @@
 
   const authorMode = user?.isAuthor || data.type !== "singleDoc";
 
-<<<<<<< HEAD
   const isLibraryActivity = Boolean(libraryRelations.source);
-=======
+
   const [mode, setMode] = useState<"Edit" | "View">(
     authorMode ? "Edit" : "View",
   );
->>>>>>> f4c84e3c
 
   useEffect(() => {
     setMode(authorMode ? "Edit" : "View");
   }, [contentId]);
-
-  const isLibraryActivity = Boolean(activityData.libraryActivityInfo);
 
   useEffect(() => {
     document.title = `${activityData.name} - Doenet`;
@@ -709,36 +687,17 @@
                       aria-label="open curation controls"
                       onClick={() => {
                         finalFocusRef.current = curateBtnRef.current;
+                        setSettingsContentId(activityData.contentId);
                         sharingOnOpen();
                       }}
                       ref={curateBtnRef}
                     >
-<<<<<<< HEAD
-                      <Button
-                        data-test="Curate Button"
-                        size="sm"
-                        pr={{ base: "0px", md: "10px" }}
-                        leftIcon={<MdOutlineGroup />}
-                        onClick={() => {
-                          finalFocusRef.current = curateBtnRef.current;
-                          setSettingsContentId(activityData.contentId);
-                          sharingOnOpen();
-                        }}
-                        ref={curateBtnRef}
-                      >
-                        <Show above="md">Curate</Show>
-                      </Button>
-                    </Tooltip>
-                  ) : (
-                    <>
-=======
                       <Show above="lg">Curate</Show>
                     </Button>
                   </Tooltip>
                 ) : (
                   <>
                     {isSubActivity ? null : (
->>>>>>> f4c84e3c
                       <Tooltip
                         hasArrow
                         label={
