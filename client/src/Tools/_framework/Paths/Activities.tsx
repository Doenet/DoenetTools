--- conflicted
+++ resolved
@@ -55,13 +55,10 @@
   ContentType,
   LicenseCode,
   UserInfo,
-<<<<<<< HEAD
   LibraryRelations,
-=======
   DoenetmlVersion,
   License,
   ContentFeature,
->>>>>>> c37676fb
 } from "./../../../_utils/types";
 import { MdClose, MdOutlineSearch } from "react-icons/md";
 import { ShareDrawer, shareDrawerActions } from "../ToolPanels/ShareDrawer";
@@ -535,19 +532,7 @@
       activeLibraryRelations = libraryRelations[index];
       finalFocusRef.current = cardMenuRefs.current[index];
     } else {
-<<<<<<< HEAD
       //Throw error not found
-=======
-      const index = content.findIndex(
-        (obj: any) => obj.contentId == settingsContentId,
-      );
-      if (index != -1) {
-        contentData = content[index];
-        finalFocusRef.current = cardMenuRefs.current[index];
-      } else {
-        //Throw error not found
-      }
->>>>>>> c37676fb
     }
   }
 
