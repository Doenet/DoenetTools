import {
  Button,
  Box,
  Icon,
  Text,
  Flex,
  Wrap,
  useDisclosure,
  MenuItem,
  Heading,
  Tooltip,
  Menu,
  MenuButton,
  MenuList,
  IconButton,
  Input,
  Spacer,
  Show,
<<<<<<< HEAD
  HStack,
  ButtonGroup,
  VStack,
=======
  Hide,
  Spinner,
>>>>>>> 6156123a
} from "@chakra-ui/react";
import React, { useEffect, useRef, useState } from "react";
import {
  redirect,
  useLoaderData,
  useNavigate,
  useFetcher,
  Link,
  Form,
} from "react-router-dom";

import { RiEmotionSadLine } from "react-icons/ri";
<<<<<<< HEAD
import { FaListAlt, FaRegListAlt } from "react-icons/fa";
import { BsFillGrid3X3GapFill, BsGrid3X3Gap } from "react-icons/bs";
import { IoGrid, IoGridOutline } from "react-icons/io5";
import ContentCard from "../../../Widgets/ContentCard";
import ActivityTable from "../../../Widgets/ActivityTable";
=======
import ContentCard, { contentCardActions } from "../../../Widgets/ContentCard";
>>>>>>> 6156123a
import axios from "axios";
import MoveContentToFolder, {
  moveContentActions,
} from "../ToolPanels/MoveContentToFolder";
import {
  contentSettingsActions,
  ContentSettingsDrawer,
} from "../ToolPanels/ContentSettingsDrawer";
import {
  assignmentSettingsActions,
  AssignmentSettingsDrawer,
} from "../ToolPanels/AssignmentSettingsDrawer";
import {
  AssignmentStatus,
  ContentStructure,
  DoenetmlVersion,
  License,
  LicenseCode,
  UserInfo,
} from "./ActivityEditor";
import { DateTime } from "luxon";
import { MdClose, MdOutlineSearch } from "react-icons/md";
import { ShareDrawer, shareDrawerActions } from "../ToolPanels/ShareDrawer";

// what is a better solution than this?
let folderJustCreated = -1; // if a folder was just created, set autoFocusName true for the card with the matching id

export async function action({ request, params }) {
  const formData = await request.formData();
  let formObj = Object.fromEntries(formData);

  let resultCS = await contentSettingsActions({ formObj });
  if (resultCS) {
    return resultCS;
  }

  let resultSD = await shareDrawerActions({ formObj });
  if (resultSD) {
    return resultSD;
  }
  let resultAS = await assignmentSettingsActions({ formObj });
  if (resultAS) {
    return resultAS;
  }

  let resultCC = await contentCardActions({ formObj });
  if (resultCC) {
    return resultCC;
  }

  let resultMC = await moveContentActions({ formObj });
  if (resultMC) {
    return resultMC;
  }

  if (formObj?._action == "Add Activity") {
    //Create an activity and redirect to the editor for it
    let { data } = await axios.post(
      `/api/createActivity/${params.folderId ?? ""}`,
    );

    let { activityId, docId } = data;
    return redirect(`/activityEditor/${activityId}`);
  } else if (formObj?._action == "Add Folder") {
    let { data } = await axios.post(
      `/api/createFolder/${params.folderId ?? ""}`,
    );
    folderJustCreated = data.folderId;

    return true;
  } else if (formObj?._action == "Delete Activity") {
    await axios.post(`/api/deleteActivity`, {
      activityId: formObj.id,
    });

    return true;
  } else if (formObj?._action == "Delete Folder") {
    await axios.post(`/api/deleteFolder`, {
      folderId: formObj.id === "null" ? null : formObj.id,
    });

    return true;
  } else if (formObj?._action == "Duplicate Activity") {
    await axios.post(`/api/duplicateActivity`, {
      activityId: formObj.id,
      desiredParentFolderId:
        formObj.folderId === "null" ? null : formObj.folderId,
    });
    return true;
  } else if (formObj?._action == "Move") {
    await axios.post(`/api/moveContent`, {
      id: formObj.id,
      desiredParentFolderId:
        formObj.folderId === "null" ? null : formObj.folderId,
      desiredPosition: formObj.desiredPosition,
    });
    return true;
  }

  throw Error(`Action "${formObj?._action}" not defined or not handled.`);
}

export async function loader({ params, request }) {
  const url = new URL(request.url);
  const q = url.searchParams.get("q");

  let data;
  if (q) {
    let results = await axios.get(
      `/api/searchMyFolderContent/${params.userId}/${params.folderId ?? ""}?q=${q}`,
    );
    data = results.data;
  } else {
    let results = await axios.get(
      `/api/getMyFolderContent/${params.userId}/${params.folderId ?? ""}`,
    );
    data = results.data;

    if (data.notMe) {
      return redirect(
        `/sharedActivities/${params.userId}${params.folderId ? "/" + params.folderId : ""}`,
      );
    }
  }

  return {
    folderId: params.folderId ? Number(params.folderId) : null,
    content: data.content,
    allDoenetmlVersions: data.allDoenetmlVersions,
    allLicenses: data.allLicenses,
    userId: params.userId,
    folder: data.folder,
    query: q,
  };
}

export function Activities() {
  let {
    folderId,
    content,
    allDoenetmlVersions,
    allLicenses,
    userId,
    folder,
    query,
  } = useLoaderData() as {
    folderId: number | null;
    content: ContentStructure[];
    allDoenetmlVersions: DoenetmlVersion[];
    allLicenses: License[];
    userId: number;
    folder: ContentStructure | null;
    query: string | null;
  };
  const [settingsContentId, setSettingsContentId] = useState<number | null>(
    null,
  );
  const {
    isOpen: settingsAreOpen,
    onOpen: settingsOnOpen,
    onClose: settingsOnClose,
  } = useDisclosure();

  const {
    isOpen: sharingIsOpen,
    onOpen: sharingOnOpen,
    onClose: sharingOnClose,
  } = useDisclosure();

  const {
    isOpen: assignmentSettingsAreOpen,
    onOpen: assignmentSettingsOnOpen,
    onClose: assignmentSettingsOnClose,
  } = useDisclosure();

  const contentCardRefs = useRef(new Array());
  const folderSettingsRef = useRef(null);
  const finalFocusRef = useRef(null);

  const [haveContentSpinner, setHaveContentSpinner] = useState(false);

  const [searchOpen, setSearchOpen] = useState(false);
  const [searchString, setSearchString] = useState(query ?? "");
  const searchRef = useRef<HTMLInputElement>(null);
  const searchBlurTimeout = useRef<NodeJS.Timeout | undefined>(undefined);
  const haveQuery = Boolean(query);

  useEffect(() => {
    if (searchOpen) {
      searchRef.current?.focus();
    }
  }, [searchOpen]);

  useEffect(() => {
    setHaveContentSpinner(false);
  }, [content]);

  const navigate = useNavigate();

  const [listView, setListView] = useState(true);

  const [moveToFolderContent, setMoveToFolderContent] = useState<{
    id: number;
    isPublic: boolean;
    isShared: boolean;
    sharedWith: UserInfo[];
    licenseCode: LicenseCode | null;
  }>({
    id: -1,
    isPublic: false,
    isShared: false,
    sharedWith: [],
    licenseCode: null,
  });

  const {
    isOpen: moveToFolderIsOpen,
    onOpen: moveToFolderOnOpen,
    onClose: moveToFolderOnClose,
  } = useDisclosure();

  const [displaySettingsTab, setSettingsDisplayTab] =
    useState<"general">("general");

  useEffect(() => {
    document.title = `Activities - Doenet`;
  }, []);

  const fetcher = useFetcher();

  function getCardMenuList({
    id,
    position,
    numCards,
    assignmentStatus,
    isFolder,
    isPublic,
    isShared,
    sharedWith,
    licenseCode,
    parentFolderId,
  }: {
    id: number;
    position: number;
    numCards: number;
    assignmentStatus: AssignmentStatus;
    isFolder?: boolean;
    isPublic: boolean;
    isShared: boolean;
    sharedWith: UserInfo[];
    licenseCode: LicenseCode | null;
    parentFolderId: number | null;
  }) {
    return (
      <>
        {!isFolder ? (
          <>
            <MenuItem
              data-test={"Duplicate Activity"}
              onClick={() => {
                fetcher.submit(
                  { _action: "Duplicate Activity", id, folderId },
                  { method: "post" },
                );
              }}
            >
              Duplicate Activity
            </MenuItem>
          </>
        ) : null}
        {position > 0 && !haveQuery ? (
          <MenuItem
            data-test="Move Left Menu Item"
            onClick={() => {
              fetcher.submit(
                {
                  _action: "Move",
                  id,
                  desiredPosition: position - 1,
                  folderId,
                },
                { method: "post" },
              );
            }}
          >
            Move Up
          </MenuItem>
        ) : null}
        {position < numCards - 1 && !haveQuery ? (
          <MenuItem
            data-test="Move Right Menu Item"
            onClick={() => {
              fetcher.submit(
                {
                  _action: "Move",
                  id,
                  desiredPosition: position + 1,
                  folderId,
                },
                { method: "post" },
              );
            }}
          >
            Move Down
          </MenuItem>
        ) : null}
        {haveQuery ? null : (
          <MenuItem
            data-test="Move to Folder"
            onClick={() => {
              setMoveToFolderContent({
                id,
                isPublic,
                isShared,
                sharedWith,
                licenseCode,
              });
              moveToFolderOnOpen();
            }}
          >
            Move to Folder
          </MenuItem>
        )}
        <MenuItem
          data-test="Delete Menu Item"
          onClick={() => {
            fetcher.submit(
              { _action: isFolder ? "Delete Folder" : "Delete Activity", id },
              { method: "post" },
            );
          }}
        >
          Delete
        </MenuItem>
        {!isFolder ? (
          <MenuItem
            data-test="Assign Activity Menu Item"
            onClick={() => {
              setSettingsContentId(id);
              assignmentSettingsOnOpen();
            }}
          >
            {assignmentStatus === "Unassigned"
              ? "Assign Activity"
              : "Manage Assignment"}
          </MenuItem>
        ) : null}
        <MenuItem
          data-test="Share Menu Item"
          onClick={() => {
            setSettingsContentId(id);
            sharingOnOpen();
          }}
        >
          Share
        </MenuItem>
        <MenuItem
          data-test="Settings Menu Item"
          onClick={() => {
            setSettingsContentId(id);
            setSettingsDisplayTab("general");
            settingsOnOpen();
          }}
        >
          Settings
        </MenuItem>
        {haveQuery ? (
          <MenuItem
            data-test="Go to containing folder"
            onClick={() => {
              navigate(
                `/activities/${userId}${parentFolderId ? "/" + parentFolderId : ""}`,
              );
            }}
          >
            Go to containing folder
          </MenuItem>
        ) : null}
      </>
    );
  }

  let headingText = folder ? (
    <>
      {folder.isPublic ? "Public " : ""}Folder: {folder.name}
    </>
  ) : (
    `My Activities`
  );

  let contentData: ContentStructure | undefined;
  if (settingsContentId) {
    if (folder && settingsContentId === folderId) {
      contentData = folder;
      finalFocusRef.current = folderSettingsRef.current;
    } else {
      let index = content.findIndex((obj) => obj.id == settingsContentId);
      if (index != -1) {
        contentData = content[index];
        finalFocusRef.current = contentCardRefs.current[index];
      } else {
        //Throw error not found
      }
    }
  }

  let settingsDrawer =
    contentData && settingsContentId ? (
      <ContentSettingsDrawer
        isOpen={settingsAreOpen}
        onClose={settingsOnClose}
        id={settingsContentId}
        contentData={contentData}
        allDoenetmlVersions={allDoenetmlVersions}
        finalFocusRef={finalFocusRef}
        fetcher={fetcher}
        displayTab={displaySettingsTab}
      />
    ) : null;

  let shareDrawer =
    contentData && settingsContentId ? (
      <ShareDrawer
        isOpen={sharingIsOpen}
        onClose={sharingOnClose}
        contentData={contentData}
        allLicenses={allLicenses}
        finalFocusRef={finalFocusRef}
        fetcher={fetcher}
      />
    ) : null;
  let assignmentDrawer =
    contentData && settingsContentId ? (
      <AssignmentSettingsDrawer
        isOpen={assignmentSettingsAreOpen}
        onClose={assignmentSettingsOnClose}
        id={settingsContentId}
        contentData={contentData}
        finalFocusRef={finalFocusRef}
        fetcher={fetcher}
      />
    ) : null;
  return (
    <>
      {settingsDrawer}
      {shareDrawer}
      {assignmentDrawer}

      <MoveContentToFolder
        isOpen={moveToFolderIsOpen}
        onClose={moveToFolderOnClose}
        id={moveToFolderContent.id}
        isPublic={moveToFolderContent.isPublic}
        isShared={moveToFolderContent.isShared}
        sharedWith={moveToFolderContent.sharedWith}
        licenseCode={moveToFolderContent.licenseCode}
        userId={userId}
        currentParentId={folderId}
        finalFocusRef={finalFocusRef}
      />

      <Box
        backgroundColor="#fff"
        color="#000"
        height="80px"
        width="100%"
        textAlign="center"
      >
        <Heading as="h2" size="lg" padding=".5em 0" noOfLines={1}>
          <Tooltip label={headingText}>{headingText}</Tooltip>
        </Heading>
        <VStack float="right">
          <HStack>
            <Flex>
              <Form>
                <Input
                  type="search"
                  hidden={!searchOpen}
                  size="sm"
                  margin="3px"
                  width="250px"
                  ref={searchRef}
                  placeholder={
                    folder ? `Search in folder` : `Search my activities`
                  }
                  value={searchString}
                  name="q"
                  onInput={(e) => {
                    setSearchString((e.target as HTMLInputElement).value);
                  }}
                  onKeyDown={(e) => {
                    if (e.key == "Enter") {
                    }
                  }}
                  onBlur={() => {
                    searchBlurTimeout.current = setTimeout(() => {
                      setSearchOpen(false);
                    }, 200);
                  }}
                />
<<<<<<< HEAD
                <Tooltip
                  label={folder ? `Search in folder` : `Search my activities`}
                  placement="bottom-end"
                >
                  <IconButton
                    size="sm"
                    margin="3px"
                    icon={<MdOutlineSearch />}
                    aria-label={
                      folder ? `Search in folder` : `Search my activities`
                    }
                    type="submit"
                    onClick={(e) => {
                      if (searchOpen) {
                        clearTimeout(searchBlurTimeout.current);
                        searchRef.current?.focus();
                      } else {
                        setSearchOpen(true);
                        e.preventDefault();
                      }
                    }}
                  />
                </Tooltip>
              </Form>
            </Flex>
            <Menu>
              <MenuButton
                as={Button}
                size="sm"
                margin="3px"
                hidden={searchOpen || haveQuery}
=======
              </Tooltip>
            </Form>
          </Flex>
          <Menu>
            <MenuButton
              as={Button}
              size="xs"
              margin="3px"
              hidden={searchOpen || haveQuery}
            >
              {haveContentSpinner ? <Spinner size="sm" /> : "New"}
            </MenuButton>
            <MenuList>
              <MenuItem
                onClick={async () => {
                  setHaveContentSpinner(true);
                  //Create an activity and redirect to the editor for it
                  // let { data } = await axios.post("/api/createActivity");
                  // let { activityId } = data;
                  // navigate(`/activityEditor/${activityId}`);

                  // TODO - review this, elsewhere the fetcher is being used, and
                  // there was code up in the action() method for this action
                  // that was unused. This appears to work okay though? And it
                  // would make it consistent with how API requests are done elsewhere
                  fetcher.submit(
                    { _action: "Add Activity" },
                    { method: "post" },
                  );
                }}
>>>>>>> 6156123a
              >
                New
              </MenuButton>
              <MenuList>
                <MenuItem
                  onClick={async () => {
                    //Create an activity and redirect to the editor for it
                    // let { data } = await axios.post("/api/createActivity");
                    // let { activityId } = data;
                    // navigate(`/activityEditor/${activityId}`);

                    // TODO - review this, elsewhere the fetcher is being used, and
                    // there was code up in the action() method for this action
                    // that was unused. This appears to work okay though? And it
                    // would make it consistent with how API requests are done elsewhere
                    fetcher.submit(
                      { _action: "Add Activity" },
                      { method: "post" },
                    );
                  }}
                >
                  Activity
                </MenuItem>
                <MenuItem
                  onClick={() => {
                    fetcher.submit(
                      { _action: "Add Folder" },
                      { method: "post" },
                    );
                  }}
                >
                  Folder
                </MenuItem>
              </MenuList>
            </Menu>

            {folderId !== null ? (
              <Button
                margin="3px"
                size="sm"
                ref={folderSettingsRef}
                onClick={() => {
<<<<<<< HEAD
                  setSettingsContentId(folderId);
                  setSettingsDisplayTab("share");
                  settingsOnOpen();
=======
                  setHaveContentSpinner(true);
                  fetcher.submit({ _action: "Add Folder" }, { method: "post" });
>>>>>>> 6156123a
                }}
                hidden={searchOpen || haveQuery}
              >
                Share
              </Button>
            ) : null}
            <Button
              margin="3px"
<<<<<<< HEAD
              size="sm"
              onClick={() =>
                navigate(
                  `/allAssignmentScores${folderId ? "/" + folderId : ""}`,
                )
              }
=======
              size="xs"
              ref={folderSettingsRef}
              onClick={() => {
                setSettingsContentId(folderId);
                sharingOnOpen();
              }}
>>>>>>> 6156123a
              hidden={searchOpen || haveQuery}
            >
              See Scores
            </Button>
          </HStack>
          <ButtonGroup
            size="sm"
            isAttached
            variant="outline"
            marginBottom=".5em"
          >
            <Tooltip label="Toggle List View">
              <Button isActive={listView === true}>
                <Icon
                  as={listView ? FaListAlt : FaRegListAlt}
                  boxSize={10}
                  p=".5em"
                  cursor="pointer"
                  onClick={() => setListView(true)}
                />
              </Button>
            </Tooltip>
            <Tooltip label="Toggle Card View">
              <Button isActive={listView === false}>
                <Icon
                  as={listView ? IoGridOutline : IoGrid}
                  boxSize={10}
                  p=".5em"
                  cursor="pointer"
                  onClick={() => setListView(false)}
                />
              </Button>
            </Tooltip>
          </ButtonGroup>
        </VStack>
      </Box>
      {folder && !haveQuery ? (
        <Box style={{ marginLeft: "15px", marginTop: "-30px", float: "left" }}>
          <Link
            to={`/activities/${userId}${folder.parentFolder ? "/" + folder.parentFolder.id : ""}`}
            style={{
              color: "var(--mainBlue)",
            }}
          >
            <Text noOfLines={1} maxWidth={{ sm: "200px", md: "400px" }}>
              <Show above="sm">
                &lt; Back to{" "}
                {folder.parentFolder
                  ? folder.parentFolder.name
                  : `My Activities`}
              </Show>
              <Hide above="sm">&lt; Back</Hide>
            </Text>
          </Link>
        </Box>
      ) : null}
      {haveQuery ? (
        <Flex
          width="100%"
          background="lightgray"
          fontSize="large"
          justifyContent="center"
          alignItems="center"
          padding="5px"
        >
          <Spacer />
          Search results for: {query}
          <Spacer />
          <Form>
            <Tooltip label="Close search results" placement="bottom-end">
              <IconButton
                icon={<MdClose />}
                background="lightgray"
                aria-label="Close search results"
                type="submit"
                onClick={() => {
                  setSearchString("");
                }}
              />
            </Tooltip>
          </Form>
        </Flex>
      ) : null}
      <Flex
        data-test="Activities"
        padding="0 10px"
        margin="0px"
        width="100%"
        background={listView ? "white" : "var(--lightBlue)"}
        minHeight="calc(100vh - 120px)"
        direction="column"
      >
<<<<<<< HEAD
        {content.length < 1 ? (
          <Flex
            flexDirection="column"
            justifyContent="center"
            alignItems="center"
            alignContent="center"
            minHeight={200}
            background="doenet.canvas"
            padding={20}
            width="100%"
            backgroundColor="transparent"
          >
            <Icon fontSize="48pt" as={RiEmotionSadLine} />
            <Text fontSize="36pt">
              {haveQuery ? "No Results Found" : "No Activities Yet"}
            </Text>
          </Flex>
        ) : listView ? (
          <ActivityTable
            content={content.map((activity, position) => {
              const getCardRef = (element) => {
                contentCardRefs.current[position] = element;
              };
              return {
                ref: getCardRef,
                ...activity,
                title: activity.name,
                menuItems: getCardMenuList({
                  id: activity.id,
                  position,
                  numCards: content.length,
                  assignmentStatus: activity.assignmentStatus,
                  isFolder: activity.isFolder,
                  isPublic: activity.isPublic,
                  licenseCode: activity.license?.code ?? null,
                  parentFolderId: activity.parentFolder?.id ?? null,
                }),
                suppressAvatar: true,
                showOwnerName: false,
                cardLink: activity.isFolder
                  ? `/activities/${activity.ownerId}/${activity.id}`
                  : `/activityEditor/${activity.id}`,
                editableTitle: true,
                autoFocusTitle: folderJustCreated === activity.id,
                showAssignmentStatus: true,
              };
            })}
          />
        ) : (
          <Wrap p="10px" overflow="visible">
            {content.map((activity, position) => {
              const getCardRef = (element) => {
                contentCardRefs.current[position] = element;
              };
              return (
                <ContentCard
                  key={`Card${activity.id}`}
                  ref={getCardRef}
                  {...activity}
                  title={activity.name}
                  menuItems={getCardMenuList({
                    id: activity.id,
                    position,
                    numCards: content.length,
                    assignmentStatus: activity.assignmentStatus,
                    isFolder: activity.isFolder,
                    isPublic: activity.isPublic,
                    licenseCode: activity.license?.code ?? null,
                    parentFolderId: activity.parentFolder?.id ?? null,
                  })}
                  suppressAvatar={true}
                  showOwnerName={false}
                  cardLink={
                    activity.isFolder
                      ? `/activities/${activity.ownerId}/${activity.id}`
                      : `/activityEditor/${activity.id}`
                  }
                  editableTitle={true}
                  autoFocusTitle={folderJustCreated === activity.id}
                />
              );
            })}
          </Wrap>
        )}
=======
        <Wrap p="10px" overflow="visible">
          {content.length < 1 ? (
            <Flex
              flexDirection="column"
              justifyContent="center"
              alignItems="center"
              alignContent="center"
              minHeight={200}
              background="doenet.canvas"
              padding={20}
              width="100%"
              backgroundColor="transparent"
            >
              <Icon fontSize="48pt" as={RiEmotionSadLine} />
              <Text fontSize="36pt">
                {haveQuery ? "No Results Found" : "No Activities Yet"}
              </Text>
            </Flex>
          ) : (
            <>
              {content.map((activity, position) => {
                const getCardRef = (element) => {
                  contentCardRefs.current[position] = element;
                };
                return (
                  <ContentCard
                    key={`Card${activity.id}`}
                    ref={getCardRef}
                    {...activity}
                    title={activity.name}
                    menuItems={getCardMenuList({
                      id: activity.id,
                      position,
                      numCards: content.length,
                      assignmentStatus: activity.assignmentStatus,
                      isFolder: activity.isFolder,
                      isPublic: activity.isPublic,
                      isShared: activity.isShared,
                      sharedWith: activity.sharedWith,
                      licenseCode: activity.license?.code ?? null,
                      parentFolderId: activity.parentFolder?.id ?? null,
                    })}
                    suppressAvatar={true}
                    showOwnerName={false}
                    cardLink={
                      activity.isFolder
                        ? `/activities/${activity.ownerId}/${activity.id}`
                        : `/activityEditor/${activity.id}`
                    }
                    editableTitle={true}
                    autoFocusTitle={folderJustCreated === activity.id}
                  />
                );
              })}
            </>
          )}
        </Wrap>
>>>>>>> 6156123a
      </Flex>
    </>
  );
}<|MERGE_RESOLUTION|>--- conflicted
+++ resolved
@@ -16,14 +16,11 @@
   Input,
   Spacer,
   Show,
-<<<<<<< HEAD
   HStack,
   ButtonGroup,
   VStack,
-=======
   Hide,
   Spinner,
->>>>>>> 6156123a
 } from "@chakra-ui/react";
 import React, { useEffect, useRef, useState } from "react";
 import {
@@ -36,15 +33,11 @@
 } from "react-router-dom";
 
 import { RiEmotionSadLine } from "react-icons/ri";
-<<<<<<< HEAD
 import { FaListAlt, FaRegListAlt } from "react-icons/fa";
 import { BsFillGrid3X3GapFill, BsGrid3X3Gap } from "react-icons/bs";
 import { IoGrid, IoGridOutline } from "react-icons/io5";
-import ContentCard from "../../../Widgets/ContentCard";
+import ContentCard, { contentCardActions } from "../../../Widgets/ContentCard";
 import ActivityTable from "../../../Widgets/ActivityTable";
-=======
-import ContentCard, { contentCardActions } from "../../../Widgets/ContentCard";
->>>>>>> 6156123a
 import axios from "axios";
 import MoveContentToFolder, {
   moveContentActions,
@@ -545,7 +538,6 @@
                     }, 200);
                   }}
                 />
-<<<<<<< HEAD
                 <Tooltip
                   label={folder ? `Search in folder` : `Search my activities`}
                   placement="bottom-end"
@@ -577,44 +569,13 @@
                 size="sm"
                 margin="3px"
                 hidden={searchOpen || haveQuery}
-=======
-              </Tooltip>
-            </Form>
-          </Flex>
-          <Menu>
-            <MenuButton
-              as={Button}
-              size="xs"
-              margin="3px"
-              hidden={searchOpen || haveQuery}
-            >
-              {haveContentSpinner ? <Spinner size="sm" /> : "New"}
-            </MenuButton>
-            <MenuList>
-              <MenuItem
-                onClick={async () => {
-                  setHaveContentSpinner(true);
-                  //Create an activity and redirect to the editor for it
-                  // let { data } = await axios.post("/api/createActivity");
-                  // let { activityId } = data;
-                  // navigate(`/activityEditor/${activityId}`);
-
-                  // TODO - review this, elsewhere the fetcher is being used, and
-                  // there was code up in the action() method for this action
-                  // that was unused. This appears to work okay though? And it
-                  // would make it consistent with how API requests are done elsewhere
-                  fetcher.submit(
-                    { _action: "Add Activity" },
-                    { method: "post" },
-                  );
-                }}
->>>>>>> 6156123a
               >
-                New
+                {haveContentSpinner ? <Spinner size="sm" /> : "New"}
               </MenuButton>
               <MenuList>
                 <MenuItem
                   onClick={async () => {
+                    setHaveContentSpinner(true);
                     //Create an activity and redirect to the editor for it
                     // let { data } = await axios.post("/api/createActivity");
                     // let { activityId } = data;
@@ -634,6 +595,7 @@
                 </MenuItem>
                 <MenuItem
                   onClick={() => {
+                    setHaveContentSpinner(true);
                     fetcher.submit(
                       { _action: "Add Folder" },
                       { method: "post" },
@@ -651,14 +613,8 @@
                 size="sm"
                 ref={folderSettingsRef}
                 onClick={() => {
-<<<<<<< HEAD
                   setSettingsContentId(folderId);
-                  setSettingsDisplayTab("share");
-                  settingsOnOpen();
-=======
-                  setHaveContentSpinner(true);
-                  fetcher.submit({ _action: "Add Folder" }, { method: "post" });
->>>>>>> 6156123a
+                  sharingOnOpen();
                 }}
                 hidden={searchOpen || haveQuery}
               >
@@ -667,21 +623,12 @@
             ) : null}
             <Button
               margin="3px"
-<<<<<<< HEAD
               size="sm"
               onClick={() =>
                 navigate(
                   `/allAssignmentScores${folderId ? "/" + folderId : ""}`,
                 )
               }
-=======
-              size="xs"
-              ref={folderSettingsRef}
-              onClick={() => {
-                setSettingsContentId(folderId);
-                sharingOnOpen();
-              }}
->>>>>>> 6156123a
               hidden={searchOpen || haveQuery}
             >
               See Scores
@@ -774,7 +721,6 @@
         minHeight="calc(100vh - 120px)"
         direction="column"
       >
-<<<<<<< HEAD
         {content.length < 1 ? (
           <Flex
             flexDirection="column"
@@ -809,6 +755,8 @@
                   assignmentStatus: activity.assignmentStatus,
                   isFolder: activity.isFolder,
                   isPublic: activity.isPublic,
+                  isShared: activity.isShared,
+                  sharedWith: activity.sharedWith,
                   licenseCode: activity.license?.code ?? null,
                   parentFolderId: activity.parentFolder?.id ?? null,
                 }),
@@ -842,6 +790,8 @@
                     assignmentStatus: activity.assignmentStatus,
                     isFolder: activity.isFolder,
                     isPublic: activity.isPublic,
+                    isShared: activity.isShared,
+                    sharedWith: activity.sharedWith,
                     licenseCode: activity.license?.code ?? null,
                     parentFolderId: activity.parentFolder?.id ?? null,
                   })}
@@ -859,65 +809,6 @@
             })}
           </Wrap>
         )}
-=======
-        <Wrap p="10px" overflow="visible">
-          {content.length < 1 ? (
-            <Flex
-              flexDirection="column"
-              justifyContent="center"
-              alignItems="center"
-              alignContent="center"
-              minHeight={200}
-              background="doenet.canvas"
-              padding={20}
-              width="100%"
-              backgroundColor="transparent"
-            >
-              <Icon fontSize="48pt" as={RiEmotionSadLine} />
-              <Text fontSize="36pt">
-                {haveQuery ? "No Results Found" : "No Activities Yet"}
-              </Text>
-            </Flex>
-          ) : (
-            <>
-              {content.map((activity, position) => {
-                const getCardRef = (element) => {
-                  contentCardRefs.current[position] = element;
-                };
-                return (
-                  <ContentCard
-                    key={`Card${activity.id}`}
-                    ref={getCardRef}
-                    {...activity}
-                    title={activity.name}
-                    menuItems={getCardMenuList({
-                      id: activity.id,
-                      position,
-                      numCards: content.length,
-                      assignmentStatus: activity.assignmentStatus,
-                      isFolder: activity.isFolder,
-                      isPublic: activity.isPublic,
-                      isShared: activity.isShared,
-                      sharedWith: activity.sharedWith,
-                      licenseCode: activity.license?.code ?? null,
-                      parentFolderId: activity.parentFolder?.id ?? null,
-                    })}
-                    suppressAvatar={true}
-                    showOwnerName={false}
-                    cardLink={
-                      activity.isFolder
-                        ? `/activities/${activity.ownerId}/${activity.id}`
-                        : `/activityEditor/${activity.id}`
-                    }
-                    editableTitle={true}
-                    autoFocusTitle={folderJustCreated === activity.id}
-                  />
-                );
-              })}
-            </>
-          )}
-        </Wrap>
->>>>>>> 6156123a
       </Flex>
     </>
   );
