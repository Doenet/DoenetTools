import {
  Button,
  Box,
  Icon,
  Text,
  Flex,
  Wrap,
  useDisclosure,
  MenuItem,
  Heading,
  Tooltip,
  Menu,
  MenuButton,
  MenuList,
  IconButton,
  Input,
  Spacer,
  Show,
  Hide,
  Spinner,
} from "@chakra-ui/react";
import React, { useEffect, useRef, useState } from "react";
import {
  redirect,
  useLoaderData,
  useNavigate,
  useFetcher,
  Link,
  Form,
} from "react-router-dom";

import { RiEmotionSadLine } from "react-icons/ri";
import ContentCard, { contentCardActions } from "../../../Widgets/ContentCard";
import axios from "axios";
import MoveContentToFolder, {
  moveContentActions,
} from "../ToolPanels/MoveContentToFolder";
import {
  contentSettingsActions,
  ContentSettingsDrawer,
} from "../ToolPanels/ContentSettingsDrawer";
import {
  assignmentSettingsActions,
  AssignmentSettingsDrawer,
} from "../ToolPanels/AssignmentSettingsDrawer";
import {
  AssignmentStatus,
  ContentStructure,
  DoenetmlVersion,
  License,
  LicenseCode,
  UserInfo,
} from "./ActivityEditor";
import { DateTime } from "luxon";
import { MdClose, MdOutlineSearch } from "react-icons/md";
import { ShareDrawer, shareDrawerActions } from "../ToolPanels/ShareDrawer";

// what is a better solution than this?
let folderJustCreated = -1; // if a folder was just created, set autoFocusName true for the card with the matching id

export async function action({ request, params }) {
  const formData = await request.formData();
  let formObj = Object.fromEntries(formData);

  let resultCS = await contentSettingsActions({ formObj });
  if (resultCS) {
    return resultCS;
  }

  let resultSD = await shareDrawerActions({ formObj });
  if (resultSD) {
    return resultSD;
  }
  let resultAS = await assignmentSettingsActions({ formObj });
  if (resultAS) {
    return resultAS;
  }

  let resultCC = await contentCardActions({ formObj });
  if (resultCC) {
    return resultCC;
  }

  let resultMC = await moveContentActions({ formObj });
  if (resultMC) {
    return resultMC;
  }

  if (formObj?._action == "Add Activity") {
    //Create an activity and redirect to the editor for it
    let { data } = await axios.post(
      `/api/createActivity/${params.folderId ?? ""}`,
    );

    let { activityId, docId } = data;
    return redirect(`/activityEditor/${activityId}`);
  } else if (formObj?._action == "Add Folder") {
    let { data } = await axios.post(
      `/api/createFolder/${params.folderId ?? ""}`,
    );
    folderJustCreated = data.folderId;

    return true;
  } else if (formObj?._action == "Delete Activity") {
    await axios.post(`/api/deleteActivity`, {
      activityId: formObj.id,
    });

    return true;
  } else if (formObj?._action == "Delete Folder") {
    await axios.post(`/api/deleteFolder`, {
      folderId: formObj.id === "null" ? null : formObj.id,
    });

    return true;
  } else if (formObj?._action == "Duplicate Activity") {
    await axios.post(`/api/duplicateActivity`, {
      activityId: formObj.id,
      desiredParentFolderId:
        formObj.folderId === "null" ? null : formObj.folderId,
    });
    return true;
  } else if (formObj?._action == "Move") {
    await axios.post(`/api/moveContent`, {
      id: formObj.id,
      desiredParentFolderId:
        formObj.folderId === "null" ? null : formObj.folderId,
      desiredPosition: formObj.desiredPosition,
    });
    return true;
<<<<<<< HEAD
=======
  } else if (formObj._action == "update title") {
    //Don't let name be blank
    let name = formObj?.cardTitle?.trim();
    if (name == "") {
      name = "Untitled " + (formObj.isFolder ? "Folder" : "Activity");
    }
    await axios.post(`/api/updateContentName`, {
      id: Number(formObj.id),
      name,
    });
    return true;
  } else if (formObj._action == "open assignment") {
    let closeAt: DateTime;
    if (formObj.duration === "custom") {
      closeAt = DateTime.fromISO(formObj.customCloseAt);
    } else {
      closeAt = DateTime.fromSeconds(
        Math.round(DateTime.now().toSeconds() / 60) * 60,
      ).plus(JSON.parse(formObj.duration));
    }
    await axios.post("/api/openAssignmentWithCode", {
      activityId: Number(formObj.activityId),
      closeAt,
    });
    return true;
  } else if (formObj._action == "update assignment close time") {
    const closeAt = DateTime.fromISO(formObj.closeAt);
    await axios.post("/api/updateAssignmentSettings", {
      activityId: Number(formObj.activityId),
      closeAt,
    });
    return true;
  } else if (formObj._action == "close assignment") {
    await axios.post("/api/closeAssignmentWithCode", {
      activityId: Number(formObj.activityId),
    });
    return true;
  } else if (formObj._action == "unassign activity") {
    try {
      await axios.post("/api/unassignActivity", {
        activityId: Number(formObj.activityId),
      });
    } catch (e) {
      alert("Unable to unassign activity");
    }
    return true;
  } else if (formObj._action == "make content public") {
    if (formObj.isFolder === "true") {
      await axios.post("/api/makeFolderPublic", {
        id: Number(formObj.id),
        licenseCode: formObj.licenseCode,
      });
    } else {
      await axios.post("/api/makeActivityPublic", {
        id: Number(formObj.id),
        licenseCode: formObj.licenseCode,
      });
    }
    return true;
  } else if (formObj._action == "make content private") {
    if (formObj.isFolder === "true") {
      await axios.post("/api/makeFolderPrivate", {
        id: Number(formObj.id),
      });
    } else {
      await axios.post("/api/makeActivityPrivate", {
        id: Number(formObj.id),
      });
    }
    return true;
  } else if (formObj._action == "add content classification") {
    if (formObj.isFolder !== "true") {
      await axios.post("/api/addClassification", {
        activityId: Number(formObj.activityId),
        classificationId: Number(formObj.classificationId),
      });
      return true;
    }
  } else if (formObj._action == "remove content classification") {
    if (formObj.isFolder !== "true") {
      await axios.post("/api/removeClassification", {
        activityId: Number(formObj.activityId),
        classificationId: Number(formObj.classificationId),
      });
      return true;
    }
  } else if (formObj._action == "go to data") {
    return redirect(`/assignmentData/${formObj.activityId}`);
  } else if (formObj?._action == "noop") {
    return true;
>>>>>>> 2b888fd3
  }

  throw Error(`Action "${formObj?._action}" not defined or not handled.`);
}

export async function loader({ params, request }) {
  const url = new URL(request.url);
  const q = url.searchParams.get("q");

  let data;
  if (q) {
    let results = await axios.get(
      `/api/searchMyFolderContent/${params.userId}/${params.folderId ?? ""}?q=${q}`,
    );
    data = results.data;
  } else {
    let results = await axios.get(
      `/api/getMyFolderContent/${params.userId}/${params.folderId ?? ""}`,
    );
    data = results.data;

    if (data.notMe) {
      return redirect(
        `/sharedActivities/${params.userId}${params.folderId ? "/" + params.folderId : ""}`,
      );
    }
  }

  return {
    folderId: params.folderId ? Number(params.folderId) : null,
    content: data.content,
    allDoenetmlVersions: data.allDoenetmlVersions,
    allLicenses: data.allLicenses,
    userId: params.userId,
    folder: data.folder,
    query: q,
  };
}

export function Activities() {
  let {
    folderId,
    content,
    allDoenetmlVersions,
    allLicenses,
    userId,
    folder,
    query,
  } = useLoaderData() as {
    folderId: number | null;
    content: ContentStructure[];
    allDoenetmlVersions: DoenetmlVersion[];
    allLicenses: License[];
    userId: number;
    folder: ContentStructure | null;
    query: string | null;
  };
  const [settingsContentId, setSettingsContentId] = useState<number | null>(
    null,
  );
  const {
    isOpen: settingsAreOpen,
    onOpen: settingsOnOpen,
    onClose: settingsOnClose,
  } = useDisclosure();

  const {
    isOpen: sharingIsOpen,
    onOpen: sharingOnOpen,
    onClose: sharingOnClose,
  } = useDisclosure();

  const {
    isOpen: assignmentSettingsAreOpen,
    onOpen: assignmentSettingsOnOpen,
    onClose: assignmentSettingsOnClose,
  } = useDisclosure();

  const contentCardRefs = useRef(new Array());
  const folderSettingsRef = useRef(null);
  const finalFocusRef = useRef(null);

  const [haveContentSpinner, setHaveContentSpinner] = useState(false);

  const [searchOpen, setSearchOpen] = useState(false);
  const [searchString, setSearchString] = useState(query ?? "");
  const searchRef = useRef<HTMLInputElement>(null);
  const searchBlurTimeout = useRef<NodeJS.Timeout | undefined>(undefined);
  const haveQuery = Boolean(query);

  useEffect(() => {
    if (searchOpen) {
      searchRef.current?.focus();
    }
  }, [searchOpen]);

  useEffect(() => {
    setHaveContentSpinner(false);
  }, [content]);

  const navigate = useNavigate();

  const [moveToFolderContent, setMoveToFolderContent] = useState<{
    id: number;
    isPublic: boolean;
    isShared: boolean;
    sharedWith: UserInfo[];
    licenseCode: LicenseCode | null;
  }>({
    id: -1,
    isPublic: false,
    isShared: false,
    sharedWith: [],
    licenseCode: null,
  });

  const {
    isOpen: moveToFolderIsOpen,
    onOpen: moveToFolderOnOpen,
    onClose: moveToFolderOnClose,
  } = useDisclosure();

  const [displaySettingsTab, setSettingsDisplayTab] =
    useState<"general">("general");

  useEffect(() => {
    document.title = `Activities - Doenet`;
  }, []);

  const fetcher = useFetcher();

  function getCardMenuList({
    id,
    position,
    numCards,
    assignmentStatus,
    isFolder,
    isPublic,
    isShared,
    sharedWith,
    licenseCode,
    parentFolderId,
  }: {
    id: number;
    position: number;
    numCards: number;
    assignmentStatus: AssignmentStatus;
    isFolder?: boolean;
    isPublic: boolean;
    isShared: boolean;
    sharedWith: UserInfo[];
    licenseCode: LicenseCode | null;
    parentFolderId: number | null;
  }) {
    return (
      <>
        {!isFolder ? (
          <>
            <MenuItem
              data-test={"Duplicate Activity"}
              onClick={() => {
                fetcher.submit(
                  { _action: "Duplicate Activity", id, folderId },
                  { method: "post" },
                );
              }}
            >
              Duplicate Activity
            </MenuItem>
          </>
        ) : null}
        {position > 0 && !haveQuery ? (
          <MenuItem
            data-test="Move Left Menu Item"
            onClick={() => {
              fetcher.submit(
                {
                  _action: "Move",
                  id,
                  desiredPosition: position - 1,
                  folderId,
                },
                { method: "post" },
              );
            }}
          >
            Move Left
          </MenuItem>
        ) : null}
        {position < numCards - 1 && !haveQuery ? (
          <MenuItem
            data-test="Move Right Menu Item"
            onClick={() => {
              fetcher.submit(
                {
                  _action: "Move",
                  id,
                  desiredPosition: position + 1,
                  folderId,
                },
                { method: "post" },
              );
            }}
          >
            Move Right
          </MenuItem>
        ) : null}
        {haveQuery ? null : (
          <MenuItem
            data-test="Move to Folder"
            onClick={() => {
              setMoveToFolderContent({
                id,
                isPublic,
                isShared,
                sharedWith,
                licenseCode,
              });
              moveToFolderOnOpen();
            }}
          >
            Move to Folder
          </MenuItem>
        )}
        <MenuItem
          data-test="Delete Menu Item"
          onClick={() => {
            fetcher.submit(
              { _action: isFolder ? "Delete Folder" : "Delete Activity", id },
              { method: "post" },
            );
          }}
        >
          Delete
        </MenuItem>
        {!isFolder ? (
          <MenuItem
            data-test="Assign Activity Menu Item"
            onClick={() => {
              setSettingsContentId(id);
              assignmentSettingsOnOpen();
            }}
          >
            {assignmentStatus === "Unassigned"
              ? "Assign Activity"
              : "Manage Assignment"}
          </MenuItem>
        ) : null}
        <MenuItem
          data-test="Share Menu Item"
          onClick={() => {
            setSettingsContentId(id);
            sharingOnOpen();
          }}
        >
          Share
        </MenuItem>
        <MenuItem
          data-test="Settings Menu Item"
          onClick={() => {
            setSettingsContentId(id);
            setSettingsDisplayTab("general");
            settingsOnOpen();
          }}
        >
          Settings
        </MenuItem>
        {haveQuery ? (
          <MenuItem
            data-test="Go to containing folder"
            onClick={() => {
              navigate(
                `/activities/${userId}${parentFolderId ? "/" + parentFolderId : ""}`,
              );
            }}
          >
            Go to containing folder
          </MenuItem>
        ) : null}
      </>
    );
  }

  let headingText = folder ? (
    <>
      {folder.isPublic ? "Public " : ""}Folder: {folder.name}
    </>
  ) : (
    `My Activities`
  );

  let contentData: ContentStructure | undefined;
  if (settingsContentId) {
    if (folder && settingsContentId === folderId) {
      contentData = folder;
      finalFocusRef.current = folderSettingsRef.current;
    } else {
      let index = content.findIndex((obj) => obj.id == settingsContentId);
      if (index != -1) {
        contentData = content[index];
        finalFocusRef.current = contentCardRefs.current[index];
      } else {
        //Throw error not found
      }
    }
  }

  let settingsDrawer =
    contentData && settingsContentId ? (
      <ContentSettingsDrawer
        isOpen={settingsAreOpen}
        onClose={settingsOnClose}
        id={settingsContentId}
        contentData={contentData}
        allDoenetmlVersions={allDoenetmlVersions}
        finalFocusRef={finalFocusRef}
        fetcher={fetcher}
        displayTab={displaySettingsTab}
      />
    ) : null;

  let shareDrawer =
    contentData && settingsContentId ? (
      <ShareDrawer
        isOpen={sharingIsOpen}
        onClose={sharingOnClose}
        contentData={contentData}
        allLicenses={allLicenses}
        finalFocusRef={finalFocusRef}
        fetcher={fetcher}
      />
    ) : null;
  let assignmentDrawer =
    contentData && settingsContentId ? (
      <AssignmentSettingsDrawer
        isOpen={assignmentSettingsAreOpen}
        onClose={assignmentSettingsOnClose}
        id={settingsContentId}
        contentData={contentData}
        finalFocusRef={finalFocusRef}
        fetcher={fetcher}
      />
    ) : null;
  return (
    <>
      {settingsDrawer}
      {shareDrawer}
      {assignmentDrawer}

      <MoveContentToFolder
        isOpen={moveToFolderIsOpen}
        onClose={moveToFolderOnClose}
        id={moveToFolderContent.id}
        isPublic={moveToFolderContent.isPublic}
        isShared={moveToFolderContent.isShared}
        sharedWith={moveToFolderContent.sharedWith}
        licenseCode={moveToFolderContent.licenseCode}
        userId={userId}
        currentParentId={folderId}
        finalFocusRef={finalFocusRef}
      />

      <Box
        backgroundColor="#fff"
        color="#000"
        height="80px"
        width="100%"
        textAlign="center"
      >
        <Tooltip label={headingText}>
          <Heading as="h2" size="lg" paddingTop=".5em" noOfLines={1}>
            {headingText}
          </Heading>
        </Tooltip>
        <Flex float="right">
          <Flex>
            <Form>
              <Input
                type="search"
                hidden={!searchOpen}
                size="xs"
                margin="3px"
                width="250px"
                ref={searchRef}
                placeholder={
                  folder ? `Search in folder` : `Search my activities`
                }
                value={searchString}
                name="q"
                onInput={(e) => {
                  setSearchString((e.target as HTMLInputElement).value);
                }}
                onKeyDown={(e) => {
                  if (e.key == "Enter") {
                  }
                }}
                onBlur={() => {
                  searchBlurTimeout.current = setTimeout(() => {
                    setSearchOpen(false);
                  }, 200);
                }}
              />
              <Tooltip
                label={folder ? `Search in folder` : `Search my activities`}
                placement="bottom-end"
              >
                <IconButton
                  size="xs"
                  margin="3px"
                  icon={<MdOutlineSearch />}
                  aria-label={
                    folder ? `Search in folder` : `Search my activities`
                  }
                  type="submit"
                  onClick={(e) => {
                    if (searchOpen) {
                      clearTimeout(searchBlurTimeout.current);
                      searchRef.current?.focus();
                    } else {
                      setSearchOpen(true);
                      e.preventDefault();
                    }
                  }}
                />
              </Tooltip>
            </Form>
          </Flex>
          <Menu>
            <MenuButton
              as={Button}
              size="xs"
              margin="3px"
              hidden={searchOpen || haveQuery}
            >
              {haveContentSpinner ? <Spinner size="sm" /> : "New"}
            </MenuButton>
            <MenuList>
              <MenuItem
                onClick={async () => {
                  setHaveContentSpinner(true);
                  //Create an activity and redirect to the editor for it
                  // let { data } = await axios.post("/api/createActivity");
                  // let { activityId } = data;
                  // navigate(`/activityEditor/${activityId}`);

                  // TODO - review this, elsewhere the fetcher is being used, and
                  // there was code up in the action() method for this action
                  // that was unused. This appears to work okay though? And it
                  // would make it consistent with how API requests are done elsewhere
                  fetcher.submit(
                    { _action: "Add Activity" },
                    { method: "post" },
                  );
                }}
              >
                Activity
              </MenuItem>
              <MenuItem
                onClick={() => {
                  setHaveContentSpinner(true);
                  fetcher.submit({ _action: "Add Folder" }, { method: "post" });
                }}
              >
                Folder
              </MenuItem>
            </MenuList>
          </Menu>

          {folderId !== null ? (
            <Button
              margin="3px"
              size="xs"
              ref={folderSettingsRef}
              onClick={() => {
                setSettingsContentId(folderId);
                sharingOnOpen();
              }}
              hidden={searchOpen || haveQuery}
            >
              Share
            </Button>
          ) : null}
          <Button
            margin="3px"
            size="xs"
            onClick={() =>
              navigate(`/allAssignmentScores${folderId ? "/" + folderId : ""}`)
            }
            hidden={searchOpen || haveQuery}
          >
            See Scores
          </Button>
        </Flex>
      </Box>
      {folder && !haveQuery ? (
        <Box style={{ marginLeft: "15px", marginTop: "-30px", float: "left" }}>
          <Link
            to={`/activities/${userId}${folder.parentFolder ? "/" + folder.parentFolder.id : ""}`}
            style={{
              color: "var(--mainBlue)",
            }}
          >
            <Text noOfLines={1} maxWidth={{ sm: "200px", md: "400px" }}>
              <Show above="sm">
                &lt; Back to{" "}
                {folder.parentFolder
                  ? folder.parentFolder.name
                  : `My Activities`}
              </Show>
              <Hide above="sm">&lt; Back</Hide>
            </Text>
          </Link>
        </Box>
      ) : null}
      {haveQuery ? (
        <Flex
          width="100%"
          background="lightgray"
          fontSize="large"
          justifyContent="center"
          alignItems="center"
          padding="5px"
        >
          <Spacer />
          Search results for: {query}
          <Spacer />
          <Form>
            <Tooltip label="Close search results" placement="bottom-end">
              <IconButton
                icon={<MdClose />}
                background="lightgray"
                aria-label="Close search results"
                type="submit"
                onClick={() => {
                  setSearchString("");
                }}
              />
            </Tooltip>
          </Form>
        </Flex>
      ) : null}
      <Flex
        data-test="Activities"
        padding="10px"
        margin="0px"
        width="100%"
        justifyContent="center"
        background="var(--lightBlue)"
        minHeight="calc(100vh - 120px)"
      >
        <Wrap p="10px" overflow="visible">
          {content.length < 1 ? (
            <Flex
              flexDirection="column"
              justifyContent="center"
              alignItems="center"
              alignContent="center"
              minHeight={200}
              background="doenet.canvas"
              padding={20}
              width="100%"
              backgroundColor="transparent"
            >
              <Icon fontSize="48pt" as={RiEmotionSadLine} />
              <Text fontSize="36pt">
                {haveQuery ? "No Results Found" : "No Activities Yet"}
              </Text>
            </Flex>
          ) : (
            <>
              {content.map((activity, position) => {
                const getCardRef = (element) => {
                  contentCardRefs.current[position] = element;
                };
                return (
                  <ContentCard
                    key={`Card${activity.id}`}
                    ref={getCardRef}
                    {...activity}
                    title={activity.name}
                    menuItems={getCardMenuList({
                      id: activity.id,
                      position,
                      numCards: content.length,
                      assignmentStatus: activity.assignmentStatus,
                      isFolder: activity.isFolder,
                      isPublic: activity.isPublic,
                      isShared: activity.isShared,
                      sharedWith: activity.sharedWith,
                      licenseCode: activity.license?.code ?? null,
                      parentFolderId: activity.parentFolder?.id ?? null,
                    })}
                    suppressAvatar={true}
                    showOwnerName={false}
                    cardLink={
                      activity.isFolder
                        ? `/activities/${activity.ownerId}/${activity.id}`
                        : `/activityEditor/${activity.id}`
                    }
                    editableTitle={true}
                    autoFocusTitle={folderJustCreated === activity.id}
                  />
                );
              })}
            </>
          )}
        </Wrap>
      </Flex>
    </>
  );
}<|MERGE_RESOLUTION|>--- conflicted
+++ resolved
@@ -128,78 +128,6 @@
       desiredPosition: formObj.desiredPosition,
     });
     return true;
-<<<<<<< HEAD
-=======
-  } else if (formObj._action == "update title") {
-    //Don't let name be blank
-    let name = formObj?.cardTitle?.trim();
-    if (name == "") {
-      name = "Untitled " + (formObj.isFolder ? "Folder" : "Activity");
-    }
-    await axios.post(`/api/updateContentName`, {
-      id: Number(formObj.id),
-      name,
-    });
-    return true;
-  } else if (formObj._action == "open assignment") {
-    let closeAt: DateTime;
-    if (formObj.duration === "custom") {
-      closeAt = DateTime.fromISO(formObj.customCloseAt);
-    } else {
-      closeAt = DateTime.fromSeconds(
-        Math.round(DateTime.now().toSeconds() / 60) * 60,
-      ).plus(JSON.parse(formObj.duration));
-    }
-    await axios.post("/api/openAssignmentWithCode", {
-      activityId: Number(formObj.activityId),
-      closeAt,
-    });
-    return true;
-  } else if (formObj._action == "update assignment close time") {
-    const closeAt = DateTime.fromISO(formObj.closeAt);
-    await axios.post("/api/updateAssignmentSettings", {
-      activityId: Number(formObj.activityId),
-      closeAt,
-    });
-    return true;
-  } else if (formObj._action == "close assignment") {
-    await axios.post("/api/closeAssignmentWithCode", {
-      activityId: Number(formObj.activityId),
-    });
-    return true;
-  } else if (formObj._action == "unassign activity") {
-    try {
-      await axios.post("/api/unassignActivity", {
-        activityId: Number(formObj.activityId),
-      });
-    } catch (e) {
-      alert("Unable to unassign activity");
-    }
-    return true;
-  } else if (formObj._action == "make content public") {
-    if (formObj.isFolder === "true") {
-      await axios.post("/api/makeFolderPublic", {
-        id: Number(formObj.id),
-        licenseCode: formObj.licenseCode,
-      });
-    } else {
-      await axios.post("/api/makeActivityPublic", {
-        id: Number(formObj.id),
-        licenseCode: formObj.licenseCode,
-      });
-    }
-    return true;
-  } else if (formObj._action == "make content private") {
-    if (formObj.isFolder === "true") {
-      await axios.post("/api/makeFolderPrivate", {
-        id: Number(formObj.id),
-      });
-    } else {
-      await axios.post("/api/makeActivityPrivate", {
-        id: Number(formObj.id),
-      });
-    }
-    return true;
   } else if (formObj._action == "add content classification") {
     if (formObj.isFolder !== "true") {
       await axios.post("/api/addClassification", {
@@ -216,11 +144,6 @@
       });
       return true;
     }
-  } else if (formObj._action == "go to data") {
-    return redirect(`/assignmentData/${formObj.activityId}`);
-  } else if (formObj?._action == "noop") {
-    return true;
->>>>>>> 2b888fd3
   }
 
   throw Error(`Action "${formObj?._action}" not defined or not handled.`);
