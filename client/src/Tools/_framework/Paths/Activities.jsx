--- conflicted
+++ resolved
@@ -34,11 +34,7 @@
 import axios from "axios";
 
 // what is a better solution than this?
-<<<<<<< HEAD
-let folderJustCreated = -1; // if a folder was just created, set autoFocusName true for the card with the matching activity/folder id 
-=======
 let folderJustCreated = -1; // if a folder was just created, set autoFocusName true for the card with the matching activity/folder id
->>>>>>> 282a623d
 
 export async function action({ request, params }) {
   const formData = await request.formData();
@@ -87,13 +83,9 @@
     let { activityId, docId } = data;
     return redirect(`/activityEditor/${activityId}`);
   } else if (formObj?._action == "Add Folder") {
-<<<<<<< HEAD
-    let { data } = await axios.post(`/api/createFolder/${params.folderId ?? ""}`);
-=======
     let { data } = await axios.post(
       `/api/createFolder/${params.folderId ?? ""}`,
     );
->>>>>>> 282a623d
     folderJustCreated = data.folderId;
 
     return true;
@@ -124,15 +116,6 @@
   } else if (formObj?._action == "Duplicate Activity") {
     await axios.post(`/api/duplicateActivity`, {
       activityId: formObj.id,
-<<<<<<< HEAD
-      desiredParentFolderId: formObj.folderId === "null" ? null : formObj.folderId,
-    });
-    return true;
-  } else if (formObj._action == "update title") {
-
-    //Don't let name be blank
-    let name = formObj?.cardTitle?.trim();
-=======
       desiredParentFolderId:
         formObj.folderId === "null" ? null : formObj.folderId,
     });
@@ -144,10 +127,9 @@
       desiredPosition: formObj.desiredPosition,
     });
     return true;
-  } else if (formObj._action == "update name") {
+  } else if (formObj._action == "update title") {
     //Don't let name be blank
-    let name = formObj?.cardName?.trim();
->>>>>>> 282a623d
+    let name = formObj?.cardTitle?.trim();
     if (name == "") {
       name = "Untitled " + (formObj.isFolder ? "Folder" : "Activity");
     }
@@ -176,7 +158,9 @@
     folder: data.folder,
     allDoenetmlVersions: data.allDoenetmlVersions,
     userId: params.userId,
-    parentFolderId: data.folder.parentFolder ? data.folder.parentFolder.parentFolderId : null,
+    parentFolderId: data.folder.parentFolder
+      ? data.folder.parentFolder.parentFolderId
+      : null,
   };
 }
 
@@ -244,7 +228,8 @@
 
 export function Activities() {
   let context = useOutletContext();
-  let { folderId, folder, allDoenetmlVersions, userId, parentFolderId } = useLoaderData();
+  let { folderId, folder, allDoenetmlVersions, userId, parentFolderId } =
+    useLoaderData();
   const [activityId, setActivityId] = useState();
   const controlsBtnRef = useRef(null);
   const navigate = useNavigate();
@@ -386,7 +371,7 @@
         content={folder.content}
         allDoenetmlVersions={allDoenetmlVersions}
       />
-      { folderId ?
+      {folderId ? (
         <Box style={{ marginTop: 15, marginLeft: 15 }}>
           <Link
             href={`/activities/${userId}${parentFolderId ? "/" + parentFolderId : ""}`}
@@ -397,8 +382,10 @@
             {" "}
             &lt; Back
           </Link>
-        </Box> : ""
-      }
+        </Box>
+      ) : (
+        ""
+      )}
       <Box
         backgroundColor="#fff"
         color="#000"
@@ -415,14 +402,10 @@
             size="xs"
             colorScheme="blue"
             onClick={async () => {
-<<<<<<< HEAD
-              let id = fetcher.submit({ _action: "Add Folder" }, { method: "post" });
-=======
               let id = fetcher.submit(
                 { _action: "Add Folder" },
                 { method: "post" },
               );
->>>>>>> 282a623d
             }}
           >
             + Add Folder
@@ -502,13 +485,8 @@
                           ? `/assignmentEditor/${activity.id}`
                           : `/activityEditor/${activity.id}`
                     }
-<<<<<<< HEAD
                     editableTitle={true}
                     autoFocusTitle={folderJustCreated === activity.id}
-=======
-                    editable={true}
-                    autoFocusName={folderJustCreated === activity.id}
->>>>>>> 282a623d
                   />
                 );
               })}
