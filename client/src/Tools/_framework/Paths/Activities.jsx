// import axios from 'axios';
import {
  Button,
  Box,
  Icon,
  Text,
  Flex,
  Wrap,
  useDisclosure,
  Center,
  DrawerHeader,
  DrawerBody,
  DrawerCloseButton,
  DrawerContent,
  DrawerOverlay,
  Drawer,
  MenuItem,
  Heading,
  Link,
} from "@chakra-ui/react";
import React, { useEffect, useRef, useState } from "react";
import {
  redirect,
  useOutletContext,
  useLoaderData,
  useNavigate,
  useFetcher,
} from "react-router-dom";
import styled from "styled-components";

import { RiEmotionSadLine } from "react-icons/ri";
import ContentCard from "../../../_reactComponents/PanelHeaderComponents/ContentCard";
import { GeneralActivityControls } from "./ActivityEditor";
import axios from "axios";
import MoveContentToFolder from "../ToolPanels/MoveContentToFolder";

// what is a better solution than this?
let folderJustCreated = -1; // if a folder was just created, set autoFocusName true for the card with the matching activity/folder id

export async function action({ request, params }) {
  const formData = await request.formData();
  let formObj = Object.fromEntries(formData);

  if (formObj._action == "update general") {
    //Don't let name be blank
    let name = formObj?.name?.trim();
    if (name == "") {
      name = "Untitled";
    }

    let learningOutcomes;
    if (formObj.learningOutcomes) {
      learningOutcomes = JSON.parse(formObj.learningOutcomes);
    }
    let isPublic;

    if (formObj.isPublic) {
      isPublic = formObj.isPublic === "true";
    }

    await axios.post("/api/updateContentSettings", {
      name,
      imagePath: formObj.imagePath,
      isPublic,
      id: formObj.activityId,
      learningOutcomes,
    });

    if (formObj.doenetmlVersionId) {
      // TODO: handle other updates to just a document
      await axios.post("/api/updateDocumentSettings", {
        docId: formObj.docId,
        doenetmlVersionId: formObj.doenetmlVersionId,
      });
    }

    return true;
  } else if (formObj?._action == "Add Activity") {
    //Create an activity and redirect to the editor for it
    let { data } = await axios.post(
      `/api/createActivity/${params.folderId ?? ""}`,
    );

    let { activityId, docId } = data;
    return redirect(`/activityEditor/${activityId}`);
  } else if (formObj?._action == "Add Folder") {
    let { data } = await axios.post(
      `/api/createFolder/${params.folderId ?? ""}`,
    );
    folderJustCreated = data.folderId;

    return true;
  } else if (formObj?._action == "Delete Activity") {
    await axios.post(`/api/deleteActivity`, {
      activityId: formObj.id,
    });

    return true;
  } else if (formObj?._action == "Delete Folder") {
    await axios.post(`/api/deleteFolder`, {
      folderId: formObj.id === "null" ? null : formObj.id,
    });

    return true;
  } else if (formObj?._action == "Update Public") {
    await axios.post(`/api/updateIsPublicContent`, {
      id: formObj.id,
      isPublic: !(formObj.isPublic === "true"),
    });

    return true;
  } else if (formObj?._action == "Assign Activity") {
    await axios.post(`/api/assignActivity`, {
      id: formObj.id,
    });
    return redirect(`/assignmentEditor/${formObj.id}`);
  } else if (formObj?._action == "Duplicate Activity") {
    await axios.post(`/api/duplicateActivity`, {
      activityId: formObj.id,
      desiredParentFolderId:
        formObj.folderId === "null" ? null : formObj.folderId,
    });
    return true;
  } else if (formObj?._action == "Move") {
    await axios.post(`/api/moveContent`, {
      id: formObj.id,
      desiredParentFolderId: params.folderId,
      desiredPosition: formObj.desiredPosition,
    });
    return true;
  } else if (formObj._action == "update title") {
    //Don't let name be blank
    let name = formObj?.cardTitle?.trim();
    if (name == "") {
      name = "Untitled " + (formObj.isFolder ? "Folder" : "Activity");
    }
    await axios.post(`/api/updateContentName`, {
      id: Number(formObj.id),
      name,
    });
    return true;
  } else if (formObj?._action == "noop") {
    return true;
  }

  throw Error(`Action "${formObj?._action}" not defined or not handled.`);
}

export async function loader({ params }) {
  const { data } = await axios.get(
    `/api/getFolderContent/${params.folderId ?? ""}`,
  );
  if (data.notMe) {
    return redirect(`/publicActivities/${params.userId}`);
  }

  return {
    folderId: params.folderId ?? null,
    folder: data.folder,
    allDoenetmlVersions: data.allDoenetmlVersions,
    userId: params.userId,
    parentFolderId: data.folder.parentFolderId,
  };
}

const ActivitiesSection = styled.div`
  padding: 10px;
  margin: 0px;
  justify-content: center;
  align-items: center;
  text-align: center;
  background: var(--lightBlue);
  height: 100vh;
`;

function ActivitySettingsDrawer({
  isOpen,
  onClose,
  finalFocusRef,
  id,
  content,
  allDoenetmlVersions,
}) {
  const fetcher = useFetcher();
  let activityData;
  if (id) {
    let index = content.findIndex((obj) => obj.id == id);
    if (index != -1) {
      activityData = content[index];
    } else {
      //Throw error not found
    }
  }

  return (
    <Drawer
      isOpen={isOpen}
      placement="right"
      onClose={onClose}
      finalFocusRef={finalFocusRef}
      size="lg"
    >
      <DrawerOverlay />
      <DrawerContent>
        <DrawerCloseButton />
        <DrawerHeader>
          <Center>
            <Text>Activity Settings</Text>
          </Center>
        </DrawerHeader>

        <DrawerBody>
          {id && (
            <GeneralActivityControls
              fetcher={fetcher}
              activityId={id}
              docId={activityData.docId}
              activityData={activityData}
              allDoenetmlVersions={allDoenetmlVersions}
            />
          )}
        </DrawerBody>
      </DrawerContent>
    </Drawer>
  );
}

export function Activities() {
  let context = useOutletContext();
<<<<<<< HEAD
  let { folderId, folder, allDoenetmlVersions } = useLoaderData();
=======
  let { folderId, folder, allDoenetmlVersions, userId, parentFolderId } =
    useLoaderData();
  const [activityId, setActivityId] = useState();
>>>>>>> 668740a8
  const controlsBtnRef = useRef(null);
  const navigate = useNavigate();

  const [settingsActivityId, setSettingsActivityId] = useState();
  const {
    isOpen: settingsAreOpen,
    onOpen: settingsOnOpen,
    onClose: settingsOnClose,
  } = useDisclosure();

  const [moveToFolderActivityId, setMoveToFolderActivityId] = useState();
  const {
    isOpen: moveToFolderIsOpen,
    onOpen: moveToFolderOnOpen,
    onClose: moveToFolderOnClose,
  } = useDisclosure();

  useEffect(() => {
    document.title = `Activities - Doenet`;
  }, []);

  const fetcher = useFetcher();

  //Don't do more processing if we don't know if we are signed in or not
  if (context.signedIn == null) {
    return null;
  }

  function getCardMenuList(
    isPublic,
    isFolder,
    isAssigned,
    id,
    position,
    numCards,
  ) {
    return (
      <>
        <MenuItem
          data-test={`Make ${isPublic ? "Private" : "Public"} Menu Item`}
          onClick={() => {
            fetcher.submit(
              { _action: "Update Public", isPublic, id },
              { method: "post" },
            );
          }}
        >
          Make {isPublic ? "Private" : "Public"}
        </MenuItem>
        {!isFolder ? (
          <>
            <MenuItem
              data-test={"Duplicate Activity"}
              onClick={() => {
                fetcher.submit(
                  { _action: "Duplicate Activity", id, folderId },
                  { method: "post" },
                );
              }}
            >
              Duplicate Activity
            </MenuItem>
            {!isAssigned ? (
              <MenuItem
                data-test="Assign Activity Menu Item"
                onClick={() => {
                  fetcher.submit(
                    { _action: "Assign Activity", id },
                    { method: "post" },
                  );
                }}
              >
                Assign Activity
              </MenuItem>
            ) : null}
          </>
        ) : null}
        {position > 0 ? (
          <MenuItem
            data-test="Move Left Menu Item"
            onClick={() => {
              fetcher.submit(
                { _action: "Move", id, desiredPosition: position - 1 },
                { method: "post" },
              );
            }}
          >
            Move Left
          </MenuItem>
        ) : null}
        {position < numCards - 1 ? (
          <MenuItem
            data-test="Move Right Menu Item"
            onClick={() => {
              fetcher.submit(
                { _action: "Move", id, desiredPosition: position + 1 },
                { method: "post" },
              );
            }}
          >
            Move Right
          </MenuItem>
        ) : null}
        <MenuItem
          data-test="Move to Folder"
          onClick={() => {
            setMoveToFolderActivityId(id);
            moveToFolderOnOpen();
          }}
        >
          Move to Folder
        </MenuItem>
        <MenuItem
          data-test="Delete Menu Item"
          onClick={() => {
            fetcher.submit(
              { _action: isFolder ? "Delete Folder" : "Delete Activity", id },
              { method: "post" },
            );
          }}
        >
          Delete
        </MenuItem>
        <MenuItem
          data-test="Settings Menu Item"
          onClick={() => {
            setSettingsActivityId(id);
            settingsOnOpen();
          }}
        >
          Settings
        </MenuItem>
      </>
    );
  }

  return (
    <>
      <ActivitySettingsDrawer
        isOpen={settingsAreOpen}
        onClose={settingsOnClose}
        finalFocusRef={controlsBtnRef}
        id={settingsActivityId}
        content={folder.content}
        allDoenetmlVersions={allDoenetmlVersions}
      />
      <MoveContentToFolder
        isOpen={moveToFolderIsOpen}
        onClose={moveToFolderOnClose}
        id={moveToFolderActivityId}
      />
      <Box
        backgroundColor="#fff"
        color="#000"
        height="80px"
        width="100%"
        textAlign="center"
      >
        <Heading as="h2" size="lg" paddingTop=".5em">
          My Activities
        </Heading>
        <div style={{ float: "right" }}>
          <Button
            margin="3px"
            size="xs"
            colorScheme="blue"
            onClick={async () => {
              let id = fetcher.submit(
                { _action: "Add Folder" },
                { method: "post" },
              );
            }}
          >
            + Add Folder
          </Button>
          <Button
            margin="3px"
            data-test="Add Activity"
            size="xs"
            colorScheme="blue"
            onClick={async () => {
              //Create an activity and redirect to the editor for it
              // let { data } = await axios.post("/api/createActivity");
              // let { activityId } = data;
              // navigate(`/activityEditor/${activityId}`);

              // TODO - review this, elsewhere the fetcher is being used, and
              // there was code up in the action() method for this action
              // that was unused. This appears to work okay though? And it
              // would make it consistent with how API requests are done elsewhere
              fetcher.submit({ _action: "Add Activity" }, { method: "post" });
            }}
          >
            + Add Activity
          </Button>
          <Button
            margin="3px"
            size="xs"
            colorScheme="blue"
            onClick={() =>
              navigate(`/allAssignmentScores${folderId ? "/" + folderId : ""}`)
            }
          >
            See Scores
          </Button>
        </div>
      </Box>
      {folderId ? (
        <Box style={{ marginLeft: "15px", marginTop: "-30px", float: "left" }}>
          <Link
            href={`/activities/${userId}${parentFolderId ? "/" + parentFolderId : ""}`}
            style={{
              color: "var(--mainBlue)",
            }}
          >
            {" "}
            &lt; Back
          </Link>
        </Box>
      ) : null}
      <ActivitiesSection data-test="Public Activities">
        <Wrap p="10px" overflow="visible">
          {folder.content.length < 1 ? (
            <Flex
              flexDirection="column"
              justifyContent="center"
              alignItems="center"
              alignContent="center"
              minHeight={200}
              background="doenet.canvas"
              padding={20}
              width="100%"
              backgroundColor="transparent"
            >
              <Icon fontSize="48pt" as={RiEmotionSadLine} />
              <Text fontSize="36pt">No Activities Yet</Text>
            </Flex>
          ) : (
            <>
              {folder.content.map((activity, position) => {
                return (
                  <ContentCard
                    key={`Card${activity.id}`}
                    {...activity}
                    title={activity.name}
                    ownerName={folder.name}
                    menuItems={getCardMenuList(
                      activity.isPublic,
                      activity.isFolder,
                      activity.isAssigned,
                      activity.id,
                      position,
                      folder.content.length,
                    )}
                    suppressAvatar={true}
                    showOwnerName={false}
                    imageLink={
                      activity.isFolder
                        ? `/activities/${activity.ownerId}/${activity.id}`
                        : activity.isAssigned
                          ? `/assignmentEditor/${activity.id}`
                          : `/activityEditor/${activity.id}`
                    }
                    editableTitle={true}
                    autoFocusTitle={folderJustCreated === activity.id}
                  />
                );
              })}
            </>
          )}
        </Wrap>
      </ActivitiesSection>
    </>
  );
}<|MERGE_RESOLUTION|>--- conflicted
+++ resolved
@@ -124,7 +124,7 @@
   } else if (formObj?._action == "Move") {
     await axios.post(`/api/moveContent`, {
       id: formObj.id,
-      desiredParentFolderId: params.folderId,
+      desiredParentFolderId: formObj.folderId,
       desiredPosition: formObj.desiredPosition,
     });
     return true;
@@ -227,13 +227,8 @@
 
 export function Activities() {
   let context = useOutletContext();
-<<<<<<< HEAD
-  let { folderId, folder, allDoenetmlVersions } = useLoaderData();
-=======
   let { folderId, folder, allDoenetmlVersions, userId, parentFolderId } =
     useLoaderData();
-  const [activityId, setActivityId] = useState();
->>>>>>> 668740a8
   const controlsBtnRef = useRef(null);
   const navigate = useNavigate();
 
