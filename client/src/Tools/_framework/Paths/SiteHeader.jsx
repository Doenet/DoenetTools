import React, { useRef } from "react";
import {
  Button,
  Center,
  Flex,
  Grid,
  GridItem,
  IconButton,
  HStack,
  Image,
  Link,
  Text,
  Tooltip,
  Menu,
  MenuButton,
  MenuList,
  MenuItem,
  Avatar,
  VStack,
  ButtonGroup,
} from "@chakra-ui/react";
import { HiOutlineMail } from "react-icons/hi";
import { BsGithub, BsDiscord } from "react-icons/bs";
import { Outlet, useLoaderData, useLocation, useNavigate } from "react-router";
import { NavLink } from "react-router-dom";
import { checkIfUserClearedOut } from "../../../_utils/applicationUtils";
import RouterLogo from "../RouterLogo";
import { FaMoon, FaSun } from "react-icons/fa";
import { ExternalLinkIcon } from "@chakra-ui/icons";
import axios from "axios";

export async function loader() {
  //Check if signedIn
  const profileInfo = await checkIfUserClearedOut();
  let signedIn = true;
  if (profileInfo.cookieRemoved) {
    signedIn = false;
  }
  let userId = null;
  let name = "";
  let email = "";
  let anonymous = false;
  let isAdmin = false;
  if (signedIn) {
    const response = await axios.get("/api/getUser");
    let { data } = response;
    userId = data.userId;
    email = data.email;
    name = data.name;
    anonymous = data.anonymous;

    const isAdminResponse = await axios.get(`/api/checkForCommunityAdmin`);
    let { data: isAdminData } = isAdminResponse;
    isAdmin = isAdminData.isAdmin;
  }
  return { signedIn, userId, isAdmin, name, email, anonymous };
}

function NavLinkTab({ to, children, dataTest }) {
  // TODO: use end only when path is "/"
  return (
    <NavLink to={to} end data-test={dataTest}>
      {({ isActive, isPending }) => {
        // let spinner = null;
        // if (isPending) {
        //   spinner = <Spinner size="sm" />;
        // }
        let color = "doenet.canvastext";
        let borderBottomStyle = "none";
        let borderBottomWidth = "0px";
        if (isActive) {
          color = "doenet.mainBlue";
          borderBottomWidth = "2px";
          borderBottomStyle = "solid";
        }

        return (
          <Center
            h="40px"
            borderBottomStyle={borderBottomStyle}
            borderBottomWidth={borderBottomWidth}
            borderBottomColor={color}
            p="4px"
          >
            <Text fontSize="md" color={color}>
              {children}
            </Text>
            {/* {spinner} */}
          </Center>
        );
      }}
    </NavLink>
  );
}

export function SiteHeader(props) {
  let { signedIn, userId, isAdmin, name, email, anonymous } = useLoaderData();
  const { childComponent } = props;

  let location = useLocation();

  const navigate = useNavigate();

  let navigateTo = useRef("");

  if (navigateTo.current != "") {
    const newHref = navigateTo.current;
    navigateTo.current = "";
    location.href = newHref;
    navigate(newHref);
  }

  return (
    <>
      <Grid
        templateAreas={`"siteHeader"
        "main"`}
        gridTemplateRows="40px auto"
        width="100vw"
        height="100vh"
      >
        <GridItem
          area="siteHeader"
          as="header"
          width="100vw"
          m="0"
          backgroundColor="#fff"
          color="#000"
          height="40px"
        >
          <Grid
            height="40px"
            position="fixed"
            top="0"
            zIndex="1200"
            borderBottom="1px solid var(--mainGray)"
            // paddingBottom="2px"
            width="100%"
            margin="0"
            display="flex"
            justifyContent="space-between"
            templateAreas={`"leftHeader menus rightHeader"
        "main"`}
            gridTemplateColumns="1f auto 1f"
          >
            <GridItem area="leftHeader">
              <Center h="100%">
                {/* <Button display={{ base: "flex", md: "none" }}>
                  TABS HERE
                </Button> */}
                <RouterLogo />
              </Center>
            </GridItem>
            <GridItem area="menus">
              <HStack spacing={8}>
                <NavLinkTab to="/" dataTest="Home">
                  Home
                </NavLinkTab>
                <NavLinkTab to="library" dataTest="Library">
                  Library
                </NavLinkTab>
                <NavLinkTab to="community" dataTest="Community">
                  Community
                </NavLinkTab>
                {!signedIn || anonymous ? (
                  <NavLinkTab to="classCode" dataTest="Class Code">
                    Class Code
                  </NavLinkTab>
                ) : null}
                {signedIn && !anonymous && (
                  <>
                    <NavLinkTab to={`portfolio/${userId}`} dataTest="Portfolio">
                      Portfolio
                    </NavLinkTab>
<<<<<<< HEAD
                    <NavLinkTab
                      to={`assignments/${userId}`}
                      dataTest="Assignments"
                    >
=======
                    <NavLinkTab to={`assignments`} dataTest="Assignments">
>>>>>>> 69a461f5
                      Assignments
                    </NavLinkTab>
                    {isAdmin && (
                      <NavLinkTab to="admin" dataTest="Admin">
                        Admin
                      </NavLinkTab>
                    )}
                  </>
                )}
              </HStack>
            </GridItem>
            <GridItem area="rightHeader">
              <Flex columnGap="10px">
                <Link
                  borderRadius="lg"
                  p="4px 5px 0px 5px"
                  mt="4px"
                  h="32px"
                  bg="#EDF2F7"
                  href="https://www.doenet.org/activityViewer/_7KL7tiBBS2MhM6k1OrPt4"
                  isExternal
                  data-test="Documentation Link"
                >
                  Documentation <ExternalLinkIcon mx="2px" />
                </Link>
                <Link href="mailto:info@doenet.org">
                  <Tooltip label="mailto:info@doenet.org">
                    <IconButton
                      mt="5px"
                      colorScheme="blue"
                      size="sm"
                      fontSize="16pt"
                      icon={<HiOutlineMail />}
                    />
                  </Tooltip>
                </Link>

                <Link href="https://github.com/Doenet/">
                  <Tooltip label="Doenet Github">
                    <IconButton
                      mt="5px"
                      colorScheme="blue"
                      size="sm"
                      fontSize="16pt"
                      icon={<BsGithub />}
                    />
                  </Tooltip>
                </Link>
                <Link href="https://discord.gg/PUduwtKJ5h">
                  <Tooltip label="Doenet Discord">
                    <IconButton
                      mt="5px"
                      colorScheme="blue"
                      size="sm"
                      fontSize="16pt"
                      icon={<BsDiscord />}
                    />
                  </Tooltip>
                </Link>
                {signedIn ? (
                  <Center h="40px" mr="10px">
                    <Menu>
                      <MenuButton>
                        <Avatar size="sm" name={`${name}`} />
                      </MenuButton>
                      <MenuList>
                        <VStack mb="20px">
                          <Avatar size="xl" name={`${name}`} />
                          <Text>{name}</Text>
                          <Text>{anonymous ? "" : email}</Text>
                        </VStack>
                        <MenuItem as="a" href="/signOut">
                          Sign Out
                        </MenuItem>
                      </MenuList>
                    </Menu>
                  </Center>
                ) : (
                  <Center h="40px" mr="10px">
                    <NavLinkTab to="/signIn" dataTest="signIn">
                      Sign In
                    </NavLinkTab>
                  </Center>
                )}
              </Flex>
            </GridItem>
          </Grid>
        </GridItem>
        <GridItem area="main" as="main" margin="0" overflowY="scroll">
          {/* <Box>test</Box> */}
          {childComponent ? childComponent : <Outlet context={{ signedIn }} />}
        </GridItem>
      </Grid>
    </>
  );
}<|MERGE_RESOLUTION|>--- conflicted
+++ resolved
@@ -172,14 +172,7 @@
                     <NavLinkTab to={`portfolio/${userId}`} dataTest="Portfolio">
                       Portfolio
                     </NavLinkTab>
-<<<<<<< HEAD
-                    <NavLinkTab
-                      to={`assignments/${userId}`}
-                      dataTest="Assignments"
-                    >
-=======
                     <NavLinkTab to={`assignments`} dataTest="Assignments">
->>>>>>> 69a461f5
                       Assignments
                     </NavLinkTab>
                     {isAdmin && (
