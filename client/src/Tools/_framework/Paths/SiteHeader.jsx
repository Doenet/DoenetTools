--- conflicted
+++ resolved
@@ -47,18 +47,9 @@
     userId = data.userId;
     email = data.email;
 
-<<<<<<< HEAD
-    if (portfolioCourseId == "") {
-      portfolioCourseId = "not_created";
-    }
     const isAdminResponse = await axios.get(`/api/checkForCommunityAdmin`);
     let { data: isAdminData } = isAdminResponse;
     isAdmin = isAdminData.isAdmin;
-=======
-    const isAdminResponse = await fetch(`/api/checkForCommunityAdmin.php`);
-    const isAdminJson = await isAdminResponse.json();
-    isAdmin = isAdminJson.isAdmin;
->>>>>>> 716b932a
   }
   return { signedIn, userId, isAdmin, firstName, lastName, email };
 }
