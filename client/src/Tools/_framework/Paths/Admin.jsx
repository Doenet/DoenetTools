--- conflicted
+++ resolved
@@ -1,4 +1,4 @@
-import axios from 'axios';
+import axios from "axios";
 import { Box, Text, Wrap } from "@chakra-ui/react";
 import React from "react";
 import { useLoaderData } from "react-router-dom";
@@ -7,17 +7,12 @@
 import { MoveToGroupMenuItem } from "./Community";
 
 export async function loader() {
-<<<<<<< HEAD
-  const response = await fetch(`/api/getAllRecentPublicActivites`);
-  const data = await response.json();
-  const isAdminResponse = await fetch(`/api/checkForCommunityAdmin`);
-  const { isAdmin } = await isAdminResponse.json();
-=======
-  const { data: recentActivities } = await axios.get(`/api/getAllRecentPublicActivites`);
+  const { data: recentActivities } = await axios.get(
+    `/api/getAllRecentPublicActivities`,
+  );
   const { data: isAdminData } = await axios.get(`/api/checkForCommunityAdmin`);
   const isAdmin = isAdminData.isAdmin;
-  
->>>>>>> 3402273b
+
   let carouselGroups = [];
   if (isAdmin) {
     const carouselDataGroups = await fetch(`/api/loadPromotedContentGroups`);
@@ -83,11 +78,11 @@
             ) : (
               <>
                 {publicActivities.map((activity) => {
-                  const imageLink = `/portfolioviewer/${activity.docId}`;
+                  const imageLink = `/portfolioviewer/${activity.activityId}`;
 
                   return (
                     <ActivityCard
-                      key={`ActivityCard${activity.docId}`}
+                      key={`ActivityCard${activity.activityId}`}
                       imageLink={imageLink}
                       label={activity.name}
                       imagePath={activity.imagePath}
@@ -96,7 +91,7 @@
                         isAdmin ? (
                           <>
                             <MoveToGroupMenuItem
-                              doenetId={activity.docId}
+                              doenetId={activity.activityId}
                               carouselGroups={carouselGroups}
                             />
                           </>
