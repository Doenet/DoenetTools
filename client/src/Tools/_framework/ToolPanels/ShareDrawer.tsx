--- conflicted
+++ resolved
@@ -57,17 +57,10 @@
 
 /**
  * A side menu drawer that controls sharing settings for a content item.
-<<<<<<< HEAD
- * Includes up to four tabs: `Share`, `Remixed From`, `Remixes`, and `Library`.
- * The `Remixed From` and `Remixes` tabs are only shown for non-folder content.
+ * Includes up to four tabs: `Share`, `Remixed Sources`, `Remixes`, and `Library`.
+ * The `Remixed Sources` and `Remixes` tabs are only shown for non-folder content.
  * The `Library` tab is only shown if the content is public.
  * Additionally, if the activity belongs to the library, this component will replace the `Share` tab with a `Curate` tab.
-=======
- * Includes up to three tabs: `Share`, `Remix Sources`, and `Remixes`.
- * The `Remix Sources` and `Remixes` tabs are only shown for non-folder content.
- *
- * Additionally, you can set the `inCurationLibrary` prop to `true` to show controls for library content. This will replace the `Share` tab with a `Curate` tab.
->>>>>>> f4c84e3c
  *
  * Make sure to include {@link shareDrawerActions} in the page's actions.
  */
