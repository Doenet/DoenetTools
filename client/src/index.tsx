--- conflicted
+++ resolved
@@ -11,20 +11,12 @@
   action as exploreAction,
   Explore,
 } from "./Tools/_framework/Paths/Explore";
-<<<<<<< HEAD
+
 import {
   loader as curateLoader,
   action as curateAction,
   Curate,
 } from "./Tools/_framework/Paths/Curate";
-=======
-
-import {
-  loader as curationLoader,
-  action as curationAction,
-  Curation,
-} from "./Tools/_framework/Paths/Curation";
->>>>>>> c37676fb
 
 import {
   loader as siteLoader,
@@ -246,7 +238,6 @@
         errorElement: <ErrorPage />,
       },
       {
-<<<<<<< HEAD
         path: "curate",
         loader: curateLoader,
         action: curateAction,
@@ -258,12 +249,6 @@
         loader: libraryActivitiesLoader,
         action: libraryActivitiesAction,
         element: <LibraryActivities />,
-=======
-        path: "curation",
-        loader: curationLoader,
-        action: curationAction,
-        element: <Curation />,
->>>>>>> c37676fb
         errorElement: <ErrorPage />,
       },
       {
