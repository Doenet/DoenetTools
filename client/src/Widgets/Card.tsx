import React, { ReactElement } from "react";
import {
  Box,
  Avatar,
  Text,
  Card as ChakraCard,
  CardBody,
  Flex,
  Menu,
  MenuButton,
  Icon,
  MenuList,
  Link as ChakraLink,
  Tooltip,
  HStack,
  Show,
  Badge,
  Checkbox,
  Button,
  MenuItem,
} from "@chakra-ui/react";
import { Link as ReactRouterLink, useOutletContext } from "react-router";
import { Content, ContentDescription, LibraryRelations } from "../_utils/types";
import { FaEllipsisVertical } from "react-icons/fa6";
import { BsPeople } from "react-icons/bs";
import {
  activityFeatureIcons,
  contentTypeToName,
  getIconInfo,
} from "../_utils/activity";
import { SmallLicenseBadges } from "./Licenses";
import { IoDiceOutline } from "react-icons/io5";
import { DateTime } from "luxon";
import { SiteContext } from "../Tools/_framework/Paths/SiteHeader";

export type CardContent = {
  menuRef?: (arg: HTMLButtonElement) => void;
  cardLink?: string;
  content: Content;
  ownerName?: string;
  // If this exists, it replaces the owner name but not the avatar
  ownerNameExtended?: string;
  menuItems?: ReactElement;
  blurb?: string;
  indentLevel?: number;
};

export default function Card({
  cardContent,
  showOwnerName = false,
  showBlurb = false,
  showPublicStatus = false,
  showActivityFeatures = false,
  showAddButton = false,
  indentLevel = 0,
  selectedCards,
  selectCallback,
  isAuthor = false,
  addDocumentCallback,
  disableSelect = false,
  disableAsSelected = false,
  // Library relations will only appear if this is non-null
  libraryRelations = null,
  idx = 1,
}: {
  cardContent: CardContent;
  showOwnerName?: boolean;
  showBlurb?: boolean;
  showPublicStatus?: boolean;
  showActivityFeatures?: boolean;
  showAddButton?: boolean;
  indentLevel?: number;
  selectedCards?: string[];
  selectCallback?: (
    arg: ContentDescription & {
      checked: boolean;
      idx: number;
    },
  ) => void;
  isAuthor?: boolean;
  addDocumentCallback?: (contentId: string) => void;
  disableSelect?: boolean;
  disableAsSelected?: boolean;
  libraryRelations?: LibraryRelations | null;
  idx?: number;
}) {
  const {
    contentId,
    name: title,
    isPublic,
    isShared,
    license,
    contentFeatures,
    type: contentType,
    parent,
  } = cardContent.content;

<<<<<<< HEAD
  const { menuItems, closeTime, cardLink, ownerName, ownerNameExtended } =
    cardContent;
=======
  const { menuItems, blurb, cardLink, ownerName } = cardContent;
>>>>>>> b0134892

  const contentTypeName = contentTypeToName[contentType];

  const { user, setAddTo } = useOutletContext<SiteContext>();

  let numVariants = 1;
  if (cardContent.content.type === "singleDoc") {
    numVariants = cardContent.content.numVariants;
  }

  const titleDisplay = (
    <Tooltip label={title} placement="bottom-start">
      <Text noOfLines={1}>{title}</Text>
    </Tooltip>
  );

  const menuDisplay = menuItems ? (
    <Menu>
      <MenuButton
        width="16px"
        height="26px"
        data-test="Card Menu Button"
        _focus={{ boxShadow: "outline" }}
        position="relative"
        ref={cardContent.menuRef}
      >
        <Icon color="#949494" as={FaEllipsisVertical} boxSize={4} />
      </MenuButton>
      <MenuList zIndex="1000">{menuItems}</MenuList>
    </Menu>
  ) : null;

  let sharedIcon: ReactElement | null = null;

  if (showPublicStatus && (isPublic || isShared)) {
    sharedIcon = (
      <Tooltip label={(isPublic ? "Public " : "Shared ") + contentTypeName}>
        <Box width="20px">
          <Icon
            as={BsPeople}
            color="#666699"
            boxSize={5}
            verticalAlign="middle"
          />
        </Box>
      </Tooltip>
    );
  }

  let featureIcons: ReactElement | null = null;

  if (showActivityFeatures) {
    let isQuestionIcon: ReactElement | null = null;
    const isQuestionFeature = contentFeatures?.find(
      (feature) => feature.code === "isQuestion",
    );
    if (isQuestionFeature) {
      isQuestionIcon = (
        <Tooltip label={isQuestionFeature.description} placement="bottom-end">
          <Box width="20px">
            <Icon
              as={activityFeatureIcons.isQuestion}
              color="#666699"
              boxSize={5}
              verticalAlign="middle"
            />
          </Box>
        </Tooltip>
      );
    } else {
      isQuestionIcon = <Box width="20px" />;
    }

    let isInteractiveIcon: ReactElement | null = null;
    const isInteractiveFeature = contentFeatures?.find(
      (feature) => feature.code === "isInteractive",
    );

    if (isInteractiveFeature) {
      isInteractiveIcon = (
        <Tooltip
          label={isInteractiveFeature.description}
          placement="bottom-end"
        >
          <Box>
            <Icon
              as={activityFeatureIcons.isInteractive}
              color="#666699"
              boxSize={5}
              verticalAlign="middle"
            />
          </Box>
        </Tooltip>
      );
    } else {
      isInteractiveIcon = <Box width="20px" />;
    }

    let containsVideoIcon: ReactElement | null = null;
    const containsVideoFeature = contentFeatures?.find(
      (feature) => feature.code === "containsVideo",
    );
    if (containsVideoFeature) {
      containsVideoIcon = (
        <Tooltip
          label={containsVideoFeature.description}
          placement="bottom-end"
        >
          <Box width="20px">
            <Icon
              as={activityFeatureIcons.containsVideo}
              color="#666699"
              boxSize={5}
              verticalAlign="middle"
            />
          </Box>
        </Tooltip>
      );
    } else {
      containsVideoIcon = <Box width="20px" />;
    }

    featureIcons = (
      <HStack gap={0} width="60px">
        {isQuestionIcon}
        {isInteractiveIcon}
        {containsVideoIcon}
      </HStack>
    );
  }

  let selectCheckbox: ReactElement | null = null;

  if (selectedCards) {
    selectCheckbox = (
      <Checkbox
        data-test="Card Select"
        margin="5px"
        isDisabled={disableSelect || disableAsSelected}
        isChecked={selectedCards.includes(contentId) || disableAsSelected}
        onChange={(e) => {
          selectCallback?.({
            contentId,
            checked: e.target.checked,
            type: contentType,
            name: title,
            parent,
            idx,
          });
        }}
      ></Checkbox>
    );
  }

  //Note: when we have a menu width 140px becomes 120px
  const cardWidth = `calc(100% - ${30 * indentLevel}px)`;
  const cardHeight = "40px";
  const leftMargin = `${30 * indentLevel}px`;

  const { iconImage, iconColor } = getIconInfo(contentType);

  const initialIcon = (
    <Tooltip label={contentTypeName}>
      <Box>
        <Icon
          as={iconImage}
          color={iconColor}
          boxSizing="content-box"
          width="24px"
          height={cardHeight}
          paddingLeft={["2px", "5px"]}
          verticalAlign="middle"
          aria-label={contentTypeName}
        />
      </Box>
    </Tooltip>
  );

  const blurbDisplay =
    showBlurb && blurb ? (
      <Tooltip label={blurb}>
        <Box
          paddingLeft={[".2em", "1em"]}
          width="100%"
          height={cardHeight}
          alignContent="center"
          fontSize="sm"
        >
          <Box noOfLines={2} fontStyle="italic">
            {blurb}
          </Box>
        </Box>
      </Tooltip>
    ) : null;

  const ownerNameWithAvatar = showOwnerName ? (
    <Box
      paddingLeft={[".1em", "1em"]}
      width="100%"
      height={cardHeight}
      alignContent="center"
    >
      <Tooltip label={ownerName}>
        <HStack>
          <Avatar size="xs" name={ownerName} />
          <Text noOfLines={1}>{ownerNameExtended ?? ownerName}</Text>
        </HStack>
      </Tooltip>
    </Box>
  ) : null;

  let activityWidth = 0;
  if (showActivityFeatures) {
    activityWidth += 60;
    if (showPublicStatus) {
      activityWidth += 24;
    }
  } else if (showPublicStatus) {
    activityWidth += 20;
  }

  const libraryRequestDateRaw = libraryRelations?.activity?.reviewRequestDate;
  const libraryRequestDateFormatted = libraryRequestDateRaw
    ? DateTime.fromISO(libraryRequestDateRaw).toLocaleString(DateTime.DATE_MED)
    : null;
  const libraryRequestDate = libraryRequestDateFormatted ? (
    <Box flexGrow={1} alignContent="center">
      <Text>Pending since {libraryRequestDateFormatted}</Text>
    </Box>
  ) : null;

  const licenseBadges = (
    <Show above="xl">
      <Box
        height={cardHeight}
        width="80px"
        alignContent="center"
        marginRight="10px"
      >
        {license && (isPublic || isShared) ? (
          <SmallLicenseBadges license={license} suppressLink={true} />
        ) : null}
      </Box>
    </Show>
  );

  const variantsDisplay =
    contentType !== "select" || !showAddButton ? (
      <Show above="lg">
        <Flex height={cardHeight} width="60px" alignContent="center">
          {(numVariants ?? 1) > 1 ? (
            <Box alignContent="center">
              <Tooltip
                label={`This document has ${numVariants} variants`}
                placement="bottom-end"
              >
                <Badge>
                  {" "}
                  <Icon
                    as={IoDiceOutline}
                    color="#666699"
                    boxSize={5}
                    verticalAlign="middle"
                  />
                  {numVariants}
                </Badge>
              </Tooltip>
            </Box>
          ) : null}
        </Flex>
      </Show>
    ) : null;

  const addMenu =
    contentType === "select" && showAddButton ? (
      <Flex
        height={cardHeight}
        width="60px"
        alignItems="center"
        justifyContent="center"
      >
        <Menu>
          <MenuButton
            as={Button}
            size="xs"
            colorScheme="blue"
            data-test="New Button"
          >
            Add
          </MenuButton>
          <MenuList>
            <MenuItem
              as={ReactRouterLink}
              data-test="Add Explore Items"
              to={`/explore`}
              onClick={() => {
                setAddTo(cardContent.content);
              }}
            >
              Items from Explore
            </MenuItem>
            <MenuItem
              as={ReactRouterLink}
              data-test="Add My Activities Items"
              to={`/activities/${user!.userId}`}
              onClick={() => {
                setAddTo(cardContent.content);
              }}
            >
              Items from My Activities
            </MenuItem>
            <MenuItem
              data-test="Add Document Button"
              onClick={() => addDocumentCallback?.(contentId)}
            >
              Blank Document {!isAuthor && "(with source code)"}
            </MenuItem>
          </MenuList>
        </Menu>
      </Flex>
    ) : null;

  const card = (
    <ChakraCard
      width={cardWidth}
      height={cardHeight}
      p="0"
      m="0"
      marginLeft={leftMargin}
      data-test="Content Card"
      variant="unstyled"
      borderBottom="2px solid gray"
      borderRadius={0}
      _hover={{ backgroundColor: cardLink ? "#eeeeee" : "ffffff" }}
    >
      <CardBody>
        <HStack gap={0}>
          {selectCheckbox}
          <ChakraLink
            as={ReactRouterLink}
            to={cardLink}
            width={menuItems ? "calc(100% - 16px)" : "100%"}
            _hover={{ textDecoration: "none" }}
            cursor={cardLink ? "pointer" : "default"}
          >
            <Flex width="100%">
              <Box m="0" p="0" width={["26px", "29px"]}>
                {initialIcon}
              </Box>
              <Box
                width={`${activityWidth}px`}
                paddingLeft={[".1em", "0.5em"]}
                height={cardHeight}
                alignContent="center"
                boxSizing="content-box"
              >
                <HStack gap="4px" width={`${activityWidth}px`}>
                  {featureIcons}
                  {sharedIcon}
                </HStack>
              </Box>
              <Box
                paddingLeft={[".1em", "0.5em"]}
                paddingRight={[".1em", "1em"]}
                width="1px"
                flexGrow={3}
                height={cardHeight}
                alignContent="center"
              >
                {titleDisplay}
              </Box>
              {libraryRequestDate}
              <Box
                width={showBlurb || showOwnerName ? `calc(40% - 50px)` : "0px"}
              >
                {blurbDisplay}
                {ownerNameWithAvatar}
              </Box>
              {licenseBadges}
              {variantsDisplay}
              {addMenu}
            </Flex>
          </ChakraLink>
          {menuDisplay}
        </HStack>
      </CardBody>
    </ChakraCard>
  );

  return card;
}<|MERGE_RESOLUTION|>--- conflicted
+++ resolved
@@ -95,12 +95,8 @@
     parent,
   } = cardContent.content;
 
-<<<<<<< HEAD
-  const { menuItems, closeTime, cardLink, ownerName, ownerNameExtended } =
+  const { menuItems, blurb, cardLink, ownerName, ownerNameExtended } =
     cardContent;
-=======
-  const { menuItems, blurb, cardLink, ownerName } = cardContent;
->>>>>>> b0134892
 
   const contentTypeName = contentTypeToName[contentType];
 
