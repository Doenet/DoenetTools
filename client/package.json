{
  "name": "doenet_tools",
  "version": "1.0.1",
  "type": "module",
  "scripts": {
    "dev": "vite",
    "preview": "view preview",
    "build": "vite build",
    "dc": "docker compose -f ./docker-compose.yml -f ./.devcontainer/docker-compose.extend.yml",
    "artifactory:build": "docker buildx build --platform linux/arm64,linux/amd64 -t cse-docker-doenet.artifactory.umn.edu/doenet_$npm_config_service:$npm_package_version -f docker/$npm_config_service/Dockerfile -t cse-docker-doenet.artifactory.umn.edu/doenet_$npm_config_service --provenance=false .",
    "artifactory:push": "npm run artifactory:build -- --push",
    "deploy:local": "npm run dc up -- -d --no-deps --build apache",
    "deploy:development": "npm run build -- --mode development --outDir dist --minify false",
    "deploy:production": "npm run build -- --mode production --outDir dist",
    "deploy:prod": "npm run deploy:production",
    "deploy:dev": "npm run deploy:development",
    "start:ci": "docker compose up -d",
    "start:db": "docker compose exec mysql mysql -u root -phelloworld -e 'CREATE DATABASE IF NOT EXISTS doenet_local CHARACTER SET=utf8 COLLATE=utf8_unicode_ci;'",
    "test": "cypress open",
    "test:all": "cypress run -b 'chrome' --config video=false --headless",
    "test:app": "cypress run -b 'electron' --config video=false,excludeSpecPattern=cypress/e2e/DoenetML/** --headless",
    "test:parallel": "cypress-parallel -s test:all -t 4 -d cypress/e2e/DoenetML",
    "publish:db": "docker compose exec -T -w /var/lib/mysql mysql mysqldump -u root -phelloworld --databases --add-drop-database --add-drop-table doenet_local > ./docker/volumes/db_init/db_template.sql",
    "reset:db": "docker compose exec -T mysql mysql -u root -phelloworld doenet_local < ./docker/mysql/db_template.sql",
    "reset:volumes": "docker volume rm doenet_node_modules doenet_vendor",
<<<<<<< HEAD
    "format": "prettier --write \"src/**/*.{js,jsx,json,css}\" \"cypress/**/*.{js,jsx,json,css}\"",
    "lint": "eslint \"src/**/*.{js,jsx,ts,tsx}\""
=======
    "format": "prettier --write \"src/**/*.{js,jsx,ts,tsx,json,css}\" \"cypress/**/*.{js,jsx,ts,tsx,json,css}\" --end-of-line auto",
    "lint": "eslint",
    "realtime": "node realtime/realtime.js",
    "compile_grammar": "npx lezer-generator --output src/Parser/doenet.js src/Parser/doenet.grammar"
>>>>>>> ce0f92c3
  },
  "dependencies": {
    "@chakra-ui/icons": "^2.2.4",
    "@chakra-ui/react": "^2.10.5",
    "@doenet/assignment-viewer": "^0.1.0-alpha2",
    "@doenet/doenetml-iframe": "^0.7.0-alpha31",
    "@fontsource/jost": "^5.1.2",
    "@fortawesome/free-solid-svg-icons": "^6.7.2",
    "@fortawesome/react-fontawesome": "^0.2.2",
    "axios": "^1.7.9",
    "better-react-mathjax": "^2.0.3",
    "browser-image-resizer": "^2.4.1",
    "copy-to-clipboard": "^3.3.3",
    "cssesc": "^3.0.0",
    "hi-base32": "^0.5.1",
    "js-cookie": "^3.0.5",
    "luxon": "^3.5.0",
    "math-expressions": "^2.0.0-alpha73",
    "nanoid": "^5.0.9",
    "papaparse": "^5.5.2",
    "react": "^18.3.1",
    "react-copy-to-clipboard": "^5.1.0",
    "react-dom": "^18.3.1",
    "react-dropzone": "^14.3.5",
<<<<<<< HEAD
    "react-icons": "5.4.0",
=======
    "react-icons": "^4.8.0",
>>>>>>> ce0f92c3
    "react-qrcode-logo": "^3.0.0",
    "react-router": "^7.1.5",
    "react-select": "^5.10.0",
    "recharts": "^2.15.1",
    "styled-components": "5.3.11",
    "swiper": "^9.4.1",
    "typescript-eslint": "^8.23.0"
  },
  "devDependencies": {
    "@babel/eslint-parser": "^7.26.5",
    "@babel/plugin-syntax-class-properties": "^7.12.13",
    "@esbuild-plugins/node-globals-polyfill": "^0.2.3",
    "@esbuild-plugins/node-modules-polyfill": "^0.2.2",
    "@rollup/plugin-alias": "^5.1.1",
    "@rollup/plugin-commonjs": "^28.0.2",
    "@rollup/plugin-node-resolve": "^16.0.0",
    "@rollup/plugin-terser": "^0.4.4",
    "@testing-library/react": "^16.2.0",
    "@types/luxon": "^3.4.2",
    "@types/react": "^18.3.18",
    "@types/react-dom": "^18.3.5",
    "@vitejs/plugin-react": "^4.3.4",
    "@web/test-runner": "^0.19.0",
    "chai": "^5.1.2",
    "esbuild": "^0.24.2",
    "eslint": "^9.19.0",
    "eslint-config-prettier": "^10.0.1",
    "eslint-plugin-import": "^2.31.0",
    "eslint-plugin-jsx-a11y": "^6.10.2",
    "eslint-plugin-react": "^7.37.4",
    "eslint-plugin-react-hooks": "^5.1.0",
    "http-proxy": "^1.18.1",
    "mysql2": "^3.12.0",
    "prettier": "^3.4.2",
    "rollup": "^4.34.4",
    "rollup-plugin-polyfill-node": "^0.13.0",
    "typescript": "^5.7.3",
    "vite": "^6.1.0",
    "vite-plugin-mpa": "^1.2.0",
    "vite-plugin-static-copy": "^2.2.0"
  },
  "optionalDependencies": {
    "@esbuild/linux-arm64": "^0.24.2",
    "cypress": "^13.17.0",
    "cypress-file-upload": "^5.0.8",
    "cypress-iframe": "^1.0.1",
    "cypress-parallel": "^0.14.0",
    "cypress-plugin-tab": "^1.0.5",
    "cypress-wait-until": "^3.0.2",
    "eslint-plugin-cypress": "^4.1.0"
  },
  "eslintConfig": {
    "extends": [
      "eslint:recommended",
      "plugin:import/errors",
      "plugin:react/recommended",
      "plugin:jsx-a11y/recommended",
      "plugin:cypress/recommended",
      "prettier"
    ],
    "rules": {
      "linebreak-style": [
        "error",
        "unix"
      ],
      "react/prop-types": "off",
      "no-console": "warn",
      "react-hooks/rules-of-hooks": "error",
      "react-hooks/exhaustive-deps": [
        "warn"
      ]
    },
    "plugins": [
      "react",
      "import",
      "jsx-a11y",
      "react-hooks",
      "cypress"
    ],
    "overrides": [
      {
        "files": [
          "./src/Core/**/*.js",
          "./src/Viewer/**/*.{jsx,js}"
        ],
        "parser": "@babel/eslint-parser",
        "parserOptions": {
          "sourceType": "module",
          "requireConfigFile": false,
          "babelOptions": {
            "plugins": [
              "@babel/plugin-syntax-class-properties"
            ]
          }
        }
      }
    ],
    "parserOptions": {
      "ecmaVersion": 11,
      "sourceType": "module",
      "ecmaFeatures": {
        "jsx": true
      }
    },
    "env": {
      "browser": true,
      "es2020": true,
      "node": true
    },
    "settings": {
      "import/core-modules": [
        "@ToolRoot",
        "@Tool",
        "solid-svg",
        "react-spring"
      ],
      "import/resolver": {
        "node": {
          "paths": [
            "src"
          ],
          "extensions": [
            ".js",
            ".jsx",
            ".ts",
            ".tsx"
          ]
        }
      },
      "react": {
        "version": "detect"
      }
    }
  }
}<|MERGE_RESOLUTION|>--- conflicted
+++ resolved
@@ -23,15 +23,8 @@
     "publish:db": "docker compose exec -T -w /var/lib/mysql mysql mysqldump -u root -phelloworld --databases --add-drop-database --add-drop-table doenet_local > ./docker/volumes/db_init/db_template.sql",
     "reset:db": "docker compose exec -T mysql mysql -u root -phelloworld doenet_local < ./docker/mysql/db_template.sql",
     "reset:volumes": "docker volume rm doenet_node_modules doenet_vendor",
-<<<<<<< HEAD
-    "format": "prettier --write \"src/**/*.{js,jsx,json,css}\" \"cypress/**/*.{js,jsx,json,css}\"",
-    "lint": "eslint \"src/**/*.{js,jsx,ts,tsx}\""
-=======
     "format": "prettier --write \"src/**/*.{js,jsx,ts,tsx,json,css}\" \"cypress/**/*.{js,jsx,ts,tsx,json,css}\" --end-of-line auto",
-    "lint": "eslint",
-    "realtime": "node realtime/realtime.js",
-    "compile_grammar": "npx lezer-generator --output src/Parser/doenet.js src/Parser/doenet.grammar"
->>>>>>> ce0f92c3
+    "lint": "eslint"
   },
   "dependencies": {
     "@chakra-ui/icons": "^2.2.4",
@@ -56,11 +49,7 @@
     "react-copy-to-clipboard": "^5.1.0",
     "react-dom": "^18.3.1",
     "react-dropzone": "^14.3.5",
-<<<<<<< HEAD
     "react-icons": "5.4.0",
-=======
-    "react-icons": "^4.8.0",
->>>>>>> ce0f92c3
     "react-qrcode-logo": "^3.0.0",
     "react-router": "^7.1.5",
     "react-select": "^5.10.0",
