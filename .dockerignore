--- conflicted
+++ resolved
@@ -1,7 +1,4 @@
-<<<<<<< HEAD
-=======
 ./.cache/
->>>>>>> 33c44264
 ./.devcontainer/
 .env
 ./.git/
