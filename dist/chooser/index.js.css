body{
  background-color: rgb(246, 248, 255);
  padding: 0;
  margin: 0;
}
.button {
  background-color: grey; /* Green */
  border: none;
  color: white;
  padding: 15px 32px;
  text-align: center;
  text-decoration: none;
  display: inline-block;
  font-size: 10px;
}
.button_disabled {
  background-color: white; /* Green */
  border: none;
  color: white;
  padding: 15px 32px;
  text-align: center;
  text-decoration: none;
  display: inline-block;
  font-size: 10px;
}
<<<<<<< HEAD

@keyframes spin {
  from {transform:rotate(0deg);}
  to {transform:rotate(360deg);}
}

@keyframes spinnerColor {
  0% { color: #40ebbe; }
  25% { color: #2fb390; }
  50% { color: #2a9b7d; }
  75% { color: #3ddab0; }
  100% { color: #40ebbe; }
}

=======
>>>>>>> 171427d8
#chooserContainer{
  display: grid;
  grid-template-columns: 200px auto;
  width: 100vw;
  height: 100vh;
  padding: 0;
  margin: 20px 0px 0px 0px;
}

#chooserBoxes{
  grid-column: 2 / 3;
  display: flex;
  align-content: flex-start;
  flex-wrap: wrap;
  margin-bottom: 50px;
}
.branchBox{
  border-radius: 15px;
  border: 2px solid rgb(43, 43, 43);
  padding: 0px 20px 10px 20px;
  width: 200px;
  height: 100px;
  margin: 10px;
  z-index: 0;
}

.editButton {
  position: relative;
<<<<<<< HEAD
  width: 400px;
  display:flex;
  margin-right: 15px;
  flex-direction: row;
  justify-content: flex-end;
  align-items: center
}

.topToolbarToolboxIconWrapper {
  width: 40px;
  height: 40px;
  margin-left: 13px;
  display: flex;
  justify-content: center;
  align-items: center;
  border-radius: 50%;
  border: none;
  background: none;
  cursor:pointer;
  transition: 0.2s;
}

.topToolbarToolboxIconWrapper:hover {
  background: #ebf3ff;
}

.topToolbarToolboxIcon {
  font-size: 20px;
  color: #a0a0a0;
  transition: 0.2s;
}

.topToolbarToolboxIconWrapper:hover .topToolbarToolboxIcon {
  color: #6f6f6f;
}

.toolboxIconInfo {
  display: none;
  position: absolute;
  top: 40px;
  font-size: 11px;
  padding: 1px 4px;
  color: #fff;
  background: #7b7b7b;
  white-space: nowrap;
}

.topToolbarToolboxIconWrapper:hover .toolboxIconInfo {
  display: block;
}

#contentList{
  grid-column: 2 / 3;
  grid-row: 2 / 3;
}

.addContentToCourseButtonWrapper {
  position: absolute;
  width: 20px;
  height: 20px;
  margin-left: 13px;
  display: flex;
  justify-content: center;
  align-items: center;
  border: none;
  background: none;
  cursor:pointer;
}

.addContentToCourseButtonWrapper {
  right: 16px;
}

.addContentButton {
  font-size: 16px;
  color: #a0a0a0;
  transition: 0.2s;
}

.addContentButtonWrapper:hover .addContentButton {
  color: #6f6f6f;
}

#branchBrowser {
  display: block;
  grid-row: 2 / 3;
  grid-column: 2 / 4;
  flex-wrap: wrap;
}
=======
  left: 130px;
  top: -10px;
  z-index: 0;
  cursor: pointer;
}

/* #contextPanel{
  grid-column: 1 / 2;
  grid-row: 3 / 4;
  overflow: scroll; 
}  */
>>>>>>> 171427d8

@media only screen and (max-width: 375px) {
  #chooserContainer {
    display: block;
  }

  #chooserBoxes {
    justify-content: center;
  }
}
.headingContainerWrapper {
  height: 100%;
  margin-bottom: 100px;
}

.headingContainer{
  display: flex;
  flex-direction: row;
  box-sizing: border-box;
  background-color: #6de5ff;
  justify-content: space-between;
  padding: 6px;
  width: 100%;
  height: 60px;
  position: fixed;
  top: 0;
  left: 0;
  box-shadow: 0 2px 6px 0 rgba(0,0,0,.28);
  z-index: 5;
}

.toolTitle{
  width: 300px;
  display: flex;
  flex-direction: row;
  justify-content: left;
  align-items: center;
  margin: 6px 0px;
  padding: 0px 20px;
}

.toolTitle span {
  font-size: 20px;
  color: #333333;
  /* color: #fff; */
  font-weight: 700;
  margin-left: 10px;
}

.headingTitle{
  flex-grow: 1;
  display:flex;
  padding: 0 10px;
  align-items: center;
  line-height: 2em;
  justify-content: flex-start;
}

.headingTitle span {
  display: block;
  font-size: 20px;
  white-space: nowrap;
  overflow: hidden;
  text-overflow: ellipsis;
  /* color: #6d4445; */
  color: #333333;
}

.headingToolbar {
  position: relative;
  width: 400px;
  display:flex;
  margin-left: 10px;
  flex-direction: row;
  justify-content: flex-end;
  align-items: center;
}

#previousPageButton {
  display: flex;
  flex-direction: row;
  align-items: center;
  text-align: center;
  border-radius: 4px;
  cursor: pointer;
  background-color: none;
  padding: 7px 3px;
  font-size: 13px;
  color: #333333;
  text-transform: none;
  font-weight: 700;
  border: 0.5px solid;
  border-color: #333333;
  transition: 300ms;
  margin: 0px 10px;
}

#previousPageButton:hover, #previousPageButton:hover #previousPageButtonIcon {
  background-color: #fff;
  border-color: #fff;

  color: #6d4445;
}

#previousPageButtonIcon {
  font-size: 12px;
  margin: 1px auto;
  display: inline;
  background: none;
  color: #333333;
  transition: 300ms;
}

#userButton {
    display: flex;
    flex-direction: row;
    font-size: 13px;
    text-align: center;
    width: auto;
    border-radius: 4px;
    cursor: pointer;
    background-color: none;
    padding: 7px 5px;
    color:#333333;
    text-transform: none;
    font-weight: 700;
    border: 0.5px solid;
    border-color: #333333;
    transition: 300ms;
    margin: 0px 10px;
}

#userButton:hover, #userButton:hover #userButtonIcon {
  background-color: #fff;
  border-color: #fff;
  color: #6d4445;
}

#userButtonIcon {
  font-size: 16px;
  margin: 1px auto;
  display: inline;
  background: none;
  color: #333333;
  transition: 300ms;
}

.toolboxContainer {
  position: relative;
  padding: 10px;
  cursor: pointer;
}

#toolboxButton {
  font-size: 20px;
  color: #333333;
  transition: all 0.5s ease-in-out 0s;
  cursor: pointer;
}

.toolboxContainer:hover #toolboxButton{
  color: #fff;
}

.toolbox {
  position:absolute;
  width: 225px;
  height: auto;
  top: 45px;
  right: -75px;
  background: #fff;
  border: 1px solid #ccc;
  border-color: rgba(0,0,0,.2);
  box-shadow: 0 2px 10px rgba(0,0,0,.2);
  border-radius: 2px;
  padding: 5px;
}

.toolboxNavLink {
  font-size: 16px;
  text-align: left;
  background: #fff;
  margin: 6px 0px;
  padding: 0px 12px;
  border-radius: 5px;
  text-decoration: none;
  transition: 0.3s;
}

.toolboxNavLink:hover {
  background: rgb(111, 111, 111);
}

.toolboxNavLink a {
  display: block;
  width: 100%;
  line-height: 2em;
  color: rgb(85, 85, 85);
  transition: 0.3s;
  text-decoration: none;
}

.toolboxNavLink a:hover {
  margin-left: 15px;
  color: rgb(240, 240, 240);
}

.selectedToolboxNavLink {
  font-size: 16px;
  text-align: left;
  background: #fff;
  padding: 6px 12px;
  pointer-events: none;
  cursor: default;
}

.selectedToolboxNavLink a{
  display: block;
  width: 100%;
  color: rgb(177, 177, 177);
  text-decoration: none;
}

@media only screen and (max-width: 768px) {

  .toolTitle {
    width: 270px;
  }

  .toolTitle span {
    font-size: 18px;
  }

  .headingToolbar {
    width: 300px;
    margin-left: 3px;
  }

  .headingTitle {
    max-width: 300px;
  }

  .headingTitle span {
    font-size: 18px;
  }

  #doenetLogo {
    height: 30px;
  }

  #toolboxButton {
    font-size: 16px;
  }

  #userIcon {
    font-size: 16px;
  }

  .toolbox {
    width: 180px;
    top: 40px;
    right: -60px;
  }
}

@media only screen and (max-width: 600px) {
  .headingContainerWrapper {
    height: 100%;
    margin-bottom: 130px;
  }

  .headingContainer{
    position: absolute;
    flex-direction: column;
    justify-content: space-around;
    height: 120px;
  }

  .toolTitle {
    display: block;
    width: 100%;
    text-align: center;
    padding: 0px;
  }

  .headingTitle {
    display: block;
    width: 100%;
    max-width: none;
    margin: 0 auto;
    text-align: center;
  }

  .headingToolbar {
    justify-content: space-between;
    padding: 0 20px;
    margin: 0 auto;
    text-align: center;
  }

  .toolbox {
    width: 160px;
    top: 40px;
    right: -55px;
  }
}

@media only screen and (max-width: 320px) {
  .headingToolbar {
    width: 100%;
  }

  .toolbox {
    width: 160px;
  }

  #username {
    display: none;
  }
}
#branchBrowser {
  display: flex;
  flex-direction: column;
  width: 100%;
  height: 100%;
}

#contentList{
  display: flex;
  align-content: flex-start;
  flex-wrap: wrap;
  flex-grow: 1;
  height: 100%;
  width: calc(100% - 400px);
}

#browser {
  display: block;
  border-collapse: collapse;
  width: 100%;
  height: 100%;
}

#browser tbody {
  display: block;
  width: 100%;
  max-height: 77vh;
  padding-right: 15px;
  margin-right: 5px;
  padding-bottom: 10%;
  overflow-y: scroll;
}

tbody::-webkit-scrollbar {
	width: 8px;
	background-color: #F5F5F5;
}

tbody::-webkit-scrollbar-thumb {
	background-color: #919191;
}

.browserHeadingsRow {
  position: sticky;
  top: 0;
  z-index: 5;
  background: white;
}

.browserHeadingsRow th{  
  padding: 12px 15px;
  text-align: left;
  color: #6c737a;
  border-bottom: 1px solid #cdcdcd;
  cursor: pointer;
}

#browser td {
  text-align: left;
  padding: 13px 15px;
  border-bottom: 1px solid #ddd;
  font-size: 13px;
  cursor: pointer;
  box-sizing: border-box;
  user-select: none;
}

#browser tr {
  width: 100%;
  display: table;
}

.browserHeadingsRow th:hover, .browserSelectedHeading {
  color: #2d2d2d !important;
}

.sortOrderIcon {
  font-size: 14px;
  margin-right: 5px;
  color: #656565;
}

.browserDataRow:hover {
  background-color: #ebf3ff;
}

.browserSelectedRow {
  background-color: #e6efff;
}

.browserSelectedRow td {
  color: #2675ff;
  border-bottom: none !important;
}

.browserItemName {
  font-weight: 700;
  width: 40%;
}

.draftDate {
  width: 25%;
}

.publishDate {
  width: 25%;
}

.addContentButtonWrapper, .addContentToCourseButtonWrapper, .removeContentButtonWrapper {
  position: absolute;
  width: 20px;
  height: 20px;
  margin-left: 13px;
  display: flex;
  justify-content: center;
  align-items: center;
  border: none;
  background: none;
  cursor:pointer;
}

.addContentButtonWrapper {
  top: -2px;
  left: -25px;
}

.removeContentButtonWrapper {
  right: 0px;
}

.addContentToCourseButtonWrapper {
  right: 16px;
}

.addContentButton {
  font-size: 16px;
  color: #a0a0a0;
  transition: 0.2s;
}

.addContentButtonWrapper:hover .addContentButton {
  color: #6f6f6f;
}

.removeContentButton {
  font-size: 16px;
  color: #ff0000;
  transition: 0.2s;
}

.removeContentButtonWrapper:hover .removeContentButton {
  color: #b50000;
}

.addContentButtonInfo, .removeContentButtonInfo {
  display: none;
  position: absolute;
  top: 25px;
  left: 0px;
  font-size: 11px;
  padding: 1px 4px;
  color: #fff;
  background: #7b7b7b;
  white-space: nowrap;
}

.addContentButtonWrapper:hover .addContentButtonInfo,
.removeContentButtonWrapper:hover .removeContentButtonInfo {
  display: block;
}

.removeContentButtonInfo {
  left: -35px;
}

/*** Info Panel ***/

.infoPanel {
  display: inline-block;
  width: 400px;
  height: 82vh;
  flex-wrap: wrap;
  overflow-y: scroll;
  border-left: 1px solid #cdcdcd;
  padding-bottom: 20px;
}

.infoPanelTitle {
  display: flex;
  flex-direction: row;
  align-items: center;
  justify-content: left;
  padding: 25px 20px;
  border-bottom: 1px solid #cdcdcd;
  line-height: 1.3;
}

.infoPanelItemIcon {
  display: inline;
  font-size: 17px;
  color: #8c8c8c;
}

.infoPanelTitle span {
  display: inline;
  font-size: 23px;
  margin-left: 10px;
}

.infoPanelPreview {
  height: 30vh;
  border-bottom: 1px solid #cdcdcd;
  display: flex;
  flex-direction: column;
  align-items: center;
  justify-content: center;
  color: rgb(191, 191, 191);
}

.infoPanelDetails {
  padding: 25px 20px;
}

#infoPanelDetailsTable {
  width: 100%;
}

#infoPanelDetailsTable td {
  vertical-align: top;
  text-align: left;
  font-size: 14px;
  line-height: 25px;
}

.infoPanel::-webkit-scrollbar {
	width: 8px;
	background-color: #F5F5F5;
}

.infoPanel::-webkit-scrollbar-thumb {
	background-color: #919191;
}

.itemDetailsKey {
  width: 10em;
  color: #5f6368;
}

.itemDetailsValue {
  width: auto;
  color: #202124;
  padding-right: 20px;
}

.infoPanelDetailsFolderItem {
  display: block;
  cursor: pointer;
  font-weight: 600;
  color: #696969;
}

.infoPanelDetailsFolderItem:hover {
  color: #2e2e2e;
}

#editContentButtonContainer {
  display: flex;
  align-items: center;
  justify-content: flex-end;;
  width: 100%;
  margin: 20px 0px;
}

#editContentButton {
  box-shadow: 0 1px 2px 0 rgba(60,64,67,0.302), 0 1px 3px 1px rgba(60,64,67,0.149);
  align-items: center;
  justify-content: space-around;;
  background-color: #fff;
  background-image: none;
  border: 1px solid transparent;
  border-radius: 24px;
  color: #606467;
  display: inline-flex;
  font-weight: 700;
  font-size: 14px;
  height: 48px;
  line-height: 22px;
  margin-right: 20px;
  min-width: 120px;
  padding: 0px 10px 0px 6px;
  text-transform: none;
  cursor: pointer;
}

#editContentButton:hover {
  box-shadow: 0 1px 3px 0 rgba(60,64,67,0.302), 0 4px 8px 3px rgba(60,64,67,0.149);
  background-color: #f8f9fa;
  outline: none;
}

/*** Breadcrumb ***/

.breadcrumbSeparator {
  color: #8a8a8a;
  margin: auto 6px;
  user-select: none;
  font-size: 22px;
}

.breadcrumbList {
  list-style: none;
  display: flex;
  flex-wrap: wrap;
  overflow: hidden;
  align-items: center;
  padding: 12px 0;
  width: 100%;
  border-bottom: 1px solid #cdcdcd;
  margin: 0;
}

.breadcrumbItem {
  font-size: 18px;
  margin: 2px 0;
  padding: 4px 8px 4px;
  color: #8a8a8a;
}

.breadcrumbItem:hover {
  color: #2d2d2d;
}

.breadcrumbItem:last-child {
  color: #2d2d2d;
}
@keyframes spin {
  from {transform:rotate(0deg);}
  to {transform:rotate(360deg);}
}

@keyframes spinnerColor {
  0% { color: #40ebbe; }
  25% { color: #2fb390; }
  50% { color: #2a9b7d; }
  75% { color: #3ddab0; }
  100% { color: #40ebbe; }
}<|MERGE_RESOLUTION|>--- conflicted
+++ resolved
@@ -23,7 +23,6 @@
   display: inline-block;
   font-size: 10px;
 }
-<<<<<<< HEAD
 
 @keyframes spin {
   from {transform:rotate(0deg);}
@@ -38,8 +37,6 @@
   100% { color: #40ebbe; }
 }
 
-=======
->>>>>>> 171427d8
 #chooserContainer{
   display: grid;
   grid-template-columns: 200px auto;
@@ -68,7 +65,6 @@
 
 .editButton {
   position: relative;
-<<<<<<< HEAD
   width: 400px;
   display:flex;
   margin-right: 15px;
@@ -158,19 +154,6 @@
   grid-column: 2 / 4;
   flex-wrap: wrap;
 }
-=======
-  left: 130px;
-  top: -10px;
-  z-index: 0;
-  cursor: pointer;
-}
-
-/* #contextPanel{
-  grid-column: 1 / 2;
-  grid-row: 3 / 4;
-  overflow: scroll; 
-}  */
->>>>>>> 171427d8
 
 @media only screen and (max-width: 375px) {
   #chooserContainer {
